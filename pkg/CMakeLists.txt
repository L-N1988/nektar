include (CMakeCommon.cmake)

# Package content lists

# Libraries
list(APPEND libnektar++-utilities_LIBS      LibUtilities)
list(APPEND libnektar++-stdregions_LIBS     StdRegions)
list(APPEND libnektar++-spatialdomains_LIBS SpatialDomains)
list(APPEND libnektar++-localregions_LIBS   LocalRegions)
list(APPEND libnektar++-nekmeshutils_LIBS   NekMeshUtils)
list(APPEND libnektar++-collections_LIBS    Collections)
list(APPEND libnektar++-multiregions_LIBS   MultiRegions)
list(APPEND libnektar++-globalmapping_LIBS  GlobalMapping)
list(APPEND libnektar++-solverutils_LIBS    SolverUtils)

# Solvers
list(APPEND nektar++-incnavierstokes-solver_BINS  IncNavierStokesSolver)
list(APPEND nektar++-cardiacep-solver_BINS        CardiacEPSolver)
list(APPEND nektar++-compressibleflow-solver_BINS CompressibleFlowSolver)
list(APPEND nektar++-adr-solver_BINS              ADRSolver)
list(APPEND nektar++-diffusion-solver_BINS        DiffusionSolver 
                                                  DiffusionSolverTimeInt)
list(APPEND nektar++-shallowwater-solver_BINS     ShallowWaterSolver)
list(APPEND nektar++-pulsewave-solver_BINS        PulseWaveSolver)

# Utilities
list(APPEND nektar++-utilities_BINS NekMesh FieldConvert)

# Demos
list(APPEND nektar++-demos_BINS Helmholtz1D Helmholtz2D Helmholtz3D
    Helmholtz3DHomo1D Helmholtz3DHomo2D
    StdProject0D StdProject1D StdProject2D StdProject3D
    StdProject_Diff1D StdProject_Diff2D StdProject_Diff3D
    SteadyAdvectionDiffusionReaction2D SteadyLinearAdvectionReaction2D
    LocProject1D LocProject2D LocProject3D LocProject_Diff1D
    LocProject_Diff2D LocProject_Diff3D
    HDGHelmholtz1D HDGHelmholtz2D HDGHelmholtz3D HDGHelmholtz3DHomo1D)

# Nektar++ binary archive
list(APPEND nektar++_LIBS LibUtilities StdRegions SpatialDomains LocalRegions
                          NekMeshUtils Collections MultiRegions GlobalMapping
                          SolverUtils)
list(APPEND nektar++_BINS ADRSolver IncNavierStokesSolver CardiacEPSolver
                          CompressibleFlowSolver DiffusionSolver
                          DiffusionSolverTimeInt ShallowWaterSolver
                          PulseWaveSolver)

if (NEKTAR_BUILD_DEMOS)
    list(APPEND nektar++_BINS ${nektar++-demos_BINS})
endif()

if (NEKTAR_BUILD_UTILITIES)
    list(APPEND nektar++_BINS ${nektar++-utilities_BINS})
endif()

if (NEKTAR_BUILD_LIBRARY AND DPKG)
    set(NEK_DEP "openmpi-bin")

    ### DEBIAN PACKAGES ############################################
    # Note that the formatting of the DESCRIPTION field is VERY specific. It
    # must start with a new line, each line must start with a space, and there
    # must be NO blank line at the end of the description.
    add_nektar_package(
        NAME libnektar++-utilities
        TYPE deb
        SUMMARY "Nektar++ library utilities"
        DESCRIPTION "
 This library provides core routines including linear algebra and integration
 with ThirdParty libraries."
        DEPENDS "${NEK_DEP}"
        INSTALL_LIBS "${libnektar++-utilities_LIBS}")
    set(NEK_DEP "${NEK_DEP}, libnektar++-utilities (= ${NEKTAR_VERSION})")

    add_nektar_package(
        NAME libnektar++-stdregions
        TYPE deb
        SUMMARY "Nektar++ StdRegions library"
        DESCRIPTION "
 This library provides construction of the reference expansions for the
 various 1D, 2D and 3D regions."
        DEPENDS "${NEK_DEP}"
        INSTALL_LIBS "${libnektar++-stdregions_LIBS}")
    set(NEK_DEP "${NEK_DEP}, libnektar++-stdregions (= ${NEKTAR_VERSION})")

    add_nektar_package(
        NAME libnektar++-spatialdomains
        TYPE deb
        SUMMARY "Nektar++ SpatialDomains library"
        DESCRIPTION "
 This library provides the mappings between reference regions and physical
 regions in the domain."
        DEPENDS "${NEK_DEP}"
        INSTALL_LIBS "${libnektar++-spatialdomains_LIBS}")
    set(NEK_DEP "${NEK_DEP}, libnektar++-spatialdomains (= ${NEKTAR_VERSION})")

    add_nektar_package(
        NAME libnektar++-localregions
        TYPE deb
        SUMMARY "Nektar++ LocalRegions library"
        DESCRIPTION "
 This library provides physical space expansions on the various supported
 regions."
        DEPENDS "${NEK_DEP}"
        INSTALL_LIBS "${libnektar++-localregions_LIBS}")
    set(NEK_DEP "${NEK_DEP}, libnektar++-localregions (= ${NEKTAR_VERSION})")

    add_nektar_package(
        NAME libnektar++-nekmeshutils
        TYPE deb
        SUMMARY "Nektar++ NekMeshUtils library"
        DESCRIPTION "
 This library provides mesh generation and routines for the NekMesh
 executable."
        DEPENDS "${NEK_DEP}"
        INSTALL_LIBS "${libnektar++-nekmeshutils_LIBS}")

    add_nektar_package(
        NAME libnektar++-collections
        TYPE deb
        SUMMARY "Nektar++ Collections library"
        DESCRIPTION "
 This library provides efficient multi-expansion implementations of operators
 on the various supported regions."
        DEPENDS "${NEK_DEP}"
        INSTALL_LIBS "${libnektar++-collections_LIBS}")
    set(NEK_DEP "${NEK_DEP}, libnektar++-collections (= ${NEKTAR_VERSION})")

    add_nektar_package(
        NAME libnektar++-multiregions
        TYPE deb
        SUMMARY "Nektar++ MultiRegions library"
        DESCRIPTION "
 This library provides global expansions on multi-element domains."
        DEPENDS "${NEK_DEP}"
        INSTALL_LIBS "${libnektar++-multiregions_LIBS}")
    set(NEK_DEP "${NEK_DEP}, libnektar++-multiregions (= ${NEKTAR_VERSION})")

    add_nektar_package(
        NAME libnektar++-globalmapping
        TYPE deb
        SUMMARY "Nektar++ GlobalMapping library"
        DESCRIPTION "
 This library provides deformation routines for Nektar++ simulations."
        DEPENDS "${NEK_DEP}"
        INSTALL_LIBS "${libnektar++-globalmapping_LIBS}")
    set(NEK_DEP "${NEK_DEP}, libnektar++-globalmapping (= ${NEKTAR_VERSION})")

    if (NEKTAR_BUILD_DEMOS)
        add_nektar_package(
            NAME nektar++-demos
            TYPE deb
            SUMMARY "Nektar++ demonstration applications"
            DESCRIPTION "
 This package contains a number of example programs for solving simple
 problems using the spectral/hp element method."
            DEPENDS ${NEK_DEP}
            INSTALL_BINS "${nektar++-demos_BINS}")
    endif (NEKTAR_BUILD_DEMOS)

    add_nektar_package(
        NAME libnektar++-solverutils
        TYPE deb
        SUMMARY "Nektar++ SolverUtils library"
        DESCRIPTION "
 This library provides support classes and routines for constructing complete
 spectral/hp element solvers."
        DEPENDS ${NEK_DEP}
        INSTALL_LIBS "${libnektar++-solverutils_LIBS}")
    set(NEK_DEP "${NEK_DEP}, libnektar++-solverutils (= ${NEKTAR_VERSION})")

    if (NEKTAR_SOLVER_INCNAVIERSTOKES)
        add_nektar_package(
            NAME nektar++-incnavierstokes-solver
            TYPE deb
            SUMMARY "Nektar++ incompressible Navier-Stokes flow solver"
            DESCRIPTION "
 Solves the incompressible Navier-Stokes equations using the Nektar++ high-
 order spectral/hp element framework"
            DEPENDS "${NEK_DEP}"
            INSTALL_BINS "${nektar++-incnavierstokes-solver_BINS}")
    endif (NEKTAR_SOLVER_INCNAVIERSTOKES)

    if (NEKTAR_SOLVER_ADR)
        add_nektar_package(
            NAME nektar++-adr-solver
            TYPE deb
            SUMMARY "Nektar++ advection-diffusion-reaction solver"
            DESCRIPTION "
 Solves a range of advection, diffusion, reaction PDE problems."
            DEPENDS "${NEK_DEP}"
            INSTALL_BINS "${nektar++-adr-solver_BINS}")
    endif (NEKTAR_SOLVER_ADR)

    if (NEKTAR_SOLVER_CARDIAC_EP)
        add_nektar_package(
            NAME nektar++-cardiacep-solver
            TYPE deb
            SUMMARY "Nektar++ cardiac electrophysiology solver"
            DESCRIPTION "
 Solves the cardiac electrophysiology monodomain equations."
            DEPENDS "${NEK_DEP}"
            INSTALL_BINS "${nektar++-cardiacep-solver_BINS}")
    endif (NEKTAR_SOLVER_CARDIAC_EP)

    if (NEKTAR_SOLVER_SHALLOW_WATER)
        add_nektar_package(
            NAME nektar++-shallowwater-solver
            TYPE deb
            SUMMARY "Nektar++ shallow water equations solver"
            DESCRIPTION "
 Solves the shallow water equations."
            DEPENDS "${NEK_DEP}"
            INSTALL_BINS "${nektar++-shallowwater-solver_BINS}")
    endif (NEKTAR_SOLVER_SHALLOW_WATER)

    if (NEKTAR_SOLVER_COMPRESSIBLE_FLOW)
        add_nektar_package(
            NAME nektar++-compressibleflow-solver
            TYPE deb
            SUMMARY "Nektar++ compressible Navier-Stokes flow solver"
            DESCRIPTION "
 Solves the compressible Euler and compressible Navier-Stokes equations."
            DEPENDS "${NEK_DEP}"
            INSTALL_BINS "${nektar++-compressibleflow-solver_BINS}")
    endif (NEKTAR_SOLVER_COMPRESSIBLE_FLOW)

    if (NEKTAR_SOLVER_PULSEWAVE)
        add_nektar_package(
            NAME nektar++-pulsewave-solver
            TYPE deb
            SUMMARY "Nektar++ pulse wave solver"
            DESCRIPTION "
 Models pulse wave propagation through a 1-dimensional network of arteries."
            DEPENDS "${NEK_DEP}"
            INSTALL_BINS "${nektar++-pulsewave-solver_BINS}")
    endif (NEKTAR_SOLVER_PULSEWAVE)

    if (NEKTAR_BUILD_UTILITIES)
        add_nektar_package(
            NAME nektar++-utilities
            TYPE deb
            SUMMARY "Nektar++ pre- and post-processing utilities"
            DESCRIPTION "
 This package contains the mesh conversion utility and other utilities for
 converting output files into common visualisation formats"
            DEPENDS "${NEK_DEP}, libnektar++-nekmeshutils (= ${NEKTAR_VERSION})"
            INSTALL_BINS "${nektar++-utilities_BINS}")
    endif (NEKTAR_BUILD_UTILITIES)

    # Top level meta package
    add_nektar_package(
        NAME nektar++
        TYPE deb
        SUMMARY "Nektar++ complete meta package"
        DESCRIPTION "
 This meta-package depends on the entire Nektar++ suite."
        DEPENDS "${NEK_DEP}, nektar++-incnavierstokes-solver (= ${NEKTAR_VERSION}), nektar++-adr-solver (=${NEKTAR_VERSION}), nektar++-cardiacep-solver (=${NEKTAR_VERSION}), nektar++-shallowwater-solver (=${NEKTAR_VERSION}), nektar++-compressibleflow-solver (=${NEKTAR_VERSION}), nektar++-pulsewave-solver (=${NEKTAR_VERSION}),  nektar++-utilities (=${NEKTAR_VERSION})")
endif()

if (NEKTAR_BUILD_LIBRARY AND RPMBUILD)
    ### RPM PACKAGES ###############################################
    add_nektar_package(
        NAME libnektar++-utilities
        TYPE rpm
        SUMMARY "Nektar++ library utilities"
        DESCRIPTION
        "This library provides core routines including linear algebra and
         integration with ThirdParty libraries."
        INSTALL_LIBS "${libnektar++-utilities_LIBS}")
    add_nektar_package(
        NAME libnektar++-stdregions
        TYPE rpm
        SUMMARY "Nektar++ StdRegions library"
        DESCRIPTION
        "This library provides construction of the reference expansions for the
         various 1D, 2D and 3D regions."
        INSTALL_LIBS "${libnektar++-stdregions_LIBS}")
    add_nektar_package(
        NAME libnektar++-spatialdomains
        TYPE rpm
        SUMMARY "Nektar++ SpatialDomains library"
        DESCRIPTION
        "This library provides the mappings between reference regions and
         physical regions in the domain."
        INSTALL_LIBS "${libnektar++-spatialdomains_LIBS}")
    add_nektar_package(
        NAME libnektar++-localregions
        TYPE rpm
        SUMMARY "Nektar++ LocalRegions library"
        DESCRIPTION
        "This library provides physical space expansions on the various
         supported regions."
        INSTALL_LIBS "${libnektar++-localregions_LIBS}")
    add_nektar_package(
        NAME libnektar++-nekmeshutils
        TYPE rpm
        SUMMARY "Nektar++ NekMeshUtils library"
        DESCRIPTION
        "This library provides mesh generation and library routines for the 
         NekMesh executable."
        INSTALL_LIBS "${libnektar++-nekmeshutils_LIBS}")
    add_nektar_package(
        NAME libnektar++-collections
        TYPE rpm
        SUMMARY "Nektar++ Collections library"
        DESCRIPTION
        "This library provides multi-expansion implementations of operators
         on the various supported regions."
        INSTALL_LIBS "${libnektar++-collections_LIBS}")
    add_nektar_package(
        NAME libnektar++-multiregions
        TYPE rpm
        SUMMARY "Nektar++ MultiRegions library"
        DESCRIPTION
        "This library provides global expansions on multi-element domains."
        INSTALL_LIBS "${libnektar++-multiregions_LIBS}")
    add_nektar_package(
        NAME libnektar++-globalmapping
        TYPE rpm
        SUMMARY "Nektar++ GlobalMapping library"
        DESCRIPTION 
        "This library provides deformation routines for Nektar++ simulations."
        INSTALL_LIBS "${libnektar++-globalmapping_LIBS}")
    add_nektar_package(
        NAME libnektar++-solverutils
        TYPE rpm
        SUMMARY "Nektar++ SolverUtils library"
        DESCRIPTION
        "This library provides support classes and routines for constructing
         complete spectral/hp element solvers."
        INSTALL_LIBS "${libnektar++-solverutils_LIBS}")

    if (NEKTAR_BUILD_DEMOS)
        add_nektar_package(
            NAME nektar++-demos
            TYPE rpm
            SUMMARY "Nektar++ demonstration applications"
            DESCRIPTION
            "This package contains a number of example programs for solving
             simple problems using the spectral/hp element method."
            INSTALL_BINS "${nektar++-demos_BINS}")
    endif (NEKTAR_BUILD_DEMOS)

    if (NEKTAR_SOLVER_INCNAVIERSTOKES)
        add_nektar_package(
            NAME nektar++-incnavierstokes-solver
            TYPE rpm
            SUMMARY "Nektar++ incompressible Navier-Stokes flow solver"
            DESCRIPTION
            "Solves the incompressible Navier-Stokes equations using the
             Nektar++ high-order spectral/hp element framework"
            INSTALL_BINS "${nektar++-incnavierstokes-solver_BINS}")
    endif (NEKTAR_SOLVER_INCNAVIERSTOKES)

    if (NEKTAR_SOLVER_ADR)
        add_nektar_package(
            NAME nektar++-adr-solver
            TYPE rpm
            SUMMARY "Nektar++ advection-diffusion-reaction solver"
            DESCRIPTION
            "Solves a range of advection, diffusion, reaction PDE problems."
            INSTALL_BINS "${nektar++-adr-solver_BINS}")
    endif (NEKTAR_SOLVER_ADR)

    if (NEKTAR_SOLVER_CARDIAC_EP)
        add_nektar_package(
            NAME nektar++-cardiacep-solver
            TYPE rpm
            SUMMARY "Nektar++ cardiac electrophysiology solver"
            DESCRIPTION
            "Solves the cardiac electrophysiology monodomain equations."
            INSTALL_BINS "${nektar++-cardiacep-solver_BINS}")
    endif (NEKTAR_SOLVER_CARDIAC_EP)

    if (NEKTAR_SOLVER_SHALLOW_WATER)
        add_nektar_package(
            NAME nektar++-shallowwater-solver
            TYPE rpm
            SUMMARY "Nektar++ shallow water equations solver"
            DESCRIPTION
            "Solves the shallow water equations."
            INSTALL_BINS "${nektar++-shallowwater-solver_BINS}")
    endif (NEKTAR_SOLVER_SHALLOW_WATER)

    if (NEKTAR_SOLVER_COMPRESSIBLE_FLOW)
        add_nektar_package(
            NAME nektar++-compressibleflow-solver
            TYPE rpm
            SUMMARY "Nektar++ compressible Navier-Stokes flow solver"
            DESCRIPTION
            "Solves the compressible Euler and compressible Navier-Stokes
             equations."
            INSTALL_BINS "${nektar++-compressibleflow-solver_BINS}")
    endif (NEKTAR_SOLVER_COMPRESSIBLE_FLOW)

    if (NEKTAR_SOLVER_PULSEWAVE)
        add_nektar_package(
            NAME nektar++-pulsewave-solver
            TYPE rpm
            SUMMARY "Nektar++ pulse wave solver"
            DESCRIPTION
            "Models 1-dimensional pulse wave propagation through an arterial network."
            INSTALL_BINS "${nektar++-pulsewave-solver_BINS}")
    endif (NEKTAR_SOLVER_PULSEWAVE)

    if (NEKTAR_BUILD_UTILITIES)    
        add_nektar_package(
            NAME nektar++-utilities
            TYPE rpm
            SUMMARY "Nektar++ pre- and post-processing utilities"
            DESCRIPTION "This package contains the mesh conversion utility and
            other utilities for converting output files into common
            visualisation formats"
            INSTALL_BINS "${nektar++-utilities_BINS}")
    endif (NEKTAR_BUILD_UTILITIES)

    add_nektar_package(
        NAME nektar++
        TYPE rpm
        SUMMARY "Nektar++ complete meta package"
        DESCRIPTION "
 This meta-package depends on the entire Nektar++ suite."
        DEPENDS "nektar++-incnavierstokes-solver = ${NEKTAR_VERSION}, nektar++-adr-solver = ${NEKTAR_VERSION}, nektar++-cardiacep-solver = ${NEKTAR_VERSION}, nektar++-shallowwater-solver = ${NEKTAR_VERSION}, nektar++-compressibleflow-solver = ${NEKTAR_VERSION}, nektar++-pulsewave-solver = ${NEKTAR_VERSION}, nektar++-utilities = ${NEKTAR_VERSION}")
endif()

if (NEKTAR_BUILD_LIBRARY AND PKGMAKER)
    if (NEKTAR_USE_MPI)
        MESSAGE(WARNING "Shipping OS X with MPI is unlikely to work!")
        FIND_PROGRAM(HAVE_MPIRUN mpirun)
        IF(HAVE_MPIRUN)
            LIST(APPEND nektar++_BINS ${HAVE_MPIRUN})
        ENDIF()
	UNSET(HAVE_MPIRUN CACHE)
    endif ()
    if (NEKTAR_USE_PETSC)
        MESSAGE(WARNING "Shipping OS X with PETSc is unlikely to work!")
    endif ()
    add_nektar_package(
        NAME nektar++-serial
        TYPE pkgmaker
        SUMMARY "Nektar++ libraries and solvers"
        DESCRIPTION "This is all of Nektar++"
        INSTALL_LIBS "${nektar++_LIBS}"
        INSTALL_BINS "${nektar++_BINS}")
ENDIF()

# TGZ package
add_nektar_package(
    NAME nektar++
    TYPE tgz
    SUMMARY "Nektar++ libraries and solvers"
    DESCRIPTION "This is all of Nektar++"
    INSTALL_LIBS "${nektar++_LIBS}"
    INSTALL_BINS "${nektar++_BINS}")

# Configure source package
add_custom_target(pkg-src
    ${CMAKE_CPACK_COMMAND} --config CPackSourceConfig.cmake
    WORKING_DIRECTORY ${CMAKE_BINARY_DIR}
)
add_dependencies(pkg pkg-src)

set(CPACK_SOURCE_TBZ2 "ON")
set(CPACK_SOURCE_TGZ "ON")
set(CPACK_SOURCE_TZ "OFF")
set(CPACK_SOURCE_ZIP "ON")
set(CPACK_SOURCE_PACKAGE_FILE_NAME "nektar++-${NEKTAR_VERSION}")
set(CPACK_SOURCE_IGNORE_FILES
    "/CVS/"
    "/\\\\.svn/"
    "/\\\\.bzr/"
    "/\\\\.hg/"
    "/\\\\.git/"
    "/\\\\.clang-format"
    "/\\\\.gitignore"
    "/\\\\.gitmodules"
    "/build/"
    "/builds/"
    "/docs/tutorial"
    "/ThirdParty/"
    "/Testing/"
    "/library/Demos/MultiRegions/ExtraDemos/"
    "/library/Demos/MultiRegions/XmlFiles/"
    "/library/Demos/LocalRegions/XmlFiles/"
    "/solvers/ImageWarpingSolver/"
    "/solvers/VortexWaveInteraction/"
<<<<<<< HEAD
    "/solvers/CardiacEPSolver/Utilities/CellMLToNektar/"
=======
    "/solvers/IncNavierStokesSolver/Utilities/HybridPerformanceModel/"
>>>>>>> 2db0ae69
    "/utilities/Extras/"
)


include(CPack)<|MERGE_RESOLUTION|>--- conflicted
+++ resolved
@@ -484,11 +484,8 @@
     "/library/Demos/LocalRegions/XmlFiles/"
     "/solvers/ImageWarpingSolver/"
     "/solvers/VortexWaveInteraction/"
-<<<<<<< HEAD
     "/solvers/CardiacEPSolver/Utilities/CellMLToNektar/"
-=======
     "/solvers/IncNavierStokesSolver/Utilities/HybridPerformanceModel/"
->>>>>>> 2db0ae69
     "/utilities/Extras/"
 )
 
