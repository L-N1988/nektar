--- conflicted
+++ resolved
@@ -48,34 +48,6 @@
 
     ADD_DEFINITIONS(-DNEKTAR_USE_MPI)
 
-<<<<<<< HEAD
-    EXTERNALPROJECT_ADD(
-        gsmpi-1.2.1
-        URL ${TPURL}/gsmpi-1.2.1_1.tar.bz2
-        URL_MD5 c247ed68134a65b8033c639277e46825
-        STAMP_DIR ${TPBUILD}/stamp
-        DOWNLOAD_DIR ${TPSRC}
-        SOURCE_DIR ${TPSRC}/gsmpi-1.2.1
-        BINARY_DIR ${TPBUILD}/gsmpi-1.2.1
-        TMP_DIR ${TPBUILD}/gsmpi-1.2.1-tmp
-        INSTALL_DIR ${TPDIST}
-        CONFIGURE_COMMAND
-            ${CMAKE_COMMAND}
-            -G ${CMAKE_GENERATOR}
-            -DCMAKE_C_COMPILER:FILEPATH=${CMAKE_C_COMPILER}
-            -DCMAKE_CXX_COMPILER:FILEPATH=${CMAKE_CXX_COMPILER}
-            -DCMAKE_BUILD_TYPE:STRING=Debug
-            -DCMAKE_INSTALL_PREFIX:PATH=${TPDIST}
-            ${TPSRC}/gsmpi-1.2.1
-    )
-    THIRDPARTY_LIBRARY(GSMPI_LIBRARY STATIC gsmpi DESCRIPTION "GSMPI path")
-    MARK_AS_ADVANCED(GSMPI_LIBRARY)
-    THIRDPARTY_LIBRARY(XXT_LIBRARY STATIC xxt DESCRIPTION "XXT path")
-    MARK_AS_ADVANCED(XXT_LIBRARY)
-    MESSAGE(STATUS "Build GSMPI: ${TPDIST}/lib/lib${GSMPI_LIBRARY}.a")
-    MESSAGE(STATUS "Build XXT: ${TPDIST}/lib/lib${XXT_LIBRARY}.a")
-
-=======
     IF (THIRDPARTY_BUILD_GSMPI)
         EXTERNALPROJECT_ADD(
             gsmpi-1.2.1
@@ -105,5 +77,4 @@
     ELSE (THIRDPARTY_BUILD_GSMPI)
         MESSAGE(FATAL_ERROR "Must build GSMPI and XXT")
     ENDIF (THIRDPARTY_BUILD_GSMPI)
->>>>>>> 982d929a
 ENDIF( NEKTAR_USE_MPI )
