# - Try to find PETSc
# Once done this will define
#
#  PETSC_FOUND        - system has PETSc
#  PETSC_INCLUDES     - the PETSc include directories
#  PETSC_LIBRARIES    - Link these to use PETSc
#  PETSC_COMPILER     - Compiler used by PETSc, helpful to find a compatible MPI
#  PETSC_DEFINITIONS  - Compiler switches for using PETSc
#  PETSC_MPIEXEC      - Executable for running MPI programs
#  PETSC_VERSION      - Version string (MAJOR.MINOR.SUBMINOR)
#
#  Usage:
#  find_package(PETSc COMPONENTS CXX)  - required if build --with-clanguage=C++ --with-c-support=0
#  find_package(PETSc COMPONENTS C)    - standard behavior of checking build using a C compiler
#  find_package(PETSc)                 - same as above
#
# Setting these changes the behavior of the search
#  PETSC_DIR - directory in which PETSc resides
#  PETSC_ARCH - build architecture
#
# Redistribution and use is allowed according to the terms of the BSD license.
# For details see the accompanying COPYING-CMAKE-SCRIPTS file.
#

<<<<<<< HEAD
# Possibly dangerous but seems to work on most older CMake versions.
# cmake_policy(VERSION 3.3)

=======
>>>>>>> 9775c909
set(PETSC_VALID_COMPONENTS
  C
  CXX)

if(NOT PETSc_FIND_COMPONENTS)
  get_property (_enabled_langs GLOBAL PROPERTY ENABLED_LANGUAGES)

  list(FIND _enabled_langs "C" _index)
  if (${_index} EQUAL -1)
    set(PETSC_LANGUAGE_BINDINGS "CXX")
  else()
    set(PETSC_LANGUAGE_BINDINGS "C")
  endif ()
else()
  # Right now, this is designed for compatability with the --with-clanguage option, so
  # only allow one item in the components list.
  list(LENGTH ${PETSc_FIND_COMPONENTS} components_length)
  if(${components_length} GREATER 1)
    message(FATAL_ERROR "Only one component for PETSc is allowed to be specified")
  endif()
  # This is a stub for allowing multiple components should that time ever come. Perhaps
  # to also test Fortran bindings?
  foreach(component ${PETSc_FIND_COMPONENTS})
    list(FIND PETSC_VALID_COMPONENTS ${component} component_location)
    if(${component_location} EQUAL -1)
      message(FATAL_ERROR "\"${component}\" is not a valid PETSc component.")
    else()
      list(APPEND PETSC_LANGUAGE_BINDINGS ${component})
    endif()
  endforeach()
endif()

function (petsc_get_version)
  if (EXISTS "${PETSC_DIR}/include/petscversion.h")
    file (STRINGS "${PETSC_DIR}/include/petscversion.h" vstrings REGEX "#define PETSC_VERSION_(RELEASE|MAJOR|MINOR|SUBMINOR|PATCH) ")
    foreach (line ${vstrings})
      string (REGEX REPLACE " +" ";" fields ${line}) # break line into three fields (the first is always "#define")
      list (GET fields 1 var)
      list (GET fields 2 val)
      set (${var} ${val} PARENT_SCOPE)
      set (${var} ${val})         # Also in local scope so we have access below
    endforeach ()
    if (PETSC_VERSION_RELEASE)
      if ($(PETSC_VERSION_PATCH) GREATER 0)
        set (PETSC_VERSION "${PETSC_VERSION_MAJOR}.${PETSC_VERSION_MINOR}.${PETSC_VERSION_SUBMINOR}p${PETSC_VERSION_PATCH}" CACHE INTERNAL "PETSc version")
      else ()
        set (PETSC_VERSION "${PETSC_VERSION_MAJOR}.${PETSC_VERSION_MINOR}.${PETSC_VERSION_SUBMINOR}" CACHE INTERNAL "PETSc version")
      endif ()
    else ()
      # make dev version compare higher than any patch level of a released version
      set (PETSC_VERSION "${PETSC_VERSION_MAJOR}.${PETSC_VERSION_MINOR}.${PETSC_VERSION_SUBMINOR}.99" CACHE INTERNAL "PETSc version")
    endif ()
  else ()
    message (SEND_ERROR "PETSC_DIR can not be used, ${PETSC_DIR}/include/petscversion.h does not exist")
  endif ()
endfunction ()

# Debian uses versioned paths e.g /usr/lib/petscdir/3.5/
file (GLOB DEB_PATHS "/usr/lib/petscdir/*")

find_path (PETSC_DIR include/petsc.h
  HINTS ENV PETSC_DIR
  PATHS
  /usr/lib/petsc
  # Debian paths
  ${DEB_PATHS}
  # Arch Linux path
  /opt/petsc/linux-c-opt
  # MacPorts path
  /opt/local/lib/petsc
  $ENV{HOME}/petsc
  DOC "PETSc Directory")

find_program (MAKE_EXECUTABLE NAMES make gmake)

if (PETSC_DIR AND NOT PETSC_ARCH)
  set (_petsc_arches
    $ENV{PETSC_ARCH}                   # If set, use environment variable first
    linux-gnu-c-debug linux-gnu-c-opt  # Debian defaults
    x86_64-unknown-linux-gnu i386-unknown-linux-gnu)
  set (petscconf "NOTFOUND" CACHE FILEPATH "Cleared" FORCE)
  foreach (arch ${_petsc_arches})
    if (NOT PETSC_ARCH)
      find_path (petscconf petscconf.h
        HINTS ${PETSC_DIR}
        PATH_SUFFIXES ${arch}/include bmake/${arch}
        NO_DEFAULT_PATH)
      if (petscconf)
        set (PETSC_ARCH "${arch}" CACHE STRING "PETSc build architecture")
      endif (petscconf)
    endif (NOT PETSC_ARCH)
  endforeach (arch)
  set (petscconf "NOTFOUND" CACHE INTERNAL "Scratch variable" FORCE)
endif (PETSC_DIR AND NOT PETSC_ARCH)

set (petsc_slaves LIBRARIES_SYS LIBRARIES_VEC LIBRARIES_MAT LIBRARIES_DM LIBRARIES_KSP LIBRARIES_SNES LIBRARIES_TS
  INCLUDE_DIR INCLUDE_CONF)
include (FindPackageMultipass)
find_package_multipass (PETSc petsc_config_current
  STATES DIR ARCH
  DEPENDENTS INCLUDES LIBRARIES COMPILER MPIEXEC ${petsc_slaves})

# Determine whether the PETSc layout is old-style (through 2.3.3) or
# new-style (>= 3.0.0)
if (EXISTS "${PETSC_DIR}/${PETSC_ARCH}/lib/petsc/conf/petscvariables") # > 3.5
  set (petsc_conf_rules "${PETSC_DIR}/lib/petsc/conf/rules")
  set (petsc_conf_variables "${PETSC_DIR}/lib/petsc/conf/variables")
elseif (EXISTS "${PETSC_DIR}/${PETSC_ARCH}/include/petscconf.h")   # > 2.3.3
  set (petsc_conf_rules "${PETSC_DIR}/conf/rules")
  set (petsc_conf_variables "${PETSC_DIR}/conf/variables")
elseif (EXISTS "${PETSC_DIR}/bmake/${PETSC_ARCH}/petscconf.h") # <= 2.3.3
  set (petsc_conf_rules "${PETSC_DIR}/bmake/common/rules")
  set (petsc_conf_variables "${PETSC_DIR}/bmake/common/variables")
elseif (PETSC_DIR)
  message (SEND_ERROR "The pair PETSC_DIR=${PETSC_DIR} PETSC_ARCH=${PETSC_ARCH} do not specify a valid PETSc installation")
endif ()

if (petsc_conf_rules AND petsc_conf_variables AND NOT petsc_config_current)
  petsc_get_version()

  # Put variables into environment since they are needed to get
  # configuration (petscvariables) in the PETSc makefile
  set (ENV{PETSC_DIR} "${PETSC_DIR}")
  set (ENV{PETSC_ARCH} "${PETSC_ARCH}")

  # A temporary makefile to probe the PETSc configuration
  set (petsc_config_makefile "${PROJECT_BINARY_DIR}/Makefile.petsc")
  file (WRITE "${petsc_config_makefile}"
"## This file was autogenerated by FindPETSc.cmake
# PETSC_DIR  = ${PETSC_DIR}
# PETSC_ARCH = ${PETSC_ARCH}
include ${petsc_conf_rules}
include ${petsc_conf_variables}
show :
\t-@echo -n \${\${VARIABLE}}
")

  macro (PETSC_GET_VARIABLE name var)
    set (${var} "NOTFOUND" CACHE INTERNAL "Cleared" FORCE)
    execute_process (COMMAND ${MAKE_EXECUTABLE} --no-print-directory -f ${petsc_config_makefile} show VARIABLE=${name}
      OUTPUT_VARIABLE ${var}
      RESULT_VARIABLE petsc_return)
  endmacro (PETSC_GET_VARIABLE)
  petsc_get_variable (PETSC_LIB_DIR            petsc_lib_dir)
  petsc_get_variable (PETSC_EXTERNAL_LIB_BASIC petsc_libs_external)
  petsc_get_variable (PETSC_CCPPFLAGS          petsc_cpp_line)
  petsc_get_variable (PETSC_INCLUDE            petsc_include)
  petsc_get_variable (PCC                      petsc_cc)
  petsc_get_variable (PCC_FLAGS                petsc_cc_flags)
  petsc_get_variable (MPIEXEC                  petsc_mpiexec)
  # We are done with the temporary Makefile, calling PETSC_GET_VARIABLE after this point is invalid!
  file (REMOVE ${petsc_config_makefile})

  include (ResolveCompilerPaths)
  # Extract include paths and libraries from compile command line
  resolve_includes (petsc_includes_all "${petsc_cpp_line}")

  #on windows we need to make sure we're linking against the right
  #runtime library
  if (WIN32)
    if (petsc_cc_flags MATCHES "-MT")
      set(using_md False)
      foreach(flag_var
          CMAKE_C_FLAGS CMAKE_C_FLAGS_DEBUG CMAKE_C_FLAGS_RELEASE
          CMAKE_C_FLAGS_MINSIZEREL CMAKE_C_FLAGS_RELWITHDEBINFO
          CMAKE_CXX_FLAGS CMAKE_CXX_FLAGS_DEBUG CMAKE_CXX_FLAGS_RELEASE
          CMAKE_CXX_FLAGS_MINSIZEREL CMAKE_CXX_FLAGS_RELWITHDEBINFO)
        if(${flag_var} MATCHES "/MD")
          set(using_md True)
        endif(${flag_var} MATCHES "/MD")
      endforeach(flag_var)
      if(${using_md} MATCHES "True")
        message(WARNING "PETSc was built with /MT, but /MD is currently set.
 See http://www.cmake.org/Wiki/CMake_FAQ#How_can_I_build_my_MSVC_application_with_a_static_runtime.3F")
      endif(${using_md} MATCHES "True")
    endif (petsc_cc_flags MATCHES "-MT")
  endif (WIN32)

  include (CorrectWindowsPaths)
  convert_cygwin_path(petsc_lib_dir)
  message (STATUS "petsc_lib_dir ${petsc_lib_dir}")

  macro (PETSC_FIND_LIBRARY suffix name)
    set (PETSC_LIBRARY_${suffix} "NOTFOUND" CACHE INTERNAL "Cleared" FORCE) # Clear any stale value, if we got here, we need to find it again
    if (WIN32)
      set (libname lib${name}) #windows expects "libfoo", linux expects "foo"
    else (WIN32)
      set (libname ${name})
    endif (WIN32)
    find_library (PETSC_LIBRARY_${suffix} NAMES ${libname} HINTS ${petsc_lib_dir} NO_DEFAULT_PATH)
    set (PETSC_LIBRARIES_${suffix} "${PETSC_LIBRARY_${suffix}}")
    mark_as_advanced (PETSC_LIBRARY_${suffix})
  endmacro (PETSC_FIND_LIBRARY suffix name)

  # Look for petscvec first, if it doesn't exist, we must be using single-library
  petsc_find_library (VEC petscvec)
  if (PETSC_LIBRARY_VEC)
    petsc_find_library (SYS  "petscsys;petsc") # libpetscsys is called libpetsc prior to 3.1 (when single-library was introduced)
    petsc_find_library (MAT  petscmat)
    petsc_find_library (DM   petscdm)
    petsc_find_library (KSP  petscksp)
    petsc_find_library (SNES petscsnes)
    petsc_find_library (TS   petscts)
    macro (PETSC_JOIN libs deps)
      list (APPEND PETSC_LIBRARIES_${libs} ${PETSC_LIBRARIES_${deps}})
    endmacro (PETSC_JOIN libs deps)
    petsc_join (VEC  SYS)
    petsc_join (MAT  VEC)
    petsc_join (DM   MAT)
    petsc_join (KSP  DM)
    petsc_join (SNES KSP)
    petsc_join (TS   SNES)
    petsc_join (ALL  TS)
  else ()
    set (PETSC_LIBRARY_VEC "NOTFOUND" CACHE INTERNAL "Cleared" FORCE) # There is no libpetscvec
    petsc_find_library (SINGLE petsc)
    # Debian 9/Ubuntu 16.04 uses _real and _complex extensions when using libraries in /usr/lib/petsc.
    if (NOT PETSC_LIBRARY_SINGLE)
      petsc_find_library (SINGLE petsc_real)
    endif()
    if (NOT PETSC_LIBRARY_SINGLE)
      petsc_find_library (SINGLE petsc_complex)
    endif()
    foreach (pkg SYS VEC MAT DM KSP SNES TS ALL)
      set (PETSC_LIBRARIES_${pkg} "${PETSC_LIBRARY_SINGLE}")
    endforeach ()
  endif ()
  if (PETSC_LIBRARY_TS)
    message (STATUS "Recognized PETSc install with separate libraries for each package")
  else ()
    message (STATUS "Recognized PETSc install with single library for all packages")
  endif ()

  include(Check${PETSC_LANGUAGE_BINDINGS}SourceRuns)
  macro (PETSC_TEST_RUNS includes libraries runs)
    if (PETSC_VERSION VERSION_GREATER 3.1)
      set (_PETSC_TSDestroy "TSDestroy(&ts)")
    else ()
      set (_PETSC_TSDestroy "TSDestroy(ts)")
    endif ()

    set(_PETSC_TEST_SOURCE "
static const char help[] = \"PETSc test program.\";
#include <petscts.h>
int main(int argc,char *argv[]) {
  PetscErrorCode ierr;
  TS ts;

  ierr = PetscInitialize(&argc,&argv,0,help);CHKERRQ(ierr);
  ierr = TSCreate(PETSC_COMM_WORLD,&ts);CHKERRQ(ierr);
  ierr = TSSetFromOptions(ts);CHKERRQ(ierr);
  ierr = ${_PETSC_TSDestroy};CHKERRQ(ierr);
  ierr = PetscFinalize();CHKERRQ(ierr);
  return 0;
}
")
    multipass_source_runs ("${includes};${MPI_CXX_INCLUDE_PATH}" "${libraries}" "${_PETSC_TEST_SOURCE}" ${runs} "${PETSC_LANGUAGE_BINDINGS}")
    if (${${runs}})
      set (PETSC_EXECUTABLE_RUNS "YES" CACHE BOOL
        "Can the system successfully run a PETSc executable?  This variable can be manually set to \"YES\" to force CMake to accept a given PETSc configuration, but this will almost always result in a broken build.  If you change PETSC_DIR, PETSC_ARCH, or PETSC_CURRENT you would have to reset this variable." FORCE)
    endif (${${runs}})
  endmacro (PETSC_TEST_RUNS)


  find_path (PETSC_INCLUDE_DIR petscts.h HINTS "${PETSC_DIR}" PATH_SUFFIXES include NO_DEFAULT_PATH)
  find_path (PETSC_INCLUDE_CONF petscconf.h HINTS "${PETSC_DIR}" PATH_SUFFIXES "${PETSC_ARCH}/include" "bmake/${PETSC_ARCH}" NO_DEFAULT_PATH)
  mark_as_advanced (PETSC_INCLUDE_DIR PETSC_INCLUDE_CONF)
  set (petsc_includes_minimal ${PETSC_INCLUDE_CONF} ${PETSC_INCLUDE_DIR})

  petsc_test_runs ("${petsc_includes_minimal}" "${PETSC_LIBRARIES_TS}" petsc_works_minimal)
  if (petsc_works_minimal)
    message (STATUS "Minimal PETSc includes and libraries work.  This probably means we are building with shared libs.")
    set (petsc_includes_needed "${petsc_includes_minimal}")
  else (petsc_works_minimal)     # Minimal includes fail, see if just adding full includes fixes it
    petsc_test_runs ("${petsc_includes_all}" "${PETSC_LIBRARIES_TS}" petsc_works_allincludes)
    if (petsc_works_allincludes) # It does, we just need all the includes (
      message (STATUS "PETSc requires extra include paths, but links correctly with only interface libraries.  This is an unexpected configuration (but it seems to work fine).")
      set (petsc_includes_needed ${petsc_includes_all})
    else (petsc_works_allincludes) # We are going to need to link the external libs explicitly
      resolve_libraries (petsc_libraries_external "${petsc_libs_external}")
      foreach (pkg SYS VEC MAT DM KSP SNES TS ALL)
        list (APPEND PETSC_LIBRARIES_${pkg}  ${petsc_libraries_external})
      endforeach (pkg)
      petsc_test_runs ("${petsc_includes_minimal}" "${PETSC_LIBRARIES_TS}" petsc_works_alllibraries)
      if (petsc_works_alllibraries)
         message (STATUS "PETSc only need minimal includes, but requires explicit linking to all dependencies.  This is expected when PETSc is built with static libraries.")
        set (petsc_includes_needed ${petsc_includes_minimal})
      else (petsc_works_alllibraries)
        # It looks like we really need everything, should have listened to Matt
        set (petsc_includes_needed ${petsc_includes_all})
        petsc_test_runs ("${petsc_includes_all}" "${PETSC_LIBRARIES_TS}" petsc_works_all)
        if (petsc_works_all) # We fail anyways
          message (STATUS "PETSc requires extra include paths and explicit linking to all dependencies.  This probably means you have static libraries and something unexpected in PETSc headers.")
        else (petsc_works_all) # We fail anyways
          message (STATUS "PETSc could not be used, maybe the install is broken.")
        endif (petsc_works_all)
      endif (petsc_works_alllibraries)
    endif (petsc_works_allincludes)
  endif (petsc_works_minimal)

  # We do an out-of-source build so __FILE__ will be an absolute path, hence __INSDIR__ is superfluous
  if (${PETSC_VERSION} VERSION_LESS 3.1)
    set (PETSC_DEFINITIONS "-D__SDIR__=\"\"" CACHE STRING "PETSc definitions" FORCE)
  else ()
    set (PETSC_DEFINITIONS "-D__INSDIR__=" CACHE STRING "PETSc definitions" FORCE)
  endif ()
  # Sometimes this can be used to assist FindMPI.cmake
  set (PETSC_MPIEXEC ${petsc_mpiexec} CACHE FILEPATH "Executable for running PETSc MPI programs" FORCE)
  set (PETSC_INCLUDES ${petsc_includes_needed} CACHE STRING "PETSc include path" FORCE)
  set (PETSC_LIBRARIES ${PETSC_LIBRARIES_ALL} CACHE STRING "PETSc libraries" FORCE)
  set (PETSC_COMPILER ${petsc_cc} CACHE FILEPATH "PETSc compiler" FORCE)
  # Note that we have forced values for all these choices.  If you
  # change these, you are telling the system to trust you that they
  # work.  It is likely that you will end up with a broken build.
  mark_as_advanced (PETSC_INCLUDES PETSC_LIBRARIES PETSC_COMPILER PETSC_DEFINITIONS PETSC_MPIEXEC PETSC_EXECUTABLE_RUNS)
endif ()

include (FindPackageHandleStandardArgs)
find_package_handle_standard_args (PETSc
  REQUIRED_VARS PETSC_INCLUDES PETSC_LIBRARIES PETSC_EXECUTABLE_RUNS
  VERSION_VAR PETSC_VERSION
  FAIL_MESSAGE "PETSc could not be found.  Be sure to set PETSC_DIR and PETSC_ARCH.")<|MERGE_RESOLUTION|>--- conflicted
+++ resolved
@@ -22,12 +22,6 @@
 # For details see the accompanying COPYING-CMAKE-SCRIPTS file.
 #
 
-<<<<<<< HEAD
-# Possibly dangerous but seems to work on most older CMake versions.
-# cmake_policy(VERSION 3.3)
-
-=======
->>>>>>> 9775c909
 set(PETSC_VALID_COMPONENTS
   C
   CXX)
