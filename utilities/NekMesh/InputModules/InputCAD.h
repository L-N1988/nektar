--- conflicted
+++ resolved
@@ -62,15 +62,11 @@
 
 private:
     std::string m_minDelta, m_maxDelta, m_eps, m_cadfile, m_order,
-<<<<<<< HEAD
-                m_blsurfs, m_blthick, m_blprog, m_bllayers, m_refinement;
-    bool m_makeBL, m_surfopti, m_refine, m_woct, m_2D, m_splitBL, m_cfiMesh;
-=======
                 m_blsurfs, m_blthick, m_blprog, m_bllayers, m_refinement,
                 m_nacadomain;
+
     bool m_makeBL, m_surfopti, m_varopti, m_refine, m_woct, m_2D, m_splitBL,
-         m_naca;
->>>>>>> a8fbc4da
+         m_naca, m_cfiMesh;
 
 };
 }
