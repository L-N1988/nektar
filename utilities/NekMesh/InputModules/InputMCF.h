////////////////////////////////////////////////////////////////////////////////
//
//  File: InputCAD.h
//
//  For more information, please see: http://www.nektar.info/
//
//  The MIT License
//
//  Copyright (c) 2006 Division of Applied Mathematics, Brown University (USA),
//  Department of Aeronautics, Imperial College London (UK), and Scientific
//  Computing and Imaging Institute, University of Utah (USA).
//
//  License for the specific language governing rights and limitations under
//  Permission is hereby granted, free of charge, to any person obtaining a
//  copy of this software and associated documentation files (the "Software"),
//  to deal in the Software without restriction, including without limitation
//  the rights to use, copy, modify, merge, publish, distribute, sublicense,
//  and/or sell copies of the Software, and to permit persons to whom the
//  Software is furnished to do so, subject to the following conditions:
//
//  The above copyright notice and this permission notice shall be included
//  in all copies or substantial portions of the Software.
//
//  THE SOFTWARE IS PROVIDED "AS IS", WITHOUT WARRANTY OF ANY KIND, EXPRESS
//  OR IMPLIED, INCLUDING BUT NOT LIMITED TO THE WARRANTIES OF MERCHANTABILITY,
//  FITNESS FOR A PARTICULAR PURPOSE AND NONINFRINGEMENT. IN NO EVENT SHALL
//  THE AUTHORS OR COPYRIGHT HOLDERS BE LIABLE FOR ANY CLAIM, DAMAGES OR OTHER
//  LIABILITY, WHETHER IN AN ACTION OF CONTRACT, TORT OR OTHERWISE, ARISING
//  FROM, OUT OF OR IN CONNECTION WITH THE SOFTWARE OR THE USE OR OTHER
//  DEALINGS IN THE SOFTWARE.
//
//  Description: Create mesh from CAD.
//
////////////////////////////////////////////////////////////////////////////////

#ifndef UTILITIES_NEKMESH_INPUTMCF
#define UTILITIES_NEKMESH_INPUTMCF

#include <NekMeshUtils/Module/Module.h>

namespace Nektar
{
namespace Utilities
{

class InputMCF : public NekMeshUtils::InputModule
{
public:
    InputMCF(NekMeshUtils::MeshSharedPtr m);
    virtual ~InputMCF();
    virtual void Process();

    /// Creates an instance of this class
    static NekMeshUtils::ModuleSharedPtr create(NekMeshUtils::MeshSharedPtr m)
    {
        return MemoryManager<InputMCF>::AllocateSharedPtr(m);
    }
    /// %ModuleKey for class.
    static NekMeshUtils::ModuleKey className;

    void ParseFile(std::string nm);

private:
    std::string m_minDelta, m_maxDelta, m_eps, m_cadfile, m_order,
                m_blsurfs, m_blthick, m_blprog, m_bllayers, m_refinement,
<<<<<<< HEAD
                m_nacadomain, m_periodic;
=======
                m_nacadomain, m_adjustment;
>>>>>>> 0e9b34f1
    bool m_makeBL, m_surfopti, m_varopti, m_refine, m_woct, m_2D, m_splitBL,
         m_naca, m_adjust, m_adjustall;

};
}
}

#endif<|MERGE_RESOLUTION|>--- conflicted
+++ resolved
@@ -63,11 +63,8 @@
 private:
     std::string m_minDelta, m_maxDelta, m_eps, m_cadfile, m_order,
                 m_blsurfs, m_blthick, m_blprog, m_bllayers, m_refinement,
-<<<<<<< HEAD
-                m_nacadomain, m_periodic;
-=======
-                m_nacadomain, m_adjustment;
->>>>>>> 0e9b34f1
+                m_nacadomain, m_periodic, m_adjustment;
+
     bool m_makeBL, m_surfopti, m_varopti, m_refine, m_woct, m_2D, m_splitBL,
          m_naca, m_adjust, m_adjustall;
 
