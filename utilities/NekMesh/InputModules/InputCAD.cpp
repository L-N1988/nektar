--- conflicted
+++ resolved
@@ -343,8 +343,6 @@
     ProcessElements();
     ProcessComposites();
 
-<<<<<<< HEAD
-=======
     FaceSet::iterator fit;
     count = 0;
     for(fit = m_mesh->m_faceSet.begin(); fit != m_mesh->m_faceSet.end(); fit++)
@@ -365,7 +363,6 @@
 
     //return;
 
->>>>>>> b5474726
     m_surfacemesh->HOSurf();
 
     if (m_mesh->m_verbose)
