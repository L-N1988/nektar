--- conflicted
+++ resolved
@@ -123,11 +123,8 @@
     m_cadfile = it->second;
     it = information.find("MeshType");
     ASSERTL0(it != information.end(),"no meshtype defined");
-<<<<<<< HEAD
-    it->second == "BL" ? m_makeBL = true : m_makeBL = false;
-    it->second == "CFI" ? m_cfiMesh = true : m_cfiMesh = false;
-=======
     m_makeBL = it->second == "BL";
+    m_cfiMesh = it->second == "CFI";
 
     it = information.find("UDSFile");
     if(it != information.end())
@@ -135,7 +132,6 @@
         m_udsfile = it->second;
         m_uds = true;
     }
->>>>>>> be7e38e2
 
     it = parameters.find("MinDelta");
     ASSERTL0(it != parameters.end(),"no mindelta defined");
@@ -187,88 +183,48 @@
         ModuleKey(eProcessModule, "loadcad"), m_mesh));
     mods.back()->RegisterConfig("filename", m_cadfile);
 
-<<<<<<< HEAD
+    if(m_uds)
+    {
+        mods.back()->RegisterConfig("udsfile", m_udsfile);
+    }
+    if(m_woct)
+    {
+        mods.back()->RegisterConfig("writeoctree", "");
+    }
+
+    ////**** Possible Mesh Sources ****////
     if(m_cfiMesh)
     {
-        mods.back()->RegisterConfig("cfimesh","");
+        ////**** CFI mesh ****////
+        mods.push_back(GetModuleFactory().CreateInstance(
+            ModuleKey(eProcessModule, "cfimesh"), m_mesh));
     }
     else
     {
+        ////**** Octree ****////
         mods.push_back(GetModuleFactory().CreateInstance(
             ModuleKey(eProcessModule, "loadoctree"), m_mesh));
         mods.back()->RegisterConfig("mindel", m_minDelta);
         mods.back()->RegisterConfig("maxdel", m_maxDelta);
         mods.back()->RegisterConfig("eps", m_eps);
 
-        /*if(pSession->DefinesSolverInfo("SourcePoints"))
-        {
-            ASSERTL0(boost::filesystem::exists(pSession->GetSolverInfo("SourcePoints").c_str()),
-                     "sourcepoints file does not exist");
-            mods.back()->RegisterConfig("sourcefile",pSession->GetSolverInfo("SourcePoints"));
-            NekDouble sp;
-            pSession->LoadParameter("SPSize", sp);
-            mods.back()->RegisterConfig("sourcesize",boost::lexical_cast<std::string>(sp));
-        }*/
-
-        /*if (pSession->DefinesSolverInfo("UserDefinedSpacing"))
-        {
-            string udsName = pSession->GetSolverInfo("UserDefinedSpacing");
-            ASSERTL0(boost::filesystem::exists(udsName.c_str()),
-                     "UserDefinedSpacing file does not exist");
-
-            mods.back()->RegisterConfig("udsfile",udsName);
-        }
-
-        if (pSession->DefinesSolverInfo("WriteOctree"))
-        {
-            mods.back()->RegisterConfig("writeoctree",fn + "_oct.xml");
-        }*/
-
+        ////**** SurfaceMesh ****////
         mods.push_back(GetModuleFactory().CreateInstance(
             ModuleKey(eProcessModule, "surfacemesh"), m_mesh));
 
-        /*mods.push_back(GetModuleFactory().CreateInstance(
+        ////**** VolumeMesh ****////
+        mods.push_back(GetModuleFactory().CreateInstance(
             ModuleKey(eProcessModule, "volumemesh"), m_mesh));
         if(m_makeBL)
         {
             mods.back()->RegisterConfig("blsurfs",m_blsurfs);
             mods.back()->RegisterConfig("blthick",m_blthick);
-        }*/
-    }
-
-=======
-    ////**** Octree ****////
-    mods.push_back(GetModuleFactory().CreateInstance(
-        ModuleKey(eProcessModule, "loadoctree"), m_mesh));
-    mods.back()->RegisterConfig("mindel", m_minDelta);
-    mods.back()->RegisterConfig("maxdel", m_maxDelta);
-    mods.back()->RegisterConfig("eps", m_eps);
-    if(m_uds)
-    {
-        mods.back()->RegisterConfig("udsfile", m_udsfile);
-    }
-    if(m_woct)
-    {
-        mods.back()->RegisterConfig("writeoctree", "");
-    }
-
-    ////**** SurfaceMesh ****////
-    mods.push_back(GetModuleFactory().CreateInstance(
-        ModuleKey(eProcessModule, "surfacemesh"), m_mesh));
-
-    ////**** VolumeMesh ****////
-    mods.push_back(GetModuleFactory().CreateInstance(
-        ModuleKey(eProcessModule, "volumemesh"), m_mesh));
-    if(m_makeBL)
-    {
-        mods.back()->RegisterConfig("blsurfs",m_blsurfs);
-        mods.back()->RegisterConfig("blthick",m_blthick);
-        mods.back()->RegisterConfig("bllayers",m_bllayers);
-        mods.back()->RegisterConfig("blprog",m_blprog);
+            mods.back()->RegisterConfig("bllayers",m_bllayers);
+            mods.back()->RegisterConfig("blprog",m_blprog);
+        }
     }
 
     ////**** HOSurface ****////
->>>>>>> be7e38e2
     mods.push_back(GetModuleFactory().CreateInstance(
         ModuleKey(eProcessModule, "hosurface"), m_mesh));
     if(m_surfopti)
