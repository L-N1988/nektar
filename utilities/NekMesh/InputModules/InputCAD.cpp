--- conflicted
+++ resolved
@@ -69,146 +69,6 @@
     LibUtilities::SessionReaderSharedPtr pSession =
         LibUtilities::SessionReader::CreateInstance(0, NULL, filename);
 
-<<<<<<< HEAD
-    ASSERTL0(pSession->DefinesElement("NEKTAR/MESHING"),"no meshing tag");
-    ASSERTL0(pSession->DefinesElement("NEKTAR/MESHING/INFORMATION"),"no information tag");
-    ASSERTL0(pSession->DefinesElement("NEKTAR/MESHING/PARAMETERS"),"no parameters tag");
-
-    TiXmlElement *mcf = pSession->GetElement("NEKTAR/MESHING");
-
-    TiXmlElement *info = mcf->FirstChildElement("INFORMATION");
-    TiXmlElement *I = info->FirstChildElement("I");
-    map<string,string> information;
-    while(I)
-    {
-        string tmp1,tmp2;
-        I->QueryStringAttribute("PROPERTY",&tmp1);
-        I->QueryStringAttribute("VALUE",&tmp2);
-        information[tmp1] = tmp2;
-        I = I->NextSiblingElement("I");
-    }
-
-    TiXmlElement *param = mcf->FirstChildElement("PARAMETERS");
-    TiXmlElement *P = param->FirstChildElement("P");
-    map<string,string> parameters;
-    while(P)
-    {
-        string tmp1,tmp2;
-        P->QueryStringAttribute("PARAM",&tmp1);
-        P->QueryStringAttribute("VALUE",&tmp2);
-        parameters[tmp1] = tmp2;
-        P = P->NextSiblingElement("P");
-    }
-
-    set<string> boolparameters;
-
-    if(pSession->DefinesElement("NEKTAR/MESHING/BOOLPARAMETERS"))
-    {
-        TiXmlElement *bparam = mcf->FirstChildElement("BOOLPARAMETERS");
-        TiXmlElement *BP = bparam->FirstChildElement("P");
-
-        while(BP)
-        {
-            string tmp;
-            BP->QueryStringAttribute("VALUE",&tmp);
-            boolparameters.insert(tmp);
-            BP = BP->NextSiblingElement("P");
-        }
-    }
-
-    map<string,string>::iterator it;
-
-    it = information.find("CADFile");
-    ASSERTL0(it != information.end(),"no cadfile defined");
-    m_cadfile = it->second;
-    it = information.find("MeshType");
-    ASSERTL0(it != information.end(),"no meshtype defined");
-    m_makeBL = it->second == "BL";
-    m_cfiMesh = it->second == "CFI";
-
-    it = information.find("UDSFile");
-    if(it != information.end())
-    {
-        m_udsfile = it->second;
-        m_uds = true;
-    }
-
-    it = parameters.find("MinDelta");
-    ASSERTL0(it != parameters.end(),"no mindelta defined");
-    m_minDelta = it->second;
-    it = parameters.find("MaxDelta");
-    ASSERTL0(it != parameters.end(),"no maxdelta defined");
-    m_maxDelta = it->second;
-    it = parameters.find("EPS");
-    ASSERTL0(it != parameters.end(),"no eps defined");
-    m_eps = it->second;
-    it = parameters.find("Order");
-    ASSERTL0(it != parameters.end(),"no order defined");
-    m_order = it->second;
-    if(m_makeBL)
-    {
-        it = parameters.find("BLSurfs");
-        ASSERTL0(it != parameters.end(), "no blsurfs defined");
-        m_blsurfs = it->second;
-        it = parameters.find("BLThick");
-        ASSERTL0(it != parameters.end(), "no blthick defined");
-        m_blthick = it->second;
-        it = parameters.find("BLLayers");
-        ASSERTL0(it != parameters.end(), "no bllayer defined");
-        m_bllayers = it->second;
-        it = parameters.find("BLProg");
-        ASSERTL0(it != parameters.end(), "no blprog defined");
-        m_blprog = it->second;
-    }
-
-    set<string>::iterator sit;
-    sit = boolparameters.find("SurfOpti");
-    m_surfopti = sit != boolparameters.end();
-    sit = boolparameters.find("WriteOctree");
-    m_woct = sit != boolparameters.end();
-}
-
-void InputCAD::Process()
-{
-    ParseFile(m_config["infile"].as<string>());
-
-    m_mesh->m_expDim   = 3;
-    m_mesh->m_spaceDim = 3;
-    m_mesh->m_nummode = boost::lexical_cast<int>(m_order) + 1;
-
-    vector<ModuleSharedPtr> mods;
-
-    ////**** CAD ****////
-    mods.push_back(GetModuleFactory().CreateInstance(
-        ModuleKey(eProcessModule, "loadcad"), m_mesh));
-    mods.back()->RegisterConfig("filename", m_cadfile);
-
-    if(m_uds)
-    {
-        mods.back()->RegisterConfig("udsfile", m_udsfile);
-    }
-    if(m_woct)
-    {
-        mods.back()->RegisterConfig("writeoctree", "");
-    }
-
-    ////**** Possible Mesh Sources ****////
-    if(m_cfiMesh)
-    {
-        ////**** CFI mesh ****////
-        mods.push_back(GetModuleFactory().CreateInstance(
-            ModuleKey(eProcessModule, "cfimesh"), m_mesh));
-    }
-    else
-    {
-        ////**** Octree ****////
-        mods.push_back(GetModuleFactory().CreateInstance(
-            ModuleKey(eProcessModule, "loadoctree"), m_mesh));
-        mods.back()->RegisterConfig("mindel", m_minDelta);
-        mods.back()->RegisterConfig("maxdel", m_maxDelta);
-        mods.back()->RegisterConfig("eps", m_eps);
-
-=======
     ASSERTL0(pSession->DefinesElement("NEKTAR/MESHING"), "no meshing tag");
     ASSERTL0(pSession->DefinesElement("NEKTAR/MESHING/INFORMATION"),
              "no information tag");
@@ -281,6 +141,7 @@
     it = information.find("MeshType");
     ASSERTL0(it != information.end(), "no meshtype defined");
     m_makeBL = it->second == "BL";
+    m_cfiMesh = it->second == "CFI";
     m_2D = it->second == "2D";
     if (it->second == "2DBL")
     {
@@ -394,33 +255,42 @@
     }
     else
     {
->>>>>>> 689f5dd8
-        ////**** SurfaceMesh ****////
-        mods.push_back(GetModuleFactory().CreateInstance(
-            ModuleKey(eProcessModule, "surfacemesh"), m_mesh));
-
-        ////**** VolumeMesh ****////
-        mods.push_back(GetModuleFactory().CreateInstance(
-            ModuleKey(eProcessModule, "volumemesh"), m_mesh));
-        if(m_makeBL)
-        {
-            mods.back()->RegisterConfig("blsurfs",m_blsurfs);
-            mods.back()->RegisterConfig("blthick",m_blthick);
-            mods.back()->RegisterConfig("bllayers",m_bllayers);
-            mods.back()->RegisterConfig("blprog",m_blprog);
+        ////**** Possible Mesh Sources ****////
+        if(m_cfiMesh)
+        {
+            ////**** CFI mesh ****////
+            mods.push_back(GetModuleFactory().CreateInstance(
+                ModuleKey(eProcessModule, "cfimesh"), m_mesh));
+        }
+        else
+        {
+            ////**** Octree ****////
+            mods.push_back(GetModuleFactory().CreateInstance(
+                ModuleKey(eProcessModule, "loadoctree"), m_mesh));
+            mods.back()->RegisterConfig("mindel", m_minDelta);
+            mods.back()->RegisterConfig("maxdel", m_maxDelta);
+            mods.back()->RegisterConfig("eps", m_eps);
+
+            ////**** SurfaceMesh ****////
+            mods.push_back(GetModuleFactory().CreateInstance(
+                ModuleKey(eProcessModule, "surfacemesh"), m_mesh));
+
+            ////**** VolumeMesh ****////
+            mods.push_back(GetModuleFactory().CreateInstance(
+                ModuleKey(eProcessModule, "volumemesh"), m_mesh));
+            if(m_makeBL)
+            {
+                mods.back()->RegisterConfig("blsurfs",m_blsurfs);
+                mods.back()->RegisterConfig("blthick",m_blthick);
+                mods.back()->RegisterConfig("bllayers",m_bllayers);
+                mods.back()->RegisterConfig("blprog",m_blprog);
+            }
         }
     }
 
     ////**** HOSurface ****////
     mods.push_back(GetModuleFactory().CreateInstance(
         ModuleKey(eProcessModule, "hosurface"), m_mesh));
-<<<<<<< HEAD
-    if(m_surfopti)
-    {
-        mods.back()->RegisterConfig("opti","");
-    }
-
-=======
     if (m_surfopti)
     {
         mods.back()->RegisterConfig("opti", "");
@@ -437,7 +307,6 @@
         mods.back()->RegisterConfig("r",m_blprog);
     }
 
->>>>>>> 689f5dd8
     for(int i = 0; i < mods.size(); i++)
     {
         mods[i]->Process();
