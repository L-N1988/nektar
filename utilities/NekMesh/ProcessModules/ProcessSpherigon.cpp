///////////////////////////////////////////////////////////////////////////////
//
//  File: ProcessSpherigon.cpp
//
//  For more information, please see: http://www.nektar.info/
//
//  The MIT License
//
//  Copyright (c) 2006 Division of Applied Mathematics, Brown University (USA),
//  Department of Aeronautics, Imperial College London (UK), and Scientific
//  Computing and Imaging Institute, University of Utah (USA).
//
//  License for the specific language governing rights and limitations under
//  Permission is hereby granted, free of charge, to any person obtaining a
//  copy of this software and associated documentation files (the "Software"),
//  to deal in the Software without restriction, including without limitation
//  the rights to use, copy, modify, merge, publish, distribute, sublicense,
//  and/or sell copies of the Software, and to permit persons to whom the
//  Software is furnished to do so, subject to the following conditions:
//
//  The above copyright notice and this permission notice shall be included
//  in all copies or substantial portions of the Software.
//
//  THE SOFTWARE IS PROVIDED "AS IS", WITHOUT WARRANTY OF ANY KIND, EXPRESS
//  OR IMPLIED, INCLUDING BUT NOT LIMITED TO THE WARRANTIES OF MERCHANTABILITY,
//  FITNESS FOR A PARTICULAR PURPOSE AND NONINFRINGEMENT. IN NO EVENT SHALL
//  THE AUTHORS OR COPYRIGHT HOLDERS BE LIABLE FOR ANY CLAIM, DAMAGES OR OTHER
//  LIABILITY, WHETHER IN AN ACTION OF CONTRACT, TORT OR OTHERWISE, ARISING
//  FROM, OUT OF OR IN CONNECTION WITH THE SOFTWARE OR THE USE OR OTHER
//  DEALINGS IN THE SOFTWARE.
//
//  Description: Apply Spherigon surface smoothing technique to a 3D mesh.
//
////////////////////////////////////////////////////////////////////////////////

#include <LibUtilities/BasicUtils/ParseUtils.hpp>
#include <LibUtilities/BasicUtils/SharedArray.hpp>
#include <LibUtilities/BasicUtils/Progressbar.hpp>

#include <LocalRegions/SegExp.h>
#include <LocalRegions/QuadExp.h>
#include <LocalRegions/TriExp.h>
#include <LocalRegions/NodalTriExp.h>

#include <NekMeshUtils/MeshElements/Element.h>

#include "ProcessSpherigon.h"

#include <boost/geometry.hpp>
#include <boost/geometry/geometries/point.hpp>
#include <boost/geometry/geometries/box.hpp>
#include <boost/geometry/index/rtree.hpp>

namespace bg  = boost::geometry;
namespace bgi = boost::geometry::index;

using namespace std;
using namespace Nektar::NekMeshUtils;

#define TOL_BLEND 1.0e-8

namespace Nektar
{
namespace Utilities
{
ModuleKey ProcessSpherigon::className =
    GetModuleFactory().RegisterCreatorFunction(
        ModuleKey(eProcessModule, "spherigon"), ProcessSpherigon::create);

/**
 * @class ProcessSpherigon
 *
 * This class implements the spherigon surface smoothing technique which
 * is documented in
 *
 *   "The SPHERIGON: A Simple Polygon Patch for Smoothing Quickly your
 *   Polygonal Meshes": P. Volino and N. Magnenat Thalmann, Computer
 *   Animation Proceedings (1998).
 *
 * This implementation works in both a 2D manifold setting (for
 * triangles and quadrilaterals embedded in 3-space) and in a full 3D
 * enviroment (prisms, tetrahedra and hexahedra).
 *
 * No additional information needs to be supplied directly to the module
 * in order for it to work. However, 3D elements do rely on the mapping
 * Mesh::spherigonSurfs to be populated by the relevant input modules.
 *
 * Additionally, since the algorithm assumes normals are supplied which
 * are perpendicular to the true surface defined at each vertex. If
 * these are specified in Mesh::vertexNormals by the input module,
 * better smoothing results can be obtained. Otherwise, normals are
 * estimated by taking the average of all edge/face normals which
 * connect to the vertex.
 */

/**
 * @brief Default constructor.
 */
ProcessSpherigon::ProcessSpherigon(MeshSharedPtr m) : ProcessModule(m)
{
    m_config["N"] =
        ConfigOption(false, "5", "Number of points to add to face edges.");
    m_config["surf"] =
        ConfigOption(false, "-1", "Tag identifying surface to process.");
    m_config["BothTriFacesOnPrism"] = ConfigOption(
        true, "-1", "Curve both triangular faces of prism on boundary.");
    m_config["usenormalfile"] = ConfigOption(
        false, "NoFile", "Use alternative file for Spherigon definition");
    m_config["scalefile"] = ConfigOption(
        false, "1.0", "Apply scaling factor to coordinates in file ");
    m_config["normalnoise"] =
        ConfigOption(false,
                     "NotSpecified",
                     "Add randowm noise to normals of amplitude AMP "
                     "in specified region. input string is "
                     "Amp,xmin,xmax,ymin,ymax,zmin,zmax");
}

/**
 * @brief Destructor.
 */
ProcessSpherigon::~ProcessSpherigon()
{
}

/*
 * @brief Calcuate the normalised cross product \f$ \vec{c} =
 * \vec{a}\times\vec{b} / \| \vec{a}\times\vec{b} \| \f$.
 */
void ProcessSpherigon::UnitCrossProd(Node &a, Node &b, Node &c)
{
    double inv_mag;

    c.m_x = a.m_y * b.m_z - a.m_z * b.m_y;
    c.m_y = a.m_z * b.m_x - a.m_x * b.m_z;
    c.m_z = a.m_x * b.m_y - a.m_y * b.m_x;

    inv_mag = 1.0 / sqrt(c.m_x * c.m_x + c.m_y * c.m_y + c.m_z * c.m_z);

    c.m_x = c.m_x * inv_mag;
    c.m_y = c.m_y * inv_mag;
    c.m_z = c.m_z * inv_mag;
}

/**
 * @brief Calculate the magnitude of the cross product \f$
 * \vec{a}\times\vec{b} \f$.
 */
double ProcessSpherigon::CrossProdMag(Node &a, Node &b)
{
    double tmp1 = a.m_y * b.m_z - a.m_z * b.m_y;
    double tmp2 = a.m_z * b.m_x - a.m_x * b.m_z;
    double tmp3 = a.m_x * b.m_y - a.m_y * b.m_x;
    return sqrt(tmp1 * tmp1 + tmp2 * tmp2 + tmp3 * tmp3);
}

/**
 * @brief Calculate the \f$ C^0 \f$ blending function for spherigon
 * implementation.
 *
 * See equation (5) of the paper.
 *
 * @param r  Barycentric coordinate.
 */
double ProcessSpherigon::Blend(double r)
{
    return r * r;
}

/**
 * @brief Calculate the \f$ C^1 \f$ blending function for spherigon
 * implementation.
 *
 * See equation (10) of the paper.
 *
 * @param r      Generalised barycentric coordinates of the point P.
 * @param Q      Vector of vertices denoting this triangle/quad.
 * @param P      Point in the triangle to apply blending to.
 * @param blend  The resulting blending components for each vertex.
 */
void ProcessSpherigon::SuperBlend(vector<double> &r,
                                  vector<Node> &Q,
                                  Node &P,
                                  vector<double> &blend)
{
    vector<double> tmp(r.size());
    double totBlend = 0.0;
    int i;
    int nV = r.size();

    for (i = 0; i < nV; ++i)
    {
        blend[i] = 0.0;
        tmp[i]   = (Q[i] - P).abs2();
    }

    for (i = 0; i < nV; ++i)
    {
        int ip = (i + 1) % nV, im = (i - 1 + nV) % nV;

        if (r[i] > TOL_BLEND && r[i] < (1 - TOL_BLEND))
        {
            blend[i] =
                r[i] * r[i] * (r[im] * r[im] * tmp[im] / (tmp[im] + tmp[i]) +
                               r[ip] * r[ip] * tmp[ip] / (tmp[ip] + tmp[i]));
            totBlend += blend[i];
        }
    }

    for (i = 0; i < nV; ++i)
    {
        blend[i] /= totBlend;
        if (r[i] >= (1 - TOL_BLEND))
        {
            blend[i] = 1.0;
        }
        if (r[i] <= TOL_BLEND)
        {
            blend[i] = 0.0;
        }
    }
}

void ProcessSpherigon::FindNormalFromPlyFile(MeshSharedPtr &plymesh,
                                             map<int,NodeSharedPtr> &surfverts)
{
    int      cnt = 0;
    int      j;
<<<<<<< HEAD
    int      prog = -1;
    int      cntmin;
=======
    int      prog=0,cntmin;
>>>>>>> 236cb5f9
    NodeSet::iterator it;
    map<int, NodeSharedPtr>::iterator vIt;

    typedef bg::model::point<NekDouble, 3, bg::cs::cartesian> Point;
    typedef pair<Point, unsigned int> PointI;

    int n_neighbs = 5;

    map<int,int>  TreeidtoPlyid;

    //Fill vertex array into tree format
    vector<PointI> dataPts;
    for (j = 0, it = plymesh->m_vertexSet.begin();
         it != plymesh->m_vertexSet.end();
         ++it, ++j)
    {
        dataPts.push_back(make_pair(Point( (*it)->m_x,
                                           (*it)->m_y,
                                           (*it)->m_z), j));
        TreeidtoPlyid[j] = (*it)->m_id;
    }

    //Build tree
    bgi::rtree<PointI, bgi::rstar<16> > rtree;
    rtree.insert(dataPts.begin(), dataPts.end());

    //Find neipghbours
    for (cnt = 0, vIt = surfverts.begin(); vIt != surfverts.end();
         ++vIt, ++cnt)
    {
        if(m_mesh->m_verbose)
        {
            prog = LibUtilities::PrintProgressbar(cnt,surfverts.size(),
                                                  "Nearest ply verts",prog);
        }


        //I dont know why 5 nearest points are searched for when
        //only the nearest point is used for the data
        //was left like this in the ann->boost rewrite (MT 6/11/16)
        Point queryPt(vIt->second->m_x, vIt->second->m_y, vIt->second->m_z);
        n_neighbs  = 5;
        vector<PointI> result;
        rtree.query(bgi::nearest(queryPt, n_neighbs), std::back_inserter(result));

        ASSERTL1(bg::distance(result[0].first,queryPt) < bg::distance(result[1].first,queryPt),
            "Assumption that dist values are ordered from smallest to largest is not correct");

        cntmin = TreeidtoPlyid[result[0].second];

        ASSERTL1(cntmin < plymesh->m_vertexNormals.size(),
                 "cntmin is out of range");

        m_mesh->m_vertexNormals[vIt->first] =
            plymesh->m_vertexNormals[cntmin];
    }
}

/**
 * @brief Generate a set of approximate vertex normals to a surface
 * represented by line segments in 2D and a hybrid
 * triangular/quadrilateral mesh in 3D.
 *
 * This routine approximates the true vertex normals to a surface by
 * averaging the normals of all edges/faces which connect to the
 * vertex. It is better to use the exact surface normals which can be
 * set in Mesh::vertexNormals, but where they are not supplied this
 * routine calculates an approximation for the spherigon implementation.
 *
 * @param el  Vector of elements denoting the surface mesh.
 */
void ProcessSpherigon::GenerateNormals(std::vector<ElementSharedPtr> &el,
                                       MeshSharedPtr &mesh)
{
    boost::unordered_map<int, Node>::iterator nIt;

    for (int i = 0; i < el.size(); ++i)
    {
        ElementSharedPtr e = el[i];

        // Ensure that element is a line, triangle or quad.
        ASSERTL0(e->GetConf().m_e == LibUtilities::eSegment ||
                     e->GetConf().m_e == LibUtilities::eTriangle ||
                     e->GetConf().m_e == LibUtilities::eQuadrilateral,
                 "Spherigon expansions must be lines, triangles or "
                 "quadrilaterals.");

        // Calculate normal for this element.
        int nV = e->GetVertexCount();
        vector<NodeSharedPtr> node(nV);

        for (int j = 0; j < nV; ++j)
        {
            node[j] = e->GetVertex(j);
        }

        Node n;

        if (mesh->m_spaceDim == 3)
        {
            // Create two tangent vectors and take unit cross product.
            Node v1 = *(node[1]) - *(node[0]);
            Node v2 = *(node[2]) - *(node[0]);
            UnitCrossProd(v1, v2, n);
        }
        else
        {
            // Calculate gradient vector and invert.
            Node dx = *(node[1]) - *(node[0]);
            NekDouble diff = dx.abs2();
            dx /= sqrt(diff);
            n.m_x = -dx.m_y;
            n.m_y = dx.m_x;
            n.m_z = 0;
        }

        // Insert face normal into vertex normal list or add to existing
        // value.
        for (int j = 0; j < nV; ++j)
        {
            nIt = mesh->m_vertexNormals.find(e->GetVertex(j)->m_id);
            if (nIt == mesh->m_vertexNormals.end())
            {
                mesh->m_vertexNormals[e->GetVertex(j)->m_id] = n;
            }
            else
            {
                nIt->second += n;
            }
        }
    }

    // Normalize resulting vectors.
    for (nIt = mesh->m_vertexNormals.begin();
         nIt != mesh->m_vertexNormals.end();
         ++nIt)
    {
        Node &n = mesh->m_vertexNormals[nIt->first];
        n /= sqrt(n.abs2());
    }

}

/**
 * @brief Perform the spherigon smoothing technique on the mesh.
 */
void ProcessSpherigon::Process()
{
    ASSERTL0(m_mesh->m_spaceDim == 3 || m_mesh->m_spaceDim == 2,
             "Spherigon implementation only valid in 2D/3D.");

    boost::unordered_set<int>::iterator eIt;
    boost::unordered_set<int> visitedEdges;

    // First construct vector of elements to process.
    vector<ElementSharedPtr> el;

    if (m_mesh->m_verbose)
    {
        cout << "ProcessSpherigon: Smoothing mesh..." << endl;
    }

    if (m_mesh->m_expDim == 2 && m_mesh->m_spaceDim == 3)
    {
        // Manifold case - copy expansion dimension.
        el = m_mesh->m_element[m_mesh->m_expDim];
    }
    else if (m_mesh->m_spaceDim == m_mesh->m_expDim)
    {
        // Full 2D or 3D case - iterate over stored edges/faces and
        // create segments/triangles representing those edges/faces.
        set<pair<int, int> >::iterator it;
        vector<int> t;
        t.push_back(0);

        // Construct list of spherigon edges/faces from a tag.
        string surfTag = m_config["surf"].as<string>();
        bool prismTag  = m_config["BothTriFacesOnPrism"].beenSet;

        if (surfTag != "")
        {
            vector<unsigned int> surfs;
            ParseUtils::GenerateSeqVector(surfTag.c_str(), surfs);
            sort(surfs.begin(), surfs.end());

            m_mesh->m_spherigonSurfs.clear();
            for (int i = 0; i < m_mesh->m_element[m_mesh->m_expDim].size(); ++i)
            {
                ElementSharedPtr el = m_mesh->m_element[m_mesh->m_expDim][i];
                int nSurf = m_mesh->m_expDim == 3 ? el->GetFaceCount()
                                                  : el->GetEdgeCount();

                for (int j = 0; j < nSurf; ++j)
                {
                    int bl = el->GetBoundaryLink(j);
                    if (bl == -1)
                    {
                        continue;
                    }

                    ElementSharedPtr bEl =
                        m_mesh->m_element[m_mesh->m_expDim - 1][bl];
                    vector<int> tags = bEl->GetTagList();
                    vector<int> inter;

                    sort(tags.begin(), tags.end());
                    set_intersection(surfs.begin(),
                                     surfs.end(),
                                     tags.begin(),
                                     tags.end(),
                                     back_inserter(inter));

                    if (inter.size() == 1)
                    {
                        m_mesh->m_spherigonSurfs.insert(make_pair(i, j));

                        // Curve other tri face on Prism. Note could be
                        // problem on pyramid when implemented.
                        if (nSurf == 5 && prismTag)
                        {
                            // add other end of prism on boundary for
                            // smoothing
                            int triFace = j == 1 ? 3 : 1;
                            m_mesh->m_spherigonSurfs.insert(
                                make_pair(i, triFace));
                        }
                    }
                }
            }
        }

        if (m_mesh->m_spherigonSurfs.size() == 0)
        {
            cerr << "WARNING: Spherigon surfaces have not been defined "
                 << "-- ignoring smoothing." << endl;
            return;
        }

        if (m_mesh->m_expDim == 3)
        {
            for (it = m_mesh->m_spherigonSurfs.begin();
                 it != m_mesh->m_spherigonSurfs.end();
                 ++it)
            {
                FaceSharedPtr f =
                    m_mesh->m_element[m_mesh->m_expDim][it->first]->GetFace(
                        it->second);
                vector<NodeSharedPtr> nodes = f->m_vertexList;
                LibUtilities::ShapeType eType =
                    (LibUtilities::ShapeType)(nodes.size());
                ElmtConfig conf(eType, 1, false, false);

                // Create 2D element.
                ElementSharedPtr elmt =
                    GetElementFactory().CreateInstance(eType, conf, nodes, t);

                // Copy vertices/edges from face.
                for (int i = 0; i < f->m_vertexList.size(); ++i)
                {
                    elmt->SetVertex(i, f->m_vertexList[i]);
                }
                for (int i = 0; i < f->m_edgeList.size(); ++i)
                {
                    elmt->SetEdge(i, f->m_edgeList[i]);
                }

                el.push_back(elmt);
            }
        }
        else
        {
            for (it = m_mesh->m_spherigonSurfs.begin();
                 it != m_mesh->m_spherigonSurfs.end();
                 ++it)
            {
                EdgeSharedPtr edge =
                    m_mesh->m_element[m_mesh->m_expDim][it->first]->GetEdge(
                        it->second);
                vector<NodeSharedPtr> nodes;
                LibUtilities::ShapeType eType = LibUtilities::eSegment;
                ElmtConfig conf(eType, 1, false, false);

                nodes.push_back(edge->m_n1);
                nodes.push_back(edge->m_n2);

                // Create 2D element.
                ElementSharedPtr elmt =
                    GetElementFactory().CreateInstance(eType, conf, nodes, t);

                // Copy vertices/edges from original element.
                elmt->SetVertex(0, nodes[0]);
                elmt->SetVertex(1, nodes[1]);
                elmt->SetEdge(
                    0,
                    m_mesh->m_element[m_mesh->m_expDim][it->first]->GetEdge(
                        it->second));
                el.push_back(elmt);
            }
        }
    }
    else
    {
        ASSERTL0(false, "Spherigon expansions must be 2/3 dimensional");
    }

    // See if vertex normals have been generated. If they have not,
    // approximate them by summing normals of surrounding elements.
    bool normalsGenerated = false;

    // Read Normal file if one exists
    std::string normalfile = m_config["usenormalfile"].as<string>();
    if (normalfile.compare("NoFile") != 0)
    {
        NekDouble scale = m_config["scalefile"].as<NekDouble>();

        if (m_mesh->m_verbose)
        {
            cout << "Inputing normal file: " << normalfile
                 << " with scaling of " << scale << endl;
        }

        ifstream inplyTmp;
        io::filtering_istream inply;
        InputPlySharedPtr plyfile;

        inplyTmp.open(normalfile.c_str());
        ASSERTL0(inplyTmp,
                 string("Could not open input ply file: ") + normalfile);

        inply.push(inplyTmp);

        MeshSharedPtr m = boost::shared_ptr<Mesh>(new Mesh());
        plyfile = boost::shared_ptr<InputPly>(new InputPly(m));
        plyfile->ReadPly(inply, scale);
        plyfile->ProcessVertices();

        MeshSharedPtr plymesh = plyfile->GetMesh();
        if (m_mesh->m_verbose)
        {
            cout << "\t Generating ply normals" << endl;
        }
        GenerateNormals(plymesh->m_element[plymesh->m_expDim], plymesh);

        // finally find nearest vertex and set normal to mesh surface file
        // normal.  probably should have a hex tree search ?
        Node minx(0, 0.0, 0.0, 0.0), tmp, tmpsav;
        NodeSet::iterator it;
        map<int, NodeSharedPtr>::iterator vIt;
        map<int, NodeSharedPtr> surfverts;

        // make a map of normal vertices to visit based on elements el
        for (int i = 0; i < el.size(); ++i)
        {
            ElementSharedPtr e = el[i];
            int nV = e->GetVertexCount();
            for (int j = 0; j < nV; ++j)
            {
                int id        = e->GetVertex(j)->m_id;
                surfverts[id] = e->GetVertex(j);
            }
        }


        if (m_mesh->m_verbose)
        {
            cout << "\t Processing surface normals " << endl;
        }

        // loop over all element in ply mesh and determine
        // and set normal to nearest point in ply mesh
        FindNormalFromPlyFile(plymesh,surfverts);

        normalsGenerated = true;
    }
    else if (m_mesh->m_vertexNormals.size() == 0)
    {
        GenerateNormals(el, m_mesh);
        normalsGenerated = true;
    }

    // See if we should add noise to normals
    std::string normalnoise = m_config["normalnoise"].as<string>();
    if (normalnoise.compare("NotSpecified") != 0)
    {
        vector<NekDouble> values;
        ASSERTL0(
            ParseUtils::GenerateUnOrderedVector(normalnoise.c_str(), values),
            "Failed to interpret normal noise string");

        int nvalues   = values.size() / 2;
        NekDouble amp = values[0];

        if (m_mesh->m_verbose)
        {
            cout << "\t adding noise to normals of amplitude " << amp
                 << " in range: ";
            for (int i = 0; i < nvalues; ++i)
            {
                cout << values[2 * i + 1] << "," << values[2 * i + 2] << " ";
            }
            cout << endl;
        }

        map<int, NodeSharedPtr>::iterator vIt;
        map<int, NodeSharedPtr> surfverts;

        // make a map of normal vertices to visit based on elements el
        for (int i = 0; i < el.size(); ++i)
        {
            ElementSharedPtr e = el[i];
            int nV = e->GetVertexCount();
            for (int j = 0; j < nV; ++j)
            {
                int id        = e->GetVertex(j)->m_id;
                surfverts[id] = e->GetVertex(j);
            }
        }

        for (vIt = surfverts.begin(); vIt != surfverts.end(); ++vIt)
        {
            bool AddNoise = false;

            for (int i = 0; i < nvalues; ++i)
            {
                // check to see if point is in range
                switch (nvalues)
                {
                    case 1:
                    {
                        if (((vIt->second)->m_x > values[2 * i + 1]) &&
                            ((vIt->second)->m_x < values[2 * i + 2]))
                        {
                            AddNoise = true;
                        }
                    }
                    break;
                    case 2:
                    {
                        if (((vIt->second)->m_x > values[2 * i + 1]) &&
                            ((vIt->second)->m_x < values[2 * i + 2]) &&
                            ((vIt->second)->m_y > values[2 * i + 3]) &&
                            ((vIt->second)->m_y < values[2 * i + 4]))
                        {
                            AddNoise = true;
                        }
                    }
                    break;
                    case 3:
                    {
                        if (((vIt->second)->m_x > values[2 * i + 1]) &&
                            ((vIt->second)->m_x < values[2 * i + 2]) &&
                            ((vIt->second)->m_y > values[2 * i + 3]) &&
                            ((vIt->second)->m_y < values[2 * i + 4]) &&
                            ((vIt->second)->m_z > values[2 * i + 5]) &&
                            ((vIt->second)->m_z < values[2 * i + 6]))

                        {
                            AddNoise = true;
                        }
                    }
                    break;
                }

                if (AddNoise)
                {
                    // generate random unit vector;
                    Node rvec(0, rand(), rand(), rand());
                    rvec *= values[0] / sqrt(rvec.abs2());

                    Node normal = m_mesh->m_vertexNormals[vIt->first];

                    normal += rvec;
                    normal /= sqrt(normal.abs2());

                    m_mesh->m_vertexNormals[vIt->first] = normal;
                }
            }
        }
    }

    // Allocate storage for interior points.
    int nq    = m_config["N"].as<int>();
    int nquad = m_mesh->m_spaceDim == 3 ? nq * nq : nq;
    Array<OneD, NekDouble> x(nq * nq);
    Array<OneD, NekDouble> y(nq * nq);
    Array<OneD, NekDouble> z(nq * nq);

    Array<OneD, NekDouble> xc(nq * nq);
    Array<OneD, NekDouble> yc(nq * nq);
    Array<OneD, NekDouble> zc(nq * nq);

    ASSERTL0(nq > 2, "Number of points must be greater than 2.");

    LibUtilities::BasisKey B0(
        LibUtilities::eOrtho_A,
        nq,
        LibUtilities::PointsKey(nq, LibUtilities::eGaussLobattoLegendre));
    LibUtilities::BasisKey B1(
        LibUtilities::eOrtho_B,
        nq,
        LibUtilities::PointsKey(nq, LibUtilities::eGaussRadauMAlpha1Beta0));
    StdRegions::StdNodalTriExpSharedPtr stdtri =
        MemoryManager<StdRegions::StdNodalTriExp>::AllocateSharedPtr(
            B0, B1, LibUtilities::eNodalTriElec);

    Array<OneD, NekDouble> xnodal(nq * (nq + 1) / 2), ynodal(nq * (nq + 1) / 2);
    stdtri->GetNodalPoints(xnodal, ynodal);

    int edgeMap[3][4][2] = {
        {{0, 1}, {-1, -1}, {-1, -1}, {-1, -1}},                         // seg
        {{0, 1}, {nq - 1, nq}, {nq * (nq - 1), -nq}, {-1, -1}},         // tri
        {{0, 1}, {nq - 1, nq}, {nq * nq - 1, -1}, {nq * (nq - 1), -nq}} // quad
    };

    int vertMap[3][4][2] = {
        {{0, 1}, {0, 0}, {0, 0}, {0, 0}}, // seg
        {{0, 1}, {1, 2}, {2, 3}, {0, 0}}, // tri
        {{0, 1}, {1, 2}, {2, 3}, {3, 0}}, // quad
    };

    for (int i = 0; i < el.size(); ++i)
    {
        // Construct a Nektar++ element to obtain coordinate points
        // inside the element. TODO: Add options for various
        // nodal/tensor point distributions + number of points to add.
        ElementSharedPtr e = el[i];

        LibUtilities::BasisKey B2(
            LibUtilities::eModified_A,
            nq,
            LibUtilities::PointsKey(nq, LibUtilities::eGaussLobattoLegendre));

        if (e->GetConf().m_e == LibUtilities::eSegment)
        {
            SpatialDomains::SegGeomSharedPtr geom =
                boost::dynamic_pointer_cast<SpatialDomains::SegGeom>(
                    e->GetGeom(m_mesh->m_spaceDim));
            LocalRegions::SegExpSharedPtr seg =
                MemoryManager<LocalRegions::SegExp>::AllocateSharedPtr(B2,
                                                                       geom);
            seg->GetCoords(x, y, z);
            nquad = nq;
        }
        else if (e->GetConf().m_e == LibUtilities::eTriangle)
        {
            SpatialDomains::TriGeomSharedPtr geom =
                boost::dynamic_pointer_cast<SpatialDomains::TriGeom>(
                    e->GetGeom(3));
            LocalRegions::NodalTriExpSharedPtr tri =
                MemoryManager<LocalRegions::NodalTriExp>::AllocateSharedPtr(
                    B0, B1, LibUtilities::eNodalTriElec, geom);

            Array<OneD, NekDouble> coord(2);
            tri->GetCoords(xc, yc, zc);
            nquad = nq * (nq + 1) / 2;

            for (int j = 0; j < nquad; ++j)
            {
                coord[0] = xnodal[j];
                coord[1] = ynodal[j];
                x[j]     = stdtri->PhysEvaluate(coord, xc);
            }

            for (int j = 0; j < nquad; ++j)
            {
                coord[0] = xnodal[j];
                coord[1] = ynodal[j];
                y[j]     = stdtri->PhysEvaluate(coord, yc);
            }

            for (int j = 0; j < nquad; ++j)
            {
                coord[0] = xnodal[j];
                coord[1] = ynodal[j];
                z[j]     = stdtri->PhysEvaluate(coord, zc);
            }
        }
        else if (e->GetConf().m_e == LibUtilities::eQuadrilateral)
        {
            SpatialDomains::QuadGeomSharedPtr geom =
                boost::dynamic_pointer_cast<SpatialDomains::QuadGeom>(
                    e->GetGeom(3));
            LocalRegions::QuadExpSharedPtr quad =
                MemoryManager<LocalRegions::QuadExp>::AllocateSharedPtr(
                    B2, B2, geom);
            quad->GetCoords(x, y, z);
            nquad = nq * nq;
        }
        else
        {
            ASSERTL0(false, "Unknown expansion type.");
        }

        // Zero z-coordinate in 2D.
        if (m_mesh->m_spaceDim == 2)
        {
            Vmath::Zero(nquad, z, 1);
        }

        // Find vertex normals.
        int nV = e->GetVertexCount();
        vector<Node> v, vN;
        for (int j = 0; j < nV; ++j)
        {
            v.push_back(*(e->GetVertex(j)));
            ASSERTL1(m_mesh->m_vertexNormals.count(v[j].m_id) != 0,
                     "Normal has not been defined");
            vN.push_back(m_mesh->m_vertexNormals[v[j].m_id]);
        }

        vector<Node> tmp(nV);
        vector<NekDouble> r(nV);
        vector<Node> K(nV);
        vector<Node> Q(nV);
        vector<Node> Qp(nV);
        vector<NekDouble> blend(nV);
        vector<Node> out(nquad);

        // Calculate segment length for 2D spherigon routine.
        NekDouble segLength = sqrt((v[0] - v[1]).abs2());

        // Perform Spherigon method to smooth manifold.
        for (int j = 0; j < nquad; ++j)
        {
            Node P(0, x[j], y[j], z[j]);
            Node N(0, 0, 0, 0);

            // Calculate generalised barycentric coordinates r[] and the
            // Phong normal N = vN . r for this point of the element.
            if (m_mesh->m_spaceDim == 2)
            {
                // In 2D the coordinates are given by a ratio of the
                // segment length to the distance from one of the
                // endpoints.
                r[0] = sqrt((P - v[0]).abs2()) / segLength;
                r[0] = max(min(1.0, r[0]), 0.0);
                r[1] = 1.0 - r[0];

                // Calculate Phong normal.
                N = vN[0] * r[0] + vN[1] * r[1];
            }
            else if (m_mesh->m_spaceDim == 3)
            {
                for (int k = 0; k < nV; ++k)
                {
                    tmp[k] = P - v[k];
                }

                // Calculate generalized barycentric coordinate system
                // (see equation 6 of paper).
                NekDouble weight = 0.0;
                for (int k = 0; k < nV; ++k)
                {
                    r[k] = 1.0;
                    for (int l = 0; l < nV - 2; ++l)
                    {
                        r[k] *= CrossProdMag(tmp[(k + l + 1) % nV],
                                             tmp[(k + l + 2) % nV]);
                    }
                    weight += r[k];
                }

                // Calculate Phong normal (equation 1).
                for (int k = 0; k < nV; ++k)
                {
                    r[k] /= weight;
                    N += vN[k] * r[k];
                }
            }

            // Normalise Phong normal.
            N /= sqrt(N.abs2());

            for (int k = 0; k < nV; ++k)
            {
                // Perform steps denoted in equations 2, 3, 8 for C1
                // smoothing.
                NekDouble tmp1;
                K[k]  = P + N * ((v[k] - P).dot(N));
                tmp1  = (v[k] - K[k]).dot(vN[k]) / (1.0 + N.dot(vN[k]));
                Q[k]  = K[k] + N * tmp1;
                Qp[k] = v[k] - N * ((v[k] - P).dot(N));
            }

            // Apply C1 blending function to the surface. TODO: Add
            // option to do (more efficient) C0 blending function.
            SuperBlend(r, Qp, P, blend);
            P.m_x = P.m_y = P.m_z = 0.0;

            // Apply blending (equation 4).
            for (int k = 0; k < nV; ++k)
            {
                P += Q[k] * blend[k];
            }

            if ((boost::math::isnan)(P.m_x) || (boost::math::isnan)(P.m_y) ||
                (boost::math::isnan)(P.m_z))
            {
                ASSERTL0(false,
                         "spherigon point is a nan. Check to see if "
                         "ply file is correct if using input normal file");
            }
            else
            {
                out[j] = P;
            }
        }

        // Push nodes into lines - TODO: face interior nodes.
        // offset = 0 (seg), 1 (tri) or 2 (quad)
        int offset = (int)e->GetConf().m_e - 2;

        for (int edge = 0; edge < e->GetEdgeCount(); ++edge)
        {
            eIt = visitedEdges.find(e->GetEdge(edge)->m_id);
            if (eIt == visitedEdges.end())
            {
                bool reverseEdge =
                    !(v[vertMap[offset][edge][0]] == *(e->GetEdge(edge)->m_n1));

                // Clear existing curvature.
                e->GetEdge(edge)->m_edgeNodes.clear();

                if (e->GetConf().m_e != LibUtilities::eTriangle)
                {
                    for (int j = 1; j < nq - 1; ++j)
                    {
                        int v = edgeMap[offset][edge][0] +
                                j * edgeMap[offset][edge][1];
                        e->GetEdge(edge)->m_edgeNodes.push_back(
                            NodeSharedPtr(new Node(out[v])));
                    }
                }
                else
                {
                    for (int j = 0; j < nq - 2; ++j)
                    {
                        int v = 3 + edge * (nq - 2) + j;
                        e->GetEdge(edge)->m_edgeNodes.push_back(
                            NodeSharedPtr(new Node(out[v])));
                    }
                }

                if (reverseEdge)
                {
                    reverse(e->GetEdge(edge)->m_edgeNodes.begin(),
                            e->GetEdge(edge)->m_edgeNodes.end());
                }

                e->GetEdge(edge)->m_curveType =
                    LibUtilities::eGaussLobattoLegendre;

                visitedEdges.insert(e->GetEdge(edge)->m_id);
            }
        }

        // Add face nodes in manifold and full 3D case, but not for 2D.
        if (m_mesh->m_spaceDim == 3)
        {
            vector<NodeSharedPtr> volNodes;

            if (e->GetConf().m_e == LibUtilities::eQuadrilateral)
            {
                volNodes.resize((nq - 2) * (nq - 2));
                for (int j = 1; j < nq - 1; ++j)
                {
                    for (int k = 1; k < nq - 1; ++k)
                    {
                        int v = j * nq + k;
                        volNodes[(j - 1) * (nq - 2) + (k - 1)] =
                            NodeSharedPtr(new Node(out[v]));
                    }
                }
            }
            else
            {
                for (int j = 3 + 3 * (nq - 2); j < nquad; ++j)
                {
                    volNodes.push_back(NodeSharedPtr(new Node(out[j])));
                }
            }

            e->SetVolumeNodes(volNodes);
        }
    }

    // Copy face nodes back into 3D element faces
    if (m_mesh->m_expDim == 3)
    {
        set<pair<int, int> >::iterator it;
        int elmt = 0;
        for (it = m_mesh->m_spherigonSurfs.begin();
             it != m_mesh->m_spherigonSurfs.end();
             ++it, ++elmt)
        {
            FaceSharedPtr f =
                m_mesh->m_element[m_mesh->m_expDim][it->first]->GetFace(
                    it->second);

            f->m_faceNodes = el[elmt]->GetVolumeNodes();
            f->m_curveType = f->m_vertexList.size() == 3
                                 ? LibUtilities::eNodalTriElec
                                 : LibUtilities::eGaussLobattoLegendre;
        }
    }

    if (normalsGenerated)
    {
        m_mesh->m_vertexNormals.clear();
    }
}
}
}<|MERGE_RESOLUTION|>--- conflicted
+++ resolved
@@ -226,12 +226,7 @@
 {
     int      cnt = 0;
     int      j;
-<<<<<<< HEAD
-    int      prog = -1;
-    int      cntmin;
-=======
     int      prog=0,cntmin;
->>>>>>> 236cb5f9
     NodeSet::iterator it;
     map<int, NodeSharedPtr>::iterator vIt;
 
