SET(NekMeshSources
    InputModules/InputGmsh.cpp
    InputModules/InputNek.cpp
    InputModules/InputNek5000.cpp
    InputModules/InputNekpp.cpp
    InputModules/InputPly.cpp
    InputModules/InputSem.cpp
    InputModules/InputSwan.cpp
    InputModules/InputStarTec.cpp
    NekMesh.cpp
    OutputModules/OutputGmsh.cpp
    OutputModules/OutputNekpp.cpp
    OutputModules/OutputSTL.cpp
    ProcessModules/ProcessBL.cpp
    ProcessModules/ProcessCurve.cpp
    ProcessModules/ProcessCurvedEdges.cpp
    ProcessModules/ProcessCyl.cpp
    ProcessModules/ProcessDetectSurf.cpp
    ProcessModules/ProcessExtractSurf.cpp
    ProcessModules/ProcessExtractTetPrismInterface.cpp
    ProcessModules/ProcessJac.cpp
    ProcessModules/ProcessLinkCheck.cpp
    ProcessModules/ProcessLinear.cpp
    ProcessModules/ProcessPerAlign.cpp
    ProcessModules/ProcessScalar.cpp
    ProcessModules/ProcessSpherigon.cpp
    ProcessModules/ProcessTetSplit.cpp
    ProcessModules/ProcessOptiExtract.cpp
    ProcessModules/ProcessInsertSurface.cpp
    ProcessModules/ProcessExtrude.cpp
    ProcessModules/ProcessVarOpti/ProcessVarOpti.cpp
    ProcessModules/ProcessVarOpti/PreProcessing.cpp
    ProcessModules/ProcessVarOpti/NodeOpti.cpp
    ProcessModules/ProcessVarOpti/ElUtil.cpp
)

IF (NEKTAR_USE_CFI)
    ADD_DEFINITIONS(-DNEKTAR_USE_CFI)
    SET(NekMeshSources ${NekMeshSources} InputModules/InputCADfix.cpp)
    SET(NekMeshSources ${NekMeshSources} OutputModules/OutputCADfix.cpp)
ENDIF (NEKTAR_USE_CFI)

IF (NEKTAR_USE_CCM)
    SET(NekMeshSources ${NekMeshSources} InputModules/InputStar.cpp)
ENDIF (NEKTAR_USE_CCM)

IF (NEKTAR_USE_VTK)
    SET(NekMeshSources ${NekMeshSources} InputModules/InputVtk.cpp OutputModules/OutputVtk.cpp)
ENDIF (NEKTAR_USE_VTK)

IF (NEKTAR_USE_MESHGEN)
    SET(NekMeshSources ${NekMeshSources}
            ProcessModules/ProcessVarOpti/NodeOptiCAD.cpp
            ProcessModules/ProcessProjectCAD.cpp
            InputModules/InputMCF.cpp)
ENDIF (NEKTAR_USE_MESHGEN)

# Don't use macro -- this way we can just link against NekMeshUtils and
# LocalRegions.
ADD_UTILITIES_EXECUTABLE(NekMesh COMPONENT nekmesh
    SOURCES ${NekMeshSources}
    DEPENDS NekMeshUtils LocalRegions)

IF (NEKTAR_USE_CCM)
   TARGET_LINK_LIBRARIES(NekMesh LINK_PRIVATE ${CCMIO_LIBRARIES})
   ADD_DEPENDENCIES(NekMesh libccmio-2.6.1)
ENDIF (NEKTAR_USE_CCM)

IF (NEKTAR_USE_VTK)
    IF (VTK_MAJOR_VERSION LESS 6)
        TARGET_LINK_LIBRARIES(NekMesh LINK_PUBLIC vtkCommon vtkIO vtkGraphics)
    ELSE ()
        TARGET_LINK_LIBRARIES(NekMesh LINK_PUBLIC vtkCommonCore vtkIOLegacy)
    ENDIF ()
ENDIF (NEKTAR_USE_VTK)

# Nektar++
ADD_NEKTAR_TEST(Nektar++/bl_quad)
ADD_NEKTAR_TEST(Nektar++/bl_tube)
ADD_NEKTAR_TEST(Nektar++/extract_curved_edge)
ADD_NEKTAR_TEST(Nektar++/extract_curved_face)
ADD_NEKTAR_TEST(Nektar++/extract_detectbnd_tube)
ADD_NEKTAR_TEST(Nektar++/extrude)
ADD_NEKTAR_TEST(Nektar++/jac_list_tet_face)
ADD_NEKTAR_TEST(Nektar++/linearise_invalid_quad)

# MeshGen test
IF(NEKTAR_USE_MESHGEN)
<<<<<<< HEAD
=======

    ADD_NEKTAR_TEST(MeshGen/GEO/2d_adapt)
>>>>>>> 1937d319
    ADD_NEKTAR_TEST(MeshGen/GEO/2d_bl)
    ADD_NEKTAR_TEST(MeshGen/GEO/2d_t106c)
    ADD_NEKTAR_TEST(MeshGen/GEO/annulus)

    ADD_NEKTAR_TEST(MeshGen/NACA/2d_bl)

    ADD_NEKTAR_TEST(MeshGen/STEP/2d_bl_aerofoil)
    ADD_NEKTAR_TEST(MeshGen/STEP/2d_bl_t106)
    ADD_NEKTAR_TEST(MeshGen/STEP/3d_bl_cyl)
    ADD_NEKTAR_TEST(MeshGen/STEP/3d_bl_wing LENGTHY)
    ADD_NEKTAR_TEST(MeshGen/STEP/3d_sphere LENGTHY)

    IF(NEKTAR_USE_CCM)
        ADD_NEKTAR_TEST(MeshGen/StarCCM/projectcad_ahmed)
    ENDIF()
ENDIF()

# Nektar tests
ADD_NEKTAR_TEST(Nektar/bl_hex_lin)
ADD_NEKTAR_TEST(Nektar/gz_uk)
ADD_NEKTAR_TEST(Nektar/tetsplit_tube)

# Gmsh tests
ADD_NEKTAR_TEST(Gmsh/v2.2/cube_all)
ADD_NEKTAR_TEST(Gmsh/v2.2/cube_hex_lin)
ADD_NEKTAR_TEST(Gmsh/v2.2/cube_hex)
ADD_NEKTAR_TEST(Gmsh/v2.2/cube_prism_lin)
ADD_NEKTAR_TEST(Gmsh/v2.2/cube_prism)
ADD_NEKTAR_TEST(Gmsh/v2.2/cube_tet_lin LENGTHY)
ADD_NEKTAR_TEST(Gmsh/v2.2/cube_tet)
ADD_NEKTAR_TEST(Gmsh/v2.2/square_quad_lin)
ADD_NEKTAR_TEST(Gmsh/v2.2/square_quad)
ADD_NEKTAR_TEST(Gmsh/v2.2/square_tri_lin)
ADD_NEKTAR_TEST(Gmsh/v2.2/square_tri)

ADD_NEKTAR_TEST(Gmsh/v4.0/cube_all)
ADD_NEKTAR_TEST(Gmsh/v4.0/cube_hex_lin)
ADD_NEKTAR_TEST(Gmsh/v4.0/cube_hex)
ADD_NEKTAR_TEST(Gmsh/v4.0/cube_prism_lin)
ADD_NEKTAR_TEST(Gmsh/v4.0/cube_prism)
ADD_NEKTAR_TEST(Gmsh/v4.0/cube_tet_lin LENGTHY)
ADD_NEKTAR_TEST(Gmsh/v4.0/cube_tet)
ADD_NEKTAR_TEST(Gmsh/v4.0/extract_square_circ)
ADD_NEKTAR_TEST(Gmsh/v4.0/square_quad_lin)
ADD_NEKTAR_TEST(Gmsh/v4.0/square_quad)
ADD_NEKTAR_TEST(Gmsh/v4.0/square_tri_lin)
ADD_NEKTAR_TEST(Gmsh/v4.0/square_tri)

ADD_NEKTAR_TEST(Gmsh/v4.1/cube_all)
ADD_NEKTAR_TEST(Gmsh/v4.1/cube_hex_lin)
ADD_NEKTAR_TEST(Gmsh/v4.1/cube_hex)
ADD_NEKTAR_TEST(Gmsh/v4.1/cube_prism_lin)
ADD_NEKTAR_TEST(Gmsh/v4.1/cube_prism)
ADD_NEKTAR_TEST(Gmsh/v4.1/cube_tet_lin LENGTHY)
ADD_NEKTAR_TEST(Gmsh/v4.1/cube_tet)
ADD_NEKTAR_TEST(Gmsh/v4.1/extract_square_circ)
ADD_NEKTAR_TEST(Gmsh/v4.1/square_quad_lin)
ADD_NEKTAR_TEST(Gmsh/v4.1/square_quad)
ADD_NEKTAR_TEST(Gmsh/v4.1/square_tri_lin)
ADD_NEKTAR_TEST(Gmsh/v4.1/square_tri)

# Rot peralign tests
ADD_NEKTAR_TEST(Gmsh/v2.2/peralign_rot_cyl)

# VarOpti tests
ADD_NEKTAR_TEST(Gmsh/v2.2/varopti_cube_sphere)
ADD_NEKTAR_TEST(Gmsh/v2.2/varopti_naca)

# HDF5 tests
IF (NEKTAR_USE_HDF5)
    ADD_NEKTAR_TEST(Gmsh/v4.0/hdf5_cube_tet)
ENDIF()

# StarCCM tests
ADD_NEKTAR_TEST(StarTec/peralign_bl_cube)
ADD_NEKTAR_TEST(StarTec/spherigon_bl_straight_rw LENGTHY)

# Nek5000 tests
ADD_NEKTAR_TEST(Nek5000/annulus)
ADD_NEKTAR_TEST(Nek5000/box)<|MERGE_RESOLUTION|>--- conflicted
+++ resolved
@@ -86,11 +86,7 @@
 
 # MeshGen test
 IF(NEKTAR_USE_MESHGEN)
-<<<<<<< HEAD
-=======
-
     ADD_NEKTAR_TEST(MeshGen/GEO/2d_adapt)
->>>>>>> 1937d319
     ADD_NEKTAR_TEST(MeshGen/GEO/2d_bl)
     ADD_NEKTAR_TEST(MeshGen/GEO/2d_t106c)
     ADD_NEKTAR_TEST(MeshGen/GEO/annulus)
