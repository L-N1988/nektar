--- conflicted
+++ resolved
@@ -149,17 +149,10 @@
     ADD_NEKTAR_TEST        (MeshGen/sphere)
     ADD_NEKTAR_TEST        (MeshGen/2d-cad)
     ADD_NEKTAR_TEST        (MeshGen/2d-naca)
-<<<<<<< HEAD
     ADD_NEKTAR_TEST        (MeshGen/geo)
-    # varopti tests
-    ADD_NEKTAR_TEST_LENGTHY        (MeshGen/varopti_cubesphere)
-
-ENDIF()
-=======
     ADD_NEKTAR_TEST        (MeshGen/t106step)
     ADD_NEKTAR_TEST_LENGTHY       (MeshGen/rev)
 ENDIF()
 
 # varopti tests
-ADD_NEKTAR_TEST_LENGTHY       (MeshGen/varopti_cubesphere)
->>>>>>> bf40c447
+ADD_NEKTAR_TEST_LENGTHY       (MeshGen/varopti_cubesphere)