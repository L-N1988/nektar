<<<<<<< HEAD
=======
SET(NekMeshHeaders
    InputModules/InputGmsh.h
    InputModules/InputNek.h
    InputModules/InputNek5000.h
    InputModules/InputNekpp.h
    InputModules/InputPly.h
    InputModules/InputSem.h
    InputModules/InputSwan.h
    InputModules/InputStarTec.h
    OutputModules/OutputGmsh.h
    OutputModules/OutputNekpp.h
    OutputModules/OutputSTL.h
    ProcessModules/ProcessBL.h
    ProcessModules/ProcessCurve.h
    ProcessModules/ProcessCurvedEdges.h
    ProcessModules/ProcessCyl.h
    ProcessModules/ProcessDetectSurf.h
    ProcessModules/ProcessExtractSurf.h
    ProcessModules/ProcessExtractTetPrismInterface.h
    ProcessModules/ProcessJac.h
    ProcessModules/ProcessLinkCheck.h
    ProcessModules/ProcessLinear.h
    ProcessModules/ProcessPerAlign.h
    ProcessModules/ProcessScalar.h
    ProcessModules/ProcessSpherigon.h
    ProcessModules/ProcessTetSplit.h
    ProcessModules/ProcessOptiExtract.h
    ProcessModules/ProcessInsertSurface.h
    ProcessModules/ProcessExtrude.h
)

>>>>>>> a8fbc4da
SET(NekMeshSources
    InputModules/InputGmsh.cpp
    InputModules/InputNek.cpp
    InputModules/InputNek5000.cpp
    InputModules/InputNekpp.cpp
    InputModules/InputPly.cpp
    InputModules/InputSem.cpp
    InputModules/InputSwan.cpp
    InputModules/InputStarTec.cpp
    NekMesh.cpp
    OutputModules/OutputGmsh.cpp
    OutputModules/OutputNekpp.cpp
    OutputModules/OutputSTL.cpp
    ProcessModules/ProcessBL.cpp
    ProcessModules/ProcessCurve.cpp
    ProcessModules/ProcessCurvedEdges.cpp
    ProcessModules/ProcessCyl.cpp
    ProcessModules/ProcessDetectSurf.cpp
    ProcessModules/ProcessExtractSurf.cpp
    ProcessModules/ProcessExtractTetPrismInterface.cpp
    ProcessModules/ProcessJac.cpp
    ProcessModules/ProcessLinkCheck.cpp
    ProcessModules/ProcessLinear.cpp
    ProcessModules/ProcessPerAlign.cpp
    ProcessModules/ProcessScalar.cpp
    ProcessModules/ProcessSpherigon.cpp
    ProcessModules/ProcessTetSplit.cpp
    ProcessModules/ProcessOptiExtract.cpp
    ProcessModules/ProcessInsertSurface.cpp
    ProcessModules/ProcessExtrude.cpp
)

IF (NEKTAR_USE_CCM)
    SET(NekMeshSources ${NekMeshSources} InputModules/InputStar.cpp)
ENDIF (NEKTAR_USE_CCM)

IF (NEKTAR_USE_VTK)
    SET(NekMeshSources ${NekMeshSources} InputModules/InputVtk.cpp OutputModules/OutputVtk.cpp)
ENDIF (NEKTAR_USE_VTK)

IF (NEKTAR_USE_MESHGEN)
<<<<<<< HEAD
    SET(NekMeshSources ${NekMeshSources} InputModules/InputCAD.cpp)
=======
    SET(NekMeshHeaders ${NekMeshHeaders}
            ProcessModules/ProcessVarOpti/NodeOptiCAD.h
            ProcessModules/ProcessVarOpti/ProcessVarOpti.h
            ProcessModules/ProcessVarOpti/NodeOpti.h
            ProcessModules/ProcessVarOpti/ElUtil.h
            ProcessModules/ProcessVarOpti/Evaluator.hxx
            ProcessModules/ProcessVarOpti/Hessian.hxx
            InputModules/InputCAD.h)
    SET(NekMeshSources ${NekMeshSources}
            ProcessModules/ProcessVarOpti/NodeOptiCAD.cpp
            ProcessModules/ProcessVarOpti/ProcessVarOpti.cpp
            ProcessModules/ProcessVarOpti/PreProcessing.cpp
            ProcessModules/ProcessVarOpti/NodeOpti.cpp
            ProcessModules/ProcessVarOpti/ElUtil.cpp
            InputModules/InputCAD.cpp)
>>>>>>> a8fbc4da
ENDIF (NEKTAR_USE_MESHGEN)

# Don't use macro -- this way we can just link against NekMeshUtils and
# LocalRegions.
ADD_UTILITIES_EXECUTABLE(NekMesh COMPONENT nekmesh
    SOURCES ${NekMeshSources}
    DEPENDS NekMeshUtils FieldUtils)

FINALISE_CPACK_COMPONENT(nekmesh DESCRIPTION "Nektar++ NekMesh utility")

IF (NEKTAR_USE_CCM)
   TARGET_LINK_LIBRARIES(NekMesh ${CCMIO_LIBRARIES})
ENDIF (NEKTAR_USE_CCM)

IF (NEKTAR_USE_VTK)
    IF (VTK_MAJOR_VERSION LESS 6)
        TARGET_LINK_LIBRARIES(NekMesh LINK_PUBLIC vtkCommon vtkIO vtkGraphics)
    ELSE ()
        TARGET_LINK_LIBRARIES(NekMesh LINK_PUBLIC vtkCommonCore vtkIOLegacy)
    ENDIF ()
ENDIF (NEKTAR_USE_VTK)

# Nektar++
ADD_NEKTAR_TEST(Nektar++/InvalidTetFace)
ADD_NEKTAR_TEST(Nektar++/InvalidQuads)
ADD_NEKTAR_TEST(Nektar++/Tube45Refinement)
ADD_NEKTAR_TEST(Nektar++/Tube45Refinement_extractsurf)
ADD_NEKTAR_TEST(Nektar++/CylQuadBl)
# Gmsh tests
ADD_NEKTAR_TEST(Gmsh/CubeAllElements)
ADD_NEKTAR_TEST(Gmsh/CubeHex)
ADD_NEKTAR_TEST(Gmsh/CubeHexLinear)
ADD_NEKTAR_TEST(Gmsh/CubePrism)
ADD_NEKTAR_TEST(Gmsh/CubePrismLinear)
ADD_NEKTAR_TEST(Gmsh/CubeTet)
ADD_NEKTAR_TEST(Gmsh/CubeTetLinear)
ADD_NEKTAR_TEST(Gmsh/SquareQuad)
ADD_NEKTAR_TEST(Gmsh/SquareQuadLinear)
ADD_NEKTAR_TEST(Gmsh/SquareTri)
ADD_NEKTAR_TEST(Gmsh/SquareTriLinear)
# Nektar tests
ADD_NEKTAR_TEST(Nektar/HexLinear)
ADD_NEKTAR_TEST(Nektar/Tube45)
# Nek5000 tests
ADD_NEKTAR_TEST(Nek5000/3da)
ADD_NEKTAR_TEST(Nek5000/r1854a)
# StarCCM tests
ADD_NEKTAR_TEST(StarTec/CubePer)
ADD_NEKTAR_TEST(StarTec/StraightRW LENGTHY)

# MeshGen test
IF(NEKTAR_USE_MESHGEN)
<<<<<<< HEAD
    ADD_NEKTAR_TEST(MeshGen/cylinder)
    ADD_NEKTAR_TEST(MeshGen/sphere)

    # Below test is disabled for now until BL generation is better
    # ADD_NEKTAR_TEST(MeshGen/predator LENGTHY)
ENDIF()

# This has some issues due to hashing
IF (WIN32)
    ADD_NEKTAR_TEST(Gmsh/Scalar_Windows)
ELSE ()
    ADD_NEKTAR_TEST(Gmsh/Scalar)
ENDIF ()
=======
    ADD_NEKTAR_TEST        (MeshGen/cylinder)
    ADD_NEKTAR_TEST        (MeshGen/sphere)
    ADD_NEKTAR_TEST        (MeshGen/2d-cad)
    ADD_NEKTAR_TEST        (MeshGen/2d-naca)
    # varopti tests
    ADD_NEKTAR_TEST        (MeshGen/varopti_cubesphere)
ENDIF()
>>>>>>> a8fbc4da
<|MERGE_RESOLUTION|>--- conflicted
+++ resolved
@@ -1,37 +1,3 @@
-<<<<<<< HEAD
-=======
-SET(NekMeshHeaders
-    InputModules/InputGmsh.h
-    InputModules/InputNek.h
-    InputModules/InputNek5000.h
-    InputModules/InputNekpp.h
-    InputModules/InputPly.h
-    InputModules/InputSem.h
-    InputModules/InputSwan.h
-    InputModules/InputStarTec.h
-    OutputModules/OutputGmsh.h
-    OutputModules/OutputNekpp.h
-    OutputModules/OutputSTL.h
-    ProcessModules/ProcessBL.h
-    ProcessModules/ProcessCurve.h
-    ProcessModules/ProcessCurvedEdges.h
-    ProcessModules/ProcessCyl.h
-    ProcessModules/ProcessDetectSurf.h
-    ProcessModules/ProcessExtractSurf.h
-    ProcessModules/ProcessExtractTetPrismInterface.h
-    ProcessModules/ProcessJac.h
-    ProcessModules/ProcessLinkCheck.h
-    ProcessModules/ProcessLinear.h
-    ProcessModules/ProcessPerAlign.h
-    ProcessModules/ProcessScalar.h
-    ProcessModules/ProcessSpherigon.h
-    ProcessModules/ProcessTetSplit.h
-    ProcessModules/ProcessOptiExtract.h
-    ProcessModules/ProcessInsertSurface.h
-    ProcessModules/ProcessExtrude.h
-)
-
->>>>>>> a8fbc4da
 SET(NekMeshSources
     InputModules/InputGmsh.cpp
     InputModules/InputNek.cpp
@@ -73,17 +39,6 @@
 ENDIF (NEKTAR_USE_VTK)
 
 IF (NEKTAR_USE_MESHGEN)
-<<<<<<< HEAD
-    SET(NekMeshSources ${NekMeshSources} InputModules/InputCAD.cpp)
-=======
-    SET(NekMeshHeaders ${NekMeshHeaders}
-            ProcessModules/ProcessVarOpti/NodeOptiCAD.h
-            ProcessModules/ProcessVarOpti/ProcessVarOpti.h
-            ProcessModules/ProcessVarOpti/NodeOpti.h
-            ProcessModules/ProcessVarOpti/ElUtil.h
-            ProcessModules/ProcessVarOpti/Evaluator.hxx
-            ProcessModules/ProcessVarOpti/Hessian.hxx
-            InputModules/InputCAD.h)
     SET(NekMeshSources ${NekMeshSources}
             ProcessModules/ProcessVarOpti/NodeOptiCAD.cpp
             ProcessModules/ProcessVarOpti/ProcessVarOpti.cpp
@@ -91,7 +46,6 @@
             ProcessModules/ProcessVarOpti/NodeOpti.cpp
             ProcessModules/ProcessVarOpti/ElUtil.cpp
             InputModules/InputCAD.cpp)
->>>>>>> a8fbc4da
 ENDIF (NEKTAR_USE_MESHGEN)
 
 # Don't use macro -- this way we can just link against NekMeshUtils and
@@ -144,12 +98,12 @@
 
 # MeshGen test
 IF(NEKTAR_USE_MESHGEN)
-<<<<<<< HEAD
-    ADD_NEKTAR_TEST(MeshGen/cylinder)
-    ADD_NEKTAR_TEST(MeshGen/sphere)
-
-    # Below test is disabled for now until BL generation is better
-    # ADD_NEKTAR_TEST(MeshGen/predator LENGTHY)
+    ADD_NEKTAR_TEST        (MeshGen/cylinder)
+    ADD_NEKTAR_TEST        (MeshGen/sphere)
+    ADD_NEKTAR_TEST        (MeshGen/2d-cad)
+    ADD_NEKTAR_TEST        (MeshGen/2d-naca)
+    # varopti tests
+    ADD_NEKTAR_TEST        (MeshGen/varopti_cubesphere)
 ENDIF()
 
 # This has some issues due to hashing
@@ -157,13 +111,4 @@
     ADD_NEKTAR_TEST(Gmsh/Scalar_Windows)
 ELSE ()
     ADD_NEKTAR_TEST(Gmsh/Scalar)
-ENDIF ()
-=======
-    ADD_NEKTAR_TEST        (MeshGen/cylinder)
-    ADD_NEKTAR_TEST        (MeshGen/sphere)
-    ADD_NEKTAR_TEST        (MeshGen/2d-cad)
-    ADD_NEKTAR_TEST        (MeshGen/2d-naca)
-    # varopti tests
-    ADD_NEKTAR_TEST        (MeshGen/varopti_cubesphere)
-ENDIF()
->>>>>>> a8fbc4da
+ENDIF ()