SET(NekMeshHeaders
    InputModules/InputGmsh.h
    InputModules/InputNek.h
    InputModules/InputNekpp.h
    InputModules/InputPly.h
    InputModules/InputSem.h
    InputModules/InputSwan.h
    InputModules/InputStarTec.h
    Module.h
    OutputModules/OutputGmsh.h
    OutputModules/OutputNekpp.h
    OutputModules/OutputSTL.h
    ProcessModules/ProcessBL.h
    ProcessModules/ProcessCurve.h
    ProcessModules/ProcessCurvedEdges.h
    ProcessModules/ProcessCyl.h
    ProcessModules/ProcessDetectSurf.h
    ProcessModules/ProcessExtractSurf.h
    ProcessModules/ProcessExtractTetPrismInterface.h
    ProcessModules/ProcessJac.h
    ProcessModules/ProcessLinkCheck.h
    ProcessModules/ProcessLinear.h
    ProcessModules/ProcessPerAlign.h
    ProcessModules/ProcessScalar.h
    ProcessModules/ProcessSpherigon.h
    ProcessModules/ProcessTetSplit.h
    ProcessModules/ProcessOptiExtract.h
)

SET(NekMeshSources
    InputModules/InputGmsh.cpp
    InputModules/InputNek.cpp
    InputModules/InputNekpp.cpp
    InputModules/InputPly.cpp
    InputModules/InputSem.cpp
    InputModules/InputSwan.cpp
    InputModules/InputStarTec.cpp
    NekMesh.cpp
    Module.cpp
    OutputModules/OutputGmsh.cpp
    OutputModules/OutputNekpp.cpp
    OutputModules/OutputSTL.cpp
    ProcessModules/ProcessBL.cpp
    ProcessModules/ProcessCurve.cpp
    ProcessModules/ProcessCurvedEdges.cpp
    ProcessModules/ProcessCyl.cpp
    ProcessModules/ProcessDetectSurf.cpp
    ProcessModules/ProcessExtractSurf.cpp
    ProcessModules/ProcessExtractTetPrismInterface.cpp
    ProcessModules/ProcessJac.cpp
    ProcessModules/ProcessLinkCheck.cpp
    ProcessModules/ProcessLinear.cpp
    ProcessModules/ProcessPerAlign.cpp
    ProcessModules/ProcessScalar.cpp
    ProcessModules/ProcessSpherigon.cpp
    ProcessModules/ProcessTetSplit.cpp
    ProcessModules/ProcessOptiExtract.cpp
)

IF (NEKTAR_USE_CCM)
    SET(NekMeshHeaders ${NekMeshHeaders} InputModules/InputStar.h)
    SET(NekMeshSources ${NekMeshSources} InputModules/InputStar.cpp)
ENDIF (NEKTAR_USE_CCM)

IF (NEKTAR_USE_VTK)
    SET(NekMeshHeaders ${NekMeshHeaders} InputModules/InputVtk.h OutputModules/OutputVtk.h)
    SET(NekMeshSources ${NekMeshSources} InputModules/InputVtk.cpp OutputModules/OutputVtk.cpp)
ENDIF (NEKTAR_USE_VTK)

IF (NEKTAR_USE_MESHGEN)
    SET(NekMeshHeaders ${NekMeshHeaders} InputModules/InputCAD.h)
    SET(NekMeshSources ${NekMeshSources} InputModules/InputCAD.cpp)
ENDIF (NEKTAR_USE_MESHGEN)

IF (NEKTAR_USE_ANN)
<<<<<<< HEAD
   LIST(APPEND NekMeshSources ProcessModules/ProcessNormalFromPlyFileANN.cpp)
ELSE (NEKTAR_USE_ANN)
   LIST(APPEND NekMeshSources ProcessModules/ProcessNormalFromPlyFile.cpp)
=======
    SET(NekMeshHeaders ${NekMeshHeaders} ProcessModules/ProcessInsertSurface.h)
    SET(NekMeshSources ${NekMeshSources} ProcessModules/ProcessInsertSurface.cpp)
>>>>>>> 2c38d5c2
ENDIF (NEKTAR_USE_ANN)

# Don't use macro -- this way we can just link against NekMeshUtils and
# LocalRegions.
ADD_EXECUTABLE(NekMesh ${NekMeshSources})
SET_COMMON_PROPERTIES(NekMesh)
TARGET_LINK_LIBRARIES(NekMesh NekMeshUtils FieldUtils)
SET_PROPERTY(TARGET NekMesh PROPERTY FOLDER util)
INSTALL(TARGETS NekMesh
    RUNTIME DESTINATION ${NEKTAR_BIN_DIR} COMPONENT util)

IF (NEKTAR_USE_CCM)
   TARGET_LINK_LIBRARIES(NekMesh ${CCMIO_LIBRARIES})
ENDIF (NEKTAR_USE_CCM)

IF (NEKTAR_USE_VTK)
    IF (VTK_MAJOR_VERSION LESS 6)
        TARGET_LINK_LIBRARIES(NekMesh vtkCommon vtkIO vtkGraphics)
    ELSE ()
        TARGET_LINK_LIBRARIES(NekMesh vtkCommonCore vtkIOLegacy)
    ENDIF ()
ENDIF (NEKTAR_USE_VTK)

IF (NEKTAR_USE_ANN)
      TARGET_LINK_LIBRARIES(NekMesh ANN)
   SET_TARGET_PROPERTIES(NekMesh PROPERTIES
       IMPORTED_LOCATION ${ANN_LIBRARY_PATH}/libANN.a)
   INCLUDE_DIRECTORIES(NekMesh ${ANN_INCLUDE_DIR})
   LINK_DIRECTORIES(${ANN_LIBRARY_PATH})
ENDIF (NEKTAR_USE_ANN)

# Nektar++
ADD_NEKTAR_TEST        (Nektar++/InvalidTetFace)
ADD_NEKTAR_TEST        (Nektar++/InvalidQuads)
ADD_NEKTAR_TEST        (Nektar++/Tube45Refinement)
ADD_NEKTAR_TEST        (Nektar++/Tube45Refinement_extractsurf)
ADD_NEKTAR_TEST        (Nektar++/CylQuadBl)
# Gmsh tests
ADD_NEKTAR_TEST        (Gmsh/CubeAllElements)
ADD_NEKTAR_TEST        (Gmsh/CubeHex)
ADD_NEKTAR_TEST        (Gmsh/CubeHexLinear)
ADD_NEKTAR_TEST        (Gmsh/CubePrism)
ADD_NEKTAR_TEST        (Gmsh/CubePrismLinear)
ADD_NEKTAR_TEST        (Gmsh/CubeTet)
ADD_NEKTAR_TEST        (Gmsh/CubeTetLinear)
IF (WIN32)
    ADD_NEKTAR_TEST    (Gmsh/Scalar_Windows)
ELSE ()
    ADD_NEKTAR_TEST    (Gmsh/Scalar)
ENDIF ()
ADD_NEKTAR_TEST        (Gmsh/SquareQuad)
ADD_NEKTAR_TEST        (Gmsh/SquareQuadLinear)
ADD_NEKTAR_TEST        (Gmsh/SquareTri)
ADD_NEKTAR_TEST        (Gmsh/SquareTriLinear)
# Nektar tests
ADD_NEKTAR_TEST        (Nektar/HexLinear)
ADD_NEKTAR_TEST        (Nektar/Tube45)
# StarCCM tests
ADD_NEKTAR_TEST        (StarTec/CubePer)
ADD_NEKTAR_TEST_LENGTHY(StarTec/StraightRW)

# MeshGen test
IF(NEKTAR_USE_MESHGEN)
    ADD_NEKTAR_TEST        (MeshGen/cylinder)
    ADD_NEKTAR_TEST        (MeshGen/sphere)
    ADD_NEKTAR_TEST_LENGTHY(MeshGen/predator)
ENDIF()<|MERGE_RESOLUTION|>--- conflicted
+++ resolved
@@ -73,14 +73,8 @@
 ENDIF (NEKTAR_USE_MESHGEN)
 
 IF (NEKTAR_USE_ANN)
-<<<<<<< HEAD
-   LIST(APPEND NekMeshSources ProcessModules/ProcessNormalFromPlyFileANN.cpp)
-ELSE (NEKTAR_USE_ANN)
-   LIST(APPEND NekMeshSources ProcessModules/ProcessNormalFromPlyFile.cpp)
-=======
     SET(NekMeshHeaders ${NekMeshHeaders} ProcessModules/ProcessInsertSurface.h)
     SET(NekMeshSources ${NekMeshSources} ProcessModules/ProcessInsertSurface.cpp)
->>>>>>> 2c38d5c2
 ENDIF (NEKTAR_USE_ANN)
 
 # Don't use macro -- this way we can just link against NekMeshUtils and
