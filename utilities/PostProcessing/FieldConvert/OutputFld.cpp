////////////////////////////////////////////////////////////////////////////////
//
//  File: OutputFld.cpp
//
//  For more information, please see: http://www.nektar.info/
//
//  The MIT License
//
//  Copyright (c) 2006 Division of Applied Mathematics, Brown University (USA),
//  Department of Aeronautics, Imperial College London (UK), and Scientific
//  Computing and Imaging Institute, University of Utah (USA).
//
//  License for the specific language governing rights and limitations under
//  Permission is hereby granted, free of charge, to any person obtaining a
//  copy of this software and associated documentation files (the "Software"),
//  to deal in the Software without restriction, including without limitation
//  the rights to use, copy, modify, merge, publish, distribute, sublicense,
//  and/or sell copies of the Software, and to permit persons to whom the
//  Software is furnished to do so, subject to the following conditions:
//
//  The above copyright notice and this permission notice shall be included
//  in all copies or substantial portions of the Software.
//
//  THE SOFTWARE IS PROVIDED "AS IS", WITHOUT WARRANTY OF ANY KIND, EXPRESS
//  OR IMPLIED, INCLUDING BUT NOT LIMITED TO THE WARRANTIES OF MERCHANTABILITY,
//  FITNESS FOR A PARTICULAR PURPOSE AND NONINFRINGEMENT. IN NO EVENT SHALL
//  THE AUTHORS OR COPYRIGHT HOLDERS BE LIABLE FOR ANY CLAIM, DAMAGES OR OTHER
//  LIABILITY, WHETHER IN AN ACTION OF CONTRACT, TORT OR OTHERWISE, ARISING
//  FROM, OUT OF OR IN CONNECTION WITH THE SOFTWARE OR THE USE OR OTHER
//  DEALINGS IN THE SOFTWARE.
//
//  Description: FLD file format output.
//
////////////////////////////////////////////////////////////////////////////////

#include <set>
#include <string>
using namespace std;

#include "OutputFld.h"

namespace Nektar
{
namespace Utilities
{

ModuleKey OutputFld::m_className[2] = {
    GetModuleFactory().RegisterCreatorFunction(
        ModuleKey(eOutputModule, "fld"), OutputFld::create,
        "Writes a Fld file."),
    GetModuleFactory().RegisterCreatorFunction(
        ModuleKey(eOutputModule, "chk"), OutputFld::create,
        "Writes a Fld file."),
};

OutputFld::OutputFld(FieldSharedPtr f) : OutputModule(f)
{
}

OutputFld::~OutputFld()
{
}

void OutputFld::Process(po::variables_map &vm)
{
    // Extract the output filename and extension
    string filename = m_config["outfile"].as<string>();

    if (m_f->m_writeBndFld)
    {
        ModuleKey      module;
        
        // Extract data to boundaryconditions
        if (m_f->m_fldToBnd)
        {
            for (int i = 0; i < m_f->m_exp.size(); ++i)
            {
                m_f->m_exp[i]->FillBndCondFromField();
            }
        }
        
        if (m_f->m_verbose)
        {
            cout << "OutputFld: Writing boundary file(s): ";
            for(int i = 0; i < m_f->m_bndRegionsToWrite.size(); ++i)
            {
                if(i < m_f->m_bndRegionsToWrite.size()-1)
                {
                    cout << ",";
                }
            }
            cout << endl;
        }

        int nfields = m_f->m_exp.size();
        Array<OneD, Array<OneD, const MultiRegions::ExpListSharedPtr> >
            BndExp(nfields);
        for (int i = 0; i < nfields; ++i)
        {
            BndExp[i] = m_f->m_exp[i]->GetBndCondExpansions();
        }

        // get hold of partition boundary regions so we can match it to desired
        // region extraction
        SpatialDomains::BoundaryConditions bcs(m_f->m_session,
                                               m_f->m_exp[0]->GetGraph());
        const SpatialDomains::BoundaryRegionCollection bregions  =
                                                    bcs.GetBoundaryRegions();
        SpatialDomains::BoundaryRegionCollection::const_iterator breg_it;
        map<int,int> BndRegionMap;
        int cnt =0;
        for(breg_it = bregions.begin(); breg_it != bregions.end();
                ++breg_it, ++cnt)
        {
            BndRegionMap[breg_it->first] = cnt;
        }

        // find ending of output file and insert _b1, _b2
        int    dot  = filename.find_last_of('.') + 1;
        string ext  = filename.substr(dot, filename.length() - dot);
        string name = filename.substr(0, dot-1);

<<<<<<< HEAD
                            ASSERTL0(m_f->m_bndRegionsToWrite[i] < BndExp[j].num_elements(),
                                     "Boundary region " + boost::
                                     lexical_cast<string>(m_f->m_bndRegionsToWrite[i]) +
                                     " is not defined in input file");
                            
                            BndExp[j][m_f->m_bndRegionsToWrite[i]]->AppendFieldData(FieldDef[k], 
                                                                  FieldData[k]);
                            
                            if (m_f->m_fielddef.size() > 0)
                            {
                                FieldDef[k]->m_fields.push_back(
                                    m_f->m_fielddef[0]->m_fields[j]);
                            }
                            else
                            {
                                FieldDef[k]->m_fields.push_back(
                                    m_f->m_session->GetVariable(j));
                            }
                        }
                    }
                    
                    m_f->m_fld->Write(outname, FieldDef, FieldData);
=======
        LibUtilities::BndRegionOrdering BndOrder =
                                    m_f->m_session->GetBndRegionOrdering();
>>>>>>> 3d2a5884

        for(int i = 0; i < m_f->m_bndRegionsToWrite.size(); ++i)
        {
            string outname = name  + "_b"
                    + boost::lexical_cast<string>(m_f->m_bndRegionsToWrite[i])
                    + "." + ext;

            std::vector<LibUtilities::FieldDefinitionsSharedPtr> FieldDef;
            std::vector<std::vector<NekDouble> > FieldData;

            if(BndRegionMap.count(m_f->m_bndRegionsToWrite[i]) == 1)
            {
                int Border = BndRegionMap[m_f->m_bndRegionsToWrite[i]];

                FieldDef = BndExp[0][Border]->GetFieldDefinitions();
                FieldData.resize(FieldDef.size());

                for (int j = 0; j < nfields; ++j)
                {
                    for (int k = 0; k < FieldDef.size(); ++k)
                    {
                        BndExp[j][Border]->AppendFieldData(FieldDef[k],
                                                           FieldData[k]);

                        FieldDef[k]->m_fields.push_back(m_f->m_fielddef[0]->
                                                        m_fields[j]);
                    }
                }

                // output error for regression checking. 
                if (vm.count("error"))
                {
                    int rank = m_f->m_session->GetComm()->GetRank();

                    for (int j = 0; j < nfields; ++j)
                    {
                        BndExp[j][Border]->BwdTrans(BndExp[j][Border]->GetCoeffs(),
                                                BndExp[j][Border]->UpdatePhys());

                        //Note currently these calls will
                        //hange since not all partitions will
                        //call error.
                        NekDouble l2err   = BndExp[j][Border]
                                           ->L2(BndExp[j][Border]->GetPhys());

                        NekDouble linferr = BndExp[j][Border]
                                           ->Linf(BndExp[j][Border]->GetPhys());
                        
                        if (rank == 0)
                        {
                            cout << "L 2 error (variable "
                                 << FieldDef[0]->m_fields[j]
                                 << ") : " << l2err  << endl;
                            
                            cout << "L inf error (variable "
                                 << FieldDef[0]->m_fields[j]
                                 << ") : " << linferr << endl;
                        }
                    }
                }
            }

            m_f->m_fld->Write(outname, FieldDef, FieldData);

        }
    }
    else
    {
        if (m_f->m_verbose)
        {
            cout << "OutputFld: Writing file..." << endl;
        }

        // Write the output file
        m_f->m_fld->Write(filename, m_f->m_fielddef, m_f->m_data);


        // output error for regression checking.
        if (vm.count("error"))
        {
            int rank = m_f->m_session->GetComm()->GetRank();

            for (int j = 0; j < m_f->m_exp.size(); ++j)
            {
                if (m_f->m_exp[j]->GetPhysState() == false)
                {
                    m_f->m_exp[j]->BwdTrans(
                                        m_f->m_exp[j]->GetCoeffs(),
                                        m_f->m_exp[j]->UpdatePhys());
                }

                NekDouble l2err = m_f->m_exp[j]->L2(
                                        m_f->m_exp[j]->GetPhys());

                NekDouble linferr = m_f->m_exp[j]->Linf(
                                        m_f->m_exp[j]->GetPhys());
                if (rank == 0)
                {
                    cout << "L 2 error (variable "
                         << m_f->m_fielddef[0]->m_fields[j]
                         << ") : " << l2err  << endl;

                    cout << "L inf error (variable "
                         << m_f->m_fielddef[0]->m_fields[j]
                         << ") : " << linferr << endl;
                }
            }
        }

    }
}

}
}<|MERGE_RESOLUTION|>--- conflicted
+++ resolved
@@ -120,33 +120,8 @@
         string ext  = filename.substr(dot, filename.length() - dot);
         string name = filename.substr(0, dot-1);
 
-<<<<<<< HEAD
-                            ASSERTL0(m_f->m_bndRegionsToWrite[i] < BndExp[j].num_elements(),
-                                     "Boundary region " + boost::
-                                     lexical_cast<string>(m_f->m_bndRegionsToWrite[i]) +
-                                     " is not defined in input file");
-                            
-                            BndExp[j][m_f->m_bndRegionsToWrite[i]]->AppendFieldData(FieldDef[k], 
-                                                                  FieldData[k]);
-                            
-                            if (m_f->m_fielddef.size() > 0)
-                            {
-                                FieldDef[k]->m_fields.push_back(
-                                    m_f->m_fielddef[0]->m_fields[j]);
-                            }
-                            else
-                            {
-                                FieldDef[k]->m_fields.push_back(
-                                    m_f->m_session->GetVariable(j));
-                            }
-                        }
-                    }
-                    
-                    m_f->m_fld->Write(outname, FieldDef, FieldData);
-=======
         LibUtilities::BndRegionOrdering BndOrder =
                                     m_f->m_session->GetBndRegionOrdering();
->>>>>>> 3d2a5884
 
         for(int i = 0; i < m_f->m_bndRegionsToWrite.size(); ++i)
         {
@@ -171,8 +146,16 @@
                         BndExp[j][Border]->AppendFieldData(FieldDef[k],
                                                            FieldData[k]);
 
-                        FieldDef[k]->m_fields.push_back(m_f->m_fielddef[0]->
-                                                        m_fields[j]);
+                        if (m_f->m_fielddef.size() > 0)
+                        {
+                            FieldDef[k]->m_fields.push_back(
+                                m_f->m_fielddef[0]->m_fields[j]);
+                        }
+                        else
+                        {
+                            FieldDef[k]->m_fields.push_back(
+                                m_f->m_session->GetVariable(j));
+                        }
                     }
                 }
 
