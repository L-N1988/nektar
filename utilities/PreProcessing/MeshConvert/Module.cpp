--- conflicted
+++ resolved
@@ -337,7 +337,7 @@
          * then generate the composite objects and populate them with a second
          * scan through the element list.
          */
-        void Module::ProcessComposites(map<int,string> &faceLabels)
+        void Module::ProcessComposites()
         {
             m_mesh->m_composite.clear();
 
@@ -362,15 +362,9 @@
                         pair<CompositeMap::iterator, bool> testIns;
                         tmp->m_id  = tagid;
                         tmp->m_tag = elmt[i]->GetTag();
-<<<<<<< HEAD
-                        if(faceLabels.count(tmp->m_id) != 0)
-                        {
-                            tmp->m_label =  faceLabels[tmp->m_id];
-=======
                         if(m_mesh->m_faceLabels.count(tmp->m_id) != 0)
                         {
                             tmp->m_label =  m_mesh->m_faceLabels[tmp->m_id];
->>>>>>> c9fdad4b
                         }
 
                         testIns  = m_mesh->m_composite.insert(
