////////////////////////////////////////////////////////////////////////////////
//
//  File: MeshGraph.cpp
//
//  For more information, please see: http://www.nektar.info/
//
//  The MIT License
//
//  Copyright (c) 2006 Division of Applied Mathematics, Brown University (USA),
//  Department of Aeronautics, Imperial College London (UK), and Scientific
//  Computing and Imaging Institute, University of Utah (USA).
//
//  License for the specific language governing rights and limitations under
//  Permission is hereby granted, free of charge, to any person obtaining a
//  copy of this software and associated documentation files (the "Software"),
//  to deal in the Software without restriction, including without limitation
//  the rights to use, copy, modify, merge, publish, distribute, sublicense,
//  and/or sell copies of the Software, and to permit persons to whom the
//  Software is furnished to do so, subject to the following conditions:
//
//  The above copyright notice and this permission notice shall be included
//  in all copies or substantial portions of the Software.
//
//  THE SOFTWARE IS PROVIDED "AS IS", WITHOUT WARRANTY OF ANY KIND, EXPRESS
//  OR IMPLIED, INCLUDING BUT NOT LIMITED TO THE WARRANTIES OF MERCHANTABILITY,
//  FITNESS FOR A PARTICULAR PURPOSE AND NONINFRINGEMENT. IN NO EVENT SHALL
//  THE AUTHORS OR COPYRIGHT HOLDERS BE LIABLE FOR ANY CLAIM, DAMAGES OR OTHER
//  LIABILITY, WHETHER IN AN ACTION OF CONTRACT, TORT OR OTHERWISE, ARISING
//  FROM, OUT OF OR IN CONNECTION WITH THE SOFTWARE OR THE USE OR OTHER
//  DEALINGS IN THE SOFTWARE.
//
//  Description:
//
////////////////////////////////////////////////////////////////////////////////


#include <SpatialDomains/MeshGraph.h>
#include <LibUtilities/BasicUtils/ParseUtils.hpp>
#include <LibUtilities/BasicUtils/Equation.h>
#include <StdRegions/StdTriExp.h>
#include <StdRegions/StdTetExp.h>
#include <StdRegions/StdPyrExp.h>
#include <StdRegions/StdPrismExp.h>

// Use the stl version, primarily for string.
#ifndef TIXML_USE_STL
#define TIXML_USE_STL
#endif

#include <tinyxml.h>
#include <cstring>
#include <sstream>

#include <SpatialDomains/MeshGraph1D.h>
#include <SpatialDomains/MeshGraph2D.h>
#include <SpatialDomains/MeshGraph3D.h>

// These are required for the Write(...) and Import(...) functions.
#include <boost/archive/iterators/base64_from_binary.hpp>
#include <boost/archive/iterators/binary_from_base64.hpp>
#include <boost/archive/iterators/transform_width.hpp>
#include <boost/iostreams/copy.hpp>
#include <boost/iostreams/filter/zlib.hpp>
#include <boost/iostreams/filtering_stream.hpp>

namespace Nektar
{
    namespace SpatialDomains
    {
        /**
         *
         */
        MeshGraph::MeshGraph():
            m_meshDimension(3),
            m_spaceDimension(3),
            m_domainRange(NullDomainRangeShPtr)
        {
        }


        /**
         *
         */
        MeshGraph::MeshGraph(
                unsigned int meshDimension,
                unsigned int spaceDimension) :
            m_meshDimension(meshDimension),
            m_spaceDimension(spaceDimension),
            m_domainRange(NullDomainRangeShPtr)
        {
        }


        /**
         *
         */
        MeshGraph::MeshGraph(
                             const LibUtilities::SessionReaderSharedPtr &pSession,
                             const DomainRangeShPtr &rng) :
            m_session(pSession),
            m_domainRange(rng)
        {
        }



        /**
         *
         */
        MeshGraph::~MeshGraph()
        {
        }


        /**
         *
         */
        boost::shared_ptr<MeshGraph> MeshGraph::Read(
                      const LibUtilities::SessionReaderSharedPtr &pSession,
                      DomainRangeShPtr &rng)
        {
            boost::shared_ptr<MeshGraph> returnval;

            // read the geometry tag to get the dimension

            TiXmlElement* geometry_tag = pSession->GetElement("NEKTAR/GEOMETRY");
            TiXmlAttribute *attr = geometry_tag->FirstAttribute();
            int meshDim = 0;
            while (attr)
            {
                std::string attrName(attr->Name());
                if (attrName == "DIM")
                {
                    int err = attr->QueryIntValue(&meshDim);
                    ASSERTL1(err==TIXML_SUCCESS, "Unable to read mesh dimension.");
                    break;
                }
                else
                {
                    std::string errstr("Unknown attribute: ");
                    errstr += attrName;
                    ASSERTL1(false, errstr.c_str());
                }

                // Get the next attribute.
                attr = attr->Next();
            }

            // instantiate the dimension-specific meshgraph classes

            switch(meshDim)
            {
            case 1:
                returnval = MemoryManager<MeshGraph1D>::AllocateSharedPtr(pSession,rng);
                break;

            case 2:
                returnval = MemoryManager<MeshGraph2D>::AllocateSharedPtr(pSession,rng);
                break;

            case 3:
                returnval = MemoryManager<MeshGraph3D>::AllocateSharedPtr(pSession,rng);
                break;

            default:
                std::string err = "Invalid mesh dimension: ";
                std::stringstream strstrm;
                strstrm << meshDim;
                err += strstrm.str();
                NEKERROR(ErrorUtil::efatal, err.c_str());
            }

            return returnval;
        }



        /*  ====  OUTDATED ROUTINE, PLEASE NOT USE  ==== */
        boost::shared_ptr<MeshGraph> MeshGraph::Read(
                const std::string& infilename,
                bool pReadExpansions)
        {
            boost::shared_ptr<MeshGraph> returnval;

            MeshGraph mesh;

            mesh.ReadGeometry(infilename);
            int meshDim = mesh.GetMeshDimension();

            switch(meshDim)
            {
            case 1:
                returnval = MemoryManager<MeshGraph1D>::AllocateSharedPtr();
                break;

            case 2:
                returnval = MemoryManager<MeshGraph2D>::AllocateSharedPtr();
                break;

            case 3:
                returnval = MemoryManager<MeshGraph3D>::AllocateSharedPtr();
                break;

            default:
                std::string err = "Invalid mesh dimension: ";
                std::stringstream strstrm;
                strstrm << meshDim;
                err += strstrm.str();
                NEKERROR(ErrorUtil::efatal, err.c_str());
            }

            if (returnval)
            {
                returnval->ReadGeometry(infilename);
                returnval->ReadGeometryInfo(infilename);
                if (pReadExpansions)
                {
                    returnval->ReadExpansions(infilename);
                }
            }
            return returnval;
        }



        /**
         *
         */
        void MeshGraph::ReadGeometry(const std::string& infilename)
        {
            TiXmlDocument doc(infilename);
            bool loadOkay = doc.LoadFile();

            std::stringstream errstr;
            errstr << "Unable to load file: " << infilename << " (";
            errstr << doc.ErrorDesc() << ", line " << doc.ErrorRow()
                                 << ", column " << doc.ErrorCol() << ")";
            ASSERTL0(loadOkay, errstr.str());

            ReadGeometry(doc);
        }


        /**
         *
         */
        void MeshGraph::ReadGeometry(TiXmlDocument &doc)
        {
            TiXmlHandle docHandle(&doc);
            TiXmlElement* mesh = NULL;
            TiXmlElement* master = NULL;    // Master tag within which all data is contained.

            int err;    /// Error value returned by TinyXML.

            master = doc.FirstChildElement("NEKTAR");
            ASSERTL0(master, "Unable to find NEKTAR tag in file.");

            // Find the Mesh tag and same the dim and space attributes
            mesh = master->FirstChildElement("GEOMETRY");

            ASSERTL0(mesh, "Unable to find GEOMETRY tag in file.");
            TiXmlAttribute *attr = mesh->FirstAttribute();

            // Initialize the mesh and space dimensions to 3 dimensions.
            // We want to do this each time we read a file, so it should
            // be done here and not just during class initialization.
            m_meshPartitioned = false;
            m_meshDimension = 3;
            m_spaceDimension = 3;

            while (attr)
            {
                std::string attrName(attr->Name());
                if (attrName == "DIM")
                {
                    err = attr->QueryIntValue(&m_meshDimension);
                    ASSERTL1(err==TIXML_SUCCESS, "Unable to read mesh dimension.");
                }
                else if (attrName == "SPACE")
                {
                    err = attr->QueryIntValue(&m_spaceDimension);
                    ASSERTL1(err==TIXML_SUCCESS, "Unable to read space dimension.");
                }
                else if (attrName == "PARTITION")
                {
                    err = attr->QueryIntValue(&m_partition);
                    ASSERTL1(err==TIXML_SUCCESS, "Unable to read partition.");
                    m_meshPartitioned = true;
                }
                else
                {
                    std::string errstr("Unknown attribute: ");
                    errstr += attrName;
                    ASSERTL1(false, errstr.c_str());
                }

                // Get the next attribute.
                attr = attr->Next();
            }

            ASSERTL1(m_meshDimension<=m_spaceDimension, "Mesh dimension greater than space dimension");

            // Now read the vertices
            TiXmlElement* element = mesh->FirstChildElement("VERTEX");
            ASSERTL0(element, "Unable to find mesh VERTEX tag in file.");

            NekDouble xscale,yscale,zscale;

            // check to see if any scaling parameters are in
            // attributes and determine these values
            LibUtilities::AnalyticExpressionEvaluator expEvaluator;
            //LibUtilities::ExpressionEvaluator expEvaluator;
            const char *xscal =  element->Attribute("XSCALE");
            if(!xscal)
            {
                xscale = 1.0;
            }
            else
            {
                std::string xscalstr = xscal;
                int expr_id = expEvaluator.DefineFunction("",xscalstr);
                xscale = expEvaluator.Evaluate(expr_id);
            }

            const char *yscal =  element->Attribute("YSCALE");
            if(!yscal)
            {
                yscale = 1.0;
            }
            else
            {
                std::string yscalstr = yscal;
                int expr_id = expEvaluator.DefineFunction("",yscalstr);
                yscale = expEvaluator.Evaluate(expr_id);
            }

            const char *zscal = element->Attribute("ZSCALE");
            if(!zscal)
            {
                zscale = 1.0;
            }
            else
            {
                std::string zscalstr = zscal;
                int expr_id = expEvaluator.DefineFunction("",zscalstr);
                zscale = expEvaluator.Evaluate(expr_id);
            }


            NekDouble xmove,ymove,zmove;

            // check to see if any moving parameters are in
            // attributes and determine these values

            //LibUtilities::ExpressionEvaluator expEvaluator;
            const char *xmov =  element->Attribute("XMOVE");
            if(!xmov)
            {
                xmove = 0.0;
            }
            else
            {
                std::string xmovstr = xmov;
                int expr_id = expEvaluator.DefineFunction("",xmovstr);
                xmove = expEvaluator.Evaluate(expr_id);
            }

            const char *ymov =  element->Attribute("YMOVE");
            if(!ymov)
            {
                ymove = 0.0;
            }
            else
            {
                std::string ymovstr = ymov;
                int expr_id = expEvaluator.DefineFunction("",ymovstr);
                ymove = expEvaluator.Evaluate(expr_id);
            }

            const char *zmov = element->Attribute("ZMOVE");
            if(!zmov)
            {
                zmove = 0.0;
            }
            else
            {
                std::string zmovstr = zmov;
                int expr_id = expEvaluator.DefineFunction("",zmovstr);
                zmove = expEvaluator.Evaluate(expr_id);
            }

            TiXmlElement *vertex = element->FirstChildElement("V");

            int indx;
            int nextVertexNumber = -1;

            while (vertex)
            {
                nextVertexNumber++;

                TiXmlAttribute *vertexAttr = vertex->FirstAttribute();
                std::string attrName(vertexAttr->Name());

                ASSERTL0(attrName == "ID", (std::string("Unknown attribute name: ") + attrName).c_str());

                err = vertexAttr->QueryIntValue(&indx);
                ASSERTL0(err == TIXML_SUCCESS, "Unable to read attribute ID.");

                // Now read body of vertex
                std::string vertexBodyStr;

                TiXmlNode *vertexBody = vertex->FirstChild();

                while (vertexBody)
                {
                    // Accumulate all non-comment body data.
                    if (vertexBody->Type() == TiXmlNode::TEXT)
                    {
                        vertexBodyStr += vertexBody->ToText()->Value();
                        vertexBodyStr += " ";
                    }

                    vertexBody = vertexBody->NextSibling();
                }

                ASSERTL0(!vertexBodyStr.empty(), "Vertex definitions must contain vertex data.");

                // Get vertex data from the data string.
                NekDouble xval, yval, zval;
                std::istringstream vertexDataStrm(vertexBodyStr.c_str());

                try
                {
                    while(!vertexDataStrm.fail())
                    {
                        vertexDataStrm >> xval >> yval >> zval;

                        xval = xval*xscale + xmove;
                        yval = yval*yscale + ymove;
                        zval = zval*zscale + zmove;

                        // Need to check it here because we may not be
                        // good after the read indicating that there
                        // was nothing to read.
                        if (!vertexDataStrm.fail())
                        {
                            PointGeomSharedPtr vert(MemoryManager<PointGeom>::AllocateSharedPtr(m_spaceDimension, indx, xval, yval, zval));
                            vert->SetGlobalID(indx);
                            m_vertSet[indx] = vert;
                        }
                    }
                }
                catch(...)
                {
                    ASSERTL0(false, "Unable to read VERTEX data.");
                }

                vertex = vertex->NextSiblingElement("V");
            }
        }


        /**
         * Read the geometry-related information from the given file. This
         * information is located within the XML tree under
         * <NEKTAR><GEOMETRY><GEOMINFO>.
         * @param   infilename      Filename of XML file.
         */
        void MeshGraph::ReadGeometryInfo(const std::string &infilename)
        {
            TiXmlDocument doc(infilename);
            bool loadOkay = doc.LoadFile();

            std::stringstream errstr;
            errstr << "Unable to load file: " << infilename << std::endl;
            errstr << "Reason: " << doc.ErrorDesc() << std::endl;
            errstr << "Position: Line " << doc.ErrorRow() << ", Column " << doc.ErrorCol() << std::endl;
            ASSERTL0(loadOkay, errstr.str());

            ReadGeometryInfo(doc);
        }


        /**
         * Read the geometry-related information from the given XML document.
         * This information is located within the XML tree under
         * <NEKTAR><GEOMETRY><GEOMINFO>.
         * @param   doc             XML document.
         */
        void MeshGraph::ReadGeometryInfo(TiXmlDocument &doc)
        {
            TiXmlElement *master = doc.FirstChildElement("NEKTAR");
            ASSERTL0(master, "Unable to find NEKTAR tag in file.");

            // Find the Expansions tag
            TiXmlElement *geomTag = master->FirstChildElement("GEOMETRY");
            ASSERTL0(geomTag, "Unable to find GEOMETRY tag in file.");

            // See if we have GEOMINFO. If there is none, it's fine.
            TiXmlElement *geomInfoTag = geomTag->FirstChildElement("GEOMINFO");
            if (!geomInfoTag) return;

            TiXmlElement *infoItem = geomInfoTag->FirstChildElement("I");

            // Multiple nodes will only occur if there is a comment in between
            // definitions.
            while (infoItem)
            {
                std::string geomProperty = infoItem->Attribute("PROPERTY");
                std::string geomValue    = infoItem->Attribute("VALUE");
                GeomInfoMap::iterator x  = m_geomInfo.find(geomProperty);

                ASSERTL0(x == m_geomInfo.end(),
                        "Property " + geomProperty + " already specified.");
                m_geomInfo[geomProperty] = geomValue;
                infoItem = infoItem->NextSiblingElement("I");
            }
        }


        /**
         *
         */
        void MeshGraph::ReadExpansions(const std::string& infilename)
        {
            TiXmlDocument doc(infilename);
            bool loadOkay = doc.LoadFile();

            std::stringstream errstr;
            errstr << "Unable to load file: " << infilename << std::endl;
            errstr << "Reason: " << doc.ErrorDesc() << std::endl;
            errstr << "Position: Line " << doc.ErrorRow() << ", Column " << doc.ErrorCol() << std::endl;
            ASSERTL0(loadOkay, errstr.str());

            ReadExpansions(doc);
        }


        /**
         *
         */
        void MeshGraph::ReadExpansions(TiXmlDocument &doc)
        {
            TiXmlElement *master = doc.FirstChildElement("NEKTAR");
            ASSERTL0(master, "Unable to find NEKTAR tag in file.");

            // Find the Expansions tag
            TiXmlElement *expansionTypes = master->FirstChildElement("EXPANSIONS");
            ASSERTL0(expansionTypes, "Unable to find EXPANSIONS tag in file.");

            if(expansionTypes)
            {
                // Find the Expansion type
                TiXmlElement *expansion = expansionTypes->FirstChildElement();
                std::string   expType   = expansion->Value();

                if(expType == "E")
                {
                    int i;
                    ExpansionMapShPtr expansionMap;

                    /// Expansiontypes will contain composite,
                    /// nummodes, and expansiontype (eModified, or
                    /// eOrthogonal) Or a full list of data of
                    /// basistype, nummodes, pointstype, numpoints;

                    /// Expansiontypes may also contain a list of
                    /// fields that this expansion relates to. If this
                    /// does not exist the variable is only set to
                    /// "DefaultVar".

                    while (expansion)
                    {

                        const char *fStr = expansion->Attribute("FIELDS");
                        std::vector<std::string> fieldStrings;

                        if(fStr) // extract other fields.
                        {
                            std::string fieldStr = fStr;
                            bool  valid = ParseUtils::GenerateOrderedStringVector(fieldStr.c_str(),fieldStrings);
                            ASSERTL0(valid,"Unable to correctly parse the field string in ExpansionTypes.");
                        }

                        // check to see if m_expasionVectorShPtrMap has
                        // already been intiailised and if not intiailse
                        // vector.
                        if(m_expansionMapShPtrMap.count("DefaultVar") == 0) // no previous definitions
                        {
                            expansionMap = SetUpExpansionMap();

                            m_expansionMapShPtrMap["DefaultVar"] = expansionMap;

                            // make sure all fields in this search point
                            // to same expansion vector;
                            for(i = 0; i < fieldStrings.size(); ++i)
                            {
                                m_expansionMapShPtrMap[fieldStrings[i]] = expansionMap;
                            }
                        }
                        else // default variable is defined
                        {

                            if(fieldStrings.size()) // fields are defined
                            {
                                //see if field exists
                                if(m_expansionMapShPtrMap.count(fieldStrings[0]))
                                {
                                    expansionMap = m_expansionMapShPtrMap.find(fieldStrings[0])->second;
                                }
                                else
                                {
                                    expansionMap = SetUpExpansionMap();
                                    // make sure all fields in this search point
                                    // to same expansion vector;
                                    for(i = 0; i < fieldStrings.size(); ++i)
                                    {
                                        if(m_expansionMapShPtrMap.count(fieldStrings[i]) == 0)
                                        {
                                            m_expansionMapShPtrMap[fieldStrings[i]] = expansionMap;
                                        }
                                        else
                                        {
                                            ASSERTL0(false,"Expansion vector for this field is already  setup");
                                        }
                                    }
                                }
                            }
                            else // use default variable list
                            {
                                expansionMap = m_expansionMapShPtrMap.find("DefaultVar")->second;
                            }

                        }

                        /// Mandatory components...optional are to follow later.
                        std::string compositeStr = expansion->Attribute("COMPOSITE");
                        ASSERTL0(compositeStr.length() > 3, "COMPOSITE must be specified in expansion definition");
                        int beg = compositeStr.find_first_of("[");
                        int end = compositeStr.find_first_of("]");
                        std::string compositeListStr = compositeStr.substr(beg+1,end-beg-1);

                        CompositeMap compositeVector;
                        GetCompositeList(compositeListStr, compositeVector);

                        bool          useExpansionType = false;
                        ExpansionType expansion_type;
                        int           num_modes;

                        LibUtilities::BasisKeyVector basiskeyvec;
                        const char * tStr = expansion->Attribute("TYPE");

                        if(tStr) // use type string to define expansion
                        {
                            std::string typeStr = tStr;
                            const std::string* begStr = kExpansionTypeStr;
                            const std::string* endStr = kExpansionTypeStr+eExpansionTypeSize;
                            const std::string* expStr = std::find(begStr, endStr, typeStr);

                            ASSERTL0(expStr != endStr, "Invalid expansion type.");
                            expansion_type = (ExpansionType)(expStr - begStr);


                            /// \todo solvers break the pattern 'instantiate Session -> instantiate MeshGraph'
                            /// and parse command line arguments by themselves; one needs to unify command
                            /// line arguments handling.
                            /// Solvers tend to call MeshGraph::Read statically -> m_session
                            /// is not defined -> no info about command line arguments presented
                            /// ASSERTL0(m_session != 0, "One needs to instantiate SessionReader first");

                            const char *nStr = expansion->Attribute("NUMMODES");
                            ASSERTL0(nStr,"NUMMODES was not defined in EXPANSION section of input");
                            std::string nummodesStr = nStr;

                            // ASSERTL0(m_session,"Session should be defined to evaluate nummodes ");
                            if (m_session)
                            {
                                LibUtilities::Equation nummodesEqn(m_session, nummodesStr);
                                num_modes = (int) nummodesEqn.Evaluate();
                            }
                            else
                            {
                                num_modes = boost::lexical_cast<int>(nummodesStr);
                            }

                            useExpansionType = true;
                        }
                        else // assume expansion is defined individually
                        {
                            // Extract the attributes.
                            const char *bTypeStr = expansion->Attribute("BASISTYPE");
                            ASSERTL0(bTypeStr,"TYPE or BASISTYPE was not defined in EXPANSION section of input");
                            std::string basisTypeStr = bTypeStr;

                            // interpret the basis type string.
                            std::vector<std::string> basisStrings;
                            std::vector<LibUtilities::BasisType> basis;
                            bool valid = ParseUtils::GenerateOrderedStringVector(basisTypeStr.c_str(), basisStrings);
                            ASSERTL0(valid, "Unable to correctly parse the basis types.");
                            for (vector<std::string>::size_type i = 0; i < basisStrings.size(); i++)
                            {
                                valid = false;
                                for (unsigned int j = 0; j < LibUtilities::SIZE_BasisType; j++)
                                {
                                    if (LibUtilities::BasisTypeMap[j] == basisStrings[i])
                                    {
                                        basis.push_back((LibUtilities::BasisType) j);
                                        valid = true;
                                        break;
                                    }
                                }
                                ASSERTL0(valid, std::string("Unable to correctly parse the basis type: ").append(basisStrings[i]).c_str());
                            }
                            const char *nModesStr = expansion->Attribute("NUMMODES");
                            ASSERTL0(nModesStr,"NUMMODES was not defined in EXPANSION section of input");

                            std::string numModesStr = nModesStr;
                            std::vector<unsigned int> numModes;
                            valid = ParseUtils::GenerateOrderedVector(numModesStr.c_str(), numModes);
                            ASSERTL0(valid, "Unable to correctly parse the number of modes.");
                            ASSERTL0(numModes.size() == basis.size(),"information for num modes does not match the number of basis");

                            const char *pTypeStr =  expansion->Attribute("POINTSTYPE");
                            ASSERTL0(pTypeStr,"POINTSTYPE was not defined in EXPANSION section of input");
                            std::string pointsTypeStr = pTypeStr;
                            // interpret the points type string.
                            std::vector<std::string> pointsStrings;
                            std::vector<LibUtilities::PointsType> points;
                            valid = ParseUtils::GenerateOrderedStringVector(pointsTypeStr.c_str(), pointsStrings);
                            ASSERTL0(valid, "Unable to correctly parse the points types.");
                            for (vector<std::string>::size_type i = 0; i < pointsStrings.size(); i++)
                            {
                                valid = false;
                                for (unsigned int j = 0; j < LibUtilities::SIZE_PointsType; j++)
                                {
                                    if (LibUtilities::kPointsTypeStr[j] == pointsStrings[i])
                                    {
                                        points.push_back((LibUtilities::PointsType) j);
                                        valid = true;
                                        break;
                                    }
                                }
                                ASSERTL0(valid, std::string("Unable to correctly parse the points type: ").append(pointsStrings[i]).c_str());
                            }

                            const char *nPointsStr = expansion->Attribute("NUMPOINTS");
                            ASSERTL0(nPointsStr,"NUMPOINTS was not defined in EXPANSION section of input");
                            std::string numPointsStr = nPointsStr;
                            std::vector<unsigned int> numPoints;
                            valid = ParseUtils::GenerateOrderedVector(numPointsStr.c_str(), numPoints);
                            ASSERTL0(valid, "Unable to correctly parse the number of points.");
                            ASSERTL0(numPoints.size() == numPoints.size(),"information for num points does not match the number of basis");

                            for(int i = 0; i < basis.size(); ++i)
                            {
                                //Generate Basis key  using information
                                const LibUtilities::PointsKey pkey(numPoints[i],points[i]);
                                basiskeyvec.push_back(LibUtilities::BasisKey(basis[i],numModes[i],pkey));
                            }
                        }

                        // Now have composite and basiskeys.  Cycle through
                        // all composites for the geomShPtrs and set the modes
                        // and types for the elements contained in the element
                        // list.
                        CompositeMapIter compVecIter;
                        for (compVecIter = compositeVector.begin(); compVecIter != compositeVector.end(); ++compVecIter)
                        {
                            GeometryVectorIter geomVecIter;
                            for (geomVecIter = (compVecIter->second)->begin(); geomVecIter != (compVecIter->second)->end(); ++geomVecIter)
                            {
                                ExpansionMapIter x = expansionMap->find((*geomVecIter)->GetGlobalID());
                                ASSERTL0(x != expansionMap->end(), "Expansion not found!!");
                                if(useExpansionType)
                                {
                                    (x->second)->m_basisKeyVector = MeshGraph::DefineBasisKeyFromExpansionType(*geomVecIter,expansion_type,num_modes);
                                }
                                else
                                {
                                    ASSERTL0((*geomVecIter)->GetShapeDim() == basiskeyvec.size()," There is an incompatible expansion dimension with geometry dimension");
                                    (x->second)->m_basisKeyVector = basiskeyvec;
                                }
                            }
                        }

                        expansion = expansion->NextSiblingElement("E");
                    }
                }
                else if(expType == "H")
                {
                    int i;
                    ExpansionMapShPtr expansionMap;

                    while (expansion)
                    {

                        const char *fStr = expansion->Attribute("FIELDS");
                        std::vector<std::string> fieldStrings;

                        if(fStr) // extract other fields.
                        {
                            std::string fieldStr = fStr;
                            bool  valid = ParseUtils::GenerateOrderedStringVector(fieldStr.c_str(),fieldStrings);
                            ASSERTL0(valid,"Unable to correctly parse the field string in ExpansionTypes.");
                        }

                        // check to see if m_expasionVectorShPtrMap has
                        // already been intiailised and if not intiailse
                        // vector.
                        if(m_expansionMapShPtrMap.count("DefaultVar") == 0) // no previous definitions
                        {
                            expansionMap = SetUpExpansionMap();

                            m_expansionMapShPtrMap["DefaultVar"] = expansionMap;

                            // make sure all fields in this search point
                            // to same expansion vector;
                            for(i = 0; i < fieldStrings.size(); ++i)
                            {
                                m_expansionMapShPtrMap[fieldStrings[i]] = expansionMap;
                            }
                        }
                        else // default variable is defined
                        {

                            if(fieldStrings.size()) // fields are defined
                            {
                                //see if field exists
                                if(m_expansionMapShPtrMap.count(fieldStrings[0]))
                                {
                                    expansionMap = m_expansionMapShPtrMap.find(fieldStrings[0])->second;
                                }
                                else
                                {
                                    expansionMap = SetUpExpansionMap();
                                    // make sure all fields in this search point
                                    // to same expansion vector;
                                    for(i = 0; i < fieldStrings.size(); ++i)
                                    {
                                        if(m_expansionMapShPtrMap.count(fieldStrings[i]) == 0)
                                        {
                                            m_expansionMapShPtrMap[fieldStrings[i]] = expansionMap;
                                        }
                                        else
                                        {
                                            ASSERTL0(false,"Expansion vector for this field is already  setup");
                                        }
                                    }
                                }
                            }
                            else // use default variable list
                            {
                                expansionMap = m_expansionMapShPtrMap.find("DefaultVar")->second;
                            }

                        }

                        /// Mandatory components...optional are to follow later.
                        std::string compositeStr = expansion->Attribute("COMPOSITE");
                        ASSERTL0(compositeStr.length() > 3, "COMPOSITE must be specified in expansion definition");
                        int beg = compositeStr.find_first_of("[");
                        int end = compositeStr.find_first_of("]");
                        std::string compositeListStr = compositeStr.substr(beg+1,end-beg-1);

                        CompositeMap compositeVector;
                        GetCompositeList(compositeListStr, compositeVector);

                        ExpansionType expansion_type_x = eNoExpansionType;
                        ExpansionType expansion_type_y = eNoExpansionType;
                        ExpansionType expansion_type_z = eNoExpansionType;
                        int           num_modes_x = 0;
                        int           num_modes_y = 0;
                        int           num_modes_z = 0;

                        LibUtilities::BasisKeyVector basiskeyvec;

                        const char * tStr_x = expansion->Attribute("TYPE-X");

                        if(tStr_x) // use type string to define expansion
                        {
                            std::string typeStr = tStr_x;
                            const std::string* begStr = kExpansionTypeStr;
                            const std::string* endStr = kExpansionTypeStr+eExpansionTypeSize;
                            const std::string* expStr = std::find(begStr, endStr, typeStr);

                            ASSERTL0(expStr != endStr, "Invalid expansion type.");
                            expansion_type_x = (ExpansionType)(expStr - begStr);

                            const char *nStr = expansion->Attribute("NUMMODES-X");
                            ASSERTL0(nStr,"NUMMODES-X was not defined in EXPANSION section of input");
                            std::string nummodesStr = nStr;

                            // ASSERTL0(m_session,"Session should be defined to evaluate nummodes ");

                            if (m_session)
                            {
                                LibUtilities::Equation nummodesEqn(m_session, nummodesStr);
                                num_modes_x = (int) nummodesEqn.Evaluate();
                            }
                            else
                            {
                                num_modes_x = boost::lexical_cast<int>(nummodesStr);
                            }

                        }

                        const char * tStr_y = expansion->Attribute("TYPE-Y");

                        if(tStr_y) // use type string to define expansion
                        {
                            std::string typeStr = tStr_y;
                            const std::string* begStr = kExpansionTypeStr;
                            const std::string* endStr = kExpansionTypeStr+eExpansionTypeSize;
                            const std::string* expStr = std::find(begStr, endStr, typeStr);

                            ASSERTL0(expStr != endStr, "Invalid expansion type.");
                            expansion_type_y = (ExpansionType)(expStr - begStr);

                            const char *nStr = expansion->Attribute("NUMMODES-Y");
                            ASSERTL0(nStr,"NUMMODES-Y was not defined in EXPANSION section of input");
                            std::string nummodesStr = nStr;

                            // ASSERTL0(m_session,"Session should be defined to evaluate nummodes ");
                            if (m_session)
                            {
                                LibUtilities::Equation nummodesEqn(m_session, nummodesStr);
                                num_modes_y = (int) nummodesEqn.Evaluate();
                            }
                            else
                            {
                                num_modes_y = boost::lexical_cast<int>(nummodesStr);
                            }

                        }

                        const char * tStr_z = expansion->Attribute("TYPE-Z");

                        if(tStr_z) // use type string to define expansion
                        {
                            std::string typeStr = tStr_z;
                            const std::string* begStr = kExpansionTypeStr;
                            const std::string* endStr = kExpansionTypeStr+eExpansionTypeSize;
                            const std::string* expStr = std::find(begStr, endStr, typeStr);

                            ASSERTL0(expStr != endStr, "Invalid expansion type.");
                            expansion_type_z = (ExpansionType)(expStr - begStr);

                            const char *nStr = expansion->Attribute("NUMMODES-Z");
                            ASSERTL0(nStr,"NUMMODES-Z was not defined in EXPANSION section of input");
                            std::string nummodesStr = nStr;

                            // ASSERTL0(m_session,"Session should be defined to evaluate nummodes ");
                            if (m_session)
                            {
                                LibUtilities::Equation nummodesEqn(m_session, nummodesStr);
                                num_modes_z = (int) nummodesEqn.Evaluate();
                            }
                            else
                            {
                                num_modes_z = boost::lexical_cast<int>(nummodesStr);
                            }

                        }

                        CompositeMapIter compVecIter;
                        for (compVecIter = compositeVector.begin(); compVecIter != compositeVector.end(); ++compVecIter)
                        {
                            GeometryVectorIter geomVecIter;
                            for (geomVecIter = (compVecIter->second)->begin(); geomVecIter != (compVecIter->second)->end(); ++geomVecIter)
                            {
                                ExpansionMapIter expVecIter;
                                for (expVecIter = expansionMap->begin(); expVecIter != expansionMap->end(); ++expVecIter)
                                {

                                    (expVecIter->second)->m_basisKeyVector = DefineBasisKeyFromExpansionTypeHomo(*geomVecIter,
                                            expansion_type_x,
                                            expansion_type_y,
                                            expansion_type_z,
                                            num_modes_x,
                                            num_modes_y,
                                            num_modes_z);
                                }
                            }
                        }

                        expansion = expansion->NextSiblingElement("H");
                    }
                }
                else if(expType == "ELEMENTS")  // Reading a file with the expansion definition
                {
                    std::vector<LibUtilities::FieldDefinitionsSharedPtr> fielddefs;
                    LibUtilities::FieldIO f(m_session->GetComm());
                    f.ImportFieldDefs(doc, fielddefs, true);
                    cout << "    Number of elements: " << fielddefs.size() << endl;
                    SetExpansions(fielddefs);
                }
                else
                {
                    ASSERTL0(false,"Expansion type not defined");
                }
            }
        }


        /**
         *
         */
        void MeshGraph::ReadDomain(TiXmlDocument &doc)
        {
            TiXmlHandle docHandle(&doc);

            TiXmlElement* mesh = docHandle.FirstChildElement("NEKTAR").FirstChildElement("GEOMETRY").Element();
            TiXmlElement* domain = NULL;

            ASSERTL0(mesh, "Unable to find GEOMETRY tag in file.");

            /// Look for data in DOMAIN block.
            domain = mesh->FirstChildElement("DOMAIN");

            ASSERTL0(domain, "Unable to find DOMAIN tag in file.");

            /// Elements are of the form: "<D ID = "N"> ... </D>".
            /// Read the ID field first.
            TiXmlElement *multidomains = domain->FirstChildElement("D");

            if(multidomains)
            {
                int nextDomainNumber = 0;
                while (multidomains)
                {
                    int indx;
                    int err = multidomains->QueryIntAttribute("ID", &indx);
                    ASSERTL0(err == TIXML_SUCCESS,
                             "Unable to read attribute ID in Domain.");


                    TiXmlNode* elementChild = multidomains->FirstChild();
                    while(elementChild && elementChild->Type() != TiXmlNode::TEXT)
                    {
                        elementChild = elementChild->NextSibling();
                    }

                    ASSERTL0(elementChild, "Unable to read DOMAIN body.");
                    std::string elementStr = elementChild->ToText()->ValueStr();

                    elementStr = elementStr.substr(elementStr.find_first_not_of(" "));

                    std::string::size_type indxBeg = elementStr.find_first_of('[') + 1;
                    std::string::size_type indxEnd = elementStr.find_last_of(']') - 1;
                    std::string indxStr = elementStr.substr(indxBeg, indxEnd - indxBeg + 1);

                    ASSERTL0(!indxStr.empty(), "Unable to read domain's composite index (index missing?).");

                    // Read the domain composites.
                    // Parse the composites into a list.
                    CompositeMap unrollDomain;
                    GetCompositeList(indxStr, unrollDomain);
                    m_domain.push_back(unrollDomain);

                    ASSERTL0(!m_domain[nextDomainNumber++].empty(), (std::string("Unable to obtain domain's referenced composite: ") + indxStr).c_str());

                    /// Keep looking
                    multidomains = multidomains->NextSiblingElement("D");
                }

            }
            else // previous definition of just one composite
            {

                // find the non comment portion of the body.
                TiXmlNode* elementChild = domain->FirstChild();
                while(elementChild && elementChild->Type() != TiXmlNode::TEXT)
                {
                    elementChild = elementChild->NextSibling();
                }

                ASSERTL0(elementChild, "Unable to read DOMAIN body.");
                std::string elementStr = elementChild->ToText()->ValueStr();

                elementStr = elementStr.substr(elementStr.find_first_not_of(" "));

                std::string::size_type indxBeg = elementStr.find_first_of('[') + 1;
                std::string::size_type indxEnd = elementStr.find_last_of(']') - 1;
                std::string indxStr = elementStr.substr(indxBeg, indxEnd - indxBeg + 1);

                ASSERTL0(!indxStr.empty(), "Unable to read domain's composite index (index missing?).");

                // Read the domain composites.
                // Parse the composites into a list.
                CompositeMap fullDomain;
                GetCompositeList(indxStr, fullDomain);
                m_domain.push_back(fullDomain);

                ASSERTL0(!m_domain[0].empty(), (std::string("Unable to obtain domain's referenced composite: ") + indxStr).c_str());
            }
        }


        /**
         *
         */
        void MeshGraph::ReadCurves(TiXmlDocument &doc)
        {
            /// We know we have it since we made it this far.
            TiXmlHandle docHandle(&doc);
            TiXmlElement* mesh = docHandle.FirstChildElement("NEKTAR").FirstChildElement("GEOMETRY").Element();
            TiXmlElement* field = NULL;

            // check to see if any scaling parameters are in
            // attributes and determine these values
            TiXmlElement* element = mesh->FirstChildElement("VERTEX");
            ASSERTL0(element, "Unable to find mesh VERTEX tag in file.");

            NekDouble xscale,yscale,zscale;

            LibUtilities::AnalyticExpressionEvaluator expEvaluator;
            const char *xscal =  element->Attribute("XSCALE");
            if(!xscal)
            {
                xscale = 1.0;
            }
            else
            {
                std::string xscalstr = xscal;
                int expr_id = expEvaluator.DefineFunction("",xscalstr);
                xscale = expEvaluator.Evaluate(expr_id);
            }

            const char *yscal =  element->Attribute("YSCALE");
            if(!yscal)
            {
                yscale = 1.0;
            }
            else
            {
                std::string yscalstr = yscal;
                int expr_id = expEvaluator.DefineFunction("",yscalstr);
                yscale = expEvaluator.Evaluate(expr_id);
            }

            const char *zscal = element->Attribute("ZSCALE");
            if(!zscal)
            {
                zscale = 1.0;
            }
            else
            {
                std::string zscalstr = zscal;
                int expr_id = expEvaluator.DefineFunction("",zscalstr);
                zscale = expEvaluator.Evaluate(expr_id);
            }

            int err;

            /// Look for elements in CURVE block.
            field = mesh->FirstChildElement("CURVED");

            if(!field) //return if no curved entities
            {
                return;
            }

            /// All curves are of the form: "<? ID="#" TYPE="GLL OR other
            /// points type" NUMPOINTS="#"> ... </?>", with ? being an
            /// element type (either E or F).

            TiXmlElement *edgelement = field->FirstChildElement("E");

            int edgeindx, edgeid;
            int nextEdgeNumber = -1;

            while(edgelement)
            {
                /// These should be ordered.
                nextEdgeNumber++;

                std::string edge(edgelement->ValueStr());
                ASSERTL0(edge == "E", (std::string("Unknown 3D curve type:") + edge).c_str());

                /// Read id attribute.
                err = edgelement->QueryIntAttribute("ID", &edgeindx);
                ASSERTL0(err == TIXML_SUCCESS, "Unable to read curve attribute ID.");

                /// Read edge id attribute.
                err = edgelement->QueryIntAttribute("EDGEID", &edgeid);
                ASSERTL0(err == TIXML_SUCCESS, "Unable to read curve attribute EDGEID.");

                /// Read text edgelement description.
                std::string elementStr;
                TiXmlNode* elementChild = edgelement->FirstChild();

                while(elementChild)
                {
                    // Accumulate all non-comment element data
                    if (elementChild->Type() == TiXmlNode::TEXT)
                    {
                        elementStr += elementChild->ToText()->ValueStr();
                        elementStr += " ";
                    }
                    elementChild = elementChild->NextSibling();
                }

                ASSERTL0(!elementStr.empty(), "Unable to read curve description body.");

                /// Parse out the element components corresponding to type of element.
                if (edge == "E")
                {
                    int numPts=0;
                    // Determine the points type
                    std::string typeStr = edgelement->Attribute("TYPE");
                    ASSERTL0(!typeStr.empty(), "TYPE must be specified in " "points definition");

                    LibUtilities::PointsType type;
                    const std::string* begStr = LibUtilities::kPointsTypeStr;
                    const std::string* endStr = LibUtilities::kPointsTypeStr + LibUtilities::SIZE_PointsType;
                    const std::string* ptsStr = std::find(begStr, endStr, typeStr);

                    ASSERTL0(ptsStr != endStr, "Invalid points type.");
                    type = (LibUtilities::PointsType)(ptsStr - begStr);

                    //Determine the number of points
                    err = edgelement->QueryIntAttribute("NUMPOINTS", &numPts);
                    ASSERTL0(err == TIXML_SUCCESS, "Unable to read curve attribute NUMPOINTS.");
                    CurveSharedPtr curve(MemoryManager<Curve>::AllocateSharedPtr(edgeid, type));

                    // Read points (x, y, z)
                    NekDouble xval, yval, zval;
                    std::istringstream elementDataStrm(elementStr.c_str());
                    try
                    {
                        while(!elementDataStrm.fail())
                        {
                            elementDataStrm >> xval >> yval >> zval;

                            xval *= xscale;
                            yval *= yscale;
                            zval *= zscale;
                            // Need to check it here because we may not be
                            // good after the read indicating that there
                            // was nothing to read.
                            if (!elementDataStrm.fail())
                            {
                                PointGeomSharedPtr vert(MemoryManager<PointGeom>::AllocateSharedPtr(m_meshDimension, edgeindx, xval, yval, zval));

                                curve->m_points.push_back(vert);
                            }

                        }
                    }
                    catch(...)
                    {
                        NEKERROR(ErrorUtil::efatal,
                                (std::string("Unable to read curve data for EDGE: ") + elementStr).c_str());

                    }

                    ASSERTL0(curve->m_points.size() == numPts,"Number of points specificed by attribute NUMPOINTS is different from number of points in list");

                    m_curvedEdges.push_back(curve);

                    edgelement = edgelement->NextSiblingElement("E");

                } // end if-loop

            } // end while-loop


            TiXmlElement *facelement = field->FirstChildElement("F");
            int faceindx, faceid;

            while(facelement)
            {
                std::string face(facelement->ValueStr());
                ASSERTL0(face == "F", (std::string("Unknown 3D curve type: ") + face).c_str());

                /// Read id attribute.
                err = facelement->QueryIntAttribute("ID", &faceindx);
                ASSERTL0(err == TIXML_SUCCESS, "Unable to read curve attribute ID.");

                /// Read face id attribute.
                err = facelement->QueryIntAttribute("FACEID", &faceid);
                ASSERTL0(err == TIXML_SUCCESS, "Unable to read curve attribute FACEID.");

                /// Read text face element description.
                std::string elementStr;
                TiXmlNode* elementChild = facelement->FirstChild();

                while(elementChild)
                {
                    // Accumulate all non-comment element data
                    if (elementChild->Type() == TiXmlNode::TEXT)
                    {
                        elementStr += elementChild->ToText()->ValueStr();
                        elementStr += " ";
                    }
                    elementChild = elementChild->NextSibling();
                }

                ASSERTL0(!elementStr.empty(), "Unable to read curve description body.");

                /// Parse out the element components corresponding to type of element.
                if(face == "F")
                {
                    std::string typeStr = facelement->Attribute("TYPE");
                    ASSERTL0(!typeStr.empty(), "TYPE must be specified in " "points definition");
                    LibUtilities::PointsType type;
                    const std::string* begStr = LibUtilities::kPointsTypeStr;
                    const std::string* endStr = LibUtilities::kPointsTypeStr + LibUtilities::SIZE_PointsType;
                    const std::string* ptsStr = std::find(begStr, endStr, typeStr);

                    ASSERTL0(ptsStr != endStr, "Invalid points type.");
                    type = (LibUtilities::PointsType)(ptsStr - begStr);

                    std::string numptsStr = facelement->Attribute("NUMPOINTS");
                    ASSERTL0(!numptsStr.empty(), "NUMPOINTS must be specified in points definition");
                    int numPts=0;
                    std::stringstream s;
                    s << numptsStr;
                    s >> numPts;

                    CurveSharedPtr curve(MemoryManager<Curve>::AllocateSharedPtr(faceid, type));

                    ASSERTL0(numPts >= 3, "NUMPOINTS for face must be greater than 2");

                    if(numPts == 3)
                    {
                        ASSERTL0(ptsStr != endStr, "Invalid points type.");
                    }

                    // Read points (x, y, z)
                    NekDouble xval, yval, zval;
                    std::istringstream elementDataStrm(elementStr.c_str());
                    try
                    {
                        while(!elementDataStrm.fail())
                        {
                            elementDataStrm >> xval >> yval >> zval;

                            // Need to check it here because we may not be good after the read
                            // indicating that there was nothing to read.
                            if (!elementDataStrm.fail())
                            {
                                PointGeomSharedPtr vert(MemoryManager<PointGeom>::AllocateSharedPtr(m_meshDimension, faceindx, xval, yval, zval));
                                curve->m_points.push_back(vert);
                            }
                        }
                    }
                    catch(...)
                    {
                        NEKERROR(ErrorUtil::efatal,
                                (std::string("Unable to read curve data for FACE: ")
                        + elementStr).c_str());
                    }
                    m_curvedFaces.push_back(curve);

                    facelement = facelement->NextSiblingElement("F");

                } // end if-loop
            } // end while-loop
        } // end of ReadCurves()


        /**
         *
         */
        void MeshGraph::ReadCurves(std::string &infilename)
        {
            TiXmlDocument doc(infilename);
            bool loadOkay = doc.LoadFile();

            std::stringstream errstr;
            errstr << "Unable to load file: " << infilename << std::endl;
            errstr << "Reason: " << doc.ErrorDesc() << std::endl;
            errstr << "Position: Line " << doc.ErrorRow() << ", Column " << doc.ErrorCol() << std::endl;
            ASSERTL0(loadOkay, errstr.str());

            ReadCurves(doc);
        }

        void MeshGraph::SetDomainRange (NekDouble xmin, NekDouble xmax, NekDouble ymin,
                             NekDouble ymax, NekDouble zmin, NekDouble zmax)
        {
            m_domainRange->m_checkShape = false;

            if(m_domainRange == NullDomainRangeShPtr)
            {
                m_domainRange = MemoryManager<DomainRange>::AllocateSharedPtr();
                m_domainRange->m_doXrange = true;
            }

            m_domainRange->m_xmin = xmin;
            m_domainRange->m_xmax = xmax;

            if(ymin == NekConstants::kNekUnsetDouble)
            {
                m_domainRange->m_doYrange = false;
            }
            else
            {
                m_domainRange->m_doYrange = true;
                m_domainRange->m_ymin = ymin;
                m_domainRange->m_ymax = ymax;
            }

            if(zmin == NekConstants::kNekUnsetDouble)
            {
                m_domainRange->m_doZrange = false;
            }
            else
            {
                m_domainRange->m_doZrange = true;
                m_domainRange->m_zmin = zmin;
                m_domainRange->m_zmax = zmax;
            }
        }

        bool MeshGraph::CheckRange(Geometry2D &geom)
        {
            bool returnval = true;

            if(m_domainRange  != NullDomainRangeShPtr)
            {
                int nverts  = geom.GetNumVerts();
                int coordim = geom.GetCoordim();

                // exclude elements outside x range if all vertices not in region
                if(m_domainRange->m_doXrange)
                {
                    int ncnt_low = 0;
                    int ncnt_up = 0;
                    for(int i = 0; i < nverts; ++i)
                    {
                        NekDouble xval = (*geom.GetVertex(i))[0];
                        if(xval < m_domainRange->m_xmin)
                        {
                            ncnt_low++;
                        }

                        if(xval > m_domainRange->m_xmax)
                        {
                            ncnt_up++;
                        }
                    }

                    // check for all verts to be less or greater than
                    // range so that if element spans thin range then
                    // it is still included
                    if((ncnt_up == nverts)||(ncnt_low == nverts))
                    {
                        returnval = false;
                    }
                }

                // exclude elements outside y range if all vertices not in region
                if(m_domainRange->m_doYrange)
                {
                    int ncnt_low = 0;
                    int ncnt_up  = 0;
                    for(int i = 0; i < nverts; ++i)
                    {
                        NekDouble yval = (*geom.GetVertex(i))[1];
                        if(yval < m_domainRange->m_ymin)
                        {
                            ncnt_low++;
                        }

                        if(yval > m_domainRange->m_ymax)
                        {
                            ncnt_up++;
                        }
                    }

                    // check for all verts to be less or greater than
                    // range so that if element spans thin range then
                    // it is still included
                    if((ncnt_up == nverts)||(ncnt_low == nverts))
                    {
                        returnval = false;
                    }
                }

                if(coordim > 2)
                {
                    // exclude elements outside z range if all vertices not in region
                    if(m_domainRange->m_doZrange)
                    {
                        int ncnt_low = 0;
                        int ncnt_up  = 0;

                        for(int i = 0; i < nverts; ++i)
                        {
                            NekDouble zval = (*geom.GetVertex(i))[2];

                            if(zval < m_domainRange->m_zmin)
                            {
                                ncnt_low++;
                            }

                            if(zval > m_domainRange->m_zmax)
                            {
                                ncnt_up++;
                            }
                        }

                        // check for all verts to be less or greater than
                        // range so that if element spans thin range then
                        // it is still included
                        if((ncnt_up == nverts)||(ncnt_low == nverts))
                        {
                            returnval = false;
                        }
                    }
                }
            }
            return returnval;
        }


        /* Domain checker for 3D geometries */
        bool MeshGraph::CheckRange(Geometry3D &geom)
        {
            bool returnval = true;

            if(m_domainRange  != NullDomainRangeShPtr)
            {
                int nverts  = geom.GetNumVerts();

                if(m_domainRange->m_doXrange)
                {
                    int ncnt_low = 0;
                    int ncnt_up = 0;

                    for(int i = 0; i < nverts; ++i)
                    {
                        NekDouble xval = (*geom.GetVertex(i))[0];
                        if(xval < m_domainRange->m_xmin)
                        {
                            ncnt_low++;
                        }

                        if(xval > m_domainRange->m_xmax)
                        {
                            ncnt_up++;
                        }
                    }

                    // check for all verts to be less or greater than
                    // range so that if element spans thin range then
                    // it is still included
                    if((ncnt_up == nverts)||(ncnt_low == nverts))
                    {
                        returnval = false;
                    }
                }

                if(m_domainRange->m_doYrange)
                {
                    int ncnt_low = 0;
                    int ncnt_up = 0;
                    for(int i = 0; i < nverts; ++i)
                    {
                        NekDouble yval = (*geom.GetVertex(i))[1];
                        if(yval < m_domainRange->m_ymin)
                        {
                            ncnt_low++;
                        }

                        if(yval > m_domainRange->m_ymax)
                        {
                            ncnt_up++;
                        }
                    }

                    // check for all verts to be less or greater than
                    // range so that if element spans thin range then
                    // it is still included
                    if((ncnt_up == nverts)||(ncnt_low == nverts))
                    {
                        returnval = false;
                    }
                }

                if(m_domainRange->m_doZrange)
                {
                    int ncnt_low = 0;
                    int ncnt_up  = 0;
                    for(int i = 0; i < nverts; ++i)
                    {
                        NekDouble zval = (*geom.GetVertex(i))[2];

                        if(zval < m_domainRange->m_zmin)
                        {
                            ncnt_low++;
                        }

                        if(zval > m_domainRange->m_zmax)
                        {
                            ncnt_up++;
                        }
                    }

                    // check for all verts to be less or greater than
                    // range so that if element spans thin range then
                    // it is still included
                    if((ncnt_up == nverts)||(ncnt_low == nverts))
                    {
                        returnval = false;
                    }
                }

                if(m_domainRange->m_checkShape)
                {
                    if(geom.GetShapeType() != m_domainRange->m_shapeType)
                    {
                        returnval = false;
                    }
                }

            }

            return returnval;
        }

        /**
         *
         */
        GeometrySharedPtr MeshGraph::GetCompositeItem(int whichComposite, int whichItem)
        {
            GeometrySharedPtr returnval;
            bool error = false;

            if (whichComposite >= 0 && whichComposite < int(m_meshComposites.size()))
            {
                if (whichItem >= 0 && whichItem < int(m_meshComposites[whichComposite]->size()))
                {
                    returnval = m_meshComposites[whichComposite]->at(whichItem);
                }
                else
                {
                    error = true;
                }
            }
            else
            {
                error = true;
            }

            if (error)
            {
                std::ostringstream errStream;
                errStream << "Unable to access composite item [" << whichComposite << "][" << whichItem << "].";

                std::string testStr = errStream.str();

                NEKERROR(ErrorUtil::efatal, testStr.c_str());
            }

            return returnval;
        }


        /**
         *
         */
        void MeshGraph::GetCompositeList(const std::string &compositeStr, CompositeMap &compositeVector) const
        {
            // Parse the composites into a list.
            typedef vector<unsigned int> SeqVector;
            SeqVector seqVector;
            bool parseGood = ParseUtils::GenerateSeqVector(compositeStr.c_str(), seqVector);

            ASSERTL0(parseGood && !seqVector.empty(), (std::string("Unable to read composite index range: ") + compositeStr).c_str());

            SeqVector addedVector;    // Vector of those composites already added to compositeVector;
            for (SeqVector::iterator iter = seqVector.begin(); iter != seqVector.end(); ++iter)
            {
                // Only add a new one if it does not already exist in vector.
                // Can't go back and delete with a vector, so prevent it from
                // being added in the first place.
                if (std::find(addedVector.begin(), addedVector.end(), *iter) == addedVector.end())
                {

                    // If the composite listed is not found and we are working
                    // on a partitioned mesh, silently ignore it.
                    if (m_meshComposites.find(*iter) == m_meshComposites.end()
                            && m_meshPartitioned)
                    {
                        continue;
                    }

                    addedVector.push_back(*iter);
                    Composite composite = GetComposite(*iter);
                    CompositeMap::iterator compIter;
                    if (composite)
                    {
                        compositeVector[*iter] = composite;
                    }
                    else
                    {
                        char str[64];
                        ::sprintf(str, "%d", *iter);
                        NEKERROR(ErrorUtil::ewarning, (std::string("Undefined composite: ") + str).c_str());

                    }
                }
            }
        }


        /**
         *
         */
        const ExpansionMap &MeshGraph::GetExpansions(const std::string variable)
        {
            ExpansionMapShPtr returnval;

            if(m_expansionMapShPtrMap.count(variable))
            {
                returnval = m_expansionMapShPtrMap.find(variable)->second;
            }
            else
            {
                if(m_expansionMapShPtrMap.count("DefaultVar") == 0)
                {
                    NEKERROR(ErrorUtil::efatal, (std::string("Unable to find expansion vector definition for field: ")+variable).c_str());
                }
                returnval = m_expansionMapShPtrMap.find("DefaultVar")->second;
                m_expansionMapShPtrMap[variable] = returnval;

                NEKERROR(ErrorUtil::ewarning, (std::string("Using Default variable expansion definition for field: ")+variable).c_str());
            }

            return *returnval;
        }


        /**
         *
         */
        ExpansionShPtr MeshGraph::GetExpansion(GeometrySharedPtr geom, const std::string variable)
        {
            ExpansionMapIter iter;
            ExpansionShPtr returnval;

            ExpansionMapShPtr expansionMap = m_expansionMapShPtrMap.find(variable)->second;

            for (iter = expansionMap->begin(); iter!=expansionMap->end(); ++iter)
            {
                if ((iter->second)->m_geomShPtr == geom)
                {
                    returnval = iter->second;
                    break;
                }
            }
            return returnval;
        }


        /**
         *
         */
        void MeshGraph::SetExpansions(
                std::vector<LibUtilities::FieldDefinitionsSharedPtr> &fielddef)
        {
            int i, j, k, cnt, id;
            GeometrySharedPtr geom;

            ExpansionMapShPtr expansionMap;

            // Loop over fields and determine unique fields string and
            // declare whole expansion list
            for(i = 0; i < fielddef.size(); ++i)
            {
                for(j = 0; j < fielddef[i]->m_fields.size(); ++j)
                {
                    std::string field = fielddef[i]->m_fields[j];
                    if(m_expansionMapShPtrMap.count(field) == 0)
                    {
                        expansionMap = MemoryManager<ExpansionMap>::AllocateSharedPtr();
                        m_expansionMapShPtrMap[field] = expansionMap;

                        // check to see if DefaultVar also not set and if so assign it to this expansion
                        if(m_expansionMapShPtrMap.count("DefaultVar") == 0)
                        {
                            m_expansionMapShPtrMap["DefaultVar"] = expansionMap;
                        }
                    }

                    // loop over all elements in partition and set expansion
                    expansionMap = m_expansionMapShPtrMap.find(field)->second;
                    LibUtilities::BasisKeyVector def;

                    for(int d = 0; d < m_domain.size(); ++d)
                    {
                        CompositeMap::const_iterator compIter;

                        for (compIter = m_domain[d].begin();
                             compIter != m_domain[d].end(); ++compIter)
                        {
                            GeometryVector::const_iterator x;
                            for (x = compIter->second->begin();
                                 x != compIter->second->end(); ++x)
                            {
                                ExpansionShPtr expansionElementShPtr =
                                            MemoryManager<Expansion>::
                                                    AllocateSharedPtr(*x, def);
                                int id = (*x)->GetGlobalID();
                                (*expansionMap)[id] = expansionElementShPtr;
                            }
                        }
                    }
                }
            }

            // loop over all elements find the geometry shared ptr and
            // set up basiskey vector
            for(i = 0; i < fielddef.size(); ++i)
            {
                cnt = 0;
                std::vector<std::string>  fields = fielddef[i]->m_fields;
                std::vector<unsigned int> nmodes = fielddef[i]->m_numModes;
                std::vector<LibUtilities::BasisType> basis = fielddef[i]->m_basis;
                bool pointDef = fielddef[i]->m_pointsDef;
                bool numPointDef = fielddef[i]->m_numPointsDef;

                // Check points and numpoints
                std::vector<unsigned int> npoints = fielddef[i]->m_numPoints;
                std::vector<LibUtilities::PointsType> points = fielddef[i]->m_points;

                bool UniOrder =  fielddef[i]->m_uniOrder;

                int check = 0;
                for (j=0; j< basis.size(); ++j)
                {
                    if ( (strcmp(LibUtilities::BasisTypeMap[basis[j]], "Modified_A") == 0) ||
                         (strcmp(LibUtilities::BasisTypeMap[basis[j]], "Modified_B") == 0) ||
                         (strcmp(LibUtilities::BasisTypeMap[basis[j]], "Modified_C") == 0) ||
                         (strcmp(LibUtilities::BasisTypeMap[basis[j]], "GLL_Lagrange") == 0) ||
                         (strcmp(LibUtilities::BasisTypeMap[basis[j]], "Gauss_Lagrange") == 0) ||
                         (strcmp(LibUtilities::BasisTypeMap[basis[j]], "Fourier") == 0) ||
                         (strcmp(LibUtilities::BasisTypeMap[basis[j]], "FourierSingleMode") == 0)||
                         (strcmp(LibUtilities::BasisTypeMap[basis[j]], "FourierHalfModeRe") == 0) ||
                         (strcmp(LibUtilities::BasisTypeMap[basis[j]], "FourierHalfModeIm") == 0))
                    {
                        check++;
                    }
                }

                if (check==basis.size())
                {
                    for (j = 0; j < fielddef[i]->m_elementIDs.size(); ++j)
                    {

                        LibUtilities::BasisKeyVector bkeyvec;
                        id = fielddef[i]->m_elementIDs[j];

                        switch (fielddef[i]->m_shapeType)
                        {
                        case LibUtilities::eSegment:
                        {
                            if(m_segGeoms.count(fielddef[i]->m_elementIDs[j]) == 0)
                            {
                                // skip element likely from parallel read
                                continue;
                            }
                            geom = m_segGeoms[fielddef[i]->m_elementIDs[j]];

                            LibUtilities::PointsKey pkey(nmodes[cnt]+1, LibUtilities::eGaussLobattoLegendre);

                            if(numPointDef&&pointDef)
                            {
                                const LibUtilities::PointsKey pkey1(npoints[cnt], points[0]);
                                pkey = pkey1;
                            }
                            else if(!numPointDef&&pointDef)
                            {
                                const LibUtilities::PointsKey pkey1(nmodes[cnt]+1, points[0]);
                                pkey = pkey1;
                            }
                            else if(numPointDef&&!pointDef)
                            {
                                const LibUtilities::PointsKey pkey1(npoints[cnt], LibUtilities::eGaussLobattoLegendre);
                                pkey = pkey1;
                            }

                            LibUtilities::BasisKey bkey(basis[0], nmodes[cnt], pkey);

                            if(!UniOrder)
                            {
                                cnt++;
                            }
                            bkeyvec.push_back(bkey);
                        }
                        break;
                        case LibUtilities::eTriangle:
                        {
                            if(m_triGeoms.count(fielddef[i]->m_elementIDs[j]) == 0)
                            {
                                // skip element likely from parallel read
                                continue;
                            }
                            geom = m_triGeoms[fielddef[i]->m_elementIDs[j]];

                            LibUtilities::PointsKey pkey(nmodes[cnt]+1, LibUtilities::eGaussLobattoLegendre);
                            if(numPointDef&&pointDef)
                            {
                                const LibUtilities::PointsKey pkey2(npoints[cnt], points[0]);
                                pkey = pkey2;
                            }
                            else if(!numPointDef&&pointDef)
                            {
                                const LibUtilities::PointsKey pkey2(nmodes[cnt]+1, points[0]);
                                pkey = pkey2;
                            }
                            else if(numPointDef&&!pointDef)
                            {
                                const LibUtilities::PointsKey pkey2(npoints[cnt], LibUtilities::eGaussLobattoLegendre);
                                pkey = pkey2;
                            }
                            LibUtilities::BasisKey bkey(basis[0], nmodes[cnt], pkey);

                            bkeyvec.push_back(bkey);

                            LibUtilities::PointsKey pkey1(nmodes[cnt+1], LibUtilities::eGaussRadauMAlpha1Beta0);
                            if(numPointDef&&pointDef)
                            {
                                const LibUtilities::PointsKey pkey2(npoints[cnt+1], points[1]);
                                pkey1 = pkey2;
                            }
                            else if(!numPointDef&&pointDef)
                            {
                                const LibUtilities::PointsKey pkey2(nmodes[cnt+1], points[1]);
                                pkey1 = pkey2;
                            }
                            else if(numPointDef&&!pointDef)
                            {
                                const LibUtilities::PointsKey pkey2(npoints[cnt+1], LibUtilities::eGaussRadauMAlpha1Beta0);
                                pkey1 = pkey2;
                            }
                            LibUtilities::BasisKey bkey1(basis[1], nmodes[cnt+1], pkey1);
                            bkeyvec.push_back(bkey1);

                            if(!UniOrder)
                            {
                                cnt += 2;
                            }
                        }
                        break;
                        case LibUtilities::eQuadrilateral:
                        {
                            if(m_quadGeoms.count(fielddef[i]->m_elementIDs[j]) == 0)
                            {
                                // skip element likely from parallel read
                                continue;
                            }

                            geom = m_quadGeoms[fielddef[i]->m_elementIDs[j]];

                            for(int b = 0; b < 2; ++b)
                            {
                                LibUtilities::PointsKey pkey(nmodes[cnt+b]+1, LibUtilities::eGaussLobattoLegendre);

                                if(numPointDef&&pointDef)
                                {
                                    const LibUtilities::PointsKey pkey2(npoints[cnt+b],points[b]);
                                    pkey = pkey2;
                                }
                                else if(!numPointDef&&pointDef)
                                {
                                    const LibUtilities::PointsKey pkey2(nmodes[cnt+b]+1,points[b]);
                                    pkey = pkey2;
                                }
                                else if(numPointDef&&!pointDef)
                                {
                                    const LibUtilities::PointsKey pkey2(npoints[cnt+b],LibUtilities::eGaussLobattoLegendre);
                                    pkey = pkey2;
                                }
                                LibUtilities::BasisKey bkey(basis[b],nmodes[cnt+b],pkey);
                                bkeyvec.push_back(bkey);
                            }

                            if(!UniOrder)
                            {
                                cnt += 2;
                            }
                        }
                        break;

                        case LibUtilities::eTetrahedron:
                        {
                            k = fielddef[i]->m_elementIDs[j];

                            // allow for possibility that fielddef is
                            // larger than m_graph which can happen in
                            // parallel runs
                            if(m_tetGeoms.count(k) == 0)
                            {
                                continue;
                            }
                            geom = m_tetGeoms[k];

                            {
<<<<<<< HEAD
                                LibUtilities::PointsKey pkey(nmodes[cnt], LibUtilities::eGaussLobattoLegendre);

=======
                                LibUtilities::PointsKey pkey(nmodes[cnt]+1, LibUtilities::eGaussLobattoLegendre);
                                
>>>>>>> 21e89c8b
                                if(numPointDef&&pointDef)
                                {
                                    const LibUtilities::PointsKey pkey2(npoints[cnt],points[0]);
                                    pkey = pkey2;
                                }
                                else if(!numPointDef&&pointDef)
                                {
                                    const LibUtilities::PointsKey pkey2(nmodes[cnt]+1,points[0]);
                                    pkey = pkey2;
                                }
                                else if(numPointDef&&!pointDef)
                                {
                                    const LibUtilities::PointsKey pkey2(npoints[cnt],LibUtilities::eGaussLobattoLegendre);
                                    pkey = pkey2;
                                }

                                LibUtilities::BasisKey bkey(basis[0],nmodes[cnt],pkey);

                                bkeyvec.push_back(bkey);
                            }
                            {
                                LibUtilities::PointsKey pkey(nmodes[cnt+1], LibUtilities::eGaussRadauMAlpha1Beta0);

                                if(numPointDef&&pointDef)
                                {
                                    const LibUtilities::PointsKey pkey2(npoints[cnt+1],points[1]);
                                    pkey = pkey2;
                                }
                                else if(!numPointDef&&pointDef)
                                {
                                    const LibUtilities::PointsKey pkey2(nmodes[cnt+1]+1,points[1]);
                                    pkey = pkey2;
                                }
                                else if(numPointDef&&!pointDef)
                                {
                                    const LibUtilities::PointsKey pkey2(npoints[cnt+1],LibUtilities::eGaussRadauMAlpha1Beta0);
                                    pkey = pkey2;
                                }

                                LibUtilities::BasisKey bkey(basis[1],nmodes[cnt+1],pkey);

                                bkeyvec.push_back(bkey);
                            }

                            {
                                LibUtilities::PointsKey pkey(nmodes[cnt+2], LibUtilities::eGaussRadauMAlpha2Beta0);

                                if(numPointDef&&pointDef)
                                {
                                    const LibUtilities::PointsKey pkey2(npoints[cnt+2],points[2]);
                                    pkey = pkey2;
                                }
                                else if(!numPointDef&&pointDef)
                                {
                                    const LibUtilities::PointsKey pkey2(nmodes[cnt+2]+1,points[2]);
                                    pkey = pkey2;
                                }
                                else if(numPointDef&&!pointDef)
                                {
                                    const LibUtilities::PointsKey pkey2(npoints[cnt+2],LibUtilities::eGaussRadauMAlpha1Beta0);
                                    pkey = pkey2;
                                }

                                LibUtilities::BasisKey bkey(basis[2],nmodes[cnt+2],pkey);

                                bkeyvec.push_back(bkey);
                            }

                            if(!UniOrder)
                            {
                                cnt += 3;
                            }
                        }
                        break;
                        case LibUtilities::ePrism:
                        {
                            k = fielddef[i]->m_elementIDs[j];
                            if(m_prismGeoms.count(k) == 0)
                            {
                                continue;
                            }
                            geom = m_prismGeoms[k];

                            for(int b = 0; b < 2; ++b)
                            {
                                LibUtilities::PointsKey pkey(nmodes[cnt+b]+1,LibUtilities::eGaussLobattoLegendre);

                                if(numPointDef&&pointDef)
                                {
                                    const LibUtilities::PointsKey pkey2(npoints[cnt+b],points[b]);
                                    pkey = pkey2;
                                }
                                else if(!numPointDef&&pointDef)
                                {
                                    const LibUtilities::PointsKey pkey2(nmodes[cnt+b]+1,points[b]);
                                    pkey = pkey2;
                                }
                                else if(numPointDef&&!pointDef)
                                {
                                    const LibUtilities::PointsKey pkey2(npoints[cnt+b],LibUtilities::eGaussLobattoLegendre);
                                    pkey = pkey2;
                                }

                                LibUtilities::BasisKey bkey(basis[b],nmodes[cnt+b],pkey);
                                bkeyvec.push_back(bkey);
                            }

                            {
                                LibUtilities::PointsKey pkey(nmodes[cnt+2],LibUtilities::eGaussRadauMAlpha1Beta0);

                                if(numPointDef&&pointDef)
                                {
                                    const LibUtilities::PointsKey pkey2(npoints[cnt+2],points[2]);
                                    pkey = pkey2;
                                }
                                else if(!numPointDef&&pointDef)
                                {
                                    const LibUtilities::PointsKey pkey2(nmodes[cnt+2]+1,points[2]);
                                    pkey = pkey2;
                                }
                                else if(numPointDef&&!pointDef)
                                {
                                    const LibUtilities::PointsKey pkey2(npoints[cnt+2],LibUtilities::eGaussLobattoLegendre);
                                    pkey = pkey2;
                                }

                                LibUtilities::BasisKey bkey(basis[2],nmodes[cnt+2],pkey);
                                bkeyvec.push_back(bkey);
                            }

                            if(!UniOrder)
                            {
                                cnt += 3;
                            }
                        }
                        break;
                        case LibUtilities::ePyramid:
                        {
                            k = fielddef[i]->m_elementIDs[j];
                            ASSERTL0(m_pyrGeoms.find(k) != m_pyrGeoms.end(),
                                    "Failed to find geometry with same global id");
                            geom = m_pyrGeoms[k];


                            for(int b = 0; b < 2; ++b)
                            {
                                LibUtilities::PointsKey pkey(nmodes[cnt+b]+1,LibUtilities::eGaussLobattoLegendre);

                                if(numPointDef&&pointDef)
                                {
                                    const LibUtilities::PointsKey pkey2(npoints[cnt+b],points[b]);
                                    pkey = pkey2;
                                }
                                else if(!numPointDef&&pointDef)
                                {
                                    const LibUtilities::PointsKey pkey2(nmodes[cnt+b]+1,points[b]);
                                    pkey = pkey2;
                                }
                                else if(numPointDef&&!pointDef)
                                {
                                    const LibUtilities::PointsKey pkey2(npoints[cnt+b],LibUtilities::eGaussLobattoLegendre);
                                    pkey = pkey2;
                                }

                                LibUtilities::BasisKey bkey(basis[b],nmodes[cnt+b],pkey);
                                bkeyvec.push_back(bkey);
                            }

                            {
                                LibUtilities::PointsKey pkey(nmodes[cnt+2],LibUtilities::eGaussRadauMAlpha2Beta0);

                                if(numPointDef&&pointDef)
                                {
                                    const LibUtilities::PointsKey pkey2(npoints[cnt+2],points[2]);
                                    pkey = pkey2;
                                }
                                else if(!numPointDef&&pointDef)
                                {
                                    const LibUtilities::PointsKey pkey2(nmodes[cnt+2]+1,points[2]);
                                    pkey = pkey2;
                                }
                                else if(numPointDef&&!pointDef)
                                {
                                    const LibUtilities::PointsKey pkey2(npoints[cnt+2],LibUtilities::eGaussLobattoLegendre);
                                    pkey = pkey2;
                                }

                                LibUtilities::BasisKey bkey(basis[2],nmodes[cnt+2],pkey);
                                bkeyvec.push_back(bkey);
                            }

                            if(!UniOrder)
                            {
                                cnt += 3;
                            }
                        }
                        break;
                        case LibUtilities::eHexahedron:
                        {
                            k = fielddef[i]->m_elementIDs[j];
                            if(m_hexGeoms.count(k) == 0)
                            {
                                continue;
                            }

                            geom = m_hexGeoms[k];

                            for(int b = 0; b < 3; ++b)
                            {
                                LibUtilities::PointsKey pkey(nmodes[cnt+b],LibUtilities::eGaussLobattoLegendre);

                                if(numPointDef&&pointDef)
                                {
                                    const LibUtilities::PointsKey pkey2(npoints[cnt+b],points[b]);
                                    pkey = pkey2;
                                }
                                else if(!numPointDef&&pointDef)
                                {
                                    const LibUtilities::PointsKey pkey2(nmodes[cnt+b]+1,points[b]);
                                    pkey = pkey2;
                                }
                                else if(numPointDef&&!pointDef)
                                {
                                    const LibUtilities::PointsKey pkey2(npoints[cnt+b],LibUtilities::eGaussLobattoLegendre);
                                    pkey = pkey2;
                                }

                                LibUtilities::BasisKey bkey(basis[b],nmodes[cnt+b],pkey);
                                bkeyvec.push_back(bkey);
                            }

                            if(!UniOrder)
                            {
                                cnt += 3;
                            }
                        }
                        break;
                        default:
                            ASSERTL0(false,"Need to set up for pyramid and prism 3D Expansions");
                            break;
                        }

                        for(k = 0; k < fields.size(); ++k)
                        {
                            expansionMap = m_expansionMapShPtrMap.find(fields[k])->second;
                            if((*expansionMap).find(id) != (*expansionMap).end())
                            {
                                (*expansionMap)[id]->m_geomShPtr = geom;
                                (*expansionMap)[id]->m_basisKeyVector = bkeyvec;
                            }
                        }
                    }
                }
                else
                {
                    ASSERTL0(false,"Need to set up for non Modified basis");
                }
            }
        }


        /**
         *
         */
        void MeshGraph::SetExpansions(
                std::vector<LibUtilities::FieldDefinitionsSharedPtr> &fielddef,
                std::vector< std::vector<LibUtilities::PointsType> > &pointstype)
        {
            int i,j,k,g,h,cnt,id;
            GeometrySharedPtr geom;

            ExpansionMapShPtr expansionMap;

            // Loop over fields and determine unique fields string and
            // declare whole expansion list
            for(i = 0; i < fielddef.size(); ++i)
            {
                for(j = 0; j < fielddef[i]->m_fields.size(); ++j)
                {
                    std::string field = fielddef[i]->m_fields[j];
                    if(m_expansionMapShPtrMap.count(field) == 0)
                    {
                        expansionMap = MemoryManager<ExpansionMap>::AllocateSharedPtr();
                        m_expansionMapShPtrMap[field] = expansionMap;

                        // check to see if DefaultVar also not set and if so assign it to this expansion
                        if(m_expansionMapShPtrMap.count("DefaultVar") == 0)
                        {
                            m_expansionMapShPtrMap["DefaultVar"] = expansionMap;
                        }

                        // loop over all elements and set expansion
                        for(k = 0; k < fielddef.size(); ++k)
                        {
                            for(h = 0; h < fielddef[k]->m_fields.size(); ++h)
                            {
                                if(fielddef[k]->m_fields[h] == field)
                                {
                                    expansionMap = m_expansionMapShPtrMap.find(field)->second;
                                    LibUtilities::BasisKeyVector def;

                                    for(g = 0; g < fielddef[k]->m_elementIDs.size(); ++g)
                                    {
                                        ExpansionShPtr tmpexp =
                                                MemoryManager<Expansion>::AllocateSharedPtr(geom, def);
                                        (*expansionMap)[fielddef[k]->m_elementIDs[g]] = tmpexp;
                                    }
                                }
                            }
                        }
                    }
                }
            }


            // loop over all elements find the geometry shared ptr and
            // set up basiskey vector
            for(i = 0; i < fielddef.size(); ++i)
            {
                cnt = 0;
                std::vector<std::string>  fields = fielddef[i]->m_fields;
                std::vector<unsigned int> nmodes = fielddef[i]->m_numModes;
                std::vector<LibUtilities::BasisType> basis = fielddef[i]->m_basis;
                bool UniOrder =  fielddef[i]->m_uniOrder;

                for(j = 0; j < fielddef[i]->m_elementIDs.size(); ++j)
                {

                    LibUtilities::BasisKeyVector bkeyvec;
                    id = fielddef[i]->m_elementIDs[j];

                    switch(fielddef[i]->m_shapeType)
                    {
                    case LibUtilities::eSegment:
                    {
                        k = fielddef[i]->m_elementIDs[j];
                        ASSERTL0(m_segGeoms.find(k) != m_segGeoms.end(),
                                "Failed to find geometry with same global id.");
                        geom = m_segGeoms[k];

                        const LibUtilities::PointsKey pkey(nmodes[cnt], pointstype[i][0]);
                        LibUtilities::BasisKey bkey(basis[0], nmodes[cnt], pkey);
                        if(!UniOrder)
                        {
                            cnt++;
                        }
                        bkeyvec.push_back(bkey);
                    }
                    break;
                    case  LibUtilities::eTriangle:
                    {
                        k = fielddef[i]->m_elementIDs[j];
                        ASSERTL0(m_triGeoms.find(k) != m_triGeoms.end(),
                                "Failed to find geometry with same global id.");
                        geom = m_triGeoms[k];
                        for(int b = 0; b < 2; ++b)
                        {
                            const LibUtilities::PointsKey pkey(nmodes[cnt+b],pointstype[i][b]);
                            LibUtilities::BasisKey bkey(basis[b],nmodes[cnt+b],pkey);
                            bkeyvec.push_back(bkey);
                        }

                        if(!UniOrder)
                        {
                            cnt += 2;
                        }
                    }
                    break;
                    case  LibUtilities::eQuadrilateral:
                    {
                        k = fielddef[i]->m_elementIDs[j];
                        ASSERTL0(m_quadGeoms.find(k) != m_quadGeoms.end(),
                                "Failed to find geometry with same global id");
                        geom = m_quadGeoms[k];

                        for(int b = 0; b < 2; ++b)
                        {
                            const LibUtilities::PointsKey pkey(nmodes[cnt+b],pointstype[i][b]);
                            LibUtilities::BasisKey bkey(basis[b],nmodes[cnt+b],pkey);
                            bkeyvec.push_back(bkey);
                        }

                        if(!UniOrder)
                        {
                            cnt += 2;
                        }
                    }
                    break;
                    case  LibUtilities::eTetrahedron:
                    {
                        k = fielddef[i]->m_elementIDs[j];
                        ASSERTL0(m_tetGeoms.find(k) != m_tetGeoms.end(),
                                "Failed to find geometry with same global id");
                        geom = m_tetGeoms[k];

                        for(int b = 0; b < 3; ++b)
                        {
                            const LibUtilities::PointsKey pkey(nmodes[cnt+b],pointstype[i][b]);
                            LibUtilities::BasisKey bkey(basis[b],nmodes[cnt+b],pkey);
                            bkeyvec.push_back(bkey);
                        }

                        if(!UniOrder)
                        {
                            cnt += 2;
                        }
                    }
                    break;
                    case  LibUtilities::ePyramid:
                    {
                        k = fielddef[i]->m_elementIDs[j];
                        ASSERTL0(m_pyrGeoms.find(k) != m_pyrGeoms.end(),
                                "Failed to find geometry with same global id");
                        geom = m_pyrGeoms[k];

                        for(int b = 0; b < 3; ++b)
                        {
                            const LibUtilities::PointsKey pkey(nmodes[cnt+b],pointstype[i][b]);
                            LibUtilities::BasisKey bkey(basis[b],nmodes[cnt+b],pkey);
                            bkeyvec.push_back(bkey);
                        }

                        if(!UniOrder)
                        {
                            cnt += 2;
                        }
                    }
                    break;
                    case  LibUtilities::ePrism:
                    {
                        k = fielddef[i]->m_elementIDs[j];
                        ASSERTL0(m_prismGeoms.find(k) != m_prismGeoms.end(),
                                "Failed to find geometry with same global id");
                        geom = m_prismGeoms[k];

                        for(int b = 0; b < 3; ++b)
                        {
                            const LibUtilities::PointsKey pkey(nmodes[cnt+b],pointstype[i][b]);
                            LibUtilities::BasisKey bkey(basis[b],nmodes[cnt+b],pkey);
                            bkeyvec.push_back(bkey);
                        }

                        if(!UniOrder)
                        {
                            cnt += 2;
                        }
                    }
                    break;
                    case  LibUtilities::eHexahedron:
                    {
                        k = fielddef[i]->m_elementIDs[j];
                        ASSERTL0(m_hexGeoms.find(k) != m_hexGeoms.end(),
                                "Failed to find geometry with same global id");
                        geom = m_hexGeoms[k];

                        for(int b = 0; b < 3; ++b)
                        {
                            const LibUtilities::PointsKey pkey(nmodes[cnt+b],pointstype[i][b]);
                            LibUtilities::BasisKey bkey(basis[b],nmodes[cnt+b],pkey);
                            bkeyvec.push_back(bkey);
                        }

                        if(!UniOrder)
                        {
                            cnt += 2;
                        }
                    }
                    break;
                    default:
                        ASSERTL0(false,"Need to set up for pyramid and prism 3D Expansions");
                        break;
                    }

                    for(k = 0; k < fields.size(); ++k)
                    {
                        expansionMap = m_expansionMapShPtrMap.find(fields[k])->second;
                        if((*expansionMap).find(id) != (*expansionMap).end())
                        {
                            (*expansionMap)[id]->m_geomShPtr = geom;
                            (*expansionMap)[id]->m_basisKeyVector = bkeyvec;
                        }
                    }
                }
            }
        }

        /**
         * \brief Reset all points keys to have equispaced points with
         * optional arguemtn of \a npoints which redefines how many
         * points are to be used.
         */
        void MeshGraph::SetExpansionsToEvenlySpacedPoints(int npoints)
        {
            ExpansionMapShPtrMapIter   it;

            // iterate over all defined expansions
            for(it = m_expansionMapShPtrMap.begin(); it != m_expansionMapShPtrMap.end(); ++it)
            {
                ExpansionMapIter expIt;

                for(expIt = it->second->begin(); expIt != it->second->end(); ++expIt)
                {
                    for(int i = 0; i < expIt->second->m_basisKeyVector.size(); ++i)
                    {
                        LibUtilities::BasisKey  bkeyold = expIt->second->m_basisKeyVector[i];

                        int npts;

                        if(npoints) // use input
                        {
                            npts = npoints;
                        }
                        else
                        {
                            npts = bkeyold.GetNumModes();
                        }


                        const LibUtilities::PointsKey pkey(npts,LibUtilities::ePolyEvenlySpaced);
                        LibUtilities::BasisKey bkeynew(bkeyold.GetBasisType(),bkeyold.GetNumModes(), pkey);
                        expIt->second->m_basisKeyVector[i] = bkeynew;

                    }
                }
            }
        }



        /**
         * For each element of shape given by \a shape in field \a
         * var, replace the current BasisKeyVector describing the
         * expansion in each dimension, with the one provided by \a
         * keys.
         *
         * @TODO: Allow selection of elements through a CompositeVector,
         * as well as by type.
         *
         * @param   shape     The shape of elements to be changed.
         * @param   keys      The new basis vector to apply to those elements.
         */
        void MeshGraph::SetBasisKey(LibUtilities::ShapeType   shape,
            LibUtilities::BasisKeyVector    &keys,
            std::string                     var)
        {
            ExpansionMapIter elemIter;

            ExpansionMapShPtr expansionMap = m_expansionMapShPtrMap.find(var)->second;

            for (elemIter = expansionMap->begin(); elemIter != expansionMap->end(); ++elemIter)
            {
                if ((elemIter->second)->m_geomShPtr->GetShapeType() == shape)
                {
                    (elemIter->second)->m_basisKeyVector = keys;
                }
            }
        }


        /**
         *
         */
        LibUtilities::BasisKeyVector MeshGraph::DefineBasisKeyFromExpansionType(
            GeometrySharedPtr   in,
            ExpansionType       type,
            const int           nummodes)
        {
            LibUtilities::BasisKeyVector returnval;

            LibUtilities::ShapeType shape= in->GetShapeType();

            int quadoffset = 1;
            switch(type)
            {
            case eModified:
                quadoffset = 1;
                break;
            case eModifiedQuadPlus1:
                quadoffset = 2;
                break;
            case eModifiedQuadPlus2:
                quadoffset = 3;
                break;
            default:
                break;
            }

            switch(type)
            {
            case eModified:
            case eModifiedQuadPlus1:
            case eModifiedQuadPlus2:
                {
                    switch (shape)
                    {
                    case LibUtilities::eSegment:
                        {
                            const LibUtilities::PointsKey pkey(nummodes+quadoffset, LibUtilities::eGaussLobattoLegendre);
                            LibUtilities::BasisKey bkey(LibUtilities::eModified_A, nummodes, pkey);
                            returnval.push_back(bkey);
                        }
                        break;
                    case LibUtilities::eQuadrilateral:
                        {
                            const LibUtilities::PointsKey pkey(nummodes+quadoffset, LibUtilities::eGaussLobattoLegendre);
                            LibUtilities::BasisKey bkey(LibUtilities::eModified_A, nummodes, pkey);
                            returnval.push_back(bkey);
                            returnval.push_back(bkey);
                        }
                        break;
                    case LibUtilities::eHexahedron:
                        {
                            const LibUtilities::PointsKey pkey(nummodes+quadoffset, LibUtilities::eGaussLobattoLegendre);
                            LibUtilities::BasisKey bkey(LibUtilities::eModified_A, nummodes, pkey);
                            returnval.push_back(bkey);
                            returnval.push_back(bkey);
                            returnval.push_back(bkey);
                        }
                        break;
                    case LibUtilities::eTriangle:
                        {
                            const LibUtilities::PointsKey pkey(nummodes+quadoffset, LibUtilities::eGaussLobattoLegendre);
                            LibUtilities::BasisKey bkey(LibUtilities::eModified_A, nummodes, pkey);
                            returnval.push_back(bkey);

                            const LibUtilities::PointsKey pkey1(nummodes+quadoffset-1, LibUtilities::eGaussRadauMAlpha1Beta0);
                            LibUtilities::BasisKey bkey1(LibUtilities::eModified_B, nummodes, pkey1);

                            returnval.push_back(bkey1);
                        }
                        break;
                    case LibUtilities::eTetrahedron:
                        {
                            const LibUtilities::PointsKey pkey(nummodes+quadoffset, LibUtilities::eGaussLobattoLegendre);
                            LibUtilities::BasisKey bkey(LibUtilities::eModified_A, nummodes, pkey);
                            returnval.push_back(bkey);

                            const LibUtilities::PointsKey pkey1(nummodes+quadoffset-1, LibUtilities::eGaussRadauMAlpha1Beta0);
                            LibUtilities::BasisKey bkey1(LibUtilities::eModified_B, nummodes, pkey1);
                            returnval.push_back(bkey1);

                            const LibUtilities::PointsKey pkey2(nummodes+quadoffset-1, LibUtilities::eGaussRadauMAlpha2Beta0);
                            LibUtilities::BasisKey bkey2(LibUtilities::eModified_C, nummodes, pkey2);
                            returnval.push_back(bkey2);
                        }
                        break;
                    case LibUtilities::ePyramid:
                        {
                            const LibUtilities::PointsKey pkey(nummodes+quadoffset, LibUtilities::eGaussLobattoLegendre);
                            LibUtilities::BasisKey bkey(LibUtilities::eModified_A, nummodes, pkey);
                            returnval.push_back(bkey);
                            returnval.push_back(bkey);

                            const LibUtilities::PointsKey pkey1(nummodes+quadoffset-1, LibUtilities::eGaussRadauMAlpha2Beta0);
                            LibUtilities::BasisKey bkey1(LibUtilities::eModified_C, nummodes, pkey1);
                            returnval.push_back(bkey1);
                        }
                        break;
                    case LibUtilities::ePrism:
                        {
                            const LibUtilities::PointsKey pkey(nummodes+quadoffset, LibUtilities::eGaussLobattoLegendre);
                            LibUtilities::BasisKey bkey(LibUtilities::eModified_A, nummodes, pkey);
                            returnval.push_back(bkey);
                            returnval.push_back(bkey);

                            const LibUtilities::PointsKey pkey1(nummodes+quadoffset-1, LibUtilities::eGaussRadauMAlpha1Beta0);
                            LibUtilities::BasisKey bkey1(LibUtilities::eModified_B, nummodes, pkey1);
                            returnval.push_back(bkey1);

                        }
                        break;
                    default:
                        {
                            ASSERTL0(false,"Expansion not defined in switch for this shape");
                        }
                        break;
                    }
                }
                break;

            case eGLL_Lagrange:
                {
                    switch(shape)
                    {
                    case LibUtilities::eSegment:
                        {
                            const LibUtilities::PointsKey pkey(nummodes+1, LibUtilities::eGaussLobattoLegendre);
                            LibUtilities::BasisKey bkey(LibUtilities::eGLL_Lagrange, nummodes, pkey);
                        returnval.push_back(bkey);
                        }
                        break;
                    case LibUtilities::eQuadrilateral:
                        {
                            const LibUtilities::PointsKey pkey(nummodes+1, LibUtilities::eGaussLobattoLegendre);
                            LibUtilities::BasisKey bkey(LibUtilities::eGLL_Lagrange, nummodes, pkey);
                            returnval.push_back(bkey);
                            returnval.push_back(bkey);
                        }
                        break;
                    case LibUtilities::eTriangle: // define with corrects points key
                        // and change to Ortho on construction
                        {
                            const LibUtilities::PointsKey pkey(nummodes+1, LibUtilities::eGaussLobattoLegendre);
                            LibUtilities::BasisKey bkey(LibUtilities::eGLL_Lagrange, nummodes, pkey);
                            returnval.push_back(bkey);

                            const LibUtilities::PointsKey pkey1(nummodes, LibUtilities::eGaussRadauMAlpha1Beta0);
                            LibUtilities::BasisKey bkey1(LibUtilities::eOrtho_B, nummodes, pkey1);
                            returnval.push_back(bkey1);
                        }
                        break;
                    case LibUtilities::eHexahedron:
                        {
                            const LibUtilities::PointsKey pkey(nummodes+1,LibUtilities::eGaussLobattoLegendre);
                            LibUtilities::BasisKey bkey(LibUtilities::eGLL_Lagrange, nummodes, pkey);

                            returnval.push_back(bkey);
                            returnval.push_back(bkey);
                            returnval.push_back(bkey);
                        }
                        break;
                    default:
                        {
                            ASSERTL0(false, "Expansion not defined in switch  for this shape");
                        }
                        break;
                    }
                }
                break;

            case eGauss_Lagrange:
                {
                    switch (shape)
                    {
                    case LibUtilities::eSegment:
                        {
                            const LibUtilities::PointsKey pkey(nummodes, LibUtilities::eGaussGaussLegendre);
                            LibUtilities::BasisKey bkey(LibUtilities::eGauss_Lagrange, nummodes, pkey);

                            returnval.push_back(bkey);
                        }
                        break;
                    case LibUtilities::eQuadrilateral:
                        {
                            const LibUtilities::PointsKey pkey(nummodes,LibUtilities::eGaussGaussLegendre);
                            LibUtilities::BasisKey bkey(LibUtilities::eGauss_Lagrange, nummodes, pkey);

                            returnval.push_back(bkey);
                            returnval.push_back(bkey);
                        }
                        break;
                    case LibUtilities::eHexahedron:
                        {
                            const LibUtilities::PointsKey pkey(nummodes,LibUtilities::eGaussGaussLegendre);
                            LibUtilities::BasisKey bkey(LibUtilities::eGauss_Lagrange, nummodes, pkey);

                            returnval.push_back(bkey);
                            returnval.push_back(bkey);
                            returnval.push_back(bkey);
                        }
                        break;
                    default:
                        {
                            ASSERTL0(false, "Expansion not defined in switch  for this shape");
                        }
                        break;
                    }
                }
                break;

            case eOrthogonal:
                {
                    switch (shape)
                    {
                    case LibUtilities::eSegment:
                        {
                            const LibUtilities::PointsKey pkey(nummodes+1, LibUtilities::eGaussLobattoLegendre);
                            LibUtilities::BasisKey bkey(LibUtilities::eOrtho_A, nummodes, pkey);

                            returnval.push_back(bkey);
                        }
                        break;
                    case LibUtilities::eTriangle:
                        {
                            const LibUtilities::PointsKey pkey(nummodes+1, LibUtilities::eGaussLobattoLegendre);
                            LibUtilities::BasisKey bkey(LibUtilities::eOrtho_A, nummodes, pkey);

                            returnval.push_back(bkey);

                            const LibUtilities::PointsKey pkey1(nummodes, LibUtilities::eGaussRadauMAlpha1Beta0);
                            LibUtilities::BasisKey bkey1(LibUtilities::eOrtho_B, nummodes, pkey1);

                            returnval.push_back(bkey1);
                        }
                        break;
                    case LibUtilities::eQuadrilateral:
                        {
                            const LibUtilities::PointsKey pkey(nummodes+1, LibUtilities::eGaussLobattoLegendre);
                            LibUtilities::BasisKey bkey(LibUtilities::eOrtho_A, nummodes, pkey);

                            returnval.push_back(bkey);
                            returnval.push_back(bkey);
                        }
                        break;
                    case LibUtilities::eTetrahedron:
                        {
                            const LibUtilities::PointsKey pkey(nummodes+1, LibUtilities::eGaussLobattoLegendre);
                            LibUtilities::BasisKey bkey(LibUtilities::eOrtho_A, nummodes, pkey);

                            returnval.push_back(bkey);

                            const LibUtilities::PointsKey pkey1(nummodes, LibUtilities::eGaussRadauMAlpha1Beta0);
                            LibUtilities::BasisKey bkey1(LibUtilities::eOrtho_B, nummodes, pkey1);

                            returnval.push_back(bkey1);

                            const LibUtilities::PointsKey pkey2(nummodes, LibUtilities::eGaussRadauMAlpha2Beta0);
                            LibUtilities::BasisKey bkey2(LibUtilities::eOrtho_C, nummodes, pkey2);
                        }
                        break;
                    default:
                        {
                    ASSERTL0(false,"Expansion not defined in switch  for this shape");
                        }
                        break;
                    }
                }
                break;

            case eGLL_Lagrange_SEM:
                {
                    switch (shape)
                    {
                    case LibUtilities::eSegment:
                        {
                            const LibUtilities::PointsKey pkey(nummodes, LibUtilities::eGaussLobattoLegendre);
                    LibUtilities::BasisKey bkey(LibUtilities::eGLL_Lagrange, nummodes, pkey);

                    returnval.push_back(bkey);
                }
                break;
                case LibUtilities::eQuadrilateral:
                {
                    const LibUtilities::PointsKey pkey(nummodes, LibUtilities::eGaussLobattoLegendre);
                    LibUtilities::BasisKey bkey(LibUtilities::eGLL_Lagrange, nummodes, pkey);

                    returnval.push_back(bkey);
                    returnval.push_back(bkey);
                }
                break;
                case LibUtilities::eHexahedron:
                {
                    const LibUtilities::PointsKey pkey(nummodes, LibUtilities::eGaussLobattoLegendre);
                    LibUtilities::BasisKey bkey(LibUtilities::eGLL_Lagrange, nummodes, pkey);

                    returnval.push_back(bkey);
                    returnval.push_back(bkey);
                    returnval.push_back(bkey);
                }
                break;
                default:
                {
                    ASSERTL0(false,"Expansion not defined in switch  for this shape");
                }
                break;
                }
            }
            break;


            case eFourier:
            {
                switch (shape)
                {
                case LibUtilities::eSegment:
                {
                    const LibUtilities::PointsKey pkey(nummodes, LibUtilities::eFourierEvenlySpaced);
                    LibUtilities::BasisKey bkey(LibUtilities::eFourier, nummodes, pkey);
                    returnval.push_back(bkey);
                }
                break;
                case LibUtilities::eQuadrilateral:
                {
                    const LibUtilities::PointsKey pkey(nummodes, LibUtilities::eFourierEvenlySpaced);
                    LibUtilities::BasisKey bkey(LibUtilities::eFourier, nummodes, pkey);
                    returnval.push_back(bkey);
                    returnval.push_back(bkey);
                }
                break;
                case LibUtilities::eHexahedron:
                {
                    const LibUtilities::PointsKey pkey(nummodes, LibUtilities::eFourierEvenlySpaced);
                    LibUtilities::BasisKey bkey(LibUtilities::eFourier, nummodes, pkey);
                    returnval.push_back(bkey);
                    returnval.push_back(bkey);
                    returnval.push_back(bkey);
                }
                break;
                default:
                {
                    ASSERTL0(false,"Expansion not defined in switch  for this shape");
                }
                break;
                }
            }
            break;


            case eFourierSingleMode:
            {
                switch (shape)
                {
                    case LibUtilities::eSegment:
                    {
                        const LibUtilities::PointsKey pkey(nummodes, LibUtilities::eFourierSingleModeSpaced);
                        LibUtilities::BasisKey bkey(LibUtilities::eFourierSingleMode, nummodes, pkey);
                        returnval.push_back(bkey);
                    }
                    break;
                    case LibUtilities::eQuadrilateral:
                    {
                        const LibUtilities::PointsKey pkey(nummodes, LibUtilities::eFourierSingleModeSpaced);
                        LibUtilities::BasisKey bkey(LibUtilities::eFourierSingleMode, nummodes, pkey);
                        returnval.push_back(bkey);
                        returnval.push_back(bkey);
                    }
                    break;
                    case LibUtilities::eHexahedron:
                    {
                        const LibUtilities::PointsKey pkey(nummodes, LibUtilities::eFourierSingleModeSpaced);
                        LibUtilities::BasisKey bkey(LibUtilities::eFourierSingleMode, nummodes, pkey);
                        returnval.push_back(bkey);
                        returnval.push_back(bkey);
                        returnval.push_back(bkey);
                    }
                    break;
                    default:
                    {
                        ASSERTL0(false,"Expansion not defined in switch  for this shape");
                    }
                    break;
                }
            }
            break;

            case eFourierHalfModeRe:
            {
                switch (shape)
                {
                    case LibUtilities::eSegment:
                    {
                        const LibUtilities::PointsKey pkey(nummodes, LibUtilities::eFourierSingleModeSpaced);
                        LibUtilities::BasisKey bkey(LibUtilities::eFourierHalfModeRe, nummodes, pkey);
                        returnval.push_back(bkey);
                    }
                    break;
                    case LibUtilities::eQuadrilateral:
                    {
                        const LibUtilities::PointsKey pkey(nummodes, LibUtilities::eFourierSingleModeSpaced);
                        LibUtilities::BasisKey bkey(LibUtilities::eFourierHalfModeRe, nummodes, pkey);
                        returnval.push_back(bkey);
                        returnval.push_back(bkey);
                    }
                    break;
                    case LibUtilities::eHexahedron:
                    {
                        const LibUtilities::PointsKey pkey(nummodes, LibUtilities::eFourierSingleModeSpaced);
                        LibUtilities::BasisKey bkey(LibUtilities::eFourierHalfModeRe, nummodes, pkey);
                        returnval.push_back(bkey);
                        returnval.push_back(bkey);
                        returnval.push_back(bkey);
                    }
                        break;
                    default:
                    {
                        ASSERTL0(false,"Expansion not defined in switch  for this shape");
                    }
                    break;
                }
            }
            break;

            case eFourierHalfModeIm:
            {
                switch (shape)
                {
                    case LibUtilities::eSegment:
                    {
                        const LibUtilities::PointsKey pkey(nummodes, LibUtilities::eFourierSingleModeSpaced);
                        LibUtilities::BasisKey bkey(LibUtilities::eFourierHalfModeIm, nummodes, pkey);
                        returnval.push_back(bkey);
                    }
                    break;
                    case LibUtilities::eQuadrilateral:
                    {
                        const LibUtilities::PointsKey pkey(nummodes, LibUtilities::eFourierSingleModeSpaced);
                        LibUtilities::BasisKey bkey(LibUtilities::eFourierHalfModeIm, nummodes, pkey);
                        returnval.push_back(bkey);
                        returnval.push_back(bkey);
                    }
                    break;
                    case LibUtilities::eHexahedron:
                    {
                        const LibUtilities::PointsKey pkey(nummodes, LibUtilities::eFourierSingleModeSpaced);
                        LibUtilities::BasisKey bkey(LibUtilities::eFourierHalfModeIm, nummodes, pkey);
                        returnval.push_back(bkey);
                        returnval.push_back(bkey);
                        returnval.push_back(bkey);
                    }
                    break;
                    default:
                    {
                        ASSERTL0(false,"Expansion not defined in switch  for this shape");
                    }
                    break;
                }
            }
            break;

            case eChebyshev:
            {
                switch (shape)
                {
                case LibUtilities::eSegment:
                {
                    const LibUtilities::PointsKey pkey(nummodes, LibUtilities::eGaussGaussChebyshev);
                    LibUtilities::BasisKey bkey(LibUtilities::eChebyshev, nummodes, pkey);
                    returnval.push_back(bkey);
                }
                break;
                case LibUtilities::eQuadrilateral:
                {
                    const LibUtilities::PointsKey pkey(nummodes, LibUtilities::eGaussGaussChebyshev);
                    LibUtilities::BasisKey bkey(LibUtilities::eChebyshev, nummodes, pkey);
                    returnval.push_back(bkey);
                    returnval.push_back(bkey);
                }
                break;
                case LibUtilities::eHexahedron:
                {
                    const LibUtilities::PointsKey pkey(nummodes, LibUtilities::eGaussGaussChebyshev);
                    LibUtilities::BasisKey bkey(LibUtilities::eChebyshev, nummodes, pkey);
                    returnval.push_back(bkey);
                    returnval.push_back(bkey);
                    returnval.push_back(bkey);
                }
                break;
                default:
                {
                    ASSERTL0(false,"Expansion not defined in switch  for this shape");
                }
                break;
                }
            }
            break;

            case eFourierChebyshev:
            {
                switch (shape)
                {
                case LibUtilities::eQuadrilateral:
                {
                    const LibUtilities::PointsKey pkey(nummodes, LibUtilities::eFourierEvenlySpaced);
                    LibUtilities::BasisKey bkey(LibUtilities::eFourier, nummodes, pkey);
                    returnval.push_back(bkey);

                    const LibUtilities::PointsKey pkey1(nummodes, LibUtilities::eGaussGaussChebyshev);
                    LibUtilities::BasisKey bkey1(LibUtilities::eChebyshev, nummodes, pkey1);
                    returnval.push_back(bkey1);
                }
                break;
                default:
                {
                    ASSERTL0(false,"Expansion not defined in switch  for this shape");
                }
                break;
                }
            }
            break;

            case eChebyshevFourier:
            {
                switch (shape)
                {
                case LibUtilities::eQuadrilateral:
                {
                    const LibUtilities::PointsKey pkey1(nummodes, LibUtilities::eGaussGaussChebyshev);
                    LibUtilities::BasisKey bkey1(LibUtilities::eChebyshev, nummodes, pkey1);
                    returnval.push_back(bkey1);

                    const LibUtilities::PointsKey pkey(nummodes, LibUtilities::eFourierEvenlySpaced);
                    LibUtilities::BasisKey bkey(LibUtilities::eFourier, nummodes, pkey);
                    returnval.push_back(bkey);
                }
                break;
                default:
                {
                    ASSERTL0(false,"Expansion not defined in switch  for this shape");
                }
                break;
                }
            }
            break;

            case eFourierModified:
            {
                switch (shape)
                {
                case LibUtilities::eQuadrilateral:
                {
                    const LibUtilities::PointsKey pkey(nummodes, LibUtilities::eFourierEvenlySpaced);
                    LibUtilities::BasisKey bkey(LibUtilities::eFourier, nummodes, pkey);
                    returnval.push_back(bkey);

                    const LibUtilities::PointsKey pkey1(nummodes+1, LibUtilities::eGaussLobattoLegendre);
                    LibUtilities::BasisKey bkey1(LibUtilities::eModified_A, nummodes, pkey1);
                    returnval.push_back(bkey1);
                }
                break;
                default:
                {
                    ASSERTL0(false,"Expansion not defined in switch  for this shape");
                }
                break;
                }
            }
            break;

            default:
            {
                ASSERTL0(false,"Expansion type not defined");
            }
            break;

            }

            return returnval;
        }

        /**
         *
         */
        LibUtilities::BasisKeyVector
                            MeshGraph::DefineBasisKeyFromExpansionTypeHomo(
                GeometrySharedPtr in,
                ExpansionType type_x,
                ExpansionType type_y,
                ExpansionType type_z,
                const int nummodes_x,
                const int nummodes_y,
                const int nummodes_z)
        {
            LibUtilities::BasisKeyVector returnval;

            LibUtilities::ShapeType shape = in->GetShapeType();

            switch (shape)
            {
                case LibUtilities::eSegment:
                {
                    ASSERTL0(false,"Homogeneous expansion not defined for this shape");
                }
                break;

                case LibUtilities::eQuadrilateral:
                {
                    ASSERTL0(false,"Homogeneous expansion not defined for this shape");
                }
                break;

                case LibUtilities::eHexahedron:
                {
                    switch(type_x)
                    {
                        case eFourier:
                        {
                            const LibUtilities::PointsKey pkey1(nummodes_x,LibUtilities::eFourierEvenlySpaced);
                            LibUtilities::BasisKey bkey1(LibUtilities::eFourier,nummodes_x,pkey1);
                            returnval.push_back(bkey1);
                        }
                            break;

						case eFourierSingleMode:
                        {
                            const LibUtilities::PointsKey pkey1(nummodes_x,LibUtilities::eFourierSingleModeSpaced);
                            LibUtilities::BasisKey bkey1(LibUtilities::eFourierSingleMode,nummodes_x,pkey1);
                            returnval.push_back(bkey1);
                        }
                            break;

						case eFourierHalfModeRe:
                        {
                            const LibUtilities::PointsKey pkey1(nummodes_x,LibUtilities::eFourierSingleModeSpaced);
                            LibUtilities::BasisKey bkey1(LibUtilities::eFourierHalfModeRe,nummodes_x,pkey1);
                            returnval.push_back(bkey1);
                        }
                            break;

						case eFourierHalfModeIm:
                        {
                            const LibUtilities::PointsKey pkey1(nummodes_x,LibUtilities::eFourierSingleModeSpaced);
                            LibUtilities::BasisKey bkey1(LibUtilities::eFourierHalfModeIm,nummodes_x,pkey1);
                            returnval.push_back(bkey1);
                        }
                            break;


                        case eChebyshev:
                        {
                            const LibUtilities::PointsKey pkey1(nummodes_x,LibUtilities::eGaussGaussChebyshev);
                            LibUtilities::BasisKey bkey1(LibUtilities::eChebyshev,nummodes_x,pkey1);
                            returnval.push_back(bkey1);
                        }
                            break;



                        default:
                        {
                            ASSERTL0(false,"Homogeneous expansion can be of Fourier or Chebyshev type only");
                        }
                            break;
                    }


                    switch(type_y)
                    {
                        case eFourier:
                        {
                            const LibUtilities::PointsKey pkey2(nummodes_y,LibUtilities::eFourierEvenlySpaced);
                            LibUtilities::BasisKey bkey2(LibUtilities::eFourier,nummodes_y,pkey2);
                            returnval.push_back(bkey2);
                        }
                            break;


						case eFourierSingleMode:
                        {
                            const LibUtilities::PointsKey pkey2(nummodes_y,LibUtilities::eFourierSingleModeSpaced);
                            LibUtilities::BasisKey bkey2(LibUtilities::eFourierSingleMode,nummodes_y,pkey2);
                            returnval.push_back(bkey2);
                        }
                            break;

						case eFourierHalfModeRe:
                        {
                            const LibUtilities::PointsKey pkey2(nummodes_y,LibUtilities::eFourierSingleModeSpaced);
                            LibUtilities::BasisKey bkey2(LibUtilities::eFourierHalfModeRe,nummodes_y,pkey2);
                            returnval.push_back(bkey2);
                        }
                            break;

						case eFourierHalfModeIm:
                        {
                            const LibUtilities::PointsKey pkey2(nummodes_y,LibUtilities::eFourierSingleModeSpaced);
                            LibUtilities::BasisKey bkey2(LibUtilities::eFourierHalfModeIm,nummodes_y,pkey2);
                            returnval.push_back(bkey2);
                        }
                            break;

                        case eChebyshev:
                        {
                            const LibUtilities::PointsKey pkey2(nummodes_y,LibUtilities::eGaussGaussChebyshev);
                            LibUtilities::BasisKey bkey2(LibUtilities::eChebyshev,nummodes_y,pkey2);
                            returnval.push_back(bkey2);
                        }
                            break;

                        default:
                        {
                            ASSERTL0(false,"Homogeneous expansion can be of Fourier or Chebyshev type only");
                        }
                            break;
                    }

                    switch(type_z)
                    {
                        case eFourier:
                        {
                            const LibUtilities::PointsKey pkey3(nummodes_z,LibUtilities::eFourierEvenlySpaced);
                            LibUtilities::BasisKey bkey3(LibUtilities::eFourier,nummodes_z,pkey3);
                            returnval.push_back(bkey3);
                        }
                            break;

						case eFourierSingleMode:
                        {
                            const LibUtilities::PointsKey pkey3(nummodes_z,LibUtilities::eFourierSingleModeSpaced);
                            LibUtilities::BasisKey bkey3(LibUtilities::eFourierSingleMode,nummodes_z,pkey3);
                            returnval.push_back(bkey3);
                        }
                            break;

						case eFourierHalfModeRe:
                        {
                            const LibUtilities::PointsKey pkey3(nummodes_z,LibUtilities::eFourierSingleModeSpaced);
                            LibUtilities::BasisKey bkey3(LibUtilities::eFourierHalfModeRe,nummodes_z,pkey3);
                            returnval.push_back(bkey3);
                        }
                            break;

						case eFourierHalfModeIm:
                        {
                            const LibUtilities::PointsKey pkey3(nummodes_z,LibUtilities::eFourierSingleModeSpaced);
                            LibUtilities::BasisKey bkey3(LibUtilities::eFourierHalfModeIm,nummodes_z,pkey3);
                            returnval.push_back(bkey3);
                        }
                            break;

                        case eChebyshev:
                        {
                            const LibUtilities::PointsKey pkey3(nummodes_z,LibUtilities::eGaussGaussChebyshev);
                            LibUtilities::BasisKey bkey3(LibUtilities::eChebyshev,nummodes_z,pkey3);
                            returnval.push_back(bkey3);
                        }
                            break;

                        default:
                        {
                            ASSERTL0(false,"Homogeneous expansion can be of Fourier or Chebyshev type only");
                        }
                            break;
                    }
                }
                break;

                case LibUtilities::eTriangle:
                {
                    ASSERTL0(false,"Homogeneous expansion not defined for this shape");
                }
                break;

                case LibUtilities::eTetrahedron:
                {
                    ASSERTL0(false,"Homogeneous expansion not defined for this shape");
                }
                break;

                default:
                    ASSERTL0(false,"Expansion not defined in switch  for this shape");
                break;
            }

            return returnval;
        }


        /**
         *
         */
        PointGeomSharedPtr MeshGraph::AddVertex(NekDouble x, NekDouble y, NekDouble z)
        {
            unsigned int nextId = m_vertSet.rbegin()->first + 1;
            PointGeomSharedPtr vert(MemoryManager<PointGeom>::AllocateSharedPtr(m_spaceDimension, nextId, x, y, z));
            m_vertSet[nextId] = vert;
            return vert;
        }


        /**
         *
         */
        SegGeomSharedPtr MeshGraph::AddEdge(PointGeomSharedPtr v0, PointGeomSharedPtr v1,
                CurveSharedPtr curveDefinition)
        {
            PointGeomSharedPtr vertices[] = {v0, v1};
            SegGeomSharedPtr edge;
            int edgeId = m_segGeoms.rbegin()->first + 1;

            if( curveDefinition )
            {
                edge = MemoryManager<SegGeom>::AllocateSharedPtr(edgeId, m_spaceDimension, vertices, curveDefinition);
            }
            else
            {
                edge = MemoryManager<SegGeom>::AllocateSharedPtr(edgeId, m_spaceDimension, vertices);
            }
            m_segGeoms[edgeId] = edge;
            return edge;
        }


        /**
         *
         */
        TriGeomSharedPtr MeshGraph::AddTriangle(SegGeomSharedPtr edges[], StdRegions::Orientation orient[])
        {
            int indx = m_triGeoms.rbegin()->first + 1;
            TriGeomSharedPtr trigeom(MemoryManager<TriGeom>::AllocateSharedPtr(indx, edges, orient));
            trigeom->SetGlobalID(indx);

            m_triGeoms[indx] = trigeom;

            return trigeom;
        }


        /**
         *
         */
        QuadGeomSharedPtr MeshGraph::AddQuadrilateral(SegGeomSharedPtr edges[], StdRegions::Orientation orient[])
        {
            int indx = m_quadGeoms.rbegin()->first + 1;
            QuadGeomSharedPtr quadgeom(MemoryManager<QuadGeom>::AllocateSharedPtr(indx, edges, orient));
            quadgeom->SetGlobalID(indx);

            m_quadGeoms[indx] = quadgeom;
            return quadgeom;
        }


        /**
         *
         */
        PrismGeomSharedPtr MeshGraph::AddPrism(TriGeomSharedPtr tfaces[PrismGeom::kNtfaces],
                QuadGeomSharedPtr qfaces[PrismGeom::kNqfaces])
        {
            // Setting the orientation is disabled in the reader.  Why?
            Geometry2DSharedPtr faces[] = { qfaces[0], tfaces[0], qfaces[1], tfaces[1], qfaces[2] };
            unsigned int index = m_prismGeoms.rbegin()->first + 1;
            PrismGeomSharedPtr prismgeom(MemoryManager<PrismGeom>::AllocateSharedPtr(faces));
            prismgeom->SetGlobalID(index);

            m_prismGeoms[index] = prismgeom;
            return prismgeom;
        }


        /**
         *
         */
        TetGeomSharedPtr MeshGraph::AddTetrahedron(TriGeomSharedPtr tfaces[TetGeom::kNtfaces])
        {
            unsigned int index = m_tetGeoms.rbegin()->first + 1;
            TetGeomSharedPtr tetgeom(MemoryManager<TetGeom>::AllocateSharedPtr(tfaces));
            tetgeom->SetGlobalID(index);

            m_tetGeoms[index] = tetgeom;
            return tetgeom;
        }


        /**
         *
         */
        PyrGeomSharedPtr MeshGraph::AddPyramid(TriGeomSharedPtr tfaces[PyrGeom::kNtfaces],
                QuadGeomSharedPtr qfaces[PyrGeom::kNqfaces])
        {
            Geometry2DSharedPtr faces[] = { qfaces[0], tfaces[0], tfaces[1], tfaces[2], tfaces[3] };
            unsigned int index = m_pyrGeoms.rbegin()->first + 1;

            PyrGeomSharedPtr pyrgeom(MemoryManager<PyrGeom>::AllocateSharedPtr(faces));
            pyrgeom->SetGlobalID(index);

            m_pyrGeoms[index] = pyrgeom;
            return pyrgeom;
        }


        /**
         *
         */
        HexGeomSharedPtr MeshGraph::AddHexahedron(QuadGeomSharedPtr qfaces[HexGeom::kNqfaces])
        {
            unsigned int index = m_hexGeoms.rbegin()->first + 1;
            HexGeomSharedPtr hexgeom(MemoryManager<HexGeom>::AllocateSharedPtr(qfaces));
            hexgeom->SetGlobalID(index);
            m_hexGeoms[index] = hexgeom;
            return hexgeom;
        }


        /**
         * Generate a single vector of Expansion structs mapping global element
         * ID to a corresponding Geometry shared pointer and basis key.
         *
         * Expansion map ensures elements which appear in multiple composites
         * within the domain are only listed once.
         */
        ExpansionMapShPtr MeshGraph::SetUpExpansionMap(void)
        {
            ExpansionMapShPtr returnval;
            returnval = MemoryManager<ExpansionMap>::AllocateSharedPtr();

            for(int d = 0; d < m_domain.size(); ++d)
            {
                CompositeMap::const_iterator compIter;

                for (compIter = m_domain[d].begin(); compIter != m_domain[d].end(); ++compIter)
                {
                    GeometryVector::const_iterator x;
                    for (x = compIter->second->begin(); x != compIter->second->end(); ++x)
                    {
                        LibUtilities::BasisKeyVector def;
                        ExpansionShPtr expansionElementShPtr =
                            MemoryManager<Expansion>::AllocateSharedPtr(*x, def);
                        int id = (*x)->GetGlobalID();
                        (*returnval)[id] = expansionElementShPtr;
                    }
                }
            }

            return returnval;
        }
    }; //end of namespace
}; //end of namespace<|MERGE_RESOLUTION|>--- conflicted
+++ resolved
@@ -2000,13 +2000,9 @@
                             geom = m_tetGeoms[k];
 
                             {
-<<<<<<< HEAD
                                 LibUtilities::PointsKey pkey(nmodes[cnt], LibUtilities::eGaussLobattoLegendre);
 
-=======
-                                LibUtilities::PointsKey pkey(nmodes[cnt]+1, LibUtilities::eGaussLobattoLegendre);
                                 
->>>>>>> 21e89c8b
                                 if(numPointDef&&pointDef)
                                 {
                                     const LibUtilities::PointsKey pkey2(npoints[cnt],points[0]);
