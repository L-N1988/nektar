--- conflicted
+++ resolved
@@ -67,19 +67,6 @@
             eNotFilled,     ///< Geometric information has not been generated.
             ePtsFilled      ///< Geometric information has been generated.
         };
-
-<<<<<<< HEAD
-        enum MeshParams
-        {
-            eFieldExpansionOrder,
-            eElementWork,
-
-            // Don't change below here
-            SIZE_MeshParams
-        };
-
-=======
->>>>>>> 25c40588
     }; // end of namespace
 }; // end of namespace
 
