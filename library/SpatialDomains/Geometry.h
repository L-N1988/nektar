////////////////////////////////////////////////////////////////////////////////
//
//  File:  Geometry.h
//
//  For more information, please see: http://www.nektar.info/
//
//  The MIT License
//
//  Copyright (c) 2006 Division of Applied Mathematics, Brown University (USA),
//  Department of Aeronautics, Imperial College London (UK), and Scientific
//  Computing and Imaging Institute, University of Utah (USA).
//
//  License for the specific language governing rights and limitations under
//  Permission is hereby granted, free of charge, to any person obtaining a
//  copy of this software and associated documentation files (the "Software"),
//  to deal in the Software without restriction, including without limitation
//  the rights to use, copy, modify, merge, publish, distribute, sublicense,
//  and/or sell copies of the Software, and to permit persons to whom the
//  Software is furnished to do so, subject to the following conditions:
//
//  The above copyright notice and this permission notice shall be included
//  in all copies or substantial portions of the Software.
//
//  THE SOFTWARE IS PROVIDED "AS IS", WITHOUT WARRANTY OF ANY KIND, EXPRESS
//  OR IMPLIED, INCLUDING BUT NOT LIMITED TO THE WARRANTIES OF MERCHANTABILITY,
//  FITNESS FOR A PARTICULAR PURPOSE AND NONINFRINGEMENT. IN NO EVENT SHALL
//  THE AUTHORS OR COPYRIGHT HOLDERS BE LIABLE FOR ANY CLAIM, DAMAGES OR OTHER
//  LIABILITY, WHETHER IN AN ACTION OF CONTRACT, TORT OR OTHERWISE, ARISING
//  FROM, OUT OF OR IN CONNECTION WITH THE SOFTWARE OR THE USE OR OTHER
//  DEALINGS IN THE SOFTWARE.
//
//  Description:  This file contains the base class specification for the
//                Geometry class.
//
//
////////////////////////////////////////////////////////////////////////////////
#ifndef NEKTAR_SPATIALDOMAINS_GEOMETRY_H
#define NEKTAR_SPATIALDOMAINS_GEOMETRY_H

#include <SpatialDomains/GeomFactors.h>
#include <LibUtilities/BasicUtils/ShapeType.hpp>

#include <boost/unordered_set.hpp>
#include <boost/functional/hash.hpp>
#include <boost/shared_ptr.hpp>
#include <SpatialDomains/SpatialDomainsDeclspec.h>

namespace Nektar
{
    namespace SpatialDomains
    {
        class Geometry; // Forward declaration for typedef.
        typedef boost::shared_ptr<Geometry> GeometrySharedPtr;
        typedef std::vector< GeometrySharedPtr > GeometryVector;
        typedef boost::unordered_set< GeometrySharedPtr > GeometrySet;
        typedef boost::shared_ptr <GeometryVector> GeometryVectorSharedPtr;
        typedef std::vector< GeometrySharedPtr >::iterator GeometryVectorIter;

<<<<<<< HEAD
        class PointGeom;
        typedef boost::shared_ptr< PointGeom >  PointGeomSharedPtr;

=======
>>>>>>> 87bed7b2
        /// \brief Less than operator to sort Geometry objects by global id when sorting 
        /// STL containers.
        SPATIAL_DOMAINS_EXPORT  bool SortByGlobalId(const boost::shared_ptr<Geometry>& lhs, 
            const boost::shared_ptr<Geometry>& rhs);

        SPATIAL_DOMAINS_EXPORT  bool GlobalIdEquality(const boost::shared_ptr<Geometry>& lhs, 
            const boost::shared_ptr<Geometry>& rhs);

        /// Base class for shape geometry information
        class Geometry
        {
            public:
                SPATIAL_DOMAINS_EXPORT Geometry();
                SPATIAL_DOMAINS_EXPORT Geometry(int coordim);

                SPATIAL_DOMAINS_EXPORT virtual ~Geometry();

                //---------------------------------------
                // Element connection functions
                //---------------------------------------
                SPATIAL_DOMAINS_EXPORT inline bool IsElmtConnected(
                            int gvo_id,
                            int locid) const;
                SPATIAL_DOMAINS_EXPORT inline void AddElmtConnected(
                            int gvo_id,
                            int locid);
                SPATIAL_DOMAINS_EXPORT inline int  NumElmtConnected() const;

                //---------------------------------------
                // Helper functions
                //---------------------------------------

                SPATIAL_DOMAINS_EXPORT inline int GetCoordim() const;
                SPATIAL_DOMAINS_EXPORT void SetCoordim(int coordim) 
                {
                    m_coordim = coordim;
                }
                SPATIAL_DOMAINS_EXPORT inline GeomFactorsSharedPtr GetGeomFactors();
                SPATIAL_DOMAINS_EXPORT GeomFactorsSharedPtr GetRefGeomFactors(
                        const Array<OneD, const LibUtilities::BasisSharedPtr>& tbasis);
                SPATIAL_DOMAINS_EXPORT inline GeomFactorsSharedPtr GetMetricInfo();
                SPATIAL_DOMAINS_EXPORT LibUtilities::ShapeType GetShapeType(void);
                SPATIAL_DOMAINS_EXPORT inline int GetGlobalID(void);
                SPATIAL_DOMAINS_EXPORT inline void SetGlobalID(int globalid);
                SPATIAL_DOMAINS_EXPORT inline int GetVid(int i) const;
                SPATIAL_DOMAINS_EXPORT inline int GetEid(int i) const;
                SPATIAL_DOMAINS_EXPORT inline int GetFid(int i) const;
                SPATIAL_DOMAINS_EXPORT inline int GetNumVerts() const;
                SPATIAL_DOMAINS_EXPORT inline PointGeomSharedPtr GetVertex(int i) const;
                SPATIAL_DOMAINS_EXPORT inline StdRegions::Orientation
                            GetEorient(const int i) const;
                SPATIAL_DOMAINS_EXPORT inline StdRegions::Orientation
                            GetPorient(const int i) const;
                SPATIAL_DOMAINS_EXPORT inline int GetNumEdges() const;
                SPATIAL_DOMAINS_EXPORT inline int GetNumFaces() const;
                SPATIAL_DOMAINS_EXPORT inline int GetShapeDim() const;
                SPATIAL_DOMAINS_EXPORT inline StdRegions::StdExpansionSharedPtr
                            GetXmap() const;
                SPATIAL_DOMAINS_EXPORT inline const Array<OneD, const NekDouble> &
                            GetCoeffs(const int i) const;
                SPATIAL_DOMAINS_EXPORT inline bool ContainsPoint(
                        const Array<OneD, const NekDouble>& gloCoord,
                              NekDouble tol = 0.0);
                SPATIAL_DOMAINS_EXPORT inline bool ContainsPoint(
                        const Array<OneD, const NekDouble>& gloCoord,
                              Array<OneD, NekDouble> &locCoord,
                              NekDouble tol = 0.0);
                SPATIAL_DOMAINS_EXPORT inline int GetVertexEdgeMap(int i, int j) const;
                SPATIAL_DOMAINS_EXPORT inline int GetVertexFaceMap(int i, int j) const;
                SPATIAL_DOMAINS_EXPORT inline int GetEdgeFaceMap(int i, int j) const;

                SPATIAL_DOMAINS_EXPORT inline void FillGeom();
                SPATIAL_DOMAINS_EXPORT inline void GetLocCoords(
                        const Array<OneD, const NekDouble> &coords,
                              Array<OneD,       NekDouble> &Lcoords);
                SPATIAL_DOMAINS_EXPORT inline NekDouble GetCoord(
                        const int i, const Array<OneD, const NekDouble> &Lcoord);

                SPATIAL_DOMAINS_EXPORT inline void SetOwnData();
                SPATIAL_DOMAINS_EXPORT inline const LibUtilities::BasisSharedPtr
                            GetBasis(const int i);
                SPATIAL_DOMAINS_EXPORT inline const LibUtilities::PointsKeyVector
                            GetPointsKeys();

            protected:

                SPATIAL_DOMAINS_EXPORT static GeomFactorsSharedPtr
                            ValidateRegGeomFactor(GeomFactorsSharedPtr geomFactor);
                static GeomFactorsVector m_regGeomFactorsManager;

                /// coordinate dimension
                int                  m_coordim;
                GeomFactorsSharedPtr m_geomFactors;
                GeomState            m_geomFactorsState;
                StdRegions::StdExpansionSharedPtr m_xmap;

                /// enum identifier to determine if quad points are filled
                GeomState            m_state;
                GeomType             m_geomType;
                LibUtilities::ShapeType   m_shapeType;
                int                  m_globalID;

                Array<OneD, Array<OneD, NekDouble> > m_coeffs;
            
                void GenGeomFactors();

                //---------------------------------------
                // Element connection functions
                //---------------------------------------
                virtual bool v_IsElmtConnected(
                            int gvo_id,
                            int locid) const;
                virtual void v_AddElmtConnected(
                            int gvo_id,
                            int locid);
                virtual int  v_NumElmtConnected() const;

                //---------------------------------------
                // Helper functions
                //---------------------------------------

                virtual int  v_GetEid(int i) const;
                virtual int  v_GetVid(int i) const;
                virtual int  v_GetFid(int i) const;
                virtual void v_GenGeomFactors() = 0;
                virtual int  v_GetNumVerts() const;
                virtual PointGeomSharedPtr v_GetVertex(int i) const = 0;
                virtual StdRegions::Orientation
                             v_GetEorient(const int i) const;
                virtual StdRegions::Orientation
                             v_GetPorient(const int i) const;
                virtual int  v_GetNumEdges() const;
                virtual int  v_GetNumFaces() const;
                virtual int  v_GetShapeDim() const;
                virtual StdRegions::StdExpansionSharedPtr
                             v_GetXmap() const;
                virtual int  v_GetCoordim() const;
                virtual bool v_ContainsPoint(
                        const Array<OneD, const NekDouble>& gloCoord,
                              NekDouble tol = 0.0);
                virtual bool v_ContainsPoint(
                        const Array<OneD, const NekDouble>& gloCoord,
                        Array<OneD, NekDouble>& locCoord,
                        NekDouble tol = 0.0);

                virtual int v_GetVertexEdgeMap(int i,int j) const;
                virtual int v_GetVertexFaceMap(int i,int j) const;
                virtual int v_GetEdgeFaceMap(int i,int j) const;

                virtual void v_FillGeom();
                virtual NekDouble v_GetCoord(
                            const int i,
                            const Array<OneD,const NekDouble>& Lcoord);
                virtual void v_GetLocCoords(
                            const Array<OneD,const NekDouble>& coords,
                                  Array<OneD,NekDouble>& Lcoords);

                virtual void v_SetOwnData();
                virtual const LibUtilities::BasisSharedPtr
                             v_GetBasis(const int i);

                inline void SetUpCoeffs(const int nCoeffs);
        }; // class Geometry


        struct GeometryHash : std::unary_function<GeometrySharedPtr, std::size_t>
        {
            std::size_t operator()(GeometrySharedPtr const& p) const
            {
                int i;
                size_t seed  = 0;
                int nVert = p->GetNumVerts();
                std::vector<unsigned int> ids(nVert);
                
                for (i = 0; i < nVert; ++i)
                {
                    ids[i] = p->GetVid(i);
                }
                std::sort(ids.begin(), ids.end());
                boost::hash_range(seed, ids.begin(), ids.end());

                return seed;
            }
        };


        inline void Geometry::AddElmtConnected(int gvo_id, int locid)
        {
            return v_AddElmtConnected(gvo_id, locid);
        }

        inline int  Geometry::NumElmtConnected() const
        {
            return v_NumElmtConnected();
        }

        inline bool Geometry::IsElmtConnected(int gvo_id, int locid) const
        {
            return v_IsElmtConnected(gvo_id,locid);
        }

        inline int Geometry::GetCoordim() const
        {
            return v_GetCoordim();
        }

        inline GeomFactorsSharedPtr Geometry::GetGeomFactors()
        {
            GenGeomFactors();
            return ValidateRegGeomFactor(m_geomFactors);
        }

        inline GeomFactorsSharedPtr Geometry::GetMetricInfo()
        {
            return m_geomFactors;
        }

        inline LibUtilities::ShapeType Geometry::GetShapeType()
        {
            return m_shapeType;
        }

        inline int Geometry::GetGlobalID(void)
        {
            return m_globalID;
        }

        inline void Geometry::SetGlobalID(int globalid)
        {
            m_globalID = globalid;
        }

        inline int Geometry::GetVid(int i) const
        {
            return v_GetVid(i);
        }

        inline int Geometry::GetEid(int i) const
        {
            return v_GetEid(i);
        }

        inline int Geometry::GetFid(int i) const
        {
            return v_GetFid(i);
        }

        inline int Geometry::GetNumVerts() const
        {
            return v_GetNumVerts();
        }

        inline PointGeomSharedPtr Geometry::GetVertex(int i) const
        {
            return v_GetVertex(i);
        }

        inline StdRegions::Orientation Geometry::GetEorient(const int i) const
        {
            return v_GetEorient(i);
        }

        inline StdRegions::Orientation Geometry::GetPorient(const int i) const
        {
            return v_GetPorient(i);
        }

        inline int Geometry::GetNumEdges() const
        {
            return v_GetNumEdges();
        }

        inline int Geometry::GetNumFaces() const
        {
            return v_GetNumFaces();
        }

        inline int Geometry::GetShapeDim() const
        {
            return v_GetShapeDim();
        }

        inline StdRegions::StdExpansionSharedPtr Geometry::GetXmap() const
        {
            return v_GetXmap();
        }

        inline const Array<OneD, const NekDouble> &Geometry::GetCoeffs(const int i) const
        {
            return m_coeffs[i];
        }

        inline bool Geometry::ContainsPoint(
                const Array<OneD, const NekDouble>& gloCoord,
                NekDouble tol)
        {
            return v_ContainsPoint(gloCoord,tol);
        }

        inline bool Geometry::ContainsPoint(
                const Array<OneD, const NekDouble>& gloCoord,
                      Array<OneD, NekDouble> &locCoord,
                      NekDouble tol)
        {
            return v_ContainsPoint(gloCoord,locCoord,tol);
        }

        inline int Geometry::GetVertexEdgeMap(int i, int j) const
        {
            return v_GetVertexEdgeMap(i,j);
        }

        inline int Geometry::GetVertexFaceMap(int i, int j) const
        {
            return v_GetVertexFaceMap(i,j);
        }

        inline int Geometry::GetEdgeFaceMap(int i, int j) const
        {
            return v_GetEdgeFaceMap(i,j);
        }

        inline void Geometry::GenGeomFactors()
        {
            return v_GenGeomFactors();
        }


       /**
        * @brief Put all quadrature information into face/edge structure and
        * backward transform.
        *
        * @see v_FillGeom()
        */
        inline void Geometry::FillGeom()
        {
            v_FillGeom();
        }

        inline void Geometry::GetLocCoords(
            const Array<OneD, const NekDouble> &coords,
                  Array<OneD,       NekDouble> &Lcoords)
        {
            v_GetLocCoords(coords, Lcoords);
        }

        /**
         * @brief Given local collapsed coordinate Lcoord return the value of
         * physical coordinate in direction i.
         */
        inline NekDouble Geometry::GetCoord(
            const int i, const Array<OneD, const NekDouble> &Lcoord)
        {
            return v_GetCoord(i, Lcoord);
        }

        inline void Geometry::SetOwnData()
        {
            v_SetOwnData();
        }

        /**
         * @brief Return the j-th basis of the i-th co-ordinate dimension.
         */
        inline const LibUtilities::BasisSharedPtr Geometry::GetBasis(
            const int i)
        {
            return v_GetBasis(i);
        }

        inline void Geometry::SetUpCoeffs(const int nCoeffs)
        {
            m_coeffs = Array<OneD, Array<OneD, NekDouble> >(m_coordim);

            for (int i = 0; i < m_coordim; ++i)
            {
                m_coeffs[i] = Array<OneD, NekDouble>(nCoeffs, 0.0);
            }
        }

        inline const LibUtilities::PointsKeyVector Geometry::GetPointsKeys()
        {
            return m_xmap->GetPointsKeys();
        }
    }; //end of namespace
}; // end of namespace

#endif //NEKTAR_SPATIALDOMAINS_GEOMETRY_H<|MERGE_RESOLUTION|>--- conflicted
+++ resolved
@@ -56,12 +56,9 @@
         typedef boost::shared_ptr <GeometryVector> GeometryVectorSharedPtr;
         typedef std::vector< GeometrySharedPtr >::iterator GeometryVectorIter;
 
-<<<<<<< HEAD
         class PointGeom;
         typedef boost::shared_ptr< PointGeom >  PointGeomSharedPtr;
 
-=======
->>>>>>> 87bed7b2
         /// \brief Less than operator to sort Geometry objects by global id when sorting 
         /// STL containers.
         SPATIAL_DOMAINS_EXPORT  bool SortByGlobalId(const boost::shared_ptr<Geometry>& lhs, 
