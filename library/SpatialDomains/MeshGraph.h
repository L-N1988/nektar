////////////////////////////////////////////////////////////////////////////////
//
//  File: MeshGraph.h
//
//  For more information, please see: http://www.nektar.info/
//
//  The MIT License
//
//  Copyright (c) 2006 Division of Applied Mathematics, Brown University (USA),
//  Department of Aeronautics, Imperial College London (UK), and Scientific
//  Computing and Imaging Institute, University of Utah (USA).
//
//  License for the specific language governing rights and limitations under
//  Permission is hereby granted, free of charge, to any person obtaining a
//  copy of this software and associated documentation files (the "Software"),
//  to deal in the Software without restriction, including without limitation
//  the rights to use, copy, modify, merge, publish, distribute, sublicense,
//  and/or sell copies of the Software, and to permit persons to whom the
//  Software is furnished to do so, subject to the following conditions:
//
//  The above copyright notice and this permission notice shall be included
//  in all copies or substantial portions of the Software.
//
//  THE SOFTWARE IS PROVIDED "AS IS", WITHOUT WARRANTY OF ANY KIND, EXPRESS
//  OR IMPLIED, INCLUDING BUT NOT LIMITED TO THE WARRANTIES OF MERCHANTABILITY,
//  FITNESS FOR A PARTICULAR PURPOSE AND NONINFRINGEMENT. IN NO EVENT SHALL
//  THE AUTHORS OR COPYRIGHT HOLDERS BE LIABLE FOR ANY CLAIM, DAMAGES OR OTHER
//  LIABILITY, WHETHER IN AN ACTION OF CONTRACT, TORT OR OTHERWISE, ARISING
//  FROM, OUT OF OR IN CONNECTION WITH THE SOFTWARE OR THE USE OR OTHER
//  DEALINGS IN THE SOFTWARE.
//
//  Description:
//
////////////////////////////////////////////////////////////////////////////////
#ifndef NEKTAR_SPATIALDOMAINS_MESHGRAPH_H
#define NEKTAR_SPATIALDOMAINS_MESHGRAPH_H

#include <boost/unordered_map.hpp>

#include <LibUtilities/BasicUtils/SessionReader.h>
#include <LibUtilities/BasicUtils/FieldIO.h>

#include <SpatialDomains/SegGeom.h>
#include <SpatialDomains/TriGeom.h>
#include <SpatialDomains/QuadGeom.h>
#include <SpatialDomains/TetGeom.h>
#include <SpatialDomains/PyrGeom.h>
#include <SpatialDomains/PrismGeom.h>
#include <SpatialDomains/HexGeom.h>

#include <SpatialDomains/Curve.hpp>
#include <SpatialDomains/SpatialDomainsDeclspec.h>

class TiXmlDocument;

namespace Nektar
{
    namespace SpatialDomains
    {
        enum ExpansionType
        {
            eNoExpansionType,
            eModified,
            eModifiedQuadPlus1,
            eModifiedQuadPlus2,
            eOrthogonal,
            eGLL_Lagrange,
            eGLL_Lagrange_SEM,
            eGauss_Lagrange,
            eGauss_Lagrange_SEM,
            eFourier,
            eFourierSingleMode,
            eFourierHalfModeRe,
            eFourierHalfModeIm,
            eChebyshev,
            eFourierChebyshev,
            eChebyshevFourier,
            eFourierModified,
            eExpansionTypeSize
        };

        // Keep this consistent with the enums in ExpansionType.
        // This is used in the BC file to specify the expansion type.
        const std::string kExpansionTypeStr[] =
        {
            "NOTYPE",
            "MODIFIED",
            "MODIFIEDQUADPLUS1",
            "MODIFIEDQUADPLUS2",
            "ORTHOGONAL",
            "GLL_LAGRANGE",
            "GLL_LAGRANGE_SEM",
            "GAUSS_LAGRANGE",
            "GAUSS_LAGRANGE_SEM",
            "FOURIER",
            "FOURIERSINGLEMODE",
            "FOURIERHALFMODERE",
            "FOURIERHALFMODEIM",
            "CHEBYSHEV",
            "FOURIER-CHEBYSHEV",
            "CHEBYSHEV-FOURIER",
            "FOURIER-MODIFIED"
        };

        class InterfaceComponent;
        typedef boost::shared_ptr< InterfaceComponent > SharedInterfaceCompPtr;
        typedef std::vector< PointGeomSharedPtr >       PointGeomVector;
        typedef std::map<int, PointGeomSharedPtr>       PointGeomMap;
        typedef std::list< SharedInterfaceCompPtr >     InterfaceCompList;

        typedef boost::shared_ptr< GeometryVector >     Composite;
        typedef std::map<int, Composite>                CompositeMap;
        typedef std::map<int, Composite>::iterator      CompositeMapIter;
        typedef std::map<int, Composite>::const_iterator      CompositeMapConstIter;

        struct ElementEdge
        {
            GeometrySharedPtr m_Element;
            int m_EdgeIndx;
        };

        struct ElementFace
        {
            GeometrySharedPtr m_Element;
            int m_FaceIndx;
        };


        typedef boost::shared_ptr<ElementEdge> ElementEdgeSharedPtr;
        typedef std::vector<ElementEdgeSharedPtr> ElementEdgeVector;
        typedef boost::shared_ptr<ElementEdgeVector> ElementEdgeVectorSharedPtr;

        typedef boost::shared_ptr<ElementFace> ElementFaceSharedPtr;
        typedef std::vector<ElementFaceSharedPtr> ElementFaceVector;
        typedef boost::shared_ptr<ElementFaceVector> ElementFaceVectorSharedPtr;

        // set restriction on domain range for post-processing. 
        struct DomainRange
        {
            bool doXrange; 
            NekDouble xmin;
            NekDouble xmax;
            bool doYrange; 
            NekDouble ymin;
            NekDouble ymax;
            bool doZrange; 
            NekDouble zmin;
            NekDouble zmax;
        };
        
        typedef boost::shared_ptr<DomainRange> DomainRangeShPtr;
        static DomainRangeShPtr NullDomainRangeShPtr;

        struct Expansion
        {
            Expansion(GeometrySharedPtr geomShPtr,
                      const LibUtilities::BasisKeyVector basiskeyvec):
                m_geomShPtr(geomShPtr),
                m_basisKeyVector(basiskeyvec)
            {
            }

            GeometrySharedPtr             m_geomShPtr;
            LibUtilities::BasisKeyVector  m_basisKeyVector;
        };

        typedef boost::shared_ptr<Expansion> ExpansionShPtr;
        typedef std::map<int, ExpansionShPtr> ExpansionMap;
        typedef std::map<int, ExpansionShPtr>::iterator ExpansionMapIter;
        typedef std::map<int, ExpansionShPtr>::const_iterator ExpansionMapConstIter;

        typedef boost::shared_ptr<ExpansionMap> ExpansionMapShPtr;
        typedef std::map<std::string, ExpansionMapShPtr> ExpansionMapShPtrMap;
        typedef std::map<std::string, ExpansionMapShPtr>::iterator  ExpansionMapShPtrMapIter;


        typedef std::map<std::string, std::string> GeomInfoMap;

        /// Base class for a spectral/hp element mesh.
        class MeshGraph
        {
            public:
                SPATIAL_DOMAINS_EXPORT MeshGraph();

                SPATIAL_DOMAINS_EXPORT MeshGraph(
                        unsigned int meshDimension,
                        unsigned int spaceDimension);

                SPATIAL_DOMAINS_EXPORT MeshGraph(
                        const LibUtilities::SessionReaderSharedPtr &pSession,
                        const DomainRangeShPtr &rng = NullDomainRangeShPtr);


                SPATIAL_DOMAINS_EXPORT virtual ~MeshGraph();


                /* ---- Mesh Reading routines ---- */
                SPATIAL_DOMAINS_EXPORT static boost::shared_ptr<MeshGraph> Read(
                        const LibUtilities::SessionReaderSharedPtr &pSession,
                        DomainRangeShPtr &rng = NullDomainRangeShPtr);

                /// \todo Remove updated routine
                SPATIAL_DOMAINS_EXPORT static boost::shared_ptr<MeshGraph> Read(
                        const std::string& infilename,
                        bool pReadExpansions = true);


                /// Read will read the meshgraph vertices given a filename.
                SPATIAL_DOMAINS_EXPORT virtual void ReadGeometry(
                        const std::string& infilename);

                /// Read will read the meshgraph vertices given a TiXmlDocument.
                SPATIAL_DOMAINS_EXPORT virtual void ReadGeometry(
                        TiXmlDocument &doc);

                /// Read geometric information from a file.
                SPATIAL_DOMAINS_EXPORT void ReadGeometryInfo(
                        const std::string &infilename);

                /// Read geometric information from an XML document.
                SPATIAL_DOMAINS_EXPORT void ReadGeometryInfo(
                        TiXmlDocument &doc);

                /// Read the expansions given the XML file path.
                SPATIAL_DOMAINS_EXPORT void ReadExpansions(
                        const std::string &infilename);

                /// Read the expansions given the XML document reference.
                SPATIAL_DOMAINS_EXPORT void ReadExpansions(
                        TiXmlDocument &doc);

                SPATIAL_DOMAINS_EXPORT void ReadDomain(
                        TiXmlDocument &doc);

                SPATIAL_DOMAINS_EXPORT void ReadCurves(
                        TiXmlDocument &doc);

                SPATIAL_DOMAINS_EXPORT void ReadCurves(
                        std::string &infilename);

                /* ---- Helper functions ---- */
                /// Dimension of the mesh (can be a 1D curve in 3D space).
                inline int GetMeshDimension() const;

                /// Dimension of the space (can be a 1D curve in 3D space).
                inline int GetSpaceDimension() const;


                /* Range definitions for postprorcessing */
                SPATIAL_DOMAINS_EXPORT void SetDomainRange
                    (NekDouble xmin, NekDouble xmax, 
                     NekDouble ymin = NekConstants::kNekUnsetDouble, 
                     NekDouble ymax = NekConstants::kNekUnsetDouble,
                     NekDouble zmin = NekConstants::kNekUnsetDouble, 
                     NekDouble zmax = NekConstants::kNekUnsetDouble);

                /// Check if goemetry is in range definition if activated
                bool CheckRange(Geometry2D &geom);

                /// Check if goemetry is in range definition if activated
                bool CheckRange(Geometry3D &geom);

                /* ---- Composites and Domain ---- */
                inline Composite GetComposite(int whichComposite) const;

                SPATIAL_DOMAINS_EXPORT GeometrySharedPtr GetCompositeItem(
                        int whichComposite,
                        int whichItem);

                SPATIAL_DOMAINS_EXPORT void GetCompositeList(
                        const std::string &compositeStr,
                        CompositeMap &compositeVector) const;

                inline const CompositeMap &GetComposites() const;

                inline const std::vector<CompositeMap> &GetDomain(void) const;

                inline const CompositeMap &GetDomain(int domain) const;


                /* ---- Expansions ---- */
                inline const ExpansionMap &GetExpansions();

                SPATIAL_DOMAINS_EXPORT const ExpansionMap &GetExpansions(
                        const std::string variable);

                SPATIAL_DOMAINS_EXPORT ExpansionShPtr GetExpansion(
                                                                   GeometrySharedPtr geom, const std::string variable = "DefaultVar");

                /// Sets expansions given field definitions
                SPATIAL_DOMAINS_EXPORT void SetExpansions(
                        std::vector<LibUtilities::FieldDefinitionsSharedPtr>
                                                                &fielddef);

                /// Sets expansions given field definition, quadrature points.
                SPATIAL_DOMAINS_EXPORT void SetExpansions(
                        std::vector<LibUtilities::FieldDefinitionsSharedPtr>
                                                                &fielddef,
                        std::vector< std::vector<LibUtilities::PointsType> >
                                                                &pointstype );

                /// Sets expansions to have equispaced points 
                SPATIAL_DOMAINS_EXPORT void SetExpansionsToEvenlySpacedPoints(
                                                        int npoints = 0);

                /// This function sets the expansion #exp in map with entry #variable
                inline void SetExpansions(
                        const std::string variable,
                        ExpansionMapShPtr &exp);

                /// Sets the basis key for all expansions of the given shape.
                SPATIAL_DOMAINS_EXPORT void SetBasisKey(
                        LibUtilities::ShapeType shape,
                        LibUtilities::BasisKeyVector &keys,
                        std::string var = "DefaultVar");

                inline bool  SameExpansions(
                        const std::string var1,
                        const std::string var2);

                inline bool CheckForGeomInfo(std::string parameter);

                inline const std::string GetGeomInfo(std::string parameter);

                SPATIAL_DOMAINS_EXPORT static LibUtilities::BasisKeyVector
                                        DefineBasisKeyFromExpansionType(
                        GeometrySharedPtr in,
                        ExpansionType type,
                        const int order);

                SPATIAL_DOMAINS_EXPORT LibUtilities::BasisKeyVector
                                        DefineBasisKeyFromExpansionTypeHomo(
                        GeometrySharedPtr in,
                        ExpansionType type_x,
                        ExpansionType type_y,
                        ExpansionType type_z,
                        const int nummodes_x,
                        const int nummodes_y,
                        const int nummodes_z);


                /* ---- Manipulation of mesh ---- */
                inline int GetNvertices() const;

                inline PointGeomSharedPtr GetVertex(int id);
                /// Adds a vertex to the with the next available ID.
                SPATIAL_DOMAINS_EXPORT PointGeomSharedPtr AddVertex(
                        NekDouble x,
                        NekDouble y,
                        NekDouble z);

                /// \brief Adds an edge between two points.  If curveDefinition is 
                /// null, then the edge is straight, otherwise it is curved according 
                /// to the curveDefinition.
                SPATIAL_DOMAINS_EXPORT SegGeomSharedPtr AddEdge(PointGeomSharedPtr v0, PointGeomSharedPtr v1,
                    CurveSharedPtr curveDefinition = CurveSharedPtr());
                SPATIAL_DOMAINS_EXPORT SegGeomSharedPtr GetEdge(unsigned int id) { return m_segGeoms[id]; }

                SPATIAL_DOMAINS_EXPORT TriGeomSharedPtr  AddTriangle(SegGeomSharedPtr edges[], StdRegions::Orientation orient[]);
                SPATIAL_DOMAINS_EXPORT QuadGeomSharedPtr AddQuadrilateral(SegGeomSharedPtr edges[], StdRegions::Orientation orient[]);
                SPATIAL_DOMAINS_EXPORT TetGeomSharedPtr AddTetrahedron(TriGeomSharedPtr tfaces[TetGeom::kNtfaces]);
                SPATIAL_DOMAINS_EXPORT PyrGeomSharedPtr AddPyramid(TriGeomSharedPtr tfaces[PyrGeom::kNtfaces],
                    QuadGeomSharedPtr qfaces[PyrGeom::kNqfaces]);
                SPATIAL_DOMAINS_EXPORT PrismGeomSharedPtr AddPrism(TriGeomSharedPtr tfaces[PrismGeom::kNtfaces],
                    QuadGeomSharedPtr qfaces[PrismGeom::kNqfaces]);
                SPATIAL_DOMAINS_EXPORT HexGeomSharedPtr AddHexahedron(QuadGeomSharedPtr qfaces[HexGeom::kNqfaces]);

                SPATIAL_DOMAINS_EXPORT const CurveVector& GetCurvedEdges() const { return m_curvedEdges; }

                SPATIAL_DOMAINS_EXPORT const CurveVector& GetCurvedFaces() const { return m_curvedFaces; }
                // void AddExpansion(ExpansionShPtr expansion) { m_expansions[expansion->m_geomShPtr->GetGlobalID()] = expansion; }
                SPATIAL_DOMAINS_EXPORT const SegGeomMap& GetAllSegGeoms() const { return m_segGeoms; }
                SPATIAL_DOMAINS_EXPORT const TriGeomMap& GetAllTriGeoms() const { return m_triGeoms; }
                SPATIAL_DOMAINS_EXPORT const QuadGeomMap& GetAllQuadGeoms() const { return m_quadGeoms; }
                SPATIAL_DOMAINS_EXPORT const TetGeomMap& GetAllTetGeoms() const { return m_tetGeoms; }
                SPATIAL_DOMAINS_EXPORT const PyrGeomMap& GetAllPyrGeoms() const { return m_pyrGeoms; }
                SPATIAL_DOMAINS_EXPORT const PrismGeomMap& GetAllPrismGeoms() const { return m_prismGeoms; }
                SPATIAL_DOMAINS_EXPORT const HexGeomMap& GetAllHexGeoms() const { return m_hexGeoms; }

                /// Convenience method for ElVis.
                template<typename ElementType>
                const std::map<int, boost::shared_ptr<ElementType> >& GetAllElementsOfType() const;

            protected:
                LibUtilities::SessionReaderSharedPtr    m_session;
                PointGeomMap                            m_vertSet;
                InterfaceCompList                       m_iComps;

                CurveVector                             m_curvedEdges;
                CurveVector                             m_curvedFaces;

                SegGeomMap                              m_segGeoms;

                TriGeomMap                              m_triGeoms;
                QuadGeomMap                             m_quadGeoms;
                TetGeomMap                              m_tetGeoms;
                PyrGeomMap                              m_pyrGeoms;
                PrismGeomMap                            m_prismGeoms;
                HexGeomMap                              m_hexGeoms;

                int                                     m_meshDimension;
                int                                     m_spaceDimension;
                int                                     m_partition;
                bool                                    m_meshPartitioned;

                CompositeMap                            m_meshComposites;
<<<<<<< HEAD
                std::vector<CompositeMap>               m_domain;
=======
                CompositeMap                            m_domain;
                DomainRangeShPtr                        m_domainRange;
>>>>>>> ebdc61a6

                ExpansionMapShPtrMap                    m_expansionMapShPtrMap;

                GeomInfoMap                             m_geomInfo;


                ExpansionMapShPtr    SetUpExpansionMap(void);
        };
        typedef boost::shared_ptr<MeshGraph> MeshGraphSharedPtr;


        /**
         *
         */
        inline int MeshGraph::GetMeshDimension(void) const
        {
            return m_meshDimension;
        }


        /**
         *
         */
        inline int MeshGraph::GetSpaceDimension(void) const
        {
            return m_spaceDimension;
        }


        /**
         *
         */
        inline Composite MeshGraph::GetComposite(int whichComposite) const
        {
            Composite returnval;
            ASSERTL0(m_meshComposites.find(whichComposite) != m_meshComposites.end(),
                    "Composite not found.");
            return m_meshComposites.find(whichComposite)->second;
        }


        /**
         *
         */
        inline const CompositeMap &MeshGraph::GetComposites() const
        {
            return m_meshComposites;
        }


        /**
         *
         */
        inline const std::vector<CompositeMap> &MeshGraph::GetDomain(void) const
        {
            return m_domain;
        }

        /**
         *
         */
        inline const CompositeMap &MeshGraph::GetDomain(const int domain) const
        {
            ASSERTL1(domain < m_domain.size(),"Request for domain which does not exist");
            return m_domain[domain];
        }


        /**
         *
         */
        inline const ExpansionMap &MeshGraph::GetExpansions()
        {
            std::string defstr = "DefaultVar";
            return GetExpansions(defstr);
        }


        /**
         *
         */
        void  MeshGraph::SetExpansions(const std::string variable, ExpansionMapShPtr &exp) 
        {
            if(m_expansionMapShPtrMap.count(variable) != 0)
            {
                ASSERTL0(false,(std::string("Expansion field is already set for variable ") + variable).c_str());
            }
            else
            {
                m_expansionMapShPtrMap[variable] = exp;
            }
        }


        /**
         *
         */
        inline bool MeshGraph::SameExpansions(const std::string var1, const std::string var2) 
        {
            ExpansionMapShPtr expVec1 = m_expansionMapShPtrMap.find(var1)->second;
            ExpansionMapShPtr expVec2 = m_expansionMapShPtrMap.find(var2)->second;

            if(expVec1.get() == expVec2.get())
            {
                return true; 
            }

            return false;
        }


        /**
         *
         */
        inline bool MeshGraph::CheckForGeomInfo(std::string parameter)
        {
            return m_geomInfo.find(parameter) != m_geomInfo.end();
        }


        /**
         *
         */
        inline const std::string MeshGraph::GetGeomInfo(std::string parameter)
        {
            ASSERTL1(m_geomInfo.find(parameter) != m_geomInfo.end(),
                    "Parameter " + parameter + " does not exist.");
            return m_geomInfo[parameter];
        }


        /**
         *
         */
        inline int MeshGraph::GetNvertices() const
        {
            return int(m_vertSet.size());
        }


        /**
         *
         */
        inline PointGeomSharedPtr MeshGraph::GetVertex(int id)
        {
            PointGeomSharedPtr returnval;
            PointGeomMap::iterator x = m_vertSet.find(id);
            ASSERTL0(x != m_vertSet.end(),
                     "Vertex " + boost::lexical_cast<string>(id)
                     + " not found.");
            return x->second;
        }


        /**
         *
         */
        template<>
        inline const std::map<int, boost::shared_ptr<HexGeom> >& MeshGraph::GetAllElementsOfType() const
        {
            return GetAllHexGeoms();
        }


        /**
         *
         */
        template<>
        inline const std::map<int, boost::shared_ptr<PrismGeom> >& MeshGraph::GetAllElementsOfType() const
        {
            return GetAllPrismGeoms();
        }


        /**
         *
         */
        template<>
        inline const std::map<int, boost::shared_ptr<TetGeom> >& MeshGraph::GetAllElementsOfType() const
        {
            return GetAllTetGeoms();
        }


        /**
         *
         */
        template<>
        inline const std::map<int, boost::shared_ptr<PyrGeom> >& MeshGraph::GetAllElementsOfType() const
        {
            return GetAllPyrGeoms();
        }
    };
};

#endif
<|MERGE_RESOLUTION|>--- conflicted
+++ resolved
@@ -404,12 +404,8 @@
                 bool                                    m_meshPartitioned;
 
                 CompositeMap                            m_meshComposites;
-<<<<<<< HEAD
                 std::vector<CompositeMap>               m_domain;
-=======
-                CompositeMap                            m_domain;
                 DomainRangeShPtr                        m_domainRange;
->>>>>>> ebdc61a6
 
                 ExpansionMapShPtrMap                    m_expansionMapShPtrMap;
 
