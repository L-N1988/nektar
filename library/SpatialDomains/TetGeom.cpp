--- conflicted
+++ resolved
@@ -171,11 +171,7 @@
             // Check local coordinate is within [-1,1]^3 bounds.
             if (locCoord[0] >= -(1+tol) && locCoord[1] >= -(1+tol) &&
                 locCoord[2] >= -(1+tol)                            &&
-<<<<<<< HEAD
-                locCoord[0] + locCoord[1] + locCoord[2] <= -1+tol)
-=======
                 locCoord[0] + locCoord[1] + locCoord[2] <= -(1+tol))
->>>>>>> 10db3997
             {
                 return true;
             }
