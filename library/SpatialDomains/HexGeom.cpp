////////////////////////////////////////////////////////////////////////////////
//
//  File: HexGeom.cpp
//
//  For more information, please see: http://www.nektar.info/
//
//  The MIT License
//
//  Copyright (c) 2006 Division of Applied Mathematics, Brown University (USA),
//  Department of Aeronautics, Imperial College London (UK), and Scientific
//  Computing and Imaging Institute, University of Utah (USA).
//
//  License for the specific language governing rights and limitations under
//  Permission is hereby granted, free of charge, to any person obtaining a
//  copy of this software and associated documentation files (the "Software"),
//  to deal in the Software without restriction, including without limitation
//  the rights to use, copy, modify, merge, publish, distribute, sublicense,
//  and/or sell copies of the Software, and to permit persons to whom the
//  Software is furnished to do so, subject to the following conditions:
//
//  The above copyright notice and this permission notice shall be included
//  in all copies or substantial portions of the Software.
//
//  THE SOFTWARE IS PROVIDED "AS IS", WITHOUT WARRANTY OF ANY KIND, EXPRESS
//  OR IMPLIED, INCLUDING BUT NOT LIMITED TO THE WARRANTIES OF MERCHANTABILITY,
//  FITNESS FOR A PARTICULAR PURPOSE AND NONINFRINGEMENT. IN NO EVENT SHALL
//  THE AUTHORS OR COPYRIGHT HOLDERS BE LIABLE FOR ANY CLAIM, DAMAGES OR OTHER
//  LIABILITY, WHETHER IN AN ACTION OF CONTRACT, TORT OR OTHERWISE, ARISING
//  FROM, OUT OF OR IN CONNECTION WITH THE SOFTWARE OR THE USE OR OTHER
//  DEALINGS IN THE SOFTWARE.
//
//  Description: Hexahedral geometry definition.
//
////////////////////////////////////////////////////////////////////////////////

#include <SpatialDomains/GeomFactors.h>
#include <SpatialDomains/Geometry1D.h>
#include <SpatialDomains/HexGeom.h>
#include <SpatialDomains/SegGeom.h>
#include <StdRegions/StdHexExp.h>

using namespace std;

namespace Nektar
{
namespace SpatialDomains
{
const unsigned int HexGeom::VertexEdgeConnectivity[8][3] = {
    {0, 3, 4},  {0, 1, 5}, {1, 2, 6},  {2, 3, 7},
    {4, 8, 11}, {5, 8, 9}, {6, 9, 10}, {7, 10, 11}};
const unsigned int HexGeom::VertexFaceConnectivity[8][3] = {
    {0, 1, 4}, {0, 1, 2}, {0, 2, 3}, {0, 3, 4},
    {1, 4, 5}, {1, 2, 5}, {2, 3, 5}, {3, 4, 5}};
const unsigned int HexGeom::EdgeFaceConnectivity[12][2] = {
    {0, 1}, {0, 2}, {0, 3}, {0, 4}, {1, 4}, {1, 2},
    {2, 3}, {3, 4}, {1, 5}, {2, 5}, {3, 5}, {4, 5}};

HexGeom::HexGeom()
{
    m_shapeType = LibUtilities::eHexahedron;
}

HexGeom::HexGeom(const QuadGeomSharedPtr faces[])
    : Geometry3D(faces[0]->GetEdge(0)->GetVertex(0)->GetCoordim())
{
    m_shapeType = LibUtilities::eHexahedron;

    /// Copy the face shared pointers
    m_faces.insert(m_faces.begin(), faces, faces + HexGeom::kNfaces);

    /// Set up orientation vectors with correct amount of elements.
    m_eorient.resize(kNedges);
    m_forient.resize(kNfaces);

    SetUpLocalEdges();
    SetUpLocalVertices();
    SetUpEdgeOrientation();
    SetUpFaceOrientation();
    SetUpXmap();
    SetUpCoeffs(m_xmap->GetNcoeffs());
}

HexGeom::~HexGeom()
{
}

void HexGeom::v_GenGeomFactors()
{
    if (m_geomFactorsState != ePtsFilled)
    {
        int i, f;
        GeomType Gtype = eRegular;

        v_FillGeom();

        // check to see if expansions are linear
        for (i = 0; i < m_coordim; ++i)
        {
            if (m_xmap->GetBasisNumModes(0) != 2 ||
                m_xmap->GetBasisNumModes(1) != 2 ||
                m_xmap->GetBasisNumModes(2) != 2)
            {
                Gtype = eDeformed;
            }
        }

        // check to see if all faces are parallelograms
        if (Gtype == eRegular)
        {
            const unsigned int faceVerts[kNfaces][QuadGeom::kNverts] = {
                {0, 1, 2, 3}, {0, 1, 5, 4}, {1, 2, 6, 5},
                {3, 2, 6, 7}, {0, 3, 7, 4}, {4, 5, 6, 7}};

            for (f = 0; f < kNfaces; f++)
            {
                // Ensure each face is a parallelogram? Check this.
                for (i = 0; i < m_coordim; i++)
                {
                    if (fabs((*m_verts[faceVerts[f][0]])(i) -
                             (*m_verts[faceVerts[f][1]])(i) +
                             (*m_verts[faceVerts[f][2]])(i) -
                             (*m_verts[faceVerts[f][3]])(i)) >
                        NekConstants::kNekZeroTol)
                    {
                        Gtype = eDeformed;
                        break;
                    }
                }

                if (Gtype == eDeformed)
                {
                    break;
                }
            }
        }

        m_geomFactors = MemoryManager<GeomFactors>::AllocateSharedPtr(
            Gtype, m_coordim, m_xmap, m_coeffs);
        m_geomFactorsState = ePtsFilled;
    }
}

NekDouble HexGeom::v_GetLocCoords(const Array<OneD, const NekDouble> &coords,
                                  Array<OneD, NekDouble> &Lcoords)
{
    NekDouble ptdist = 1e6;
    int i;

    v_FillGeom();

    // calculate local coordinate for coord
    if (GetMetricInfo()->GetGtype() == eRegular)
    {
        NekDouble len0 = 0.0;
        NekDouble len1 = 0.0;
        NekDouble len2 = 0.0;
        NekDouble xi0  = 0.0;
        NekDouble xi1  = 0.0;
        NekDouble xi2  = 0.0;
        Array<OneD, NekDouble> pts(m_xmap->GetTotPoints());
        int nq0, nq1, nq2;

        // get points;
        // find end points
        for (i = 0; i < m_coordim; ++i)
        {
            nq0 = m_xmap->GetNumPoints(0);
            nq1 = m_xmap->GetNumPoints(1);
            nq2 = m_xmap->GetNumPoints(2);

            m_xmap->BwdTrans(m_coeffs[i], pts);

            // use projection to side 1 to determine xi_1 coordinate based on
            // length
            len0 += (pts[nq0 - 1] - pts[0]) * (pts[nq0 - 1] - pts[0]);
            xi0 += (coords[i] - pts[0]) * (pts[nq0 - 1] - pts[0]);

            // use projection to side 4 to determine xi_2 coordinate based on
            // length
            len1 += (pts[nq0 * (nq1 - 1)] - pts[0]) *
                    (pts[nq0 * (nq1 - 1)] - pts[0]);
            xi1 += (coords[i] - pts[0]) * (pts[nq0 * (nq1 - 1)] - pts[0]);

            // use projection to side 4 to determine xi_3 coordinate based on
            // length
            len2 += (pts[nq0 * nq1 * (nq2 - 1)] - pts[0]) *
                    (pts[nq0 * nq1 * (nq2 - 1)] - pts[0]);
            xi2 += (coords[i] - pts[0]) * (pts[nq0 * nq1 * (nq2 - 1)] - pts[0]);
        }

        Lcoords[0] = 2 * xi0 / len0 - 1.0;
        Lcoords[1] = 2 * xi1 / len1 - 1.0;
        Lcoords[2] = 2 * xi2 / len2 - 1.0;

        // Set ptdist to distance to nearest vertex
        // Point inside tetrahedron
        PointGeom r(m_coordim, 0, coords[0], coords[1], coords[2]);
        for (int i = 0; i < 8; ++i)
        {
            ptdist = min(ptdist, r.dist(*m_verts[i]));
        }
    }
    else
    {
        // Determine nearest point of coords  to values in m_xmap
        int npts = m_xmap->GetTotPoints();
        Array<OneD, NekDouble> ptsx(npts), ptsy(npts), ptsz(npts);
        Array<OneD, NekDouble> tmp1(npts), tmp2(npts);

        m_xmap->BwdTrans(m_coeffs[0], ptsx);
        m_xmap->BwdTrans(m_coeffs[1], ptsy);
        m_xmap->BwdTrans(m_coeffs[2], ptsz);

        const Array<OneD, const NekDouble> za = m_xmap->GetPoints(0);
        const Array<OneD, const NekDouble> zb = m_xmap->GetPoints(1);
        const Array<OneD, const NekDouble> zc = m_xmap->GetPoints(2);

        // guess the first local coords based on nearest point
        Vmath::Sadd(npts, -coords[0], ptsx, 1, tmp1, 1);
        Vmath::Vmul(npts, tmp1, 1, tmp1, 1, tmp1, 1);
        Vmath::Sadd(npts, -coords[1], ptsy, 1, tmp2, 1);
        Vmath::Vvtvp(npts, tmp2, 1, tmp2, 1, tmp1, 1, tmp1, 1);
        Vmath::Sadd(npts, -coords[2], ptsz, 1, tmp2, 1);
        Vmath::Vvtvp(npts, tmp2, 1, tmp2, 1, tmp1, 1, tmp1, 1);

        int min_i = Vmath::Imin(npts, tmp1, 1);

        // distance from coordinate to nearest point for return value.
        ptdist = sqrt(tmp1[min_i]);

        // Get Local coordinates
        int qa = za.num_elements(), qb = zb.num_elements();
        Lcoords[2] = zc[min_i / (qa * qb)];
        min_i      = min_i % (qa * qb);
        Lcoords[1] = zb[min_i / qa];
        Lcoords[0] = za[min_i % qa];

        // Perform newton iteration to find local coordinates
        NekDouble resid = 0.0;
        NewtonIterationForLocCoord(coords, ptsx, ptsy, ptsz, Lcoords, resid);
    }
    return ptdist;
}

/**
 * @brief Determines if a point specified in global coordinates is
 * located within this tetrahedral geometry.
 */
bool HexGeom::v_ContainsPoint(const Array<OneD, const NekDouble> &gloCoord,
                              NekDouble tol)
{
    Array<OneD, NekDouble> locCoord(GetCoordim(), 0.0);
    return v_ContainsPoint(gloCoord, locCoord, tol);
}

bool HexGeom::v_ContainsPoint(const Array<OneD, const NekDouble> &gloCoord,
                              Array<OneD, NekDouble> &locCoord, NekDouble tol)
{
    NekDouble resid;
    return v_ContainsPoint(gloCoord, locCoord, tol, resid);
}

bool HexGeom::v_ContainsPoint(const Array<OneD, const NekDouble> &gloCoord,
                              Array<OneD, NekDouble> &locCoord, NekDouble tol,
                              NekDouble &resid)
{
    ASSERTL1(gloCoord.num_elements() == 3,
             "Three dimensional geometry expects three coordinates.");

    // find min, max point and check if within twice this
    // distance other false this is advisable since
    // GetLocCoord is expensive for non regular elements.
    if (GetMetricInfo()->GetGtype() != eRegular)
    {
        int i;
        Array<OneD, NekDouble> mincoord(3), maxcoord(3);
        NekDouble diff = 0.0;

        v_FillGeom();

        const int npts = m_xmap->GetTotPoints();
        Array<OneD, NekDouble> pts(npts);

        for (i = 0; i < 3; ++i)
        {
            m_xmap->BwdTrans(m_coeffs[i], pts);

            mincoord[i] = Vmath::Vmin(pts.num_elements(), pts, 1);
            maxcoord[i] = Vmath::Vmax(pts.num_elements(), pts, 1);

            diff = max(maxcoord[i] - mincoord[i], diff);
        }

        for (i = 0; i < 3; ++i)
        {
            if ((gloCoord[i] < mincoord[i] - 0.2 * diff) ||
                (gloCoord[i] > maxcoord[i] + 0.2 * diff))
            {
                return false;
            }
        }
    }

    v_GetLocCoords(gloCoord, locCoord);

    if (locCoord[0] >= -(1 + tol) && locCoord[0] <= 1 + tol &&
        locCoord[1] >= -(1 + tol) && locCoord[1] <= 1 + tol &&
        locCoord[2] >= -(1 + tol) && locCoord[2] <= 1 + tol)
    {
        return true;
    }

    // If out of range clamp locCoord to be within [-1,1]^3
    // since any larger value will be very oscillatory if
    // called by 'returnNearestElmt' option in
    // ExpList::GetExpIndex
    for (int i = 0; i < 3; ++i)
    {
        if (locCoord[i] < -(1 + tol))
        {
            locCoord[i] = -(1 + tol);
        }

        if (locCoord[i] > (1 + tol))
        {
            locCoord[i] = 1 + tol;
        }
    }

    return false;
}

int HexGeom::v_GetNumVerts() const
{
    return 8;
}

int HexGeom::v_GetNumEdges() const
{
    return 12;
}

int HexGeom::v_GetNumFaces() const
{
    return 6;
}

int HexGeom::v_GetVertexEdgeMap(const int i, const int j) const
{
    return VertexEdgeConnectivity[i][j];
}

int HexGeom::v_GetVertexFaceMap(const int i, const int j) const
{
    return VertexFaceConnectivity[i][j];
}

int HexGeom::v_GetEdgeFaceMap(const int i, const int j) const
{
    return EdgeFaceConnectivity[i][j];
}

int HexGeom::v_GetDir(const int faceidx, const int facedir) const
{
    if (faceidx == 0 || faceidx == 5)
    {
        return facedir;
    }
    else if (faceidx == 1 || faceidx == 3)
    {
        return 2 * facedir;
    }
    else
    {
        return 1 + facedir;
    }
}

void HexGeom::SetUpLocalEdges()
{
    // find edge 0
    int i, j;
    unsigned int check;

    SegGeomSharedPtr edge;

    // First set up the 4 bottom edges
    int f;
    for (f = 1; f < 5; f++)
    {
        check = 0;
        for (i = 0; i < 4; i++)
        {
            for (j = 0; j < 4; j++)
            {
                if ((m_faces[0])->GetEid(i) == (m_faces[f])->GetEid(j))
                {
                    edge = boost::dynamic_pointer_cast<SegGeom>(
                        (m_faces[0])->GetEdge(i));
                    m_edges.push_back(edge);
                    check++;
                }
            }
        }

<<<<<<< HEAD
        if (check < 1)
        {
            std::ostringstream errstrm;
            errstrm << "Connected faces do not share an edge. Faces ";
            errstrm << (m_faces[0])->GetFid() << ", " << (m_faces[f])->GetFid();
            ASSERTL0(false, errstrm.str());
        }
        else if (check > 1)
        {
            std::ostringstream errstrm;
            errstrm << "Connected faces share more than one edge. Faces ";
            errstrm << (m_faces[0])->GetFid() << ", " << (m_faces[f])->GetFid();
            ASSERTL0(false, errstrm.str());
        }
    }
=======
            resid = v_GetLocCoords(gloCoord, locCoord);
>>>>>>> e2bd965e

    // Then, set up the 4 vertical edges
    check = 0;
    for (i = 0; i < 4; i++)
    {
        for (j = 0; j < 4; j++)
        {
            if ((m_faces[1])->GetEid(i) == (m_faces[4])->GetEid(j))
            {
                edge = boost::dynamic_pointer_cast<SegGeom>(
                    (m_faces[1])->GetEdge(i));
                m_edges.push_back(edge);
                check++;
            }
        }
    }
    if (check < 1)
    {
        std::ostringstream errstrm;
        errstrm << "Connected faces do not share an edge. Faces ";
        errstrm << (m_faces[1])->GetFid() << ", " << (m_faces[4])->GetFid();
        ASSERTL0(false, errstrm.str());
    }
    else if (check > 1)
    {
        std::ostringstream errstrm;
        errstrm << "Connected faces share more than one edge. Faces ";
        errstrm << (m_faces[1])->GetFid() << ", " << (m_faces[4])->GetFid();
        ASSERTL0(false, errstrm.str());
    }
    for (f = 1; f < 4; f++)
    {
        check = 0;
        for (i = 0; i < 4; i++)
        {
            for (j = 0; j < 4; j++)
            {
                if ((m_faces[f])->GetEid(i) == (m_faces[f + 1])->GetEid(j))
                {
<<<<<<< HEAD
                    edge = boost::dynamic_pointer_cast<SegGeom>(
                        (m_faces[f])->GetEdge(i));
                    m_edges.push_back(edge);
                    check++;
=======
                    locCoord[i] = -1;
>>>>>>> e2bd965e
                }
            }
        }

        if (check < 1)
        {
            std::ostringstream errstrm;
            errstrm << "Connected faces do not share an edge. Faces ";
            errstrm << (m_faces[f])->GetFid() << ", "
                    << (m_faces[f + 1])->GetFid();
            ASSERTL0(false, errstrm.str());
        }
        else if (check > 1)
        {
            std::ostringstream errstrm;
            errstrm << "Connected faces share more than one edge. Faces ";
            errstrm << (m_faces[f])->GetFid() << ", "
                    << (m_faces[f + 1])->GetFid();
            ASSERTL0(false, errstrm.str());
        }
    }

    // Finally, set up the 4 top vertices
    for (f = 1; f < 5; f++)
    {
        check = 0;
        for (i = 0; i < 4; i++)
        {
            for (j = 0; j < 4; j++)
            {
                if ((m_faces[5])->GetEid(i) == (m_faces[f])->GetEid(j))
                {
<<<<<<< HEAD
                    edge = boost::dynamic_pointer_cast<SegGeom>(
                        (m_faces[5])->GetEdge(i));
                    m_edges.push_back(edge);
                    check++;
=======
                    locCoord[i] = 1;
>>>>>>> e2bd965e
                }
            }
        }

        if (check < 1)
        {
            std::ostringstream errstrm;
            errstrm << "Connected faces do not share an edge. Faces ";
            errstrm << (m_faces[5])->GetFid() << ", " << (m_faces[f])->GetFid();
            ASSERTL0(false, errstrm.str());
        }
        else if (check > 1)
        {
            std::ostringstream errstrm;
            errstrm << "Connected faces share more than one edge. Faces ";
            errstrm << (m_faces[5])->GetFid() << ", " << (m_faces[f])->GetFid();
            ASSERTL0(false, errstrm.str());
        }
    }
}

void HexGeom::SetUpLocalVertices()
{
    // Set up the first 2 vertices (i.e. vertex 0,1)
    if ((m_edges[0]->GetVid(0) == m_edges[1]->GetVid(0)) ||
        (m_edges[0]->GetVid(0) == m_edges[1]->GetVid(1)))
    {
        m_verts.push_back(m_edges[0]->GetVertex(1));
        m_verts.push_back(m_edges[0]->GetVertex(0));
    }
    else if ((m_edges[0]->GetVid(1) == m_edges[1]->GetVid(0)) ||
             (m_edges[0]->GetVid(1) == m_edges[1]->GetVid(1)))
    {
        m_verts.push_back(m_edges[0]->GetVertex(0));
        m_verts.push_back(m_edges[0]->GetVertex(1));
    }
    else
    {
        std::ostringstream errstrm;
        errstrm << "Connected edges do not share a vertex. Edges ";
        errstrm << m_edges[0]->GetEid() << ", " << m_edges[1]->GetEid();
        ASSERTL0(false, errstrm.str());
    }

    // set up the other bottom vertices (i.e. vertex 2,3)
    int i;
    for (i = 1; i < 3; i++)
    {
        if (m_edges[i]->GetVid(0) == m_verts[i]->GetVid())
        {
            m_verts.push_back(m_edges[i]->GetVertex(1));
        }
        else if (m_edges[i]->GetVid(1) == m_verts[i]->GetVid())
        {
            m_verts.push_back(m_edges[i]->GetVertex(0));
        }
        else
        {
            std::ostringstream errstrm;
            errstrm << "Connected edges do not share a vertex. Edges ";
            errstrm << m_edges[i]->GetEid() << ", " << m_edges[i - 1]->GetEid();
            ASSERTL0(false, errstrm.str());
        }
    }

    // set up top vertices
    // First, set up vertices 4,5
    if ((m_edges[8]->GetVid(0) == m_edges[9]->GetVid(0)) ||
        (m_edges[8]->GetVid(0) == m_edges[9]->GetVid(1)))
    {
        m_verts.push_back(m_edges[8]->GetVertex(1));
        m_verts.push_back(m_edges[8]->GetVertex(0));
    }
    else if ((m_edges[8]->GetVid(1) == m_edges[9]->GetVid(0)) ||
             (m_edges[8]->GetVid(1) == m_edges[9]->GetVid(1)))
    {
        m_verts.push_back(m_edges[8]->GetVertex(0));
        m_verts.push_back(m_edges[8]->GetVertex(1));
    }
    else
    {
        std::ostringstream errstrm;
        errstrm << "Connected edges do not share a vertex. Edges ";
        errstrm << m_edges[8]->GetEid() << ", " << m_edges[9]->GetEid();
        ASSERTL0(false, errstrm.str());
    }

    // set up the other top vertices (i.e. vertex 6,7)
    for (i = 9; i < 11; i++)
    {
        if (m_edges[i]->GetVid(0) == m_verts[i - 4]->GetVid())
        {
            m_verts.push_back(m_edges[i]->GetVertex(1));
        }
        else if (m_edges[i]->GetVid(1) == m_verts[i - 4]->GetVid())
        {
            m_verts.push_back(m_edges[i]->GetVertex(0));
        }
        else
        {
            std::ostringstream errstrm;
            errstrm << "Connected edges do not share a vertex. Edges ";
            errstrm << m_edges[i]->GetEid() << ", " << m_edges[i - 1]->GetEid();
            ASSERTL0(false, errstrm.str());
        }
    }
}

void HexGeom::SetUpFaceOrientation()
{
    int f, i;

    // These arrays represent the vector of the A and B
    // coordinate of the local elemental coordinate system
    // where A corresponds with the coordinate direction xi_i
    // with the lowest index i (for that particular face)
    // Coordinate 'B' then corresponds to the other local
    // coordinate (i.e. with the highest index)
    Array<OneD, NekDouble> elementAaxis(m_coordim);
    Array<OneD, NekDouble> elementBaxis(m_coordim);

    // These arrays correspond to the local coordinate
    // system of the face itself (i.e. the Geometry2D)
    // faceAaxis correspond to the xi_0 axis
    // faceBaxis correspond to the xi_1 axis
    Array<OneD, NekDouble> faceAaxis(m_coordim);
    Array<OneD, NekDouble> faceBaxis(m_coordim);

    // This is the base vertex of the face (i.e. the Geometry2D)
    // This corresponds to thevertex with local ID 0 of the
    // Geometry2D
    unsigned int baseVertex;

    // The lenght of the vectors above
    NekDouble elementAaxis_length;
    NekDouble elementBaxis_length;
    NekDouble faceAaxis_length;
    NekDouble faceBaxis_length;

    // This 2D array holds the local id's of all the vertices
    // for every face. For every face, they are ordered in such
    // a way that the implementation below allows a unified approach
    // for all faces.
    const unsigned int faceVerts[kNfaces][QuadGeom::kNverts] = {
        {0, 1, 2, 3}, {0, 1, 5, 4}, {1, 2, 6, 5},
        {3, 2, 6, 7}, {0, 3, 7, 4}, {4, 5, 6, 7}};

    NekDouble dotproduct1 = 0.0;
    NekDouble dotproduct2 = 0.0;

    unsigned int orientation;

    // Loop over all the faces to set up the orientation
    for (f = 0; f < kNqfaces + kNtfaces; f++)
    {
        // initialisation
        elementAaxis_length = 0.0;
        elementBaxis_length = 0.0;
        faceAaxis_length    = 0.0;
        faceBaxis_length    = 0.0;

        dotproduct1 = 0.0;
        dotproduct2 = 0.0;

        baseVertex = m_faces[f]->GetVid(0);

        // We are going to construct the vectors representing the A and B axis
        // of every face. These vectors will be constructed as a
        // vector-representation
        // of the edges of the face. However, for both coordinate directions, we
        // can
        // represent the vectors by two different edges. That's why we need to
        // make sure that
        // we pick the edge to which the baseVertex of the
        // Geometry2D-representation of the face
        // belongs...
        if (baseVertex == m_verts[faceVerts[f][0]]->GetVid())
        {
            for (i = 0; i < m_coordim; i++)
            {
<<<<<<< HEAD
                elementAaxis[i] = (*m_verts[faceVerts[f][1]])[i] -
                                  (*m_verts[faceVerts[f][0]])[i];
                elementBaxis[i] = (*m_verts[faceVerts[f][3]])[i] -
                                  (*m_verts[faceVerts[f][0]])[i];
=======
                check = 0;
                for(i = 0; i < 4; i++)
                {
                    for(j = 0; j < 4; j++)
                    {
                        if( (m_faces[0])->GetEid(i) == (m_faces[f])->GetEid(j) )
                        {
                            edge = std::dynamic_pointer_cast<SegGeom>((m_faces[0])->GetEdge(i));
                            m_edges.push_back(edge);
                            check++;
                        }
                    }
                }

                if( check < 1 )
                {
                    std::ostringstream errstrm;
                    errstrm << "Connected faces do not share an edge. Faces ";
                    errstrm << (m_faces[0])->GetFid() << ", " << (m_faces[f])->GetFid();
                    ASSERTL0(false, errstrm.str());
                }
                else if( check > 1)
                {
                    std::ostringstream errstrm;
                    errstrm << "Connected faces share more than one edge. Faces ";
                    errstrm << (m_faces[0])->GetFid() << ", " << (m_faces[f])->GetFid();
                    ASSERTL0(false, errstrm.str());
                }
>>>>>>> e2bd965e
            }
        }
        else if (baseVertex == m_verts[faceVerts[f][1]]->GetVid())
        {
            for (i = 0; i < m_coordim; i++)
            {
<<<<<<< HEAD
                elementAaxis[i] = (*m_verts[faceVerts[f][1]])[i] -
                                  (*m_verts[faceVerts[f][0]])[i];
                elementBaxis[i] = (*m_verts[faceVerts[f][2]])[i] -
                                  (*m_verts[faceVerts[f][1]])[i];
=======
                for(j = 0; j < 4; j++)
                {
                    if( (m_faces[1])->GetEid(i) == (m_faces[4])->GetEid(j) )
                    {
                        edge = std::dynamic_pointer_cast<SegGeom>((m_faces[1])->GetEdge(i));
                        m_edges.push_back(edge);
                        check++;
                    }
                }
>>>>>>> e2bd965e
            }
        }
        else if (baseVertex == m_verts[faceVerts[f][2]]->GetVid())
        {
            for (i = 0; i < m_coordim; i++)
            {
                elementAaxis[i] = (*m_verts[faceVerts[f][2]])[i] -
                                  (*m_verts[faceVerts[f][3]])[i];
                elementBaxis[i] = (*m_verts[faceVerts[f][2]])[i] -
                                  (*m_verts[faceVerts[f][1]])[i];
            }
        }
        else if (baseVertex == m_verts[faceVerts[f][3]]->GetVid())
        {
            for (i = 0; i < m_coordim; i++)
            {
                elementAaxis[i] = (*m_verts[faceVerts[f][2]])[i] -
                                  (*m_verts[faceVerts[f][3]])[i];
                elementBaxis[i] = (*m_verts[faceVerts[f][3]])[i] -
                                  (*m_verts[faceVerts[f][0]])[i];
            }
<<<<<<< HEAD
        }
        else
        {
            ASSERTL0(false, "Could not find matching vertex for the face");
        }
=======
            for(f = 1; f < 4 ; f++)
            {
                check = 0;
                for(i = 0; i < 4; i++)
                {
                    for(j = 0; j < 4; j++)
                    {
                        if( (m_faces[f])->GetEid(i) == (m_faces[f+1])->GetEid(j) )
                        {
                            edge = std::dynamic_pointer_cast<SegGeom>((m_faces[f])->GetEdge(i));
                            m_edges.push_back(edge);
                            check++;
                        }
                    }
                }
>>>>>>> e2bd965e

        // Now, construct the edge-vectors of the local coordinates of
        // the Geometry2D-representation of the face
        for (i = 0; i < m_coordim; i++)
        {
            faceAaxis[i] =
                (*m_faces[f]->GetVertex(1))[i] - (*m_faces[f]->GetVertex(0))[i];
            faceBaxis[i] =
                (*m_faces[f]->GetVertex(3))[i] - (*m_faces[f]->GetVertex(0))[i];

            elementAaxis_length += pow(elementAaxis[i], 2);
            elementBaxis_length += pow(elementBaxis[i], 2);
            faceAaxis_length += pow(faceAaxis[i], 2);
            faceBaxis_length += pow(faceBaxis[i], 2);
        }

<<<<<<< HEAD
        elementAaxis_length = sqrt(elementAaxis_length);
        elementBaxis_length = sqrt(elementBaxis_length);
        faceAaxis_length    = sqrt(faceAaxis_length);
        faceBaxis_length    = sqrt(faceBaxis_length);
=======
            // Finally, set up the 4 top vertices
            for(f = 1; f < 5 ; f++)
            {
                check = 0;
                for(i = 0; i < 4; i++)
                {
                    for(j = 0; j < 4; j++)
                    {
                        if( (m_faces[5])->GetEid(i) == (m_faces[f])->GetEid(j) )
                        {
                            edge = std::dynamic_pointer_cast<SegGeom>((m_faces[5])->GetEdge(i));
                            m_edges.push_back(edge);
                            check++;
                        }
                    }
                }
>>>>>>> e2bd965e

        // Calculate the inner product of both the A-axis
        // (i.e. Elemental A axis and face A axis)
        for (i = 0; i < m_coordim; i++)
        {
            dotproduct1 += elementAaxis[i] * faceAaxis[i];
        }

        NekDouble norm =
            fabs(dotproduct1) / elementAaxis_length / faceAaxis_length;

        orientation = 0;
        // if the innerproduct is equal to the (absolute value of the ) products
        // of the lengths
        // of both vectors, then, the coordinate systems will NOT be transposed
        if (fabs(norm - 1.0) < NekConstants::kNekZeroTol)
        {
            // if the inner product is negative, both A-axis point
            // in reverse direction
            if (dotproduct1 < 0.0)
            {
                orientation += 2;
            }

            // calculate the inner product of both B-axis
            for (i = 0; i < m_coordim; i++)
            {
                dotproduct2 += elementBaxis[i] * faceBaxis[i];
            }

            norm = fabs(dotproduct2) / elementBaxis_length / faceBaxis_length;

            // check that both these axis are indeed parallel
            ASSERTL1(fabs(norm - 1.0) < NekConstants::kNekZeroTol,
                     "These vectors should be parallel");

            // if the inner product is negative, both B-axis point
            // in reverse direction
            if (dotproduct2 < 0.0)
            {
                orientation++;
            }
        }
        // The coordinate systems are transposed
        else
        {
            orientation = 4;

            // Calculate the inner product between the elemental A-axis
            // and the B-axis of the face (which are now the corresponding axis)
            dotproduct1 = 0.0;
            for (i = 0; i < m_coordim; i++)
            {
                dotproduct1 += elementAaxis[i] * faceBaxis[i];
            }

            norm = fabs(dotproduct1) / elementAaxis_length / faceBaxis_length;

            // check that both these axis are indeed parallel
            ASSERTL1(fabs(norm - 1.0) < NekConstants::kNekZeroTol,
                     "These vectors should be parallel");

            // if the result is negative, both axis point in reverse
            // directions
            if (dotproduct1 < 0.0)
            {
                orientation += 2;
            }

            // Do the same for the other two corresponding axis
            dotproduct2 = 0.0;
            for (i = 0; i < m_coordim; i++)
            {
                dotproduct2 += elementBaxis[i] * faceAaxis[i];
            }

            norm = fabs(dotproduct2) / elementBaxis_length / faceAaxis_length;

            // check that both these axis are indeed parallel
            ASSERTL1(fabs(norm - 1.0) < NekConstants::kNekZeroTol,
                     "These vectors should be parallel");

            if (dotproduct2 < 0.0)
            {
                orientation++;
            }
        }

        orientation = orientation + 5;
        // Fill the m_forient array
        m_forient[f] = (StdRegions::Orientation)orientation;
    }
}

void HexGeom::SetUpEdgeOrientation()
{

    // This 2D array holds the local id's of all the vertices
    // for every edge. For every edge, they are ordered to what we
    // define as being Forwards
    const unsigned int edgeVerts[kNedges][2] = {{0, 1}, {1, 2}, {2, 3}, {3, 0},
                                                {0, 4}, {1, 5}, {2, 6}, {3, 7},
                                                {4, 5}, {5, 6}, {6, 7}, {7, 4}};

    int i;
    for (i = 0; i < kNedges; i++)
    {
        if (m_edges[i]->GetVid(0) == m_verts[edgeVerts[i][0]]->GetVid())
        {
            m_eorient[i] = StdRegions::eForwards;
        }
        else if (m_edges[i]->GetVid(0) == m_verts[edgeVerts[i][1]]->GetVid())
        {
            m_eorient[i] = StdRegions::eBackwards;
        }
        else
        {
            ASSERTL0(false, "Could not find matching vertex for the edge");
        }
    }
}

void HexGeom::v_Reset(CurveMap &curvedEdges, CurveMap &curvedFaces)
{
    Geometry::v_Reset(curvedEdges, curvedFaces);

    for (int i = 0; i < 6; ++i)
    {
        m_faces[i]->Reset(curvedEdges, curvedFaces);
    }

    SetUpXmap();
    SetUpCoeffs(m_xmap->GetNcoeffs());
}

/**
 * @brief Set up the #m_xmap object by determining the order of each
 * direction from derived faces.
 */
void HexGeom::SetUpXmap()
{
    /// Determine necessary order for standard region. This can almost
    /// certainly be simplified but works for now!
    vector<int> tmp1, tmp2;

    if (m_forient[0] < 9)
    {
        tmp1.push_back(m_faces[0]->GetXmap()->GetEdgeNcoeffs(0));
        tmp1.push_back(m_faces[0]->GetXmap()->GetEdgeNcoeffs(2));
        tmp2.push_back(m_faces[0]->GetXmap()->GetEdgeNumPoints(0));
        tmp2.push_back(m_faces[0]->GetXmap()->GetEdgeNumPoints(2));
    }
    else
    {
        tmp1.push_back(m_faces[0]->GetXmap()->GetEdgeNcoeffs(1));
        tmp1.push_back(m_faces[0]->GetXmap()->GetEdgeNcoeffs(3));
        tmp2.push_back(m_faces[0]->GetXmap()->GetEdgeNumPoints(1));
        tmp2.push_back(m_faces[0]->GetXmap()->GetEdgeNumPoints(3));
    }

    if (m_forient[5] < 9)
    {
        tmp1.push_back(m_faces[5]->GetXmap()->GetEdgeNcoeffs(0));
        tmp1.push_back(m_faces[5]->GetXmap()->GetEdgeNcoeffs(2));
        tmp2.push_back(m_faces[5]->GetXmap()->GetEdgeNumPoints(0));
        tmp2.push_back(m_faces[5]->GetXmap()->GetEdgeNumPoints(2));
    }
    else
    {
        tmp1.push_back(m_faces[5]->GetXmap()->GetEdgeNcoeffs(1));
        tmp1.push_back(m_faces[5]->GetXmap()->GetEdgeNcoeffs(3));
        tmp2.push_back(m_faces[5]->GetXmap()->GetEdgeNumPoints(1));
        tmp2.push_back(m_faces[5]->GetXmap()->GetEdgeNumPoints(3));
    }

    int order0 = *max_element(tmp1.begin(), tmp1.end());

    tmp1.clear();
    tmp2.clear();

    if (m_forient[0] < 9)
    {
        tmp1.push_back(m_faces[0]->GetXmap()->GetEdgeNcoeffs(1));
        tmp1.push_back(m_faces[0]->GetXmap()->GetEdgeNcoeffs(3));
        tmp2.push_back(m_faces[0]->GetXmap()->GetEdgeNumPoints(1));
        tmp2.push_back(m_faces[0]->GetXmap()->GetEdgeNumPoints(3));
    }
    else
    {
        tmp1.push_back(m_faces[0]->GetXmap()->GetEdgeNcoeffs(0));
        tmp1.push_back(m_faces[0]->GetXmap()->GetEdgeNcoeffs(2));
        tmp2.push_back(m_faces[0]->GetXmap()->GetEdgeNumPoints(0));
        tmp2.push_back(m_faces[0]->GetXmap()->GetEdgeNumPoints(2));
    }

    if (m_forient[5] < 9)
    {
        tmp1.push_back(m_faces[5]->GetXmap()->GetEdgeNcoeffs(1));
        tmp1.push_back(m_faces[5]->GetXmap()->GetEdgeNcoeffs(3));
        tmp2.push_back(m_faces[5]->GetXmap()->GetEdgeNumPoints(1));
        tmp2.push_back(m_faces[5]->GetXmap()->GetEdgeNumPoints(3));
    }
    else
    {
        tmp1.push_back(m_faces[5]->GetXmap()->GetEdgeNcoeffs(0));
        tmp1.push_back(m_faces[5]->GetXmap()->GetEdgeNcoeffs(2));
        tmp2.push_back(m_faces[5]->GetXmap()->GetEdgeNumPoints(0));
        tmp2.push_back(m_faces[5]->GetXmap()->GetEdgeNumPoints(2));
    }

    int order1 = *max_element(tmp1.begin(), tmp1.end());

    tmp1.clear();
    tmp2.clear();

    if (m_forient[1] < 9)
    {
        tmp1.push_back(m_faces[1]->GetXmap()->GetEdgeNcoeffs(1));
        tmp1.push_back(m_faces[1]->GetXmap()->GetEdgeNcoeffs(3));
        tmp2.push_back(m_faces[1]->GetXmap()->GetEdgeNumPoints(1));
        tmp2.push_back(m_faces[1]->GetXmap()->GetEdgeNumPoints(3));
    }
    else
    {
        tmp1.push_back(m_faces[1]->GetXmap()->GetEdgeNcoeffs(0));
        tmp1.push_back(m_faces[1]->GetXmap()->GetEdgeNcoeffs(2));
        tmp2.push_back(m_faces[1]->GetXmap()->GetEdgeNumPoints(0));
        tmp2.push_back(m_faces[1]->GetXmap()->GetEdgeNumPoints(2));
    }

    if (m_forient[3] < 9)
    {
        tmp1.push_back(m_faces[3]->GetXmap()->GetEdgeNcoeffs(1));
        tmp1.push_back(m_faces[3]->GetXmap()->GetEdgeNcoeffs(3));
        tmp2.push_back(m_faces[3]->GetXmap()->GetEdgeNumPoints(1));
        tmp2.push_back(m_faces[3]->GetXmap()->GetEdgeNumPoints(3));
    }
    else
    {
        tmp1.push_back(m_faces[3]->GetXmap()->GetEdgeNcoeffs(0));
        tmp1.push_back(m_faces[3]->GetXmap()->GetEdgeNcoeffs(2));
        tmp2.push_back(m_faces[3]->GetXmap()->GetEdgeNumPoints(0));
        tmp2.push_back(m_faces[3]->GetXmap()->GetEdgeNumPoints(2));
    }

    int order2 = *max_element(tmp1.begin(), tmp1.end());

    const LibUtilities::BasisKey A(
        LibUtilities::eModified_A, order0,
        LibUtilities::PointsKey(order0 + 1,
                                LibUtilities::eGaussLobattoLegendre));
    const LibUtilities::BasisKey B(
        LibUtilities::eModified_A, order1,
        LibUtilities::PointsKey(order1 + 1,
                                LibUtilities::eGaussLobattoLegendre));
    const LibUtilities::BasisKey C(
        LibUtilities::eModified_A, order2,
        LibUtilities::PointsKey(order2 + 1,
                                LibUtilities::eGaussLobattoLegendre));

    m_xmap = MemoryManager<StdRegions::StdHexExp>::AllocateSharedPtr(A, B, C);
}
}; // end of namespace
}; // end of namespace<|MERGE_RESOLUTION|>--- conflicted
+++ resolved
@@ -33,668 +33,368 @@
 //
 ////////////////////////////////////////////////////////////////////////////////
 
+#include <SpatialDomains/HexGeom.h>
+#include <SpatialDomains/Geometry1D.h>
+#include <StdRegions/StdHexExp.h>
+#include <SpatialDomains/SegGeom.h>
 #include <SpatialDomains/GeomFactors.h>
-#include <SpatialDomains/Geometry1D.h>
-#include <SpatialDomains/HexGeom.h>
-#include <SpatialDomains/SegGeom.h>
-#include <StdRegions/StdHexExp.h>
 
 using namespace std;
 
 namespace Nektar
 {
-namespace SpatialDomains
-{
-const unsigned int HexGeom::VertexEdgeConnectivity[8][3] = {
-    {0, 3, 4},  {0, 1, 5}, {1, 2, 6},  {2, 3, 7},
-    {4, 8, 11}, {5, 8, 9}, {6, 9, 10}, {7, 10, 11}};
-const unsigned int HexGeom::VertexFaceConnectivity[8][3] = {
-    {0, 1, 4}, {0, 1, 2}, {0, 2, 3}, {0, 3, 4},
-    {1, 4, 5}, {1, 2, 5}, {2, 3, 5}, {3, 4, 5}};
-const unsigned int HexGeom::EdgeFaceConnectivity[12][2] = {
-    {0, 1}, {0, 2}, {0, 3}, {0, 4}, {1, 4}, {1, 2},
-    {2, 3}, {3, 4}, {1, 5}, {2, 5}, {3, 5}, {4, 5}};
-
-HexGeom::HexGeom()
-{
-    m_shapeType = LibUtilities::eHexahedron;
-}
-
-HexGeom::HexGeom(const QuadGeomSharedPtr faces[])
-    : Geometry3D(faces[0]->GetEdge(0)->GetVertex(0)->GetCoordim())
-{
-    m_shapeType = LibUtilities::eHexahedron;
-
-    /// Copy the face shared pointers
-    m_faces.insert(m_faces.begin(), faces, faces + HexGeom::kNfaces);
-
-    /// Set up orientation vectors with correct amount of elements.
-    m_eorient.resize(kNedges);
-    m_forient.resize(kNfaces);
-
-    SetUpLocalEdges();
-    SetUpLocalVertices();
-    SetUpEdgeOrientation();
-    SetUpFaceOrientation();
-    SetUpXmap();
-    SetUpCoeffs(m_xmap->GetNcoeffs());
-}
-
-HexGeom::~HexGeom()
-{
-}
-
-void HexGeom::v_GenGeomFactors()
-{
-    if (m_geomFactorsState != ePtsFilled)
+    namespace SpatialDomains
     {
-        int i, f;
-        GeomType Gtype = eRegular;
-
-        v_FillGeom();
-
-        // check to see if expansions are linear
-        for (i = 0; i < m_coordim; ++i)
-        {
-            if (m_xmap->GetBasisNumModes(0) != 2 ||
-                m_xmap->GetBasisNumModes(1) != 2 ||
-                m_xmap->GetBasisNumModes(2) != 2)
-            {
-                Gtype = eDeformed;
-            }
-        }
-
-        // check to see if all faces are parallelograms
-        if (Gtype == eRegular)
-        {
-            const unsigned int faceVerts[kNfaces][QuadGeom::kNverts] = {
-                {0, 1, 2, 3}, {0, 1, 5, 4}, {1, 2, 6, 5},
-                {3, 2, 6, 7}, {0, 3, 7, 4}, {4, 5, 6, 7}};
-
-            for (f = 0; f < kNfaces; f++)
-            {
-                // Ensure each face is a parallelogram? Check this.
-                for (i = 0; i < m_coordim; i++)
-                {
-                    if (fabs((*m_verts[faceVerts[f][0]])(i) -
-                             (*m_verts[faceVerts[f][1]])(i) +
-                             (*m_verts[faceVerts[f][2]])(i) -
-                             (*m_verts[faceVerts[f][3]])(i)) >
-                        NekConstants::kNekZeroTol)
+        const unsigned int HexGeom::VertexEdgeConnectivity[8][3] = {
+            {0,3,4},{0,1,5},{1,2,6},{2,3,7},
+            {4,8,11},{5,8,9},{6,9,10},{7,10,11}};
+        const unsigned int HexGeom::VertexFaceConnectivity[8][3] = {
+            {0,1,4},{0,1,2},{0,2,3},{0,3,4},
+            {1,4,5},{1,2,5},{2,3,5},{3,4,5}};
+        const unsigned int HexGeom::EdgeFaceConnectivity[12][2] = {
+            {0,1},{0,2},{0,3},{0,4},{1,4},{1,2},{2,3},{3,4},
+            {1,5},{2,5},{3,5},{4,5}};
+
+        HexGeom::HexGeom()
+        {
+            m_shapeType = LibUtilities::eHexahedron;
+        }
+
+        HexGeom::HexGeom(const QuadGeomSharedPtr faces[]):
+            Geometry3D(faces[0]->GetEdge(0)->GetVertex(0)->GetCoordim())
+        {
+            m_shapeType = LibUtilities::eHexahedron;
+
+            /// Copy the face shared pointers
+            m_faces.insert(m_faces.begin(), faces, faces+HexGeom::kNfaces);
+
+            /// Set up orientation vectors with correct amount of elements.
+            m_eorient.resize(kNedges);
+            m_forient.resize(kNfaces);
+
+            SetUpLocalEdges();
+            SetUpLocalVertices();
+            SetUpEdgeOrientation();
+            SetUpFaceOrientation();
+            SetUpXmap();
+            SetUpCoeffs(m_xmap->GetNcoeffs());
+        }
+
+        HexGeom::~HexGeom()
+        {
+
+        }
+
+        void HexGeom::v_GenGeomFactors()
+        {
+            if (m_geomFactorsState != ePtsFilled)
+            {
+                int i,f;
+                GeomType Gtype = eRegular;
+
+                v_FillGeom();
+
+                // check to see if expansions are linear
+                for(i = 0; i < m_coordim; ++i)
+                {
+                    if (m_xmap->GetBasisNumModes(0) != 2 ||
+                        m_xmap->GetBasisNumModes(1) != 2 ||
+                        m_xmap->GetBasisNumModes(2) != 2 )
                     {
                         Gtype = eDeformed;
-                        break;
-                    }
-                }
-
-                if (Gtype == eDeformed)
-                {
-                    break;
-                }
-            }
-        }
-
-        m_geomFactors = MemoryManager<GeomFactors>::AllocateSharedPtr(
-            Gtype, m_coordim, m_xmap, m_coeffs);
-        m_geomFactorsState = ePtsFilled;
-    }
-}
-
-NekDouble HexGeom::v_GetLocCoords(const Array<OneD, const NekDouble> &coords,
-                                  Array<OneD, NekDouble> &Lcoords)
-{
-    NekDouble ptdist = 1e6;
-    int i;
-
-    v_FillGeom();
-
-    // calculate local coordinate for coord
-    if (GetMetricInfo()->GetGtype() == eRegular)
-    {
-        NekDouble len0 = 0.0;
-        NekDouble len1 = 0.0;
-        NekDouble len2 = 0.0;
-        NekDouble xi0  = 0.0;
-        NekDouble xi1  = 0.0;
-        NekDouble xi2  = 0.0;
-        Array<OneD, NekDouble> pts(m_xmap->GetTotPoints());
-        int nq0, nq1, nq2;
-
-        // get points;
-        // find end points
-        for (i = 0; i < m_coordim; ++i)
-        {
-            nq0 = m_xmap->GetNumPoints(0);
-            nq1 = m_xmap->GetNumPoints(1);
-            nq2 = m_xmap->GetNumPoints(2);
-
-            m_xmap->BwdTrans(m_coeffs[i], pts);
-
-            // use projection to side 1 to determine xi_1 coordinate based on
-            // length
-            len0 += (pts[nq0 - 1] - pts[0]) * (pts[nq0 - 1] - pts[0]);
-            xi0 += (coords[i] - pts[0]) * (pts[nq0 - 1] - pts[0]);
-
-            // use projection to side 4 to determine xi_2 coordinate based on
-            // length
-            len1 += (pts[nq0 * (nq1 - 1)] - pts[0]) *
-                    (pts[nq0 * (nq1 - 1)] - pts[0]);
-            xi1 += (coords[i] - pts[0]) * (pts[nq0 * (nq1 - 1)] - pts[0]);
-
-            // use projection to side 4 to determine xi_3 coordinate based on
-            // length
-            len2 += (pts[nq0 * nq1 * (nq2 - 1)] - pts[0]) *
-                    (pts[nq0 * nq1 * (nq2 - 1)] - pts[0]);
-            xi2 += (coords[i] - pts[0]) * (pts[nq0 * nq1 * (nq2 - 1)] - pts[0]);
-        }
-
-        Lcoords[0] = 2 * xi0 / len0 - 1.0;
-        Lcoords[1] = 2 * xi1 / len1 - 1.0;
-        Lcoords[2] = 2 * xi2 / len2 - 1.0;
-
-        // Set ptdist to distance to nearest vertex
-        // Point inside tetrahedron
-        PointGeom r(m_coordim, 0, coords[0], coords[1], coords[2]);
-        for (int i = 0; i < 8; ++i)
-        {
-            ptdist = min(ptdist, r.dist(*m_verts[i]));
-        }
-    }
-    else
-    {
-        // Determine nearest point of coords  to values in m_xmap
-        int npts = m_xmap->GetTotPoints();
-        Array<OneD, NekDouble> ptsx(npts), ptsy(npts), ptsz(npts);
-        Array<OneD, NekDouble> tmp1(npts), tmp2(npts);
-
-        m_xmap->BwdTrans(m_coeffs[0], ptsx);
-        m_xmap->BwdTrans(m_coeffs[1], ptsy);
-        m_xmap->BwdTrans(m_coeffs[2], ptsz);
-
-        const Array<OneD, const NekDouble> za = m_xmap->GetPoints(0);
-        const Array<OneD, const NekDouble> zb = m_xmap->GetPoints(1);
-        const Array<OneD, const NekDouble> zc = m_xmap->GetPoints(2);
-
-        // guess the first local coords based on nearest point
-        Vmath::Sadd(npts, -coords[0], ptsx, 1, tmp1, 1);
-        Vmath::Vmul(npts, tmp1, 1, tmp1, 1, tmp1, 1);
-        Vmath::Sadd(npts, -coords[1], ptsy, 1, tmp2, 1);
-        Vmath::Vvtvp(npts, tmp2, 1, tmp2, 1, tmp1, 1, tmp1, 1);
-        Vmath::Sadd(npts, -coords[2], ptsz, 1, tmp2, 1);
-        Vmath::Vvtvp(npts, tmp2, 1, tmp2, 1, tmp1, 1, tmp1, 1);
-
-        int min_i = Vmath::Imin(npts, tmp1, 1);
-
-        // distance from coordinate to nearest point for return value.
-        ptdist = sqrt(tmp1[min_i]);
-
-        // Get Local coordinates
-        int qa = za.num_elements(), qb = zb.num_elements();
-        Lcoords[2] = zc[min_i / (qa * qb)];
-        min_i      = min_i % (qa * qb);
-        Lcoords[1] = zb[min_i / qa];
-        Lcoords[0] = za[min_i % qa];
-
-        // Perform newton iteration to find local coordinates
-        NekDouble resid = 0.0;
-        NewtonIterationForLocCoord(coords, ptsx, ptsy, ptsz, Lcoords, resid);
-    }
-    return ptdist;
-}
-
-/**
- * @brief Determines if a point specified in global coordinates is
- * located within this tetrahedral geometry.
- */
-bool HexGeom::v_ContainsPoint(const Array<OneD, const NekDouble> &gloCoord,
-                              NekDouble tol)
-{
-    Array<OneD, NekDouble> locCoord(GetCoordim(), 0.0);
-    return v_ContainsPoint(gloCoord, locCoord, tol);
-}
-
-bool HexGeom::v_ContainsPoint(const Array<OneD, const NekDouble> &gloCoord,
-                              Array<OneD, NekDouble> &locCoord, NekDouble tol)
-{
-    NekDouble resid;
-    return v_ContainsPoint(gloCoord, locCoord, tol, resid);
-}
-
-bool HexGeom::v_ContainsPoint(const Array<OneD, const NekDouble> &gloCoord,
-                              Array<OneD, NekDouble> &locCoord, NekDouble tol,
-                              NekDouble &resid)
-{
-    ASSERTL1(gloCoord.num_elements() == 3,
-             "Three dimensional geometry expects three coordinates.");
-
-    // find min, max point and check if within twice this
-    // distance other false this is advisable since
-    // GetLocCoord is expensive for non regular elements.
-    if (GetMetricInfo()->GetGtype() != eRegular)
-    {
-        int i;
-        Array<OneD, NekDouble> mincoord(3), maxcoord(3);
-        NekDouble diff = 0.0;
-
-        v_FillGeom();
-
-        const int npts = m_xmap->GetTotPoints();
-        Array<OneD, NekDouble> pts(npts);
-
-        for (i = 0; i < 3; ++i)
-        {
-            m_xmap->BwdTrans(m_coeffs[i], pts);
-
-            mincoord[i] = Vmath::Vmin(pts.num_elements(), pts, 1);
-            maxcoord[i] = Vmath::Vmax(pts.num_elements(), pts, 1);
-
-            diff = max(maxcoord[i] - mincoord[i], diff);
-        }
-
-        for (i = 0; i < 3; ++i)
-        {
-            if ((gloCoord[i] < mincoord[i] - 0.2 * diff) ||
-                (gloCoord[i] > maxcoord[i] + 0.2 * diff))
-            {
-                return false;
-            }
-        }
-    }
-
-    v_GetLocCoords(gloCoord, locCoord);
-
-    if (locCoord[0] >= -(1 + tol) && locCoord[0] <= 1 + tol &&
-        locCoord[1] >= -(1 + tol) && locCoord[1] <= 1 + tol &&
-        locCoord[2] >= -(1 + tol) && locCoord[2] <= 1 + tol)
-    {
-        return true;
-    }
-
-    // If out of range clamp locCoord to be within [-1,1]^3
-    // since any larger value will be very oscillatory if
-    // called by 'returnNearestElmt' option in
-    // ExpList::GetExpIndex
-    for (int i = 0; i < 3; ++i)
-    {
-        if (locCoord[i] < -(1 + tol))
-        {
-            locCoord[i] = -(1 + tol);
-        }
-
-        if (locCoord[i] > (1 + tol))
-        {
-            locCoord[i] = 1 + tol;
-        }
-    }
-
-    return false;
-}
-
-int HexGeom::v_GetNumVerts() const
-{
-    return 8;
-}
-
-int HexGeom::v_GetNumEdges() const
-{
-    return 12;
-}
-
-int HexGeom::v_GetNumFaces() const
-{
-    return 6;
-}
-
-int HexGeom::v_GetVertexEdgeMap(const int i, const int j) const
-{
-    return VertexEdgeConnectivity[i][j];
-}
-
-int HexGeom::v_GetVertexFaceMap(const int i, const int j) const
-{
-    return VertexFaceConnectivity[i][j];
-}
-
-int HexGeom::v_GetEdgeFaceMap(const int i, const int j) const
-{
-    return EdgeFaceConnectivity[i][j];
-}
-
-int HexGeom::v_GetDir(const int faceidx, const int facedir) const
-{
-    if (faceidx == 0 || faceidx == 5)
-    {
-        return facedir;
-    }
-    else if (faceidx == 1 || faceidx == 3)
-    {
-        return 2 * facedir;
-    }
-    else
-    {
-        return 1 + facedir;
-    }
-}
-
-void HexGeom::SetUpLocalEdges()
-{
-    // find edge 0
-    int i, j;
-    unsigned int check;
-
-    SegGeomSharedPtr edge;
-
-    // First set up the 4 bottom edges
-    int f;
-    for (f = 1; f < 5; f++)
-    {
-        check = 0;
-        for (i = 0; i < 4; i++)
-        {
-            for (j = 0; j < 4; j++)
-            {
-                if ((m_faces[0])->GetEid(i) == (m_faces[f])->GetEid(j))
-                {
-                    edge = boost::dynamic_pointer_cast<SegGeom>(
-                        (m_faces[0])->GetEdge(i));
-                    m_edges.push_back(edge);
-                    check++;
-                }
-            }
-        }
-
-<<<<<<< HEAD
-        if (check < 1)
-        {
-            std::ostringstream errstrm;
-            errstrm << "Connected faces do not share an edge. Faces ";
-            errstrm << (m_faces[0])->GetFid() << ", " << (m_faces[f])->GetFid();
-            ASSERTL0(false, errstrm.str());
-        }
-        else if (check > 1)
-        {
-            std::ostringstream errstrm;
-            errstrm << "Connected faces share more than one edge. Faces ";
-            errstrm << (m_faces[0])->GetFid() << ", " << (m_faces[f])->GetFid();
-            ASSERTL0(false, errstrm.str());
-        }
-    }
-=======
+                    }
+                }
+
+                // check to see if all faces are parallelograms
+                if(Gtype == eRegular)
+                {
+                    const unsigned int faceVerts[kNfaces][QuadGeom::kNverts] =
+                        { {0,1,2,3} ,
+                          {0,1,5,4} ,
+                          {1,2,6,5} ,
+                          {3,2,6,7} ,
+                          {0,3,7,4} ,
+                          {4,5,6,7} };
+
+                    for(f = 0; f < kNfaces; f++)
+                    {
+                        // Ensure each face is a parallelogram? Check this.
+                        for (i = 0; i < m_coordim; i++)
+                        {
+                            if( fabs( (*m_verts[ faceVerts[f][0] ])(i) -
+                                      (*m_verts[ faceVerts[f][1] ])(i) +
+                                      (*m_verts[ faceVerts[f][2] ])(i) -
+                                      (*m_verts[ faceVerts[f][3] ])(i) )
+                                    > NekConstants::kNekZeroTol )
+                            {
+                                Gtype = eDeformed;
+                                break;
+                            }
+                        }
+
+                        if (Gtype == eDeformed)
+                        {
+                            break;
+                        }
+                    }
+                }
+
+                m_geomFactors = MemoryManager<GeomFactors>::AllocateSharedPtr(
+                    Gtype, m_coordim, m_xmap, m_coeffs);
+                m_geomFactorsState = ePtsFilled;
+            }
+        }
+
+        NekDouble HexGeom::v_GetLocCoords(
+            const Array<OneD, const NekDouble> &coords,
+                  Array<OneD,       NekDouble> &Lcoords)
+        {
+            NekDouble ptdist = 1e6;
+            int i;
+
+            v_FillGeom();
+
+            // calculate local coordinate for coord
+            if(GetMetricInfo()->GetGtype() == eRegular)
+            {
+                NekDouble len0 = 0.0 ;
+                NekDouble len1 = 0.0;
+                NekDouble len2 = 0.0;
+                NekDouble xi0 = 0.0;
+                NekDouble xi1 = 0.0;
+                NekDouble xi2 = 0.0;
+                Array<OneD, NekDouble> pts(m_xmap->GetTotPoints());
+                int nq0, nq1, nq2;
+
+                // get points;
+                //find end points
+                for(i = 0; i < m_coordim; ++i)
+                {
+                    nq0 = m_xmap->GetNumPoints(0);
+                    nq1 = m_xmap->GetNumPoints(1);
+                    nq2 = m_xmap->GetNumPoints(2);
+
+                    m_xmap->BwdTrans(m_coeffs[i], pts);
+
+                    // use projection to side 1 to determine xi_1 coordinate based on length
+                    len0 += (pts[nq0-1]-pts[0])*(pts[nq0-1]-pts[0]);
+                    xi0  += (coords[i] -pts[0])*(pts[nq0-1]-pts[0]);
+
+                    // use projection to side 4 to determine xi_2 coordinate based on length
+                    len1 += (pts[nq0*(nq1-1)]-pts[0])*(pts[nq0*(nq1-1)]-pts[0]);
+                    xi1  += (coords[i] -pts[0])*(pts[nq0*(nq1-1)]-pts[0]);
+
+                    // use projection to side 4 to determine xi_3 coordinate based on length
+                    len2 += (pts[nq0*nq1*(nq2-1)]-pts[0])*(pts[nq0*nq1*(nq2-1)]-pts[0]);
+                    xi2  += (coords[i] -pts[0])*(pts[nq0*nq1*(nq2-1)]-pts[0]);
+                }
+
+                Lcoords[0] =  2*xi0/len0-1.0;
+                Lcoords[1] =  2*xi1/len1-1.0;
+                Lcoords[2] =  2*xi2/len2-1.0;
+
+                // Set ptdist to distance to nearest vertex
+                // Point inside tetrahedron
+                PointGeom r(m_coordim, 0, coords[0], coords[1], coords[2]);
+                for(int i = 0; i < 8; ++i)
+                {
+                    ptdist = min(ptdist,r.dist(*m_verts[i]));
+                }
+            }
+            else
+            {
+                // Determine nearest point of coords  to values in m_xmap
+                int npts = m_xmap->GetTotPoints();
+                Array<OneD, NekDouble> ptsx(npts), ptsy(npts), ptsz(npts);
+                Array<OneD, NekDouble> tmp1(npts), tmp2(npts);
+
+                m_xmap->BwdTrans(m_coeffs[0], ptsx);
+                m_xmap->BwdTrans(m_coeffs[1], ptsy);
+                m_xmap->BwdTrans(m_coeffs[2], ptsz);
+
+                const Array<OneD, const NekDouble> za = m_xmap->GetPoints(0);
+                const Array<OneD, const NekDouble> zb = m_xmap->GetPoints(1);
+                const Array<OneD, const NekDouble> zc = m_xmap->GetPoints(2);
+
+                //guess the first local coords based on nearest point
+                Vmath::Sadd(npts, -coords[0], ptsx,1,tmp1,1);
+                Vmath::Vmul (npts, tmp1,1,tmp1,1,tmp1,1);
+                Vmath::Sadd(npts, -coords[1], ptsy,1,tmp2,1);
+                Vmath::Vvtvp(npts, tmp2,1,tmp2,1,tmp1,1,tmp1,1);
+                Vmath::Sadd(npts, -coords[2], ptsz,1,tmp2,1);
+                Vmath::Vvtvp(npts, tmp2,1,tmp2,1,tmp1,1,tmp1,1);
+
+                int min_i = Vmath::Imin(npts,tmp1,1);
+
+                // distance from coordinate to nearest point for return value.
+                ptdist = sqrt(tmp1[min_i]);
+
+                // Get Local coordinates
+                int qa = za.num_elements(), qb = zb.num_elements();
+                Lcoords[2] = zc[min_i/(qa*qb)];
+                min_i = min_i%(qa*qb);
+                Lcoords[1] = zb[min_i/qa];
+                Lcoords[0] = za[min_i%qa];
+
+                // Perform newton iteration to find local coordinates
+                NekDouble resid = 0.0;
+                NewtonIterationForLocCoord(coords, ptsx, ptsy, ptsz, Lcoords,
+                                           resid);
+            }
+            return ptdist;
+        }
+
+        /**
+         * @brief Determines if a point specified in global coordinates is
+         * located within this tetrahedral geometry.
+         */
+        bool HexGeom::v_ContainsPoint(
+            const Array<OneD, const NekDouble> &gloCoord, NekDouble tol)
+        {
+            Array<OneD,NekDouble> locCoord(GetCoordim(),0.0);
+            return v_ContainsPoint(gloCoord,locCoord,tol);
+        }
+
+
+        bool HexGeom::v_ContainsPoint(
+            const Array<OneD, const NekDouble> &gloCoord,
+            Array<OneD, NekDouble> &locCoord,
+            NekDouble tol)
+        {
+            NekDouble resid;
+            return v_ContainsPoint(gloCoord,locCoord,tol,resid);
+        }
+
+        bool HexGeom::v_ContainsPoint(
+            const Array<OneD, const NekDouble> &gloCoord,
+            Array<OneD, NekDouble> &locCoord,
+            NekDouble tol,
+            NekDouble &resid)
+        {
+            ASSERTL1(gloCoord.num_elements() == 3,
+                     "Three dimensional geometry expects three coordinates.");
+
+            // find min, max point and check if within twice this
+            // distance other false this is advisable since
+            // GetLocCoord is expensive for non regular elements.
+            if(GetMetricInfo()->GetGtype() !=  eRegular)
+            {
+                int i;
+                Array<OneD, NekDouble> mincoord(3), maxcoord(3);
+                NekDouble diff = 0.0;
+
+                v_FillGeom();
+
+                const int npts = m_xmap->GetTotPoints();
+                Array<OneD, NekDouble> pts(npts);
+
+                for(i = 0; i < 3; ++i)
+                {
+                    m_xmap->BwdTrans(m_coeffs[i], pts);
+
+                    mincoord[i] = Vmath::Vmin(pts.num_elements(),pts,1);
+                    maxcoord[i] = Vmath::Vmax(pts.num_elements(),pts,1);
+
+                    diff = max(maxcoord[i] - mincoord[i],diff);
+                }
+
+                for(i = 0; i < 3; ++i)
+                {
+                    if((gloCoord[i] < mincoord[i] - 0.2*diff)||
+                       (gloCoord[i] > maxcoord[i] + 0.2*diff))
+                    {
+                        return false;
+                    }
+                }
+            }
+
             resid = v_GetLocCoords(gloCoord, locCoord);
->>>>>>> e2bd965e
-
-    // Then, set up the 4 vertical edges
-    check = 0;
-    for (i = 0; i < 4; i++)
-    {
-        for (j = 0; j < 4; j++)
-        {
-            if ((m_faces[1])->GetEid(i) == (m_faces[4])->GetEid(j))
-            {
-                edge = boost::dynamic_pointer_cast<SegGeom>(
-                    (m_faces[1])->GetEdge(i));
-                m_edges.push_back(edge);
-                check++;
-            }
-        }
-    }
-    if (check < 1)
-    {
-        std::ostringstream errstrm;
-        errstrm << "Connected faces do not share an edge. Faces ";
-        errstrm << (m_faces[1])->GetFid() << ", " << (m_faces[4])->GetFid();
-        ASSERTL0(false, errstrm.str());
-    }
-    else if (check > 1)
-    {
-        std::ostringstream errstrm;
-        errstrm << "Connected faces share more than one edge. Faces ";
-        errstrm << (m_faces[1])->GetFid() << ", " << (m_faces[4])->GetFid();
-        ASSERTL0(false, errstrm.str());
-    }
-    for (f = 1; f < 4; f++)
-    {
-        check = 0;
-        for (i = 0; i < 4; i++)
-        {
-            for (j = 0; j < 4; j++)
-            {
-                if ((m_faces[f])->GetEid(i) == (m_faces[f + 1])->GetEid(j))
-                {
-<<<<<<< HEAD
-                    edge = boost::dynamic_pointer_cast<SegGeom>(
-                        (m_faces[f])->GetEdge(i));
-                    m_edges.push_back(edge);
-                    check++;
-=======
+
+            if (locCoord[0] >= -(1+tol) && locCoord[0] <= 1+tol
+                && locCoord[1] >= -(1+tol) && locCoord[1] <= 1+tol
+                && locCoord[2] >= -(1+tol) && locCoord[2] <= 1+tol)
+            {
+                return true;
+            }
+
+            // If out of range clamp locCoord to be within [-1,1]^3
+            // since any larger value will be very oscillatory if
+            // called by 'returnNearestElmt' option in
+            // ExpList::GetExpIndex
+            for(int i = 0; i < 3; ++i)
+            {
+                if(locCoord[i] <-(1+tol))
+                {
                     locCoord[i] = -1;
->>>>>>> e2bd965e
-                }
-            }
-        }
-
-        if (check < 1)
-        {
-            std::ostringstream errstrm;
-            errstrm << "Connected faces do not share an edge. Faces ";
-            errstrm << (m_faces[f])->GetFid() << ", "
-                    << (m_faces[f + 1])->GetFid();
-            ASSERTL0(false, errstrm.str());
-        }
-        else if (check > 1)
-        {
-            std::ostringstream errstrm;
-            errstrm << "Connected faces share more than one edge. Faces ";
-            errstrm << (m_faces[f])->GetFid() << ", "
-                    << (m_faces[f + 1])->GetFid();
-            ASSERTL0(false, errstrm.str());
-        }
-    }
-
-    // Finally, set up the 4 top vertices
-    for (f = 1; f < 5; f++)
-    {
-        check = 0;
-        for (i = 0; i < 4; i++)
-        {
-            for (j = 0; j < 4; j++)
-            {
-                if ((m_faces[5])->GetEid(i) == (m_faces[f])->GetEid(j))
-                {
-<<<<<<< HEAD
-                    edge = boost::dynamic_pointer_cast<SegGeom>(
-                        (m_faces[5])->GetEdge(i));
-                    m_edges.push_back(edge);
-                    check++;
-=======
+                }
+
+                if(locCoord[i] > (1+tol))
+                {
                     locCoord[i] = 1;
->>>>>>> e2bd965e
-                }
-            }
-        }
-
-        if (check < 1)
-        {
-            std::ostringstream errstrm;
-            errstrm << "Connected faces do not share an edge. Faces ";
-            errstrm << (m_faces[5])->GetFid() << ", " << (m_faces[f])->GetFid();
-            ASSERTL0(false, errstrm.str());
-        }
-        else if (check > 1)
-        {
-            std::ostringstream errstrm;
-            errstrm << "Connected faces share more than one edge. Faces ";
-            errstrm << (m_faces[5])->GetFid() << ", " << (m_faces[f])->GetFid();
-            ASSERTL0(false, errstrm.str());
-        }
-    }
-}
-
-void HexGeom::SetUpLocalVertices()
-{
-    // Set up the first 2 vertices (i.e. vertex 0,1)
-    if ((m_edges[0]->GetVid(0) == m_edges[1]->GetVid(0)) ||
-        (m_edges[0]->GetVid(0) == m_edges[1]->GetVid(1)))
-    {
-        m_verts.push_back(m_edges[0]->GetVertex(1));
-        m_verts.push_back(m_edges[0]->GetVertex(0));
-    }
-    else if ((m_edges[0]->GetVid(1) == m_edges[1]->GetVid(0)) ||
-             (m_edges[0]->GetVid(1) == m_edges[1]->GetVid(1)))
-    {
-        m_verts.push_back(m_edges[0]->GetVertex(0));
-        m_verts.push_back(m_edges[0]->GetVertex(1));
-    }
-    else
-    {
-        std::ostringstream errstrm;
-        errstrm << "Connected edges do not share a vertex. Edges ";
-        errstrm << m_edges[0]->GetEid() << ", " << m_edges[1]->GetEid();
-        ASSERTL0(false, errstrm.str());
-    }
-
-    // set up the other bottom vertices (i.e. vertex 2,3)
-    int i;
-    for (i = 1; i < 3; i++)
-    {
-        if (m_edges[i]->GetVid(0) == m_verts[i]->GetVid())
-        {
-            m_verts.push_back(m_edges[i]->GetVertex(1));
-        }
-        else if (m_edges[i]->GetVid(1) == m_verts[i]->GetVid())
-        {
-            m_verts.push_back(m_edges[i]->GetVertex(0));
-        }
-        else
-        {
-            std::ostringstream errstrm;
-            errstrm << "Connected edges do not share a vertex. Edges ";
-            errstrm << m_edges[i]->GetEid() << ", " << m_edges[i - 1]->GetEid();
-            ASSERTL0(false, errstrm.str());
-        }
-    }
-
-    // set up top vertices
-    // First, set up vertices 4,5
-    if ((m_edges[8]->GetVid(0) == m_edges[9]->GetVid(0)) ||
-        (m_edges[8]->GetVid(0) == m_edges[9]->GetVid(1)))
-    {
-        m_verts.push_back(m_edges[8]->GetVertex(1));
-        m_verts.push_back(m_edges[8]->GetVertex(0));
-    }
-    else if ((m_edges[8]->GetVid(1) == m_edges[9]->GetVid(0)) ||
-             (m_edges[8]->GetVid(1) == m_edges[9]->GetVid(1)))
-    {
-        m_verts.push_back(m_edges[8]->GetVertex(0));
-        m_verts.push_back(m_edges[8]->GetVertex(1));
-    }
-    else
-    {
-        std::ostringstream errstrm;
-        errstrm << "Connected edges do not share a vertex. Edges ";
-        errstrm << m_edges[8]->GetEid() << ", " << m_edges[9]->GetEid();
-        ASSERTL0(false, errstrm.str());
-    }
-
-    // set up the other top vertices (i.e. vertex 6,7)
-    for (i = 9; i < 11; i++)
-    {
-        if (m_edges[i]->GetVid(0) == m_verts[i - 4]->GetVid())
-        {
-            m_verts.push_back(m_edges[i]->GetVertex(1));
-        }
-        else if (m_edges[i]->GetVid(1) == m_verts[i - 4]->GetVid())
-        {
-            m_verts.push_back(m_edges[i]->GetVertex(0));
-        }
-        else
-        {
-            std::ostringstream errstrm;
-            errstrm << "Connected edges do not share a vertex. Edges ";
-            errstrm << m_edges[i]->GetEid() << ", " << m_edges[i - 1]->GetEid();
-            ASSERTL0(false, errstrm.str());
-        }
-    }
-}
-
-void HexGeom::SetUpFaceOrientation()
-{
-    int f, i;
-
-    // These arrays represent the vector of the A and B
-    // coordinate of the local elemental coordinate system
-    // where A corresponds with the coordinate direction xi_i
-    // with the lowest index i (for that particular face)
-    // Coordinate 'B' then corresponds to the other local
-    // coordinate (i.e. with the highest index)
-    Array<OneD, NekDouble> elementAaxis(m_coordim);
-    Array<OneD, NekDouble> elementBaxis(m_coordim);
-
-    // These arrays correspond to the local coordinate
-    // system of the face itself (i.e. the Geometry2D)
-    // faceAaxis correspond to the xi_0 axis
-    // faceBaxis correspond to the xi_1 axis
-    Array<OneD, NekDouble> faceAaxis(m_coordim);
-    Array<OneD, NekDouble> faceBaxis(m_coordim);
-
-    // This is the base vertex of the face (i.e. the Geometry2D)
-    // This corresponds to thevertex with local ID 0 of the
-    // Geometry2D
-    unsigned int baseVertex;
-
-    // The lenght of the vectors above
-    NekDouble elementAaxis_length;
-    NekDouble elementBaxis_length;
-    NekDouble faceAaxis_length;
-    NekDouble faceBaxis_length;
-
-    // This 2D array holds the local id's of all the vertices
-    // for every face. For every face, they are ordered in such
-    // a way that the implementation below allows a unified approach
-    // for all faces.
-    const unsigned int faceVerts[kNfaces][QuadGeom::kNverts] = {
-        {0, 1, 2, 3}, {0, 1, 5, 4}, {1, 2, 6, 5},
-        {3, 2, 6, 7}, {0, 3, 7, 4}, {4, 5, 6, 7}};
-
-    NekDouble dotproduct1 = 0.0;
-    NekDouble dotproduct2 = 0.0;
-
-    unsigned int orientation;
-
-    // Loop over all the faces to set up the orientation
-    for (f = 0; f < kNqfaces + kNtfaces; f++)
-    {
-        // initialisation
-        elementAaxis_length = 0.0;
-        elementBaxis_length = 0.0;
-        faceAaxis_length    = 0.0;
-        faceBaxis_length    = 0.0;
-
-        dotproduct1 = 0.0;
-        dotproduct2 = 0.0;
-
-        baseVertex = m_faces[f]->GetVid(0);
-
-        // We are going to construct the vectors representing the A and B axis
-        // of every face. These vectors will be constructed as a
-        // vector-representation
-        // of the edges of the face. However, for both coordinate directions, we
-        // can
-        // represent the vectors by two different edges. That's why we need to
-        // make sure that
-        // we pick the edge to which the baseVertex of the
-        // Geometry2D-representation of the face
-        // belongs...
-        if (baseVertex == m_verts[faceVerts[f][0]]->GetVid())
-        {
-            for (i = 0; i < m_coordim; i++)
-            {
-<<<<<<< HEAD
-                elementAaxis[i] = (*m_verts[faceVerts[f][1]])[i] -
-                                  (*m_verts[faceVerts[f][0]])[i];
-                elementBaxis[i] = (*m_verts[faceVerts[f][3]])[i] -
-                                  (*m_verts[faceVerts[f][0]])[i];
-=======
+                }
+            }
+
+            return false;
+        }
+
+        int HexGeom::v_GetNumVerts() const
+        {
+            return 8;
+        }
+
+        int HexGeom::v_GetNumEdges() const
+        {
+            return 12;
+        }
+
+        int HexGeom::v_GetNumFaces() const
+        {
+            return 6;
+        }
+
+        int HexGeom::v_GetVertexEdgeMap(const int i, const int j) const
+	{
+	    return VertexEdgeConnectivity[i][j];
+	}
+
+        int HexGeom::v_GetVertexFaceMap(const int i, const int j) const
+	{
+	    return VertexFaceConnectivity[i][j];
+	}
+
+        int HexGeom::v_GetEdgeFaceMap(const int i, const int j) const
+	{
+	    return EdgeFaceConnectivity[i][j];
+	}
+
+        int HexGeom::v_GetDir(const int faceidx, const int facedir) const
+        {
+            if (faceidx == 0 || faceidx == 5)
+            {
+                return facedir;
+            }
+            else if (faceidx == 1 || faceidx == 3)
+            {
+                return 2 * facedir;
+            }
+            else
+            {
+                return 1 + facedir;
+            }
+        }
+
+        void HexGeom::SetUpLocalEdges()
+        {
+            // find edge 0
+            int i,j;
+            unsigned int check;
+
+            SegGeomSharedPtr edge;
+
+            // First set up the 4 bottom edges
+            int f;
+            for(f = 1; f < 5 ; f++)
+            {
                 check = 0;
                 for(i = 0; i < 4; i++)
                 {
@@ -723,19 +423,12 @@
                     errstrm << (m_faces[0])->GetFid() << ", " << (m_faces[f])->GetFid();
                     ASSERTL0(false, errstrm.str());
                 }
->>>>>>> e2bd965e
-            }
-        }
-        else if (baseVertex == m_verts[faceVerts[f][1]]->GetVid())
-        {
-            for (i = 0; i < m_coordim; i++)
-            {
-<<<<<<< HEAD
-                elementAaxis[i] = (*m_verts[faceVerts[f][1]])[i] -
-                                  (*m_verts[faceVerts[f][0]])[i];
-                elementBaxis[i] = (*m_verts[faceVerts[f][2]])[i] -
-                                  (*m_verts[faceVerts[f][1]])[i];
-=======
+            }
+
+            // Then, set up the 4 vertical edges
+            check = 0;
+            for(i = 0; i < 4; i++)
+            {
                 for(j = 0; j < 4; j++)
                 {
                     if( (m_faces[1])->GetEid(i) == (m_faces[4])->GetEid(j) )
@@ -745,35 +438,21 @@
                         check++;
                     }
                 }
->>>>>>> e2bd965e
-            }
-        }
-        else if (baseVertex == m_verts[faceVerts[f][2]]->GetVid())
-        {
-            for (i = 0; i < m_coordim; i++)
-            {
-                elementAaxis[i] = (*m_verts[faceVerts[f][2]])[i] -
-                                  (*m_verts[faceVerts[f][3]])[i];
-                elementBaxis[i] = (*m_verts[faceVerts[f][2]])[i] -
-                                  (*m_verts[faceVerts[f][1]])[i];
-            }
-        }
-        else if (baseVertex == m_verts[faceVerts[f][3]]->GetVid())
-        {
-            for (i = 0; i < m_coordim; i++)
-            {
-                elementAaxis[i] = (*m_verts[faceVerts[f][2]])[i] -
-                                  (*m_verts[faceVerts[f][3]])[i];
-                elementBaxis[i] = (*m_verts[faceVerts[f][3]])[i] -
-                                  (*m_verts[faceVerts[f][0]])[i];
-            }
-<<<<<<< HEAD
-        }
-        else
-        {
-            ASSERTL0(false, "Could not find matching vertex for the face");
-        }
-=======
+            }
+            if( check < 1 )
+            {
+                std::ostringstream errstrm;
+                errstrm << "Connected faces do not share an edge. Faces ";
+                errstrm << (m_faces[1])->GetFid() << ", " << (m_faces[4])->GetFid();
+                ASSERTL0(false, errstrm.str());
+            }
+            else if( check > 1)
+            {
+                std::ostringstream errstrm;
+                errstrm << "Connected faces share more than one edge. Faces ";
+                errstrm << (m_faces[1])->GetFid() << ", " << (m_faces[4])->GetFid();
+                ASSERTL0(false, errstrm.str());
+            }
             for(f = 1; f < 4 ; f++)
             {
                 check = 0;
@@ -789,29 +468,23 @@
                         }
                     }
                 }
->>>>>>> e2bd965e
-
-        // Now, construct the edge-vectors of the local coordinates of
-        // the Geometry2D-representation of the face
-        for (i = 0; i < m_coordim; i++)
-        {
-            faceAaxis[i] =
-                (*m_faces[f]->GetVertex(1))[i] - (*m_faces[f]->GetVertex(0))[i];
-            faceBaxis[i] =
-                (*m_faces[f]->GetVertex(3))[i] - (*m_faces[f]->GetVertex(0))[i];
-
-            elementAaxis_length += pow(elementAaxis[i], 2);
-            elementBaxis_length += pow(elementBaxis[i], 2);
-            faceAaxis_length += pow(faceAaxis[i], 2);
-            faceBaxis_length += pow(faceBaxis[i], 2);
-        }
-
-<<<<<<< HEAD
-        elementAaxis_length = sqrt(elementAaxis_length);
-        elementBaxis_length = sqrt(elementBaxis_length);
-        faceAaxis_length    = sqrt(faceAaxis_length);
-        faceBaxis_length    = sqrt(faceBaxis_length);
-=======
+
+                if( check < 1 )
+                {
+                    std::ostringstream errstrm;
+                    errstrm << "Connected faces do not share an edge. Faces ";
+                    errstrm << (m_faces[f])->GetFid() << ", " << (m_faces[f+1])->GetFid();
+                    ASSERTL0(false, errstrm.str());
+                }
+                else if( check > 1)
+                {
+                    std::ostringstream errstrm;
+                    errstrm << "Connected faces share more than one edge. Faces ";
+                    errstrm << (m_faces[f])->GetFid() << ", " << (m_faces[f+1])->GetFid();
+                    ASSERTL0(false, errstrm.str());
+                }
+            }
+
             // Finally, set up the 4 top vertices
             for(f = 1; f < 5 ; f++)
             {
@@ -828,268 +501,500 @@
                         }
                     }
                 }
->>>>>>> e2bd965e
-
-        // Calculate the inner product of both the A-axis
-        // (i.e. Elemental A axis and face A axis)
-        for (i = 0; i < m_coordim; i++)
-        {
-            dotproduct1 += elementAaxis[i] * faceAaxis[i];
-        }
-
-        NekDouble norm =
-            fabs(dotproduct1) / elementAaxis_length / faceAaxis_length;
-
-        orientation = 0;
-        // if the innerproduct is equal to the (absolute value of the ) products
-        // of the lengths
-        // of both vectors, then, the coordinate systems will NOT be transposed
-        if (fabs(norm - 1.0) < NekConstants::kNekZeroTol)
-        {
-            // if the inner product is negative, both A-axis point
-            // in reverse direction
-            if (dotproduct1 < 0.0)
-            {
-                orientation += 2;
-            }
-
-            // calculate the inner product of both B-axis
-            for (i = 0; i < m_coordim; i++)
-            {
-                dotproduct2 += elementBaxis[i] * faceBaxis[i];
-            }
-
-            norm = fabs(dotproduct2) / elementBaxis_length / faceBaxis_length;
-
-            // check that both these axis are indeed parallel
-            ASSERTL1(fabs(norm - 1.0) < NekConstants::kNekZeroTol,
-                     "These vectors should be parallel");
-
-            // if the inner product is negative, both B-axis point
-            // in reverse direction
-            if (dotproduct2 < 0.0)
-            {
-                orientation++;
-            }
-        }
-        // The coordinate systems are transposed
-        else
-        {
-            orientation = 4;
-
-            // Calculate the inner product between the elemental A-axis
-            // and the B-axis of the face (which are now the corresponding axis)
-            dotproduct1 = 0.0;
-            for (i = 0; i < m_coordim; i++)
-            {
-                dotproduct1 += elementAaxis[i] * faceBaxis[i];
-            }
-
-            norm = fabs(dotproduct1) / elementAaxis_length / faceBaxis_length;
-
-            // check that both these axis are indeed parallel
-            ASSERTL1(fabs(norm - 1.0) < NekConstants::kNekZeroTol,
-                     "These vectors should be parallel");
-
-            // if the result is negative, both axis point in reverse
-            // directions
-            if (dotproduct1 < 0.0)
-            {
-                orientation += 2;
-            }
-
-            // Do the same for the other two corresponding axis
-            dotproduct2 = 0.0;
-            for (i = 0; i < m_coordim; i++)
-            {
-                dotproduct2 += elementBaxis[i] * faceAaxis[i];
-            }
-
-            norm = fabs(dotproduct2) / elementBaxis_length / faceAaxis_length;
-
-            // check that both these axis are indeed parallel
-            ASSERTL1(fabs(norm - 1.0) < NekConstants::kNekZeroTol,
-                     "These vectors should be parallel");
-
-            if (dotproduct2 < 0.0)
-            {
-                orientation++;
-            }
-        }
-
-        orientation = orientation + 5;
-        // Fill the m_forient array
-        m_forient[f] = (StdRegions::Orientation)orientation;
-    }
-}
-
-void HexGeom::SetUpEdgeOrientation()
-{
-
-    // This 2D array holds the local id's of all the vertices
-    // for every edge. For every edge, they are ordered to what we
-    // define as being Forwards
-    const unsigned int edgeVerts[kNedges][2] = {{0, 1}, {1, 2}, {2, 3}, {3, 0},
-                                                {0, 4}, {1, 5}, {2, 6}, {3, 7},
-                                                {4, 5}, {5, 6}, {6, 7}, {7, 4}};
-
-    int i;
-    for (i = 0; i < kNedges; i++)
-    {
-        if (m_edges[i]->GetVid(0) == m_verts[edgeVerts[i][0]]->GetVid())
-        {
-            m_eorient[i] = StdRegions::eForwards;
-        }
-        else if (m_edges[i]->GetVid(0) == m_verts[edgeVerts[i][1]]->GetVid())
-        {
-            m_eorient[i] = StdRegions::eBackwards;
-        }
-        else
-        {
-            ASSERTL0(false, "Could not find matching vertex for the edge");
-        }
-    }
-}
-
-void HexGeom::v_Reset(CurveMap &curvedEdges, CurveMap &curvedFaces)
-{
-    Geometry::v_Reset(curvedEdges, curvedFaces);
-
-    for (int i = 0; i < 6; ++i)
-    {
-        m_faces[i]->Reset(curvedEdges, curvedFaces);
-    }
-
-    SetUpXmap();
-    SetUpCoeffs(m_xmap->GetNcoeffs());
-}
-
-/**
- * @brief Set up the #m_xmap object by determining the order of each
- * direction from derived faces.
- */
-void HexGeom::SetUpXmap()
-{
-    /// Determine necessary order for standard region. This can almost
-    /// certainly be simplified but works for now!
-    vector<int> tmp1, tmp2;
-
-    if (m_forient[0] < 9)
-    {
-        tmp1.push_back(m_faces[0]->GetXmap()->GetEdgeNcoeffs(0));
-        tmp1.push_back(m_faces[0]->GetXmap()->GetEdgeNcoeffs(2));
-        tmp2.push_back(m_faces[0]->GetXmap()->GetEdgeNumPoints(0));
-        tmp2.push_back(m_faces[0]->GetXmap()->GetEdgeNumPoints(2));
-    }
-    else
-    {
-        tmp1.push_back(m_faces[0]->GetXmap()->GetEdgeNcoeffs(1));
-        tmp1.push_back(m_faces[0]->GetXmap()->GetEdgeNcoeffs(3));
-        tmp2.push_back(m_faces[0]->GetXmap()->GetEdgeNumPoints(1));
-        tmp2.push_back(m_faces[0]->GetXmap()->GetEdgeNumPoints(3));
-    }
-
-    if (m_forient[5] < 9)
-    {
-        tmp1.push_back(m_faces[5]->GetXmap()->GetEdgeNcoeffs(0));
-        tmp1.push_back(m_faces[5]->GetXmap()->GetEdgeNcoeffs(2));
-        tmp2.push_back(m_faces[5]->GetXmap()->GetEdgeNumPoints(0));
-        tmp2.push_back(m_faces[5]->GetXmap()->GetEdgeNumPoints(2));
-    }
-    else
-    {
-        tmp1.push_back(m_faces[5]->GetXmap()->GetEdgeNcoeffs(1));
-        tmp1.push_back(m_faces[5]->GetXmap()->GetEdgeNcoeffs(3));
-        tmp2.push_back(m_faces[5]->GetXmap()->GetEdgeNumPoints(1));
-        tmp2.push_back(m_faces[5]->GetXmap()->GetEdgeNumPoints(3));
-    }
-
-    int order0 = *max_element(tmp1.begin(), tmp1.end());
-
-    tmp1.clear();
-    tmp2.clear();
-
-    if (m_forient[0] < 9)
-    {
-        tmp1.push_back(m_faces[0]->GetXmap()->GetEdgeNcoeffs(1));
-        tmp1.push_back(m_faces[0]->GetXmap()->GetEdgeNcoeffs(3));
-        tmp2.push_back(m_faces[0]->GetXmap()->GetEdgeNumPoints(1));
-        tmp2.push_back(m_faces[0]->GetXmap()->GetEdgeNumPoints(3));
-    }
-    else
-    {
-        tmp1.push_back(m_faces[0]->GetXmap()->GetEdgeNcoeffs(0));
-        tmp1.push_back(m_faces[0]->GetXmap()->GetEdgeNcoeffs(2));
-        tmp2.push_back(m_faces[0]->GetXmap()->GetEdgeNumPoints(0));
-        tmp2.push_back(m_faces[0]->GetXmap()->GetEdgeNumPoints(2));
-    }
-
-    if (m_forient[5] < 9)
-    {
-        tmp1.push_back(m_faces[5]->GetXmap()->GetEdgeNcoeffs(1));
-        tmp1.push_back(m_faces[5]->GetXmap()->GetEdgeNcoeffs(3));
-        tmp2.push_back(m_faces[5]->GetXmap()->GetEdgeNumPoints(1));
-        tmp2.push_back(m_faces[5]->GetXmap()->GetEdgeNumPoints(3));
-    }
-    else
-    {
-        tmp1.push_back(m_faces[5]->GetXmap()->GetEdgeNcoeffs(0));
-        tmp1.push_back(m_faces[5]->GetXmap()->GetEdgeNcoeffs(2));
-        tmp2.push_back(m_faces[5]->GetXmap()->GetEdgeNumPoints(0));
-        tmp2.push_back(m_faces[5]->GetXmap()->GetEdgeNumPoints(2));
-    }
-
-    int order1 = *max_element(tmp1.begin(), tmp1.end());
-
-    tmp1.clear();
-    tmp2.clear();
-
-    if (m_forient[1] < 9)
-    {
-        tmp1.push_back(m_faces[1]->GetXmap()->GetEdgeNcoeffs(1));
-        tmp1.push_back(m_faces[1]->GetXmap()->GetEdgeNcoeffs(3));
-        tmp2.push_back(m_faces[1]->GetXmap()->GetEdgeNumPoints(1));
-        tmp2.push_back(m_faces[1]->GetXmap()->GetEdgeNumPoints(3));
-    }
-    else
-    {
-        tmp1.push_back(m_faces[1]->GetXmap()->GetEdgeNcoeffs(0));
-        tmp1.push_back(m_faces[1]->GetXmap()->GetEdgeNcoeffs(2));
-        tmp2.push_back(m_faces[1]->GetXmap()->GetEdgeNumPoints(0));
-        tmp2.push_back(m_faces[1]->GetXmap()->GetEdgeNumPoints(2));
-    }
-
-    if (m_forient[3] < 9)
-    {
-        tmp1.push_back(m_faces[3]->GetXmap()->GetEdgeNcoeffs(1));
-        tmp1.push_back(m_faces[3]->GetXmap()->GetEdgeNcoeffs(3));
-        tmp2.push_back(m_faces[3]->GetXmap()->GetEdgeNumPoints(1));
-        tmp2.push_back(m_faces[3]->GetXmap()->GetEdgeNumPoints(3));
-    }
-    else
-    {
-        tmp1.push_back(m_faces[3]->GetXmap()->GetEdgeNcoeffs(0));
-        tmp1.push_back(m_faces[3]->GetXmap()->GetEdgeNcoeffs(2));
-        tmp2.push_back(m_faces[3]->GetXmap()->GetEdgeNumPoints(0));
-        tmp2.push_back(m_faces[3]->GetXmap()->GetEdgeNumPoints(2));
-    }
-
-    int order2 = *max_element(tmp1.begin(), tmp1.end());
-
-    const LibUtilities::BasisKey A(
-        LibUtilities::eModified_A, order0,
-        LibUtilities::PointsKey(order0 + 1,
-                                LibUtilities::eGaussLobattoLegendre));
-    const LibUtilities::BasisKey B(
-        LibUtilities::eModified_A, order1,
-        LibUtilities::PointsKey(order1 + 1,
-                                LibUtilities::eGaussLobattoLegendre));
-    const LibUtilities::BasisKey C(
-        LibUtilities::eModified_A, order2,
-        LibUtilities::PointsKey(order2 + 1,
-                                LibUtilities::eGaussLobattoLegendre));
-
-    m_xmap = MemoryManager<StdRegions::StdHexExp>::AllocateSharedPtr(A, B, C);
-}
-}; // end of namespace
-}; // end of namespace+
+                if( check < 1 )
+                {
+                    std::ostringstream errstrm;
+                    errstrm << "Connected faces do not share an edge. Faces ";
+                    errstrm << (m_faces[5])->GetFid() << ", " << (m_faces[f])->GetFid();
+                    ASSERTL0(false, errstrm.str());
+                }
+                else if( check > 1)
+                {
+                    std::ostringstream errstrm;
+                    errstrm << "Connected faces share more than one edge. Faces ";
+                    errstrm << (m_faces[5])->GetFid() << ", " << (m_faces[f])->GetFid();
+                    ASSERTL0(false, errstrm.str());
+                }
+            }
+        }
+
+        void HexGeom::SetUpLocalVertices()
+        {
+            // Set up the first 2 vertices (i.e. vertex 0,1)
+            if( ( m_edges[0]->GetVid(0) == m_edges[1]->GetVid(0) ) ||
+                ( m_edges[0]->GetVid(0) == m_edges[1]->GetVid(1) ) )
+            {
+                m_verts.push_back(m_edges[0]->GetVertex(1));
+                m_verts.push_back(m_edges[0]->GetVertex(0));
+            }
+            else if( ( m_edges[0]->GetVid(1) == m_edges[1]->GetVid(0) ) ||
+                     ( m_edges[0]->GetVid(1) == m_edges[1]->GetVid(1) ) )
+            {
+                m_verts.push_back(m_edges[0]->GetVertex(0));
+                m_verts.push_back(m_edges[0]->GetVertex(1));
+            }
+            else
+            {
+                std::ostringstream errstrm;
+                errstrm << "Connected edges do not share a vertex. Edges ";
+                errstrm << m_edges[0]->GetEid() << ", " << m_edges[1]->GetEid();
+                ASSERTL0(false, errstrm.str());
+            }
+
+            // set up the other bottom vertices (i.e. vertex 2,3)
+            int i;
+            for(i = 1; i < 3; i++)
+            {
+                if( m_edges[i]->GetVid(0) == m_verts[i]->GetVid() )
+                {
+                    m_verts.push_back(m_edges[i]->GetVertex(1));
+                }
+                else if( m_edges[i]->GetVid(1) == m_verts[i]->GetVid() )
+                {
+                    m_verts.push_back(m_edges[i]->GetVertex(0));
+                }
+                else
+                {
+                    std::ostringstream errstrm;
+                    errstrm << "Connected edges do not share a vertex. Edges ";
+                    errstrm << m_edges[i]->GetEid() << ", " << m_edges[i-1]->GetEid();
+                    ASSERTL0(false, errstrm.str());
+                }
+            }
+
+            // set up top vertices
+            // First, set up vertices 4,5
+            if( ( m_edges[8]->GetVid(0) == m_edges[9]->GetVid(0) ) ||
+                ( m_edges[8]->GetVid(0) == m_edges[9]->GetVid(1) ) )
+            {
+                m_verts.push_back(m_edges[8]->GetVertex(1));
+                m_verts.push_back(m_edges[8]->GetVertex(0));
+            }
+            else if( ( m_edges[8]->GetVid(1) == m_edges[9]->GetVid(0) ) ||
+                     ( m_edges[8]->GetVid(1) == m_edges[9]->GetVid(1) ) )
+            {
+                m_verts.push_back(m_edges[8]->GetVertex(0));
+                m_verts.push_back(m_edges[8]->GetVertex(1));
+            }
+            else
+            {
+                std::ostringstream errstrm;
+                errstrm << "Connected edges do not share a vertex. Edges ";
+                errstrm << m_edges[8]->GetEid() << ", " << m_edges[9]->GetEid();
+                ASSERTL0(false, errstrm.str());
+            }
+
+            // set up the other top vertices (i.e. vertex 6,7)
+            for(i = 9; i < 11; i++)
+            {
+                if( m_edges[i]->GetVid(0) == m_verts[i-4]->GetVid() )
+                {
+                    m_verts.push_back(m_edges[i]->GetVertex(1));
+                }
+                else if( m_edges[i]->GetVid(1) == m_verts[i-4]->GetVid() )
+                {
+                    m_verts.push_back(m_edges[i]->GetVertex(0));
+                }
+                else
+                {
+                    std::ostringstream errstrm;
+                    errstrm << "Connected edges do not share a vertex. Edges ";
+                    errstrm << m_edges[i]->GetEid() << ", " << m_edges[i-1]->GetEid();
+                    ASSERTL0(false, errstrm.str());
+                }
+            }
+        }
+
+        void HexGeom::SetUpFaceOrientation()
+        {
+            int f,i;
+
+            // These arrays represent the vector of the A and B
+            // coordinate of the local elemental coordinate system
+            // where A corresponds with the coordinate direction xi_i
+            // with the lowest index i (for that particular face)
+            // Coordinate 'B' then corresponds to the other local
+            // coordinate (i.e. with the highest index)
+            Array<OneD,NekDouble> elementAaxis(m_coordim);
+            Array<OneD,NekDouble> elementBaxis(m_coordim);
+
+            // These arrays correspond to the local coordinate
+            // system of the face itself (i.e. the Geometry2D)
+            // faceAaxis correspond to the xi_0 axis
+            // faceBaxis correspond to the xi_1 axis
+            Array<OneD,NekDouble> faceAaxis(m_coordim);
+            Array<OneD,NekDouble> faceBaxis(m_coordim);
+
+            // This is the base vertex of the face (i.e. the Geometry2D)
+            // This corresponds to thevertex with local ID 0 of the
+            // Geometry2D
+            unsigned int baseVertex;
+
+            // The lenght of the vectors above
+            NekDouble elementAaxis_length;
+            NekDouble elementBaxis_length;
+            NekDouble faceAaxis_length;
+            NekDouble faceBaxis_length;
+
+            // This 2D array holds the local id's of all the vertices
+            // for every face. For every face, they are ordered in such
+            // a way that the implementation below allows a unified approach
+            // for all faces.
+            const unsigned int faceVerts[kNfaces][QuadGeom::kNverts] =
+                { {0,1,2,3} ,
+                  {0,1,5,4} ,
+                  {1,2,6,5} ,
+                  {3,2,6,7} ,
+                  {0,3,7,4} ,
+                  {4,5,6,7} };
+
+            NekDouble dotproduct1 = 0.0;
+            NekDouble dotproduct2 = 0.0;
+
+            unsigned int orientation;
+
+            // Loop over all the faces to set up the orientation
+            for(f = 0; f < kNqfaces + kNtfaces; f++)
+            {
+                // initialisation
+                elementAaxis_length = 0.0;
+                elementBaxis_length = 0.0;
+                faceAaxis_length = 0.0;
+                faceBaxis_length = 0.0;
+
+                dotproduct1 = 0.0;
+                dotproduct2 = 0.0;
+
+                baseVertex = m_faces[f]->GetVid(0);
+
+                // We are going to construct the vectors representing the A and B axis
+                // of every face. These vectors will be constructed as a vector-representation
+                // of the edges of the face. However, for both coordinate directions, we can
+                // represent the vectors by two different edges. That's why we need to make sure that
+                // we pick the edge to which the baseVertex of the Geometry2D-representation of the face
+                // belongs...
+                if( baseVertex == m_verts[ faceVerts[f][0] ]->GetVid() )
+                {
+                    for(i = 0; i < m_coordim; i++)
+                    {
+                        elementAaxis[i] = (*m_verts[ faceVerts[f][1] ])[i] - (*m_verts[ faceVerts[f][0] ])[i];
+                        elementBaxis[i] = (*m_verts[ faceVerts[f][3] ])[i] - (*m_verts[ faceVerts[f][0] ])[i];
+                    }
+                }
+                else if( baseVertex == m_verts[ faceVerts[f][1] ]->GetVid() )
+                {
+                    for(i = 0; i < m_coordim; i++)
+                    {
+                        elementAaxis[i] = (*m_verts[ faceVerts[f][1] ])[i] - (*m_verts[ faceVerts[f][0] ])[i];
+                        elementBaxis[i] = (*m_verts[ faceVerts[f][2] ])[i] - (*m_verts[ faceVerts[f][1] ])[i];
+                    }
+                }
+                else if( baseVertex == m_verts[ faceVerts[f][2] ]->GetVid() )
+                {
+                    for(i = 0; i < m_coordim; i++)
+                    {
+                        elementAaxis[i] = (*m_verts[ faceVerts[f][2] ])[i] - (*m_verts[ faceVerts[f][3] ])[i];
+                        elementBaxis[i] = (*m_verts[ faceVerts[f][2] ])[i] - (*m_verts[ faceVerts[f][1] ])[i];
+                    }
+                }
+                else if( baseVertex == m_verts[ faceVerts[f][3] ]->GetVid() )
+                {
+                    for(i = 0; i < m_coordim; i++)
+                    {
+                        elementAaxis[i] = (*m_verts[ faceVerts[f][2] ])[i] - (*m_verts[ faceVerts[f][3] ])[i];
+                        elementBaxis[i] = (*m_verts[ faceVerts[f][3] ])[i] - (*m_verts[ faceVerts[f][0] ])[i];
+                    }
+                }
+                else
+                {
+                    ASSERTL0(false, "Could not find matching vertex for the face");
+                }
+
+                // Now, construct the edge-vectors of the local coordinates of
+                // the Geometry2D-representation of the face
+                for(i = 0; i < m_coordim; i++)
+                {
+                    faceAaxis[i] = (*m_faces[f]->GetVertex(1))[i] - (*m_faces[f]->GetVertex(0))[i];
+                    faceBaxis[i] = (*m_faces[f]->GetVertex(3))[i] - (*m_faces[f]->GetVertex(0))[i];
+
+                    elementAaxis_length += pow(elementAaxis[i],2);
+                    elementBaxis_length += pow(elementBaxis[i],2);
+                    faceAaxis_length += pow(faceAaxis[i],2);
+                    faceBaxis_length += pow(faceBaxis[i],2);
+                }
+
+                elementAaxis_length = sqrt(elementAaxis_length);
+                elementBaxis_length = sqrt(elementBaxis_length);
+                faceAaxis_length = sqrt(faceAaxis_length);
+                faceBaxis_length = sqrt(faceBaxis_length);
+
+                // Calculate the inner product of both the A-axis
+                // (i.e. Elemental A axis and face A axis)
+                for(i = 0 ; i < m_coordim; i++)
+                {
+                    dotproduct1 += elementAaxis[i]*faceAaxis[i];
+                }
+
+                orientation = 0;
+                // if the innerproduct is equal to the (absolute value of the ) products of the lengths
+                // of both vectors, then, the coordinate systems will NOT be transposed
+                if( fabs(elementAaxis_length*faceAaxis_length - fabs(dotproduct1)) < NekConstants::kNekZeroTol )
+                {
+                    // if the inner product is negative, both A-axis point
+                    // in reverse direction
+                    if(dotproduct1 < 0.0)
+                    {
+                        orientation += 2;
+                    }
+
+                    // calculate the inner product of both B-axis
+                    for(i = 0 ; i < m_coordim; i++)
+                    {
+                        dotproduct2 += elementBaxis[i]*faceBaxis[i];
+                    }
+
+                    // check that both these axis are indeed parallel
+                    ASSERTL1(fabs(elementBaxis_length*faceBaxis_length - fabs(dotproduct2)) <
+                             NekConstants::kNekZeroTol,
+                             "These vectors should be parallel");
+
+                    // if the inner product is negative, both B-axis point
+                    // in reverse direction
+                    if( dotproduct2 < 0.0 )
+                    {
+                        orientation++;
+                    }
+                }
+                // The coordinate systems are transposed
+                else
+                {
+                    orientation = 4;
+
+                    // Calculate the inner product between the elemental A-axis
+                    // and the B-axis of the face (which are now the corresponding axis)
+                    dotproduct1 = 0.0;
+                    for(i = 0 ; i < m_coordim; i++)
+                    {
+                        dotproduct1 += elementAaxis[i]*faceBaxis[i];
+                    }
+
+                    // check that both these axis are indeed parallel
+                    ASSERTL1(fabs(elementAaxis_length*faceBaxis_length - fabs(dotproduct1)) <
+                             NekConstants::kNekZeroTol,
+                             "These vectors should be parallel");
+
+                    // if the result is negative, both axis point in reverse
+                    // directions
+                    if(dotproduct1 < 0.0)
+                    {
+                        orientation += 2;
+                    }
+
+                    // Do the same for the other two corresponding axis
+                    dotproduct2 = 0.0;
+                    for(i = 0 ; i < m_coordim; i++)
+                    {
+                        dotproduct2 += elementBaxis[i]*faceAaxis[i];
+                    }
+
+                    // check that both these axis are indeed parallel
+                    ASSERTL1(fabs(elementBaxis_length*faceAaxis_length - fabs(dotproduct2)) <
+                             NekConstants::kNekZeroTol,
+                             "These vectors should be parallel");
+
+                    if( dotproduct2 < 0.0 )
+                    {
+                        orientation++;
+                    }
+                }
+
+				orientation = orientation + 5;
+                // Fill the m_forient array
+                m_forient[f] = (StdRegions::Orientation) orientation;
+            }
+        }
+
+        void HexGeom::SetUpEdgeOrientation()
+        {
+
+            // This 2D array holds the local id's of all the vertices
+            // for every edge. For every edge, they are ordered to what we
+            // define as being Forwards
+            const unsigned int edgeVerts[kNedges][2] =
+                { {0,1} ,
+                  {1,2} ,
+                  {2,3} ,
+                  {3,0} ,
+                  {0,4} ,
+                  {1,5} ,
+                  {2,6} ,
+                  {3,7} ,
+                  {4,5} ,
+                  {5,6} ,
+                  {6,7} ,
+                  {7,4} };
+
+            int i;
+            for(i = 0; i < kNedges; i++)
+            {
+                if( m_edges[i]->GetVid(0) == m_verts[ edgeVerts[i][0] ]->GetVid() )
+                {
+                    m_eorient[i] = StdRegions::eForwards;
+                }
+                else if( m_edges[i]->GetVid(0) == m_verts[ edgeVerts[i][1] ]->GetVid() )
+                {
+                    m_eorient[i] = StdRegions::eBackwards;
+                }
+                else
+                {
+                    ASSERTL0(false,"Could not find matching vertex for the edge");
+                }
+            }
+        }
+
+        void HexGeom::v_Reset(
+            CurveMap &curvedEdges,
+            CurveMap &curvedFaces)
+        {
+            Geometry::v_Reset(curvedEdges, curvedFaces);
+
+            for (int i = 0; i < 6; ++i)
+            {
+                m_faces[i]->Reset(curvedEdges, curvedFaces);
+            }
+
+            SetUpXmap();
+            SetUpCoeffs(m_xmap->GetNcoeffs());
+        }
+
+        /**
+         * @brief Set up the #m_xmap object by determining the order of each
+         * direction from derived faces.
+         */
+        void HexGeom::SetUpXmap()
+        {
+            /// Determine necessary order for standard region. This can almost
+            /// certainly be simplified but works for now!
+            vector<int> tmp1, tmp2;
+
+            if (m_forient[0] < 9)
+            {
+                tmp1.push_back(m_faces[0]->GetXmap()->GetEdgeNcoeffs  (0));
+                tmp1.push_back(m_faces[0]->GetXmap()->GetEdgeNcoeffs  (2));
+                tmp2.push_back(m_faces[0]->GetXmap()->GetEdgeNumPoints(0));
+                tmp2.push_back(m_faces[0]->GetXmap()->GetEdgeNumPoints(2));
+            }
+            else
+            {
+                tmp1.push_back(m_faces[0]->GetXmap()->GetEdgeNcoeffs  (1));
+                tmp1.push_back(m_faces[0]->GetXmap()->GetEdgeNcoeffs  (3));
+                tmp2.push_back(m_faces[0]->GetXmap()->GetEdgeNumPoints(1));
+                tmp2.push_back(m_faces[0]->GetXmap()->GetEdgeNumPoints(3));
+            }
+
+            if (m_forient[5] < 9)
+            {
+                tmp1.push_back(m_faces[5]->GetXmap()->GetEdgeNcoeffs  (0));
+                tmp1.push_back(m_faces[5]->GetXmap()->GetEdgeNcoeffs  (2));
+                tmp2.push_back(m_faces[5]->GetXmap()->GetEdgeNumPoints(0));
+                tmp2.push_back(m_faces[5]->GetXmap()->GetEdgeNumPoints(2));
+            }
+            else
+            {
+                tmp1.push_back(m_faces[5]->GetXmap()->GetEdgeNcoeffs  (1));
+                tmp1.push_back(m_faces[5]->GetXmap()->GetEdgeNcoeffs  (3));
+                tmp2.push_back(m_faces[5]->GetXmap()->GetEdgeNumPoints(1));
+                tmp2.push_back(m_faces[5]->GetXmap()->GetEdgeNumPoints(3));
+            }
+
+            int order0  = *max_element(tmp1.begin(), tmp1.end());
+
+            tmp1.clear();
+            tmp2.clear();
+
+            if (m_forient[0] < 9)
+            {
+                tmp1.push_back(m_faces[0]->GetXmap()->GetEdgeNcoeffs  (1));
+                tmp1.push_back(m_faces[0]->GetXmap()->GetEdgeNcoeffs  (3));
+                tmp2.push_back(m_faces[0]->GetXmap()->GetEdgeNumPoints(1));
+                tmp2.push_back(m_faces[0]->GetXmap()->GetEdgeNumPoints(3));
+            }
+            else
+            {
+                tmp1.push_back(m_faces[0]->GetXmap()->GetEdgeNcoeffs  (0));
+                tmp1.push_back(m_faces[0]->GetXmap()->GetEdgeNcoeffs  (2));
+                tmp2.push_back(m_faces[0]->GetXmap()->GetEdgeNumPoints(0));
+                tmp2.push_back(m_faces[0]->GetXmap()->GetEdgeNumPoints(2));
+            }
+
+            if (m_forient[5] < 9)
+            {
+                tmp1.push_back(m_faces[5]->GetXmap()->GetEdgeNcoeffs  (1));
+                tmp1.push_back(m_faces[5]->GetXmap()->GetEdgeNcoeffs  (3));
+                tmp2.push_back(m_faces[5]->GetXmap()->GetEdgeNumPoints(1));
+                tmp2.push_back(m_faces[5]->GetXmap()->GetEdgeNumPoints(3));
+            }
+            else
+            {
+                tmp1.push_back(m_faces[5]->GetXmap()->GetEdgeNcoeffs  (0));
+                tmp1.push_back(m_faces[5]->GetXmap()->GetEdgeNcoeffs  (2));
+                tmp2.push_back(m_faces[5]->GetXmap()->GetEdgeNumPoints(0));
+                tmp2.push_back(m_faces[5]->GetXmap()->GetEdgeNumPoints(2));
+            }
+
+            int order1  = *max_element(tmp1.begin(), tmp1.end());
+
+            tmp1.clear();
+            tmp2.clear();
+
+            if (m_forient[1] < 9)
+            {
+                tmp1.push_back(m_faces[1]->GetXmap()->GetEdgeNcoeffs  (1));
+                tmp1.push_back(m_faces[1]->GetXmap()->GetEdgeNcoeffs  (3));
+                tmp2.push_back(m_faces[1]->GetXmap()->GetEdgeNumPoints(1));
+                tmp2.push_back(m_faces[1]->GetXmap()->GetEdgeNumPoints(3));
+            }
+            else
+            {
+                tmp1.push_back(m_faces[1]->GetXmap()->GetEdgeNcoeffs  (0));
+                tmp1.push_back(m_faces[1]->GetXmap()->GetEdgeNcoeffs  (2));
+                tmp2.push_back(m_faces[1]->GetXmap()->GetEdgeNumPoints(0));
+                tmp2.push_back(m_faces[1]->GetXmap()->GetEdgeNumPoints(2));
+            }
+
+            if (m_forient[3] < 9)
+            {
+                tmp1.push_back(m_faces[3]->GetXmap()->GetEdgeNcoeffs  (1));
+                tmp1.push_back(m_faces[3]->GetXmap()->GetEdgeNcoeffs  (3));
+                tmp2.push_back(m_faces[3]->GetXmap()->GetEdgeNumPoints(1));
+                tmp2.push_back(m_faces[3]->GetXmap()->GetEdgeNumPoints(3));
+            }
+            else
+            {
+                tmp1.push_back(m_faces[3]->GetXmap()->GetEdgeNcoeffs  (0));
+                tmp1.push_back(m_faces[3]->GetXmap()->GetEdgeNcoeffs  (2));
+                tmp2.push_back(m_faces[3]->GetXmap()->GetEdgeNumPoints(0));
+                tmp2.push_back(m_faces[3]->GetXmap()->GetEdgeNumPoints(2));
+            }
+
+            int order2  = *max_element(tmp1.begin(), tmp1.end());
+
+            const LibUtilities::BasisKey A(
+                LibUtilities::eModified_A, order0,
+                LibUtilities::PointsKey(
+                    order0+1, LibUtilities::eGaussLobattoLegendre));
+            const LibUtilities::BasisKey B(
+                LibUtilities::eModified_A, order1,
+                LibUtilities::PointsKey(
+                    order1+1, LibUtilities::eGaussLobattoLegendre));
+            const LibUtilities::BasisKey C(
+                LibUtilities::eModified_A, order2,
+                LibUtilities::PointsKey(
+                    order2+1, LibUtilities::eGaussLobattoLegendre));
+
+            m_xmap = MemoryManager<StdRegions::StdHexExp>::AllocateSharedPtr(
+                A, B, C);
+        }
+    }; //end of namespace
+}; //end of namespace