////////////////////////////////////////////////////////////////////////////////
//
//  File:  PointGeom.cpp
//
//  For more information, please see: http://www.nektar.info/
//
//  The MIT License
//
//  Copyright (c) 2006 Division of Applied Mathematics, Brown University (USA),
//  Department of Aeronautics, Imperial College London (UK), and Scientific
//  Computing and Imaging Institute, University of Utah (USA).
//
//  License for the specific language governing rights and limitations under
//  Permission is hereby granted, free of charge, to any person obtaining a
//  copy of this software and associated documentation files (the "Software"),
//  to deal in the Software without restriction, including without limitation
//  the rights to use, copy, modify, merge, publish, distribute, sublicense,
//  and/or sell copies of the Software, and to permit persons to whom the
//  Software is furnished to do so, subject to the following conditions:
//
//  The above copyright notice and this permission notice shall be included
//  in all copies or substantial portions of the Software.
//
//  THE SOFTWARE IS PROVIDED "AS IS", WITHOUT WARRANTY OF ANY KIND, EXPRESS
//  OR IMPLIED, INCLUDING BUT NOT LIMITED TO THE WARRANTIES OF MERCHANTABILITY,
//  FITNESS FOR A PARTICULAR PURPOSE AND NONINFRINGEMENT. IN NO EVENT SHALL
//  THE AUTHORS OR COPYRIGHT HOLDERS BE LIABLE FOR ANY CLAIM, DAMAGES OR OTHER
//  LIABILITY, WHETHER IN AN ACTION OF CONTRACT, TORT OR OTHERWISE, ARISING
//  FROM, OUT OF OR IN CONNECTION WITH THE SOFTWARE OR THE USE OR OTHER
//  DEALINGS IN THE SOFTWARE.
//
//  Description: Point geometry information
//
//
////////////////////////////////////////////////////////////////////////////////
//#include "pchSpatialDomains.h"

#include <SpatialDomains/PointGeom.h>
#include <SpatialDomains/SegGeom.h>


#include <StdRegions/StdRegions.hpp>


#include <fstream>

namespace Nektar
{
    namespace SpatialDomains
    {
        PointGeom::PointGeom()
                : NekPoint<NekDouble>(0.0, 0.0, 0.0)
        {
            m_shapeType = LibUtilities::ePoint;
            m_coordim = 0;
            m_vid = 0;
        }

        PointGeom::PointGeom(const int coordim, const int vid,
            NekDouble x, NekDouble y, NekDouble z)
                : NekPoint<NekDouble>(x,y,z)
        {
            m_shapeType = LibUtilities::ePoint;
            m_coordim = coordim;
            m_vid     = vid;

            (*this)(0) = x;
            (*this)(1) = y;
            (*this)(2) = z;
        }


        // copy constructor
        PointGeom::PointGeom(const PointGeom &T): NekPoint<NekDouble>(T)
        {
            m_shapeType = T.m_shapeType;
            m_vid = T.m_vid;
            m_coordim = T.m_coordim;

            std::list<CompToElmt>::const_iterator def;
            for(def = T.m_elmtMap.begin(); def != T.m_elmtMap.end(); def++)
            {
                m_elmtMap.push_back(*def);
            }
        }


        PointGeom::~PointGeom()
        {
        }


        void PointGeom::AddElmtConnected(int gvo_id, int locid)
        {
            CompToElmt ee(gvo_id,locid);
            m_elmtMap.push_back(ee);
        }

        int PointGeom::NumElmtConnected() const
        {
            return int(m_elmtMap.size());
        }

        bool PointGeom::IsElmtConnected(int gvo_id, int locid) const
        {

            std::list<CompToElmt>::const_iterator def;
            CompToElmt ee(gvo_id,locid);

            def = find(m_elmtMap.begin(),m_elmtMap.end(),ee);

            // Found the element connectivity object in the list
            if(def != m_elmtMap.end())
            {
                return(true);
            }
            return(false);
        }

        void PointGeom::GetCoords(NekDouble &x, NekDouble &y, NekDouble &z)
        {
            switch(m_coordim)
            {
            case 3:
                z = (*this)(2);
            case 2:
                y = (*this)(1);
            case 1:
                x = (*this)(0);
                break;
            }
        }

        void PointGeom::GetCoords(Array<OneD,NekDouble> &coords)
        {
            switch(m_coordim)
            {
            case 3:
                coords[2] = (*this)(2);
            case 2:
                coords[1] = (*this)(1);
            case 1:
                coords[0] = (*this)(0);
                break;
            }
        }


        void PointGeom::UpdatePosition(NekDouble x, NekDouble y, NekDouble z)
        {
            (*this)(0) = x;
            (*this)(1) = y;
            (*this)(2) = z;
        }

        // _this = a + b
        void PointGeom::Add(PointGeom& a,PointGeom& b)
        {
            (*this)(0) = a[0] + b[0];
            (*this)(1) = a[1] + b[1];
            (*this)(2) = a[2] + b[2];
            m_coordim = std::max(a.GetCoordim(),b.GetCoordim());
        }

        // _this = a + b
        void PointGeom::Sub(PointGeom& a,PointGeom& b)
        {
            (*this)(0) = a[0] - b[0];
            (*this)(1) = a[1] - b[1];
            (*this)(2) = a[2] - b[2];
            m_coordim = std::max(a.GetCoordim(),b.GetCoordim());
        }

        // _this = a x b
        void PointGeom::Mult(PointGeom& a,PointGeom& b)
        {
            (*this)(0) = a[1]*b[2] - a[2]*b[1];
            (*this)(1) = a[2]*b[0] - a[0]*b[2];
            (*this)(2) = a[0]*b[1] - a[1]*b[0];
            m_coordim = 3;
        }

        // _output = this.a
        NekDouble PointGeom::dist(PointGeom& a)
        {
            return sqrt((x()-a.x())*(x()-a.x()) + (y()-a.y())*(y()-a.y()) + (z()-a.z())*(z()-a.z()));
        }

        // _output = this.a
        NekDouble PointGeom::dot(PointGeom& a)
        {
            return (x()*a.x() + y()*a.y() + z()*a.z());
        }

        /// Determine equivalence by the ids.  No matter what the position,
        /// if the ids are the same, then they are equivalent, and vice versa.
        bool operator  == (const PointGeom &x, const PointGeom &y)
        {
            return (x.m_vid == y.m_vid);
        }

        bool operator  == (const PointGeom &x, const PointGeom *y)
        {
            return (x.m_vid == y->m_vid);
        }

        bool operator  == (const PointGeom *x, const PointGeom &y)
        {
            return (x->m_vid == y.m_vid);
        }

        bool operator != (const PointGeom &x, const PointGeom &y)
        {
            return (x.m_vid != y.m_vid);
        }

        bool operator  != (const PointGeom &x, const PointGeom *y)
        {
            return (x.m_vid != y->m_vid);
        }

        bool operator  != (const PointGeom *x, const PointGeom &y)
        {
            return (x->m_vid != y.m_vid);
        }

        bool operator  == (const CompToElmt &x, const CompToElmt &y)
        {
            return (x.m_id == y.m_id) || (x.m_locId == y.m_locId);
        }

        bool operator  != (const CompToElmt &x, const CompToElmt &y)
        {
            return (x.m_id != y.m_id);
        }

        int PointGeom::v_GetVid(int id) const
        {
            return m_vid;
        }

        /// \brief Get the orientation of point1; to be used later 
        /// for normal convention
        ///
        /// If edge1 is connected to edge2 in the same direction as
        /// the points comprising edge1 then it is forward, otherwise
        /// it is backward.
        ///
        /// For example, assume edge1 is comprised of points 1 and 2,
        /// and edge2 is comprised of points 2 and 3, then edge1 is
        /// forward.
        ///
        /// If edge1 is comprised of points 2 and 1 and edge2 is
        /// comprised of points 3 and 2, then edge1 is backward.
        ///
        /// Since both edges are passed, it does
        /// not need any information from the EdgeComponent instance.

        StdRegions::Orientation PointGeom::GetPointOrientation(const SegGeom &edge1,  const SegGeom &edge2)
        {
            StdRegions::Orientation returnval = StdRegions::eFwd;

            /// Backward direction.  Vertex 0 is connected to edge 2.
            if ((*edge1.GetVertex(0) == *edge2.GetVertex(0)) ||
                (*edge1.GetVertex(0) == *edge2.GetVertex(1)))
            {
                returnval = StdRegions::eBwd;
            }

            // Not forward either, then we have a problem.
            else if ((*edge1.GetVertex(1) != *edge2.GetVertex(0)) &&
                (*edge1.GetVertex(1) != *edge2.GetVertex(1)))
            {
                std::ostringstream errstrm;
                errstrm << "Connected edges do not share a vertex. Edges ";
                errstrm << edge1.GetEid() << ", " << edge2.GetEid();
                ASSERTL0(false, errstrm.str());
            }

            return returnval;
        }

<<<<<<< HEAD
        const VertexComponentSharedPtr PointGeom::v_GetVertex(const int i) const
=======
        void PointGeom::v_GenGeomFactors(
                const Array<OneD, const LibUtilities::BasisSharedPtr>& tbasis)
>>>>>>> c6280ab0
        {

        }

        NekDouble PointGeom::v_GetCoord(const int i, const Array<OneD,const NekDouble> &Lcoord)
        {
            return GetCoord(i,Lcoord);
        }

        void PointGeom::v_GetLocCoords(const Array<OneD,const NekDouble> &coords, Array<OneD,NekDouble> &Lcoords)
        {
            GetLocCoords(coords,Lcoords);
        }

    }; //end of namespace
}; //end of namespace<|MERGE_RESOLUTION|>--- conflicted
+++ resolved
@@ -280,12 +280,8 @@
             return returnval;
         }
 
-<<<<<<< HEAD
-        const VertexComponentSharedPtr PointGeom::v_GetVertex(const int i) const
-=======
         void PointGeom::v_GenGeomFactors(
                 const Array<OneD, const LibUtilities::BasisSharedPtr>& tbasis)
->>>>>>> c6280ab0
         {
 
         }
