////////////////////////////////////////////////////////////////////////////////
//
//  File:  GeomFactors.h
//
//  For more information, please see: http://www.nektar.info/
//
//  The MIT License
//
//  Copyright (c) 2006 Division of Applied Mathematics, Brown University (USA),
//  Department of Aeronautics, Imperial College London (UK), and Scientific
//  Computing and Imaging Institute, University of Utah (USA).
//
//  License for the specific language governing rights and limitations under
//  Permission is hereby granted, free of charge, to any person obtaining a
//  copy of this software and associated documentation files (the "Software"),
//  to deal in the Software without restriction, including without limitation
//  the rights to use, copy, modify, merge, publish, distribute, sublicense,
//  and/or sell copies of the Software, and to permit persons to whom the
//  Software is furnished to do so, subject to the following conditions:
//
//  The above copyright notice and this permission notice shall be included
//  in all copies or substantial portions of the Software.
//
//  THE SOFTWARE IS PROVIDED "AS IS", WITHOUT WARRANTY OF ANY KIND, EXPRESS
//  OR IMPLIED, INCLUDING BUT NOT LIMITED TO THE WARRANTIES OF MERCHANTABILITY,
//  FITNESS FOR A PARTICULAR PURPOSE AND NONINFRINGEMENT. IN NO EVENT SHALL
//  THE AUTHORS OR COPYRIGHT HOLDERS BE LIABLE FOR ANY CLAIM, DAMAGES OR OTHER
//  LIABILITY, WHETHER IN AN ACTION OF CONTRACT, TORT OR OTHERWISE, ARISING
//  FROM, OUT OF OR IN CONNECTION WITH THE SOFTWARE OR THE USE OR OTHER
//  DEALINGS IN THE SOFTWARE.
//
//  Description: Geometric Factors base class
//
////////////////////////////////////////////////////////////////////////////////

#ifndef NEKTAR_SPATIALDOMAINS_GEOMFACTORS_H
#define NEKTAR_SPATIALDOMAINS_GEOMFACTORS_H

#include <boost/unordered_set.hpp>

#include <LibUtilities/Foundations/Basis.h>
#include <SpatialDomains/SpatialDomains.hpp>
#include <SpatialDomains/SpatialDomainsDeclspec.h>
#include <StdRegions/StdExpansion.h>
#include <StdRegions/StdRegions.hpp>

namespace Nektar
{
    namespace LibUtilities
    {
        class PointsKey;
    }

    namespace SpatialDomains
    {
        // Forward declarations and useful typedefs
        class GeomFactors;
        class Geometry;
        typedef boost::shared_ptr<Geometry> GeometrySharedPtr;

        SPATIAL_DOMAINS_EXPORT bool operator==(const GeomFactors &lhs, const GeomFactors &rhs);

        /// Pointer to a GeomFactors object.
        typedef boost::shared_ptr<GeomFactors>      GeomFactorsSharedPtr;
        /// A vector of GeomFactor pointers.
        typedef std::vector< GeomFactorsSharedPtr > GeomFactorsVector;
        /// Iterator for the GeomFactorsVector.
        typedef GeomFactorsVector::iterator GeomFactorsVectorIter;
        /// An unordered set of GeomFactor pointers.
        typedef boost::unordered_set< GeomFactorsSharedPtr > GeomFactorsSet;
        /// Iterator for the GeomFactorsSet
        typedef boost::unordered_set< GeomFactorsSharedPtr >::iterator GeomFactorsSetIter;
        
        /// Describes the principle direction for tangents on the domain.
        enum GeomTangents
        {
            eTangentX,          ///< X coordinate direction.
            eTangentY,          ///< Y coordinate direction.
            eTangentZ,          ///< Z coordinate direction.
            eTangentCircular,   ///< Circular around the centre of domain.
            eLOCAL,             ///< No Principal direction.
            SIZE_GeomTangents
        };

        /// Session file names associated with tangent principle directions.
        const char* const GeomTangentsMap[] =
        {
            "TangentX",
            "TangentY",
            "TangentZ",
            "TangentCircular",
            "LOCAL",
        };

        /// Calculation and storage of geometric factors.
        class GeomFactors
        {
        public:
            SPATIAL_DOMAINS_EXPORT friend bool operator==( 
                const GeomFactors &lhs,
                const GeomFactors &rhs);
            SPATIAL_DOMAINS_EXPORT friend bool operator<(
                const GeomFactors &lhs,
                const GeomFactors &rhs);

            SPATIAL_DOMAINS_EXPORT virtual ~GeomFactors();

            /// Return the type of geometry.
            inline GeomType GetGtype();

            /// Return the Jacobian
            inline const Array<OneD, const NekDouble> &GetJac() const;

            /// Return the G matrix.
            inline const Array<TwoD, const NekDouble> &GetGmat() const;

            /// Return the G matrix.
            inline const Array<
                OneD, const Array<OneD, Array<OneD, NekDouble> > > 
                    &GetDeriv() const;

            inline const Array<TwoD, const NekDouble> &GetDerivFactors() const;
<<<<<<< HEAD

            /// Return the number of dimensions of the coordinate system.
            inline int GetCoordim() const;

=======

            /// Determine if element is valid
            inline bool IsValid() const;

            /// Return the number of dimensions of the coordinate system.
            inline int GetCoordim() const;

>>>>>>> 5a20ed60
            /// Flag indicating if Tangents have been computed.
            inline bool IsUsingTangents() const;

            /// Set up Tangents
            inline void SetUpTangents();

            /// Computes the edge tangents from 1D element
            inline void ComputeEdgeTangents(
                const GeometrySharedPtr       &geom2D,
                const int                      edge,
                const LibUtilities::PointsKey &to_key);
            
            /// Set tangent orientation
            inline void SetTangentOrientation(std::string conn);

            /// Set tangent circular orientation centre.
            inline void SetTangentCircularCentre(
                            Array<OneD,NekDouble> &centre);
            
            /// Returns the tangent vectors evaluated at each quadrature point
            /// for 1D elements.  The tangent vectors are set using the
            /// function ComputeEdgeTangents.
            inline const Array<OneD, const Array<OneD, NekDouble> >
                &GetEdgeTangent() const;

            /// Returns a single tangent vector.
            inline const Array<OneD, const Array<OneD, NekDouble> >
                                                            &GetTangent(int i);

            /// Set the G-matrix data.
            inline void ResetGmat(const Array<OneD, const NekDouble> &ndata,
                                  const int nq, const int expdim,
                                  const int coordim);

            /// Set the Jacobian data.
            inline void ResetJac(int nq,
                        const Array<OneD, const NekDouble> &ndata);

            /// Normalises a set of vectors.
            SPATIAL_DOMAINS_EXPORT static void VectorNormalise(
                        Array<OneD, Array<OneD, NekDouble> > &array);

            /// Computes the cross-product between sets of vectors.
            SPATIAL_DOMAINS_EXPORT static void VectorCrossProd(
                        const Array<OneD, const Array<OneD, NekDouble> > &in1,
                        const Array<OneD, const Array<OneD, NekDouble> > &in2,
                              Array<OneD, Array<OneD, NekDouble> > &out);

            /// Returns the LibUtilities::PointsKey object associated with a
            /// co-ordinate direction.
            SPATIAL_DOMAINS_EXPORT const LibUtilities::PointsKey 
                &GetPointsKey(unsigned int i) const
            {
                ASSERTL1(i < m_pointsKey.num_elements(), "PointsKey out of range.");
                return m_pointsKey[i];
            }

            /// Computes a hash of this GeomFactors element, based on the
            /// type, expansion/co-ordinate dimensions, metric, Jacobian and
            /// the geometric factors themselves.
            size_t GetHash() const
            {
                size_t hash = 0;
                boost::hash_combine(hash, (int)m_type);
                boost::hash_combine(hash, m_expDim);
                boost::hash_combine(hash, m_coordDim);
                boost::hash_range(hash, m_jac.begin(), m_jac.end());
                for (int i = 0; i < m_gmat.GetRows(); ++i)
                {
                    boost::hash_range(hash, m_gmat[i].begin(), m_gmat[i].end());
                }
                return hash;
            }

        protected:
            /// Type of geometry (e.g. eRegular, eDeformed, eMovingRegular).
            GeomType m_type;
            /// Dimension of expansion.
            int m_expDim;
            /// Dimension of coordinate system.
            int m_coordDim;
            /// Validity of element (Jacobian positive)
            bool m_valid;
            /// Stores information about the expansion.
            Array<OneD, StdRegions::StdExpansionSharedPtr> m_coords;
            /// Principle tangent direction.
            enum GeomTangents m_tangentDir;
            /// Principle tangent circular dir coords
            Array<OneD,NekDouble> m_tangentDirCentre;

            /// Jacobian. If geometry is regular, or moving regular, this is
            /// just an array of one element - the value of the Jacobian across
            /// the whole element. If deformed, the array has the size of the
            /// number of quadrature points and contains the Jacobian evaluated
            /// at each of those points.
            Array<OneD,NekDouble> m_jac;

            /// Array of size coordim x nquad which holds the inverse of the
            /// derivative of the local map in each direction at each
            /// quadrature point.
            Array<TwoD,NekDouble> m_gmat;

            /// Array of size coordim which stores a key describing the
            /// location of the quadrature points in each dimension.
            Array<OneD,LibUtilities::PointsKey> m_pointsKey;

            /// Array of derivatives of size (m_expDim)x(mCoordim)x(nq)
            Array<OneD,Array<OneD,Array<OneD,NekDouble> > > m_deriv;

            Array<TwoD,NekDouble> m_derivFactors;

            /// Array of size (m_coordDim-1)x(m_coordDim x nq).
            Array<OneD, Array<OneD, Array<OneD,NekDouble> > > m_tangents;

            /// Array of size (coordim)x(nquad) which holds the components of
            /// the normal vector at each quadrature point. The array is
            /// populated as \a m_coordDim consecutive blocks of size equal to
            /// the number of quadrature points. Each block holds a component
            /// of the normal vectors.
            Array<OneD, Array<OneD,NekDouble> > m_normal;

            /// Array of size (coordim)x(nquad) which holds the components of
            /// the tangent vector at each quadrature point. The array is
            /// populated as \a m_coordDim consecutive blocks of size equal to
            /// the number of quadrature points. Each block holds a component
            /// of the tangent vectors.
            Array<OneD, Array<OneD,NekDouble> > m_tangent;
            
            /// Instance for a specific expansion/coordinate dimension without
            /// the generation of any factors. This constructor is protected
            /// since only dimension-specific GeomFactors classes should be
            /// instantiated externally.
            GeomFactors(const GeomType gtype,
                        const int expdim,
                        const int coordim);

            /// Copy constructor.
            GeomFactors(const GeomFactors &S);

        private:
            /// (2D only) Compute tangents based on a 1D element.
            virtual void v_ComputeEdgeTangents(
            	    	const GeometrySharedPtr &geom2D,
            	    	const int edge,
            	    	const LibUtilities::PointsKey &to_key);
            
            /// Set up surface normals
            virtual void v_ComputeSurfaceNormals();

            /// Set up the tangent vectors
            virtual void v_ComputeTangents();
        };

        /// A hash functor for geometric factors. Utilises
        /// GeomFactors::GetHash.
        struct GeomFactorsHash : std::unary_function<GeomFactorsSharedPtr, std::size_t>
        {
            std::size_t operator()(GeomFactorsSharedPtr const& p) const
            {
                return p->GetHash();
            }
        };

        /// Return the type of geometry.
        inline GeomType GeomFactors::GetGtype()
        {
            return m_type;
        }

        /// Return the Jacobian
        inline const Array<OneD, const NekDouble> &GeomFactors::GetJac() const
        {
            return m_jac;
        }

        /// Return the G matrix.
        inline const Array<TwoD, const NekDouble> &GeomFactors::GetGmat() const
        {
            return m_gmat;
        }

        /// Return the G matrix.
        inline const Array<OneD, const Array<OneD, Array<OneD, NekDouble> > >
            &GeomFactors::GetDeriv() const
        {
            return m_deriv;
        }

        /// Return the derivative factors matrix.
        inline const Array<TwoD, const NekDouble>
            &GeomFactors::GetDerivFactors() const
<<<<<<< HEAD
        {
            return m_derivFactors;
        }

        /// Return the number of dimensions of the coordinate system.
        inline int GeomFactors::GetCoordim() const
        {
            return m_coordDim;
=======
        {
            return m_derivFactors;
        }

        /// Return the number of dimensions of the coordinate system.
        inline int GeomFactors::GetCoordim() const
        {
            return m_coordDim;
        }

        /// Return true if the element is valid (Jacobian is positive)
        inline bool GeomFactors::IsValid() const
        {
            return m_valid;
>>>>>>> 5a20ed60
        }

        /// Flag indicating if Tangents are in use.
        inline bool GeomFactors::IsUsingTangents() const
        {
            return (m_tangents.num_elements() != 0);
        }

        /// Set up Tangents
        inline void GeomFactors::SetUpTangents()
        {
            cout << "GeomFactors: Setting up tangents" << endl;
            v_ComputeTangents();
        }

        /// Computes the edge tangents from a 1D element
        inline void GeomFactors::ComputeEdgeTangents(
            const GeometrySharedPtr &geom2D,
            const int edge,
            const LibUtilities::PointsKey &to_key)
        {
            v_ComputeEdgeTangents(geom2D, edge, to_key);
        }

        /// Set tangent orientation
        inline void GeomFactors::SetTangentOrientation(std::string conn)
        {
            if (conn == "TangentX")         m_tangentDir = eTangentX;
            if (conn == "TangentY")         m_tangentDir = eTangentY;
            if (conn == "TangentZ")         m_tangentDir = eTangentZ;
            if (conn == "TangentCircular")  m_tangentDir = eTangentCircular;
            if (conn == "LOCAL")            m_tangentDir = eLOCAL;
        }

        /**
         * Sets the centre point for circular tangent vectors.
         * @param   centre      Array holding coordinates of centre point.
         */
        inline void GeomFactors::SetTangentCircularCentre(
                    Array<OneD,NekDouble> &centre)
        {
            m_tangentDirCentre = centre;
        }

        /// Returns the tangent vectors evaluated at each quadrature point for
        /// 1D elements.  The tangent vectors are set using the function
        /// ComputeEdgeTangents.
        inline const Array<OneD, const Array<OneD, NekDouble> >
            &GeomFactors::GetEdgeTangent() const
        {
            ASSERTL0(m_tangent.num_elements()>0," tangent vectors are not computed for this line");	
            return m_tangent;
        }
	
        /// Returns a single tangent vector.
        inline const Array<OneD, const Array<OneD, NekDouble> >
                                                &GeomFactors::GetTangent(int i)
        {
            ASSERTL0(i < m_expDim,
                     "Index must be less than expansion dimension.");
            if (m_tangents.num_elements() == 0) {
                v_ComputeTangents();
            }
            return m_tangents[i];
        }

        /// Set the G-matrix data.
        inline void GeomFactors::ResetGmat(
                        const Array<OneD, const NekDouble> &ndata,
                        const int nq, const int expdim,
                        const int coordim)
        {
            m_gmat = Array<TwoD,NekDouble>(m_expDim * m_coordDim, nq,
                                           ndata.data());
        }

        /// Set the Jacobian data.
        inline void GeomFactors::ResetJac(int nq,
                        const Array<OneD, const NekDouble> &ndata)
        {
            m_jac = Array<OneD, NekDouble>(nq, ndata.data());
        }
    } //end of namespace
} //end of namespace

#endif<|MERGE_RESOLUTION|>--- conflicted
+++ resolved
@@ -120,20 +120,13 @@
                     &GetDeriv() const;
 
             inline const Array<TwoD, const NekDouble> &GetDerivFactors() const;
-<<<<<<< HEAD
+
+            /// Determine if element is valid
+            inline bool IsValid() const;
 
             /// Return the number of dimensions of the coordinate system.
             inline int GetCoordim() const;
 
-=======
-
-            /// Determine if element is valid
-            inline bool IsValid() const;
-
-            /// Return the number of dimensions of the coordinate system.
-            inline int GetCoordim() const;
-
->>>>>>> 5a20ed60
             /// Flag indicating if Tangents have been computed.
             inline bool IsUsingTangents() const;
 
@@ -325,7 +318,6 @@
         /// Return the derivative factors matrix.
         inline const Array<TwoD, const NekDouble>
             &GeomFactors::GetDerivFactors() const
-<<<<<<< HEAD
         {
             return m_derivFactors;
         }
@@ -334,22 +326,12 @@
         inline int GeomFactors::GetCoordim() const
         {
             return m_coordDim;
-=======
-        {
-            return m_derivFactors;
-        }
-
-        /// Return the number of dimensions of the coordinate system.
-        inline int GeomFactors::GetCoordim() const
-        {
-            return m_coordDim;
         }
 
         /// Return true if the element is valid (Jacobian is positive)
         inline bool GeomFactors::IsValid() const
         {
             return m_valid;
->>>>>>> 5a20ed60
         }
 
         /// Flag indicating if Tangents are in use.
