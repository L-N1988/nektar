--- conflicted
+++ resolved
@@ -363,15 +363,9 @@
                     if (!attrData.empty())
                     {
                         iter = std::find(vars.begin(), vars.end(), attrData);
-<<<<<<< HEAD
                         ASSERTL0(iter != vars.end(),
                                 (std::string("Cannot find variable: ")
                                         + attrData).c_str());
-=======
-                        ASSERTL0(iter != vars.end(), 
-                                 (std::string("Cannot find variable: ")
-                                  + attrData).c_str());
->>>>>>> b720cadb
                     }
                     
                     if (conditionType == "N")
@@ -383,16 +377,11 @@
                                     vars.begin(); varIter != vars.end();
                                     ++varIter)
                             {
-<<<<<<< HEAD
                                 BoundaryConditionShPtr neumannCondition(
                                         MemoryManager<NeumannBoundaryCondition>::AllocateSharedPtr(
                                                 m_session, "00.0"));
                                 (*boundaryConditions)[*varIter] =
                                         neumannCondition;
-=======
-                                BoundaryConditionShPtr neumannCondition(MemoryManager<NeumannBoundaryCondition>::AllocateSharedPtr(m_session,"0.0"));
-                                (*boundaryConditions)[*varIter]  = neumannCondition;
->>>>>>> b720cadb
                             }
                         }
                         else
@@ -413,15 +402,15 @@
                                     {
                                         // Do stuff for the user defined attribute
                                         attrData = attr->Value();
-<<<<<<< HEAD
                                         ASSERTL0(!attrData.empty(),
-                                                "USERDEFINEDTYPE attribute must have associated value.");
+                                                 "USERDEFINEDTYPE attribute must have associated value.");
 
                                         // Suppose to go here?
                                         m_session->SubstituteExpressions(
                                                 attrData);
 
                                         userDefined = attrData;
+                                        isTimeDependent = boost::iequals(attrData,"TimeDependent");
                                     }
                                     else if (attrName == "VALUE")
                                     {
@@ -433,27 +422,11 @@
                                         attrData = attr->Value();
                                         ASSERTL0(!attrData.empty(),
                                                 "VALUE attribute must be specified.");
-=======
-                                        ASSERTL0(!attrData.empty(), 
-                                                 "USERDEFINEDTYPE attribute must have associated value.");
-
-                                        m_session->SubstituteExpressions(attrData);
-
-                                        userDefined = attrData;
-                                        isTimeDependent = boost::iequals(attrData,"TimeDependent");
-                                    }
-                                     else if(attrName=="VALUE")
-                                     {
-                                        attrData = attr->Value();
-                                        ASSERTL0(!attrData.empty(), 
-                                                 "VALUE attribute must be specified.");
->>>>>>> b720cadb
 
                                         m_session->SubstituteExpressions(
                                                 attrData);
 
                                         equation = attrData;
-<<<<<<< HEAD
                                     }
                                     else if (attrName == "FILE")
                                     {
@@ -462,11 +435,6 @@
                                                         "Unknown attribute: ")
                                                         + attrName).c_str());
 
-=======
-                                      }
-                                     else if(attrName=="FILE")
-                                     {
->>>>>>> b720cadb
                                         attrData = attr->Value();
                                         ASSERTL0(!attrData.empty(),
                                                 "FILE attribute must be specified.");
@@ -475,43 +443,30 @@
                                                 attrData);
 
                                         filename = attrData;
-<<<<<<< HEAD
+                                    }
+                                    else
+                                    {
+                                        ASSERTL0(false,
+                                                 (std::string("Unknown boundary condition attribute: ")  + attrName).c_str());
                                     }
                                     attr = attr->Next();
                                 }
+
                                 BoundaryConditionShPtr neumannCondition(
                                         MemoryManager<NeumannBoundaryCondition>::AllocateSharedPtr(
                                                 m_session, equation,
                                                 userDefined, filename,
                                                 boundaryRegionComm));
+                                neumannCondition->SetIsTimeDependent(isTimeDependent);
                                 (*boundaryConditions)[*iter] = neumannCondition;
-=======
-                                     }
-                                     else
-                                     {
-                                         ASSERTL0(false, 
-                                       (std::string("Unknown boundary condition attribute: ")  + attrName).c_str());
-                                     }
-                                    attr = attr->Next();
-                                }
-
-                                BoundaryConditionShPtr neumannCondition(MemoryManager<NeumannBoundaryCondition>::AllocateSharedPtr(m_session, equation, userDefined, filename));
-                                neumannCondition->SetIsTimeDependent(isTimeDependent);
-                                (*boundaryConditions)[*iter]  = neumannCondition;
->>>>>>> b720cadb
                             }
                             else
                             {
                                 // This variable's condition is zero.
-<<<<<<< HEAD
                                 BoundaryConditionShPtr neumannCondition(
                                         MemoryManager<NeumannBoundaryCondition>::AllocateSharedPtr(
                                                 m_session, "0"));
                                 (*boundaryConditions)[*iter] = neumannCondition;
-=======
-                                BoundaryConditionShPtr neumannCondition(MemoryManager<NeumannBoundaryCondition>::AllocateSharedPtr(m_session, "0.0"));
-                                (*boundaryConditions)[*iter]  = neumannCondition;
->>>>>>> b720cadb
                             }
                         }
                     }
@@ -540,7 +495,6 @@
                             {
                                 std::string equation, userDefined, filename;
 
-<<<<<<< HEAD
                                 while (attr)
                                 {
 
@@ -558,6 +512,7 @@
                                                 attrData);
 
                                         userDefined = attrData;
+                                        isTimeDependent = boost::iequals(attrData,"TimeDependent");
                                     }
                                     else if (attrName == "VALUE")
                                     {
@@ -590,6 +545,11 @@
                                                 attrData);
 
                                         filename = attrData;
+                                    }
+                                    else
+                                    {
+                                        ASSERTL0(false,
+                                                 (std::string("Unknown boundary condition attribute: ") + attrName).c_str());
                                     }
                                     attr = attr->Next();
                                 }
@@ -599,54 +559,9 @@
                                                 m_session, equation,
                                                 userDefined, filename,
                                                 boundaryRegionComm));
+                                dirichletCondition->SetIsTimeDependent(isTimeDependent);
                                 (*boundaryConditions)[*iter] =
                                         dirichletCondition;
-=======
-                                while(attr) 
-                                {
-                                   attrName = attr->Name();
-                                   
-                                   if (attrName=="USERDEFINEDTYPE") {
-                                       
-                                       // Do stuff for the user defined attribute
-                                       attrData = attr->Value();
-                                       ASSERTL0(!attrData.empty(), "USERDEFINEDTYPE attribute must have associated value.");
-                                       
-                                       m_session->SubstituteExpressions(attrData);
-                                       
-                                       userDefined = attrData;
-                                       isTimeDependent = boost::iequals(attrData,"TimeDependent");
-                                   }
-                                   else if(attrName=="VALUE")
-                                   {
-                                       attrData = attr->Value();
-                                       ASSERTL0(!attrData.empty(), "VALUE attribute must have associated value.");
-                                       
-                                       m_session->SubstituteExpressions(attrData);
-                                       
-                                       equation = attrData;
-                                   }
-                                   else if(attrName=="FILE")
-                                   {
-                                       attrData = attr->Value();
-                                       ASSERTL0(!attrData.empty(), "FILE attribute must be specified.");
-                                       
-                                       m_session->SubstituteExpressions(attrData);
-                                       
-                                       filename = attrData;
-                                   }
-                                   else
-                                   {
-                                       ASSERTL0(false, 
-                                                (std::string("Unknown boundary condition attribute: ") + attrName).c_str());
-                                   }
-                                   attr = attr->Next();
-                                }
-                                
-                                BoundaryConditionShPtr dirichletCondition(MemoryManager<DirichletBoundaryCondition>::AllocateSharedPtr(m_session, equation, userDefined, filename));
-                                dirichletCondition->SetIsTimeDependent(isTimeDependent);
-                                (*boundaryConditions)[*iter]  = dirichletCondition;
->>>>>>> b720cadb
                             }
                             else
                             {
@@ -689,165 +604,79 @@
                                 std::string equation1, equation2, userDefined;
                                 std::string filename;
 
-<<<<<<< HEAD
-                                while (attr)
-                                {
+                                bool primcoeffset = false;
+
+                                while(attr){
 
                                     attrName1 = attr->Name();
 
-                                    if (attrName1 == "USERDEFINEDTYPE")
-                                    {
+                                    if (attrName1=="USERDEFINEDTYPE") {
 
                                         // Do stuff for the user defined attribute
                                         attrData1 = attr->Value();
-                                        ASSERTL0(!attrData1.empty(),
-                                                "USERDEFINEDTYPE attribute must have associated value.");
-
-                                        m_session->SubstituteExpressions(
-                                                attrData1);
-
+                                        ASSERTL0(!attrData1.empty(), "USERDEFINEDTYPE attribute must have associated value.");
+
+                                        m_session->SubstituteExpressions(attrData1);
                                         userDefined = attrData1;
-
-                                    }
-                                    else if (attrName1 == "VALUE")
-                                    {
-
-                                        ASSERTL0(attrName1 == "VALUE",
-                                                (std::string(
-                                                        "Unknown attribute: ")
-                                                        + attrName1).c_str());
+                                        isTimeDependent = boost::iequals(attrData,"TimeDependent");
+                                    }
+                                    else if(attrName1 == "VALUE"){
 
                                         attrData1 = attr->Value();
-                                        ASSERTL0(!attrData1.empty(),
-                                                "VALUE attributes must have associated values.");
-
-                                        m_session->SubstituteExpressions(
-                                                attrData1);
+                                        ASSERTL0(!attrData1.empty(), "VALUE attributes must have associated values.");
+
+                                        m_session->SubstituteExpressions(attrData1);
 
                                         equation1 = attrData1;
-
-                                        attr = attr->Next();
-                                        ASSERTL0(attr,
-                                                "Unable to read PRIMCOEFF attribute.");
-
-                                        attrName1 = attr->Name();
-                                        ASSERTL0(attrName1 == "PRIMCOEFF",
-                                                (std::string(
-                                                        "Unknown attribute: ")
-                                                        + attrName1).c_str());
+                                    }
+                                    else if(attrName1 == "PRIMCOEFF")
+                                    {
 
                                         attrData1 = attr->Value();
-                                        ASSERTL0(!attrData1.empty(),
-                                                "PRIMCOEFF attributes must have associated values.");
-
-                                        m_session->SubstituteExpressions(
-                                                attrData1);
+                                        ASSERTL0(!attrData1.empty(), "PRIMCOEFF attributes must have associated values.");
+
+                                        m_session->SubstituteExpressions(attrData1);
 
                                         equation2 = attrData1;
 
-                                    }
-                                    else if (attrName1 == "FILE")
-                                    {
-                                        ASSERTL0(attrName1 == "FILE",
-                                                (std::string(
-                                                        "Unknown attribute: ")
-                                                        + attrName1).c_str());
-
+                                        primcoeffset = true;
+                                    }
+                                    else if(attrName1=="FILE")
+                                    {
                                         attrData1 = attr->Value();
-                                        ASSERTL0(!attrData1.empty(),
-                                                "FILE attribute must be specified.");
-
-                                        m_session->SubstituteExpressions(
-                                                attrData1);
+                                        ASSERTL0(!attrData1.empty(), "FILE attribute must be specified.");
+
+                                        m_session->SubstituteExpressions(attrData1);
 
                                         filename = attrData1;
                                     }
+                                    else
+                                    {
+                                        ASSERTL0(false, (std::string("Unknown boundary condition attribute: ") + attrName1).c_str());
+
+                                    }
                                     attr = attr->Next();
-
                                 }
 
+                                if(primcoeffset == false)
+                                {
+                                    ASSERTL0(false,"PRIMCOEFF must be specified in a Robin boundary condition");
+                                }
                                 BoundaryConditionShPtr robinCondition(
                                         MemoryManager<RobinBoundaryCondition>::AllocateSharedPtr(
                                                 m_session, equation1, equation2,
                                                 userDefined, filename,
                                                 boundaryRegionComm));
                                 (*boundaryConditions)[*iter] = robinCondition;
-=======
-                                bool primcoeffset = false;
-                                
-                                while(attr){
-                                    
-                                    attrName1 = attr->Name();
-                                    
-                                    if (attrName1=="USERDEFINEDTYPE") {
-                                        
-                                        // Do stuff for the user defined attribute
-                                        attrData1 = attr->Value();
-                                        ASSERTL0(!attrData1.empty(), "USERDEFINEDTYPE attribute must have associated value.");
-                                        
-                                        m_session->SubstituteExpressions(attrData1);
-                                        userDefined = attrData1;
-                                        isTimeDependent = boost::iequals(attrData,"TimeDependent");
-                                    }
-                                    else if(attrName1 == "VALUE"){
-                                        
-                                        attrData1 = attr->Value();
-                                        ASSERTL0(!attrData1.empty(), "VALUE attributes must have associated values.");
-                                        
-                                        m_session->SubstituteExpressions(attrData1);
-                                        
-                                        equation1 = attrData1;
-                                    }
-                                    else if(attrName1 == "PRIMCOEFF")
-                                    {
-                                        
-                                        attrData1 = attr->Value();
-                                        ASSERTL0(!attrData1.empty(), "PRIMCOEFF attributes must have associated values.");
-                                        
-                                        m_session->SubstituteExpressions(attrData1);
-                                        
-                                        equation2 = attrData1;
-
-                                        primcoeffset = true;
-                                    }
-                                    else if(attrName1=="FILE")
-                                    {
-                                        attrData1 = attr->Value();
-                                        ASSERTL0(!attrData1.empty(), "FILE attribute must be specified.");
-                                        
-                                        m_session->SubstituteExpressions(attrData1);
-                                        
-                                        filename = attrData1;
-                                    }
-                                    else
-                                    {
-                                        ASSERTL0(false, (std::string("Unknown boundary condition attribute: ") + attrName1).c_str());
-                                        
-                                    }
-                                    attr = attr->Next();                                    
-                                }
-                                if(primcoeffset == false)
-                                {
-                                    ASSERTL0(false,"PRIMCOEFF must be specified in a Robin boundary condition");
-                                }
-                                
-                                BoundaryConditionShPtr robinCondition(MemoryManager<RobinBoundaryCondition>::AllocateSharedPtr(m_session, equation1, equation2, userDefined, filename));
-                                (*boundaryConditions)[*iter]  = robinCondition;
->>>>>>> b720cadb
                             }
                             else
                             {
                                 // This variable's condition is zero.
-<<<<<<< HEAD
                                 BoundaryConditionShPtr robinCondition(
                                         MemoryManager<RobinBoundaryCondition>::AllocateSharedPtr(
                                                 m_session, "0", "0"));
+                                robinCondition->SetIsTimeDependent(isTimeDependent);
                                 (*boundaryConditions)[*iter] = robinCondition;
-=======
-                                BoundaryConditionShPtr robinCondition(MemoryManager<RobinBoundaryCondition>::AllocateSharedPtr(m_session, "0", "0"));
-                                robinCondition->SetIsTimeDependent(isTimeDependent);
-                                (*boundaryConditions)[*iter]  = robinCondition;
->>>>>>> b720cadb
                             }
                         }
                     }
