--- conflicted
+++ resolved
@@ -9,17 +9,10 @@
 
     <metrics>
         <metric type="L2" id="1">
-<<<<<<< HEAD
-            <value tolerance="1e-12">8.458e-05</value>
-        </metric>
-        <metric type="Linf" id="2">
-            <value tolerance="1e-12">0.000862348</value>
-=======
             <value tolerance="1e-8">8.458e-05</value>
         </metric>
         <metric type="Linf" id="2">
             <value tolerance="1e-9">0.000862348</value>
->>>>>>> 81af24da
         </metric>
     </metrics>
 </test>
