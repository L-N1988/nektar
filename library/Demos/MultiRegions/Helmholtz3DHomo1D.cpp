#include <cstdio>
#include <cstdlib>

#include <LibUtilities/Memory/NekMemoryManager.hpp>
#include <LibUtilities/BasicUtils/SessionReader.h>
#include <LibUtilities/Communication/Comm.h>
#include <MultiRegions/ContField3DHomogeneous1D.h>
#include <SpatialDomains/MeshGraph.h>

using namespace std;
using namespace Nektar;

int NoCaseStringCompare(const string & s1, const string& s2);

int main(int argc, char *argv[])
{
    LibUtilities::SessionReaderSharedPtr vSession
            = LibUtilities::SessionReader::CreateInstance(argc, argv);

    LibUtilities::CommSharedPtr vComm = vSession->GetComm();
    string meshfile(argv[1]);

    MultiRegions::ContField3DHomogeneous1DSharedPtr Exp, Fce;
    int     i, nq;
    Array<OneD,NekDouble>  fce;
    Array<OneD,NekDouble>  xc0,xc1,xc2;
    StdRegions::ConstFactorMap factors;
    FlagList flags;

    if( (argc != 2) && (argc != 3))
    {
        fprintf(stderr,"Usage: Helmholtz3DHomo1D meshfile [SysSolnType]   \n");
        exit(1);
    }

    LibUtilities::FieldIOSharedPtr fld =
        LibUtilities::FieldIO::CreateDefault(vSession);

    //----------------------------------------------
    // Read in mesh from input file
    SpatialDomains::MeshGraphSharedPtr graph2D = SpatialDomains::MeshGraph::Read(vSession);
    //----------------------------------------------

    //----------------------------------------------
    // Define Expansion
    int nplanes      = vSession->GetParameter("HomModesZ");
    NekDouble lz     = vSession->GetParameter("LZ");
	bool useFFT = false;
	bool deal = false;
    const LibUtilities::PointsKey Pkey(nplanes,LibUtilities::eFourierEvenlySpaced);
    const LibUtilities::BasisKey Bkey(LibUtilities::eFourier,nplanes,Pkey);
    Exp = MemoryManager<MultiRegions::ContField3DHomogeneous1D>
        ::AllocateSharedPtr(vSession,Bkey,lz,useFFT,deal,
                            graph2D,vSession->GetVariable(0));
    //----------------------------------------------

    //----------------------------------------------
    // Print summary of solution details
    factors[StdRegions::eFactorLambda] = vSession->GetParameter("Lambda");
    const SpatialDomains::ExpansionInfoMap &expansions = graph2D->GetExpansionInfos();
    LibUtilities::BasisKey bkey0 
        = expansions.begin()->second->m_basisKeyVector[0];

    cout << "Solving 3D Helmholtz (Homogeneous in z-direction):"  << endl;
    cout << "         Lambda          : " << factors[StdRegions::eFactorLambda] << endl;
    cout << "         Lz              : " << lz << endl;
    cout << "         No. modes       : " << bkey0.GetNumModes() << endl;
    cout << "         No. hom. modes  : " << Bkey.GetNumModes() << endl;
    cout << endl;
    //----------------------------------------------

    //----------------------------------------------
    // Set up coordinates of mesh for Forcing function evaluation
    nq  = Exp->GetTotPoints();
    xc0 = Array<OneD,NekDouble>(nq,0.0);
    xc1 = Array<OneD,NekDouble>(nq,0.0);
    xc2 = Array<OneD,NekDouble>(nq,0.0);

    Exp->GetCoords(xc0,xc1,xc2);
    //----------------------------------------------

    //----------------------------------------------
    // Define forcing function for first variable defined in file
    fce = Array<OneD,NekDouble>(nq);
    LibUtilities::EquationSharedPtr ffunc = vSession->GetFunction("Forcing", 0);

    ffunc->Evaluate(xc0, xc1, xc2, fce);

    //----------------------------------------------

    //----------------------------------------------
    // Setup expansion containing the  forcing function
    Fce = MemoryManager<MultiRegions::ContField3DHomogeneous1D>::AllocateSharedPtr(*Exp);
    Fce->SetPhys(fce);
    //----------------------------------------------

    //----------------------------------------------
    // Helmholtz solution taking physical forcing
<<<<<<< HEAD
    Exp->HelmSolve(Fce->GetPhys(), Exp->UpdateCoeffs(), NullFlagList, factors);
=======
    Exp->HelmSolve(Fce->GetPhys(), Exp->UpdateCoeffs(), factors);
>>>>>>> 81af24da
     //----------------------------------------------

    //----------------------------------------------
    // Backward Transform Solution to get solved values at
    Exp->BwdTrans(Exp->GetCoeffs(), Exp->UpdatePhys());
    //----------------------------------------------
    
    //----------------------------------------------
    // See if there is an exact solution, if so
    // evaluate and plot errors
    LibUtilities::EquationSharedPtr ex_sol
                                = vSession->GetFunction("ExactSolution", 0);

    if(ex_sol)
    {
        //----------------------------------------------
        // evaluate exact solution

        ex_sol->Evaluate(xc0, xc1, xc2, fce);

        //----------------------------------------------

        //--------------------------------------------
        // Calculate L_inf error
        Fce->SetPhys(fce);
        Fce->SetPhysState(true);

        cout << "L infinity error: " << Exp->Linf(Exp->GetPhys(),
                                                  Fce->GetPhys()) << endl;
        cout << "L 2 error:        " << Exp->L2  (Exp->GetPhys(),
                                                  Fce->GetPhys()) << endl;
        //--------------------------------------------
    }
    //----------------------------------------------

    //-----------------------------------------------
    // Write solution to file
    string   out(strtok(argv[1],"."));
    string   endfile(".fld");
    out += endfile;
    std::vector<LibUtilities::FieldDefinitionsSharedPtr> FieldDef;

    Exp->GetFieldDefinitions(FieldDef);

    std::vector<std::vector<NekDouble> > FieldData(FieldDef.size());

    Exp->GlobalToLocal();
    for(i = 0; i < FieldDef.size(); ++i)
    {
        FieldDef[i]->m_fields.push_back("u");
        Exp->AppendFieldData(FieldDef[i], FieldData[i]);
    }

    fld->Write(out, FieldDef, FieldData);
    //-----------------------------------------------

    vSession->Finalise();

    return 0;
}


/**
 * Performs a case-insensitive string comparison (from web).
 * @param   s1          First string to compare.
 * @param   s2          Second string to compare.
 * @returns             0 if the strings match.
 */
int NoCaseStringCompare(const string & s1, const string& s2)
{
    string::const_iterator it1=s1.begin();
    string::const_iterator it2=s2.begin();

    //stop when either string's end has been reached
    while ( (it1!=s1.end()) && (it2!=s2.end()) )
    {
        if(::toupper(*it1) != ::toupper(*it2)) //letters differ?
        {
            // return -1 to indicate smaller than, 1 otherwise
            return (::toupper(*it1)  < ::toupper(*it2)) ? -1 : 1;
        }

        //proceed to the next character in each string
        ++it1;
        ++it2;
    }

    size_t size1=s1.size();
    size_t size2=s2.size();// cache lengths

    //return -1,0 or 1 according to strings' lengths
    if (size1==size2)
    {
        return 0;
    }

    return (size1 < size2) ? -1 : 1;
}<|MERGE_RESOLUTION|>--- conflicted
+++ resolved
@@ -96,11 +96,7 @@
 
     //----------------------------------------------
     // Helmholtz solution taking physical forcing
-<<<<<<< HEAD
-    Exp->HelmSolve(Fce->GetPhys(), Exp->UpdateCoeffs(), NullFlagList, factors);
-=======
     Exp->HelmSolve(Fce->GetPhys(), Exp->UpdateCoeffs(), factors);
->>>>>>> 81af24da
      //----------------------------------------------
 
     //----------------------------------------------
