# Main library sub-directories, required by all of Nektar++.
SUBDIRS(LibUtilities LocalRegions SpatialDomains StdRegions Collections
        MultiRegions)
INCLUDE_DIRECTORIES(${CMAKE_SOURCE_DIR}/library)

IF (NEKTAR_BUILD_UNIT_TESTS)
    SUBDIRS(UnitTests)
ENDIF()

IF (NEKTAR_BUILD_DEMOS)
    SUBDIRS(Demos)
ENDIF()

IF (NEKTAR_BUILD_TIMINGS)
    SUBDIRS(Timings)
ENDIF()

IF (NEKTAR_BUILD_SOLVERS)
    SUBDIRS(SolverUtils)
ENDIF()

IF (NEKTAR_UTILITY_NEKMESH)
    SUBDIRS(NekMeshUtils)
ENDIF()

<<<<<<< HEAD
IF (NEKTAR_UTILITY_FIELDCONVERT OR NEKTAR_UTILITY_NEKMESH OR NEKTAR_BUILD_SOLVERS)
    SUBDIRS(FieldUtils)
ENDIF()

IF (NEKTAR_BUILD_PYTHON)
    INCLUDE_DIRECTORIES(Python)
=======
IF (NEKTAR_UTILITY_FIELDCONVERT OR NEKTAR_BUILD_SOLVERS)
    SUBDIRS(GlobalMapping FieldUtils)
>>>>>>> 3220ba85
ENDIF()<|MERGE_RESOLUTION|>--- conflicted
+++ resolved
@@ -23,15 +23,10 @@
     SUBDIRS(NekMeshUtils)
 ENDIF()
 
-<<<<<<< HEAD
-IF (NEKTAR_UTILITY_FIELDCONVERT OR NEKTAR_UTILITY_NEKMESH OR NEKTAR_BUILD_SOLVERS)
-    SUBDIRS(FieldUtils)
+IF (NEKTAR_UTILITY_FIELDCONVERT OR NEKTAR_BUILD_SOLVERS)
+    SUBDIRS(GlobalMapping FieldUtils)
 ENDIF()
 
 IF (NEKTAR_BUILD_PYTHON)
     INCLUDE_DIRECTORIES(Python)
-=======
-IF (NEKTAR_UTILITY_FIELDCONVERT OR NEKTAR_BUILD_SOLVERS)
-    SUBDIRS(GlobalMapping FieldUtils)
->>>>>>> 3220ba85
 ENDIF()