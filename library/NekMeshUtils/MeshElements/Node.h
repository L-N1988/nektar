--- conflicted
+++ resolved
@@ -340,39 +340,24 @@
     {
         if (dir == "x")
         {
-<<<<<<< HEAD
             NekDouble yrot = cos(angle) * m_y - sin(angle) * m_z;
             NekDouble zrot = sin(angle) * m_y + cos(angle) * m_z;
-=======
-            NekDouble yrot = cos(angle)*m_y - sin(angle)*m_z;
-            NekDouble zrot = sin(angle)*m_y + cos(angle)*m_z;
->>>>>>> 4851c05a
 
             m_y = yrot;
             m_z = zrot;
         }
         else if (dir == "y")
         {
-<<<<<<< HEAD
             NekDouble zrot = cos(angle) * m_z - sin(angle) * m_x;
             NekDouble xrot = sin(angle) * m_z + cos(angle) * m_x;
-=======
-            NekDouble zrot = cos(angle)*m_z - sin(angle)*m_x;
-            NekDouble xrot = sin(angle)*m_z + cos(angle)*m_x;
->>>>>>> 4851c05a
 
             m_z = zrot;
             m_x = xrot;
         }
         else if (dir == "z")
         {
-<<<<<<< HEAD
             NekDouble xrot = cos(angle) * m_x - sin(angle) * m_y;
             NekDouble yrot = sin(angle) * m_x + cos(angle) * m_y;
-=======
-            NekDouble xrot = cos(angle)*m_x - sin(angle)*m_y;
-            NekDouble yrot = sin(angle)*m_x + cos(angle)*m_y;
->>>>>>> 4851c05a
 
             m_x = xrot;
             m_y = yrot;
