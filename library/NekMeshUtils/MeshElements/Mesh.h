////////////////////////////////////////////////////////////////////////////////
//
//  File: Mesh.h
//
//  For more information, please see: http://www.nektar.info/
//
//  The MIT License
//
//  Copyright (c) 2006 Division of Applied Mathematics, Brown University (USA),
//  Department of Aeronautics, Imperial College London (UK), and Scientific
//  Computing and Imaging Institute, University of Utah (USA).
//
//  License for the specific language governing rights and limitations under
//  Permission is hereby granted, free of charge, to any person obtaining a
//  copy of this software and associated documentation files (the "Software"),
//  to deal in the Software without restriction, including without limitation
//  the rights to use, copy, modify, merge, publish, distribute, sublicense,
//  and/or sell copies of the Software, and to permit persons to whom the
//  Software is furnished to do so, subject to the following conditions:
//
//  The above copyright notice and this permission notice shall be included
//  in all copies or substantial portions of the Software.
//
//  THE SOFTWARE IS PROVIDED "AS IS", WITHOUT WARRANTY OF ANY KIND, EXPRESS
//  OR IMPLIED, INCLUDING BUT NOT LIMITED TO THE WARRANTIES OF MERCHANTABILITY,
//  FITNESS FOR A PARTICULAR PURPOSE AND NONINFRINGEMENT. IN NO EVENT SHALL
//  THE AUTHORS OR COPYRIGHT HOLDERS BE LIABLE FOR ANY CLAIM, DAMAGES OR OTHER
//  LIABILITY, WHETHER IN AN ACTION OF CONTRACT, TORT OR OTHERWISE, ARISING
//  FROM, OUT OF OR IN CONNECTION WITH THE SOFTWARE OR THE USE OR OTHER
//  DEALINGS IN THE SOFTWARE.
//
//  Description: Mesh object.
//
////////////////////////////////////////////////////////////////////////////////

#ifndef NEKMESHUTILS_MESHELEMENTS_MESH
#define NEKMESHUTILS_MESHELEMENTS_MESH

<<<<<<< HEAD
#include <set>
=======
#include <tinyxml.h>
>>>>>>> e1c397fa

#include <NekMeshUtils/NekMeshUtilsDeclspec.h>
#include <NekMeshUtils/MeshElements/Element.h>
#include <NekMeshUtils/MeshElements/Composite.h>

namespace Nektar
{
namespace NekMeshUtils
{

class Octree;
typedef std::shared_ptr<Octree> OctreeSharedPtr;

/**
 * Enumeration of condition types (Dirichlet, Neumann, etc).
 */
enum ConditionType
{
    eDirichlet,
    eNeumann,
    eRobin,
    ePeriodic,
    eHOPCondition,
    SIZE_ConditionType
};

/**
 * @brief Defines a boundary condition.
 *
 * A boundary condition is defined by its type (e.g. Dirichlet), the
 * field it applies to, the value imposed on this field and the
 * composite which the boundary condition is applied to.
 */
struct Condition
{
    Condition() : type(), field(), value(), m_composite()
    {
    }
    std::vector<ConditionType> type;
    std::vector<std::string> field;
    std::vector<std::string> value;
    std::vector<int> m_composite;
};

typedef std::shared_ptr<Condition> ConditionSharedPtr;
typedef std::map<int, ConditionSharedPtr> ConditionMap;

NEKMESHUTILS_EXPORT bool operator==(ConditionSharedPtr const &c1,
                                    ConditionSharedPtr const &c2);

class Mesh
{
public:
    NEKMESHUTILS_EXPORT Mesh() : m_verbose(false), m_nummode(0)
    {
    }

    /// Verbose flag
    bool                            m_verbose;
    /// Dimension of the expansion.
    unsigned int                    m_expDim;
    /// Dimension of the space in which the mesh is defined.
    unsigned int                    m_spaceDim;
    /// a order tag to aid output, a bit of a hack
    unsigned int                    m_nummode;
    /// List of mesh nodes.
    std::vector<NodeSharedPtr>      m_node;
    /// Set of element vertices.
    NodeSet                         m_vertexSet;
    /// used for meshing purposes to keep trac of ids
    int                             m_numNodes;
    /// Set of element edges.
    EdgeSet                         m_edgeSet;
    /// Set of element faces.
    FaceSet                         m_faceSet;
    /// Map for elements.
    ElementMap                      m_element;
    /// Map for composites.
    CompositeMap                    m_composite;
    /// Boundary conditions maps tag to condition.
    ConditionMap                    m_condition;
    /// List of fields names.
    std::vector<std::string>        m_fields;
    /// Map of vertex normals.
    std::unordered_map<int, Node>   m_vertexNormals;
    /// Set of all pairs of element ID and edge/face number on which to
    /// apply spherigon surface smoothing.
    std::set<std::pair<int, int> >  m_spherigonSurfs;
    /// List of face labels for composite annotation
    std::map<int, std::string>      m_faceLabels;
    /// CAD system pointer, if there is no cad its empty
    CADSystemSharedPtr              m_cad;
    /// Octree system pointer, if there is no octree its empty
    OctreeSharedPtr                 m_octree;
    /// XML info tag for provenance information
    TiXmlElement                    *m_infotag;

    /// Returns the total number of elements in the mesh with
    /// dimension expDim.
    NEKMESHUTILS_EXPORT unsigned int GetNumElements();
    /// Returns the total number of elements in the mesh with
    /// dimension < expDim.
    NEKMESHUTILS_EXPORT unsigned int GetNumBndryElements();
    /// Returns the total number of entities in the mesh.
    NEKMESHUTILS_EXPORT unsigned int GetNumEntities();

    NEKMESHUTILS_EXPORT void MakeOrder(int                      order,
                                       LibUtilities::PointsType distType);
};
/// Shared pointer to a mesh.
typedef std::shared_ptr<Mesh> MeshSharedPtr;
}
}

#endif<|MERGE_RESOLUTION|>--- conflicted
+++ resolved
@@ -36,11 +36,7 @@
 #ifndef NEKMESHUTILS_MESHELEMENTS_MESH
 #define NEKMESHUTILS_MESHELEMENTS_MESH
 
-<<<<<<< HEAD
 #include <set>
-=======
-#include <tinyxml.h>
->>>>>>> e1c397fa
 
 #include <NekMeshUtils/NekMeshUtilsDeclspec.h>
 #include <NekMeshUtils/MeshElements/Element.h>
@@ -135,8 +131,8 @@
     CADSystemSharedPtr              m_cad;
     /// Octree system pointer, if there is no octree its empty
     OctreeSharedPtr                 m_octree;
-    /// XML info tag for provenance information
-    TiXmlElement                    *m_infotag;
+    /// Metadata map for storing any mesh generation parameters
+    MeshMetaDataMap                 m_metadata;
 
     /// Returns the total number of elements in the mesh with
     /// dimension expDim.
