////////////////////////////////////////////////////////////////////////////////
//
//  File: Prism.h
//
//  For more information, please see: http://www.nektar.info/
//
//  The MIT License
//
//  Copyright (c) 2006 Division of Applied Mathematics, Brown University (USA),
//  Department of Aeronautics, Imperial College London (UK), and Scientific
//  Computing and Imaging Institute, University of Utah (USA).
//
//  License for the specific language governing rights and limitations under
//  Permission is hereby granted, free of charge, to any person obtaining a
//  copy of this software and associated documentation files (the "Software"),
//  to deal in the Software without restriction, including without limitation
//  the rights to use, copy, modify, merge, publish, distribute, sublicense,
//  and/or sell copies of the Software, and to permit persons to whom the
//  Software is furnished to do so, subject to the following conditions:
//
//  The above copyright notice and this permission notice shall be included
//  in all copies or substantial portions of the Software.
//
//  THE SOFTWARE IS PROVIDED "AS IS", WITHOUT WARRANTY OF ANY KIND, EXPRESS
//  OR IMPLIED, INCLUDING BUT NOT LIMITED TO THE WARRANTIES OF MERCHANTABILITY,
//  FITNESS FOR A PARTICULAR PURPOSE AND NONINFRINGEMENT. IN NO EVENT SHALL
//  THE AUTHORS OR COPYRIGHT HOLDERS BE LIABLE FOR ANY CLAIM, DAMAGES OR OTHER
//  LIABILITY, WHETHER IN AN ACTION OF CONTRACT, TORT OR OTHERWISE, ARISING
//  FROM, OUT OF OR IN CONNECTION WITH THE SOFTWARE OR THE USE OR OTHER
//  DEALINGS IN THE SOFTWARE.
//
//  Description: Mesh prism object.
//
////////////////////////////////////////////////////////////////////////////////

#ifndef NEKMESHUTILS_MESHELEMENTS_PRISM
#define NEKMESHUTILS_MESHELEMENTS_PRISM

#include <NekMeshUtils/NekMeshUtilsDeclspec.h>
#include <NekMeshUtils/MeshElements/Element.h>

namespace Nektar
{
namespace NekMeshUtils
{
/**
 * @brief A 3-dimensional five-faced element (2 triangles, 3
 * quadrilaterals).
 */
class Prism : public Element
{
public:
    /// Creates an instance of this class
    static ElementSharedPtr create(ElmtConfig pConf,
                                   std::vector<NodeSharedPtr> pNodeList,
                                   std::vector<int> pTagList)
    {
<<<<<<< HEAD
        ElementSharedPtr e =
            boost::shared_ptr<Element>(new Prism(pConf, pNodeList, pTagList));
        //std::vector<FaceSharedPtr> faces = e->GetFaceList();
        //for (int i = 0; i < faces.size(); ++i)
        //{
        //    faces[i]->m_elLink.push_back(std::pair<ElementSharedPtr, int>(e, i));
        //}
        return e;
=======
        return boost::shared_ptr<Element>(
            new Prism(pConf, pNodeList, pTagList));
>>>>>>> e52b1536
    }
    /// Element type
    static LibUtilities::ShapeType m_type;

    NEKMESHUTILS_EXPORT Prism(ElmtConfig pConf,
                              std::vector<NodeSharedPtr> pNodeList,
                              std::vector<int> pTagList);
    NEKMESHUTILS_EXPORT Prism(const Prism &pSrc);
    NEKMESHUTILS_EXPORT virtual ~Prism()
    {
    }

    NEKMESHUTILS_EXPORT virtual SpatialDomains::GeometrySharedPtr GetGeom(
        int coordDim);
    NEKMESHUTILS_EXPORT virtual void GetCurvedNodes(
        std::vector<NodeSharedPtr> &nodeList) const;
    NEKMESHUTILS_EXPORT virtual StdRegions::Orientation GetEdgeOrient(
        int edgeId, EdgeSharedPtr edge);
    NEKMESHUTILS_EXPORT virtual void MakeOrder(
        int                                order,
        SpatialDomains::GeometrySharedPtr  geom,
        LibUtilities::PointsType           pType,
        int                                coordDim,
        int                               &id,
        bool                               justConfig = false);

    NEKMESHUTILS_EXPORT static unsigned int GetNumNodes(ElmtConfig pConf);
    NEKMESHUTILS_EXPORT virtual int GetFaceVertex(int i, int j)
    {
        return m_faceIds[i][j];
    }

    /**
     * Orientation of prism; unchanged = 0; clockwise = 1;
     * counter-clockwise = 2. This is set by OrientPrism.
     */
    unsigned int m_orientation;

protected:
    void OrientPrism();

private:
    static int m_faceIds[5][4];
};
}
}

#endif<|MERGE_RESOLUTION|>--- conflicted
+++ resolved
@@ -55,19 +55,8 @@
                                    std::vector<NodeSharedPtr> pNodeList,
                                    std::vector<int> pTagList)
     {
-<<<<<<< HEAD
-        ElementSharedPtr e =
-            boost::shared_ptr<Element>(new Prism(pConf, pNodeList, pTagList));
-        //std::vector<FaceSharedPtr> faces = e->GetFaceList();
-        //for (int i = 0; i < faces.size(); ++i)
-        //{
-        //    faces[i]->m_elLink.push_back(std::pair<ElementSharedPtr, int>(e, i));
-        //}
-        return e;
-=======
         return boost::shared_ptr<Element>(
             new Prism(pConf, pNodeList, pTagList));
->>>>>>> e52b1536
     }
     /// Element type
     static LibUtilities::ShapeType m_type;
