--- conflicted
+++ resolved
@@ -131,15 +131,9 @@
 
     ADD_DEPENDENCIES(NekMeshUtils oce-0.17 tetgen-1.5 triangle-1.6)
 
-<<<<<<< HEAD
 IF(NEKTAR_USE_CFI)
 	TARGET_LINK_LIBRARIES(NekMeshUtils LINK_PRIVATE ${CFI_LIBRARY_API})
 	TARGET_LINK_LIBRARIES(NekMeshUtils LINK_PRIVATE ${CFI_LIBRARY_CXX})
-=======
-    IF(NEKTAR_USE_CFI)
-        TARGET_LINK_LIBRARIES(NekMeshUtils LINK_PRIVATE ${CFI_LIBRARIES})
-    ENDIF()
->>>>>>> a6e89868
 ENDIF()
 
 INSTALL(DIRECTORY ./
