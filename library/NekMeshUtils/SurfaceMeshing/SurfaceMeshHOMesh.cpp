////////////////////////////////////////////////////////////////////////////////
//
//  File: SurfaceMeshing.cpp
//
//  For more information, please see: http://www.nektar.info/
//
//  The MIT License
//
//  Copyright (c) 2006 Division of Applied Mathematics, Brown University (USA),
//  Department of Aeronautics, Imperial College London (UK), and Scientific
//  Computing and Imaging Institute, University of Utah (USA).
//
//  License for the specific language governing rights and limitations under
//  Permission is hereby granted, free of charge, to any person obtaining a
//  copy of this software and associated documentation files (the "Software"),
//  to deal in the Software without restriction, including without limitation
//  the rights to use, copy, modify, merge, publish, distribute, sublicense,
//  and/or sell copies of the Software, and to permit persons to whom the
//  Software is furnished to do so, subject to the following conditions:
//
//  The above copyright notice and this permission notice shall be included
//  in all copies or substantial portions of the Software.
//
//  THE SOFTWARE IS PROVIDED "AS IS", WITHOUT WARRANTY OF ANY KIND, EXPRESS
//  OR IMPLIED, INCLUDING BUT NOT LIMITED TO THE WARRANTIES OF MERCHANTABILITY,
//  FITNESS FOR A PARTICULAR PURPOSE AND NONINFRINGEMENT. IN NO EVENT SHALL
//  THE AUTHORS OR COPYRIGHT HOLDERS BE LIABLE FOR ANY CLAIM, DAMAGES OR OTHER
//  LIABILITY, WHETHER IN AN ACTION OF CONTRACT, TORT OR OTHERWISE, ARISING
//  FROM, OUT OF OR IN CONNECTION WITH THE SOFTWARE OR THE USE OR OTHER
//  DEALINGS IN THE SOFTWARE.
//
//  Description: surfacemeshing object methods.
//
////////////////////////////////////////////////////////////////////////////////

#include <list>
#include <algorithm>
#include <NekMeshUtils/SurfaceMeshing/SurfaceMesh.h>
#include <NekMeshUtils/Optimisation/BGFS-B.h>
#include <NekMeshUtils/SurfaceMeshing/OptimiseFunctions.h>

#include <LibUtilities/BasicUtils/Progressbar.hpp>
#include <LocalRegions/MatrixKey.h>
#include <LibUtilities/Foundations/ManagerAccess.h>

using namespace std;
namespace Nektar
{
namespace NekMeshUtils
{

set<pair<int, int> > ListOfFaceSpings(int nq)
{
    map<pair<int, int>, int> nodeorder;
    map<int, pair<int, int> > nodeorderRev;
    pair<int, int> id;

    id.first        = 0;
    id.second       = 0;
    nodeorder[id]   = 0;
    nodeorderRev[0] = id;

    id.first        = nq - 1;
    id.second       = 0;
    nodeorder[id]   = 1;
    nodeorderRev[1] = id;

    id.first        = 0;
    id.second       = nq - 1;
    nodeorder[id]   = 2;
    nodeorderRev[2] = id;

    for (int i = 0; i < nq - 2; i++)
    {
        id.second           = 0;
        id.first            = i + 1;
        nodeorder[id]       = i + 3;
        nodeorderRev[i + 3] = id;
    }
    for (int i = 0; i < nq - 2; i++)
    {
        id.first                 = nq - 2 - i;
        id.second                = 1 + i;
        nodeorder[id]            = nq + 1 + i;
        nodeorderRev[nq + 1 + i] = id;
    }
    for (int i = 0; i < nq - 2; i++)
    {
        id.first                      = 0;
        id.second                     = nq - 2 - i;
        nodeorder[id]                 = nq + nq - 1 + i;
        nodeorderRev[nq + nq - 1 + i] = id;
    }

    int i     = 1;
    int j     = 1;
    int limit = nq - 3;
    for (int k = 0; k < (nq - 3) * (nq - 2) / 2; k++)
    {
        id.first      = i;
        id.second     = j;
        nodeorder[id] = 3 * (nq - 1) + k;
        nodeorderRev[3 * (nq - 1) + k] = id;
        i++;
        if (i > limit)
        {
            limit--;
            j++;
            i = 1;
        }
    }

    map<int, vector<int> > nodetosix;

    for (int i = (nq + 1) * nq / 2 - (nq - 3) * (nq - 2) / 2;
         i < (nq + 1) * nq / 2;
         i++)
    {
        vector<int> ids;
        int pr;

        pair<int, int> p = nodeorderRev[i];
        p.first -= 1;
        pr = nodeorder[p];

        ids.push_back(pr);

        p = nodeorderRev[i];
        p.second -= 1;
        pr = nodeorder[p];

        ids.push_back(pr);

        p = nodeorderRev[i];
        p.first += 1;
        pr = nodeorder[p];

        ids.push_back(pr);

        p = nodeorderRev[i];
        p.second += 1;
        pr = nodeorder[p];

        ids.push_back(pr);

        p = nodeorderRev[i];
        p.first += 1;
        p.second -= 1;
        pr = nodeorder[p];

        ids.push_back(pr);

        p = nodeorderRev[i];
        p.first -= 1;
        p.second += 1;
        pr = nodeorder[p];

        ids.push_back(pr);

        nodetosix[i] = ids;
    }

    set<pair<int, int> > ret;
    map<int, vector<int> >::iterator it;
    for (it = nodetosix.begin(); it != nodetosix.end(); it++)
    {
        vector<int> ns = it->second;
        for (int i = 0; i < ns.size(); i++)
        {
            pair<int, int> sp(min(it->first, ns[i]), max(it->first, ns[i]));
            ret.insert(sp);
        }
    }

    return ret;
}

map<pair<int, int>, NekDouble> weights(set<pair<int, int> > springs,
                                       Array<OneD, NekDouble> u,
                                       Array<OneD, NekDouble> v)
{
    map<pair<int, int>, NekDouble> ret;

    // setup map from right angled reference triangle to equilateral reference
    // triangle
    DNekMat A(3, 3, 1.0);
    A(0, 0) = -1.0;
    A(1, 0) = -1.0;
    A(0, 1) = 1.0;
    A(1, 1) = -1.0;
    A(0, 2) = 0.0;
    A(1, 2) = -1.0 + sqrt(3.0);

    DNekMat B(3, 3, 1.0);
    B(0, 0) = -1.0;
    B(1, 0) = -1.0;
    B(0, 1) = 1.0;
    B(1, 1) = -1.0;
    B(0, 2) = -1.0;
    B(1, 2) = 1.0;

    B.Invert();

    DNekMat M = A * B;

    DNekMat C(3, u.num_elements(), 1.0);
    for (int i = 0; i < u.num_elements(); i++)
    {
        C(0, i) = u[i];
        C(1, i) = v[i];
    }

    DNekMat pts = M * C;

    /*for(int i = 0; i < u.num_elements(); i++)
    {
        cout << pts(0,i) << " " << pts(1,i) << endl;
    }
    exit(-1);*/

    set<pair<int, int> >::iterator it;
    for (it = springs.begin(); it != springs.end(); it++)
    {
        ret[(*it)] = sqrt((pts(0, (*it).first) - pts(0, (*it).second)) *
                              (pts(0, (*it).first) - pts(0, (*it).second)) +
                          (pts(1, (*it).first) - pts(1, (*it).second)) *
                              (pts(1, (*it).first) - pts(1, (*it).second)));

        if ((*it).first == 12 && (*it).second == 13)
            ret[(*it)] *= 1.2;

        if ((*it).first == 12 && (*it).second == 14)
            ret[(*it)] *= 1.2;

        if ((*it).first == 13 && (*it).second == 14)
            ret[(*it)] *= 1.2;
    }
    return ret;
}

void SurfaceMesh::HOSurf()
{
    if (m_mesh->m_verbose)
        cout << endl << "\tHigh-Order Surface meshing" << endl;

    // this bit of code sets up information for the standard edge and face.
    // and a mapping for node ordering for spring optimistaion

    LibUtilities::PointsKey ekey(m_mesh->m_nummode,
                                 LibUtilities::eGaussLobattoLegendre);
    Array<OneD, NekDouble> gll;

    LibUtilities::PointsManager()[ekey]->GetPoints(gll);

    LibUtilities::PointsKey pkey(m_mesh->m_nummode,
                                 LibUtilities::eNodalTriElec);
    Array<OneD, NekDouble> u, v;

    int nq = m_mesh->m_nummode;

    int np = nq * (nq + 1) / 2;

    int ni = (nq-2)*(nq-3) / 2;

    LibUtilities::PointsManager()[pkey]->GetPoints(u, v);

    set<pair<int, int> > springs     = ListOfFaceSpings(nq);
    map<pair<int, int>, NekDouble> z = weights(springs, u, v);

    // because edges are listed twice need a method to not repeat over them
    EdgeSet completedEdges;

    // loop over all the faces in the surface mesh, check all three edges for
    // high order info, if nothing high-order the edge.

    for (int i = 0; i < m_mesh->m_element[2].size(); i++)
    {
        if (m_mesh->m_verbose)
        {
            LibUtilities::PrintProgressbar(
                i, m_mesh->m_element[2].size(), "\t\tSurface elements");
        }

        if (m_mesh->m_element[2][i]->GetConf().m_e ==
            LibUtilities::eQuadrilateral)
        {
            // not setup for high-order quads yet
            continue;
        }

        int surf           = m_mesh->m_element[2][i]->CADSurfId;
        CADSurfSharedPtr s = m_cad->GetSurf(surf);

        FaceSharedPtr f = m_mesh->m_element[2][i]->GetFaceLink();
        vector<EdgeSharedPtr> surfedges =
            m_mesh->m_element[2][i]->GetEdgeList();

        vector<EdgeSharedPtr> edges = f->m_edgeList;
        for (int j = 0; j < edges.size(); j++)
        {
            // test insert the edge into completedEdges
            // if the edge already exists move on
            // if not figure out its high-order information

            EdgeSet::iterator test = completedEdges.find(edges[j]);

            if (test != completedEdges.end())
            {
                continue;
            }

            EdgeSharedPtr e = edges[j];

            // the edges in the element are different to those in the face
            // the cad information is stored in the element edges which are not
            // in the m_mesh->m_edgeSet group.
            // need to link them together and copy the cad information to be
            // able to identify how to make it high-order
            bool foundsurfaceedge = false;
            for (int k = 0; k < surfedges.size(); k++)
            {
                if (surfedges[k] == e)
                {
                    e->onCurve       = surfedges[k]->onCurve;
                    e->CADCurveId    = surfedges[k]->CADCurveId;
                    e->CADCurve      = surfedges[k]->CADCurve;
                    foundsurfaceedge = true;
                }
            }
            ASSERTL0(foundsurfaceedge,
                     "cannot find corresponding surface edge");

            if (e->onCurve)
            {
                int cid             = e->CADCurveId;
                CADCurveSharedPtr c = e->CADCurve;
                NekDouble tb        = e->m_n1->GetCADCurveInfo(cid);
                NekDouble te        = e->m_n2->GetCADCurveInfo(cid);

                // distrobute points along curve as inital guess
                Array<OneD, NekDouble> ti(m_mesh->m_nummode);
                for (int k = 0; k < m_mesh->m_nummode; k++)
                {
                    ti[k] =
                        tb * (1.0 - gll[k]) / 2.0 + te * (1.0 + gll[k]) / 2.0;
                }

                Array<OneD, NekDouble> xi(nq - 2);
                for (int k = 1; k < nq - 1; k++)
                {
                    xi[k - 1] = ti[k];
                }

                OptiEdgeSharedPtr opti =
                    MemoryManager<OptiEdge>::AllocateSharedPtr(ti, gll, c);

                DNekMat B(
                    nq - 2, nq - 2, 0.0); // approximate hessian (I to start)
                for (int k = 0; k < nq - 2; k++)
                {
                    B(k, k) = 1.0;
                }
                DNekMat H(nq - 2,
                          nq - 2,
                          0.0); // approximate inverse hessian (I to start)
                for (int k = 0; k < nq - 2; k++)
                {
                    H(k, k) = 1.0;
                }

                DNekMat J = opti->dF(xi);

                Array<OneD, NekDouble> bnds = c->Bounds();

                bool repeat = true;
                int itct = 0;
                while (repeat)
                {
                    NekDouble Norm = 0;
                    for (int k = 0; k < nq - 2; k++)
                    {
                        Norm += J(k, 0) * J(k, 0) / (bnds[1] - bnds[0]) /
                                (bnds[1] - bnds[0]);
                    }
                    Norm = sqrt(Norm);

                    if (Norm < 1E-8)
                    {
                        repeat = false;
                        break;
                    }
                    if (itct > 1000)
                    {
                        cout << "failed to optimise on curve" << endl;
                        for (int k = 0; k < nq; k++)
                        {
                            ti[k] = tb * (1.0 - gll[k]) / 2.0 +
                                    te * (1.0 + gll[k]) / 2.0;
                        }
                        break;
                    }
                    itct++;

                    if (!BGFSUpdate(opti, J, B, H))
                    {
                        if(m_mesh->m_verbose)
                        {
                            cout << "BFGS reported no update, curve on "
                                << c->GetId() << endl;
                        }
                        break;
                    }
                }
                // need to pull the solution out of opti
                ti = opti->GetSolution();

                vector<CADSurfSharedPtr> s = c->GetAdjSurf();

                ASSERTL0(s.size() == 2, "Number of common surfs should be 2");

                vector<NodeSharedPtr> honodes(m_mesh->m_nummode - 2);
                for (int k = 1; k < m_mesh->m_nummode - 1; k++)
                {
                    Array<OneD, NekDouble> loc = c->P(ti[k]);
                    NodeSharedPtr nn = boost::shared_ptr<Node>(
                        new Node(0, loc[0], loc[1], loc[2]));

                    nn->SetCADCurve(cid, c, ti[k]);
                    Array<OneD, NekDouble> uv = s[0]->locuv(loc);
                    nn->SetCADSurf(s[0]->GetId(), s[0], uv);
                    uv = s[1]->locuv(loc);
                    nn->SetCADSurf(s[1]->GetId(), s[1], uv);
                    honodes[k - 1] = nn;
                }

                e->m_edgeNodes = honodes;
                e->m_curveType = LibUtilities::eGaussLobattoLegendre;
                completedEdges.insert(e);
            }
            else
            {
                // edge is on surface and needs 2d optimisation
                CADSurfSharedPtr s = m_cad->GetSurf(surf);
                Array<OneD, NekDouble> uvb, uve;
                uvb = e->m_n1->GetCADSurfInfo(surf);
                uve = e->m_n2->GetCADSurfInfo(surf);
                Array<OneD, Array<OneD, NekDouble> > uvi(nq);
                for (int k = 0; k < nq; k++)
                {
                    Array<OneD, NekDouble> uv(2);
                    uv[0] = uvb[0] * (1.0 - gll[k]) / 2.0 +
                            uve[0] * (1.0 + gll[k]) / 2.0;
                    uv[1] = uvb[1] * (1.0 - gll[k]) / 2.0 +
                            uve[1] * (1.0 + gll[k]) / 2.0;
                    uvi[k] = uv;
                }

                //Array<OneD, NekDouble> bnds = s->GetBounds();
                /*Array<OneD, NekDouble> all(2 * nq);
                for (int k = 0; k < nq; k++)
                {
                    all[k * 2 + 0] = uvi[k][0];
                    all[k * 2 + 1] = uvi[k][1];
                }

                Array<OneD, NekDouble> xi(2 * (nq - 2));
                for (int k = 1; k < nq - 1; k++)
                {
                    xi[(k - 1) * 2 + 0] = all[k * 2 + 0];
                    xi[(k - 1) * 2 + 1] = all[k * 2 + 1];
                }

                OptiEdgeSharedPtr opti =
                    MemoryManager<OptiEdge>::AllocateSharedPtr(all, gll, s);

                DNekMat B(2 * (nq - 2),
                          2 * (nq - 2),
                          0.0); // approximate hessian (I to start)
                for (int k = 0; k < 2 * (nq - 2); k++)
                {
                    B(k, k) = 1.0;
                }
                DNekMat H(2 * (nq - 2),
                          2 * (nq - 2),
                          0.0); // approximate inverse hessian (I to start)
                for (int k = 0; k < 2 * (nq - 2); k++)
                {
                    H(k, k) = 1.0;
                }

                DNekMat J = opti->dF(xi);

                bool repeat = true;
                int itct    = 0;
                while (repeat)
                {
                    NekDouble Norm = 0;
                    for (int k = 0; k < 2 * (nq - 2); k++)
                    {
                        if (k % 2 == 0)
                        {
                            Norm += J(k, 0) * J(k, 0) / (bnds[1] - bnds[0]) /
                                    (bnds[1] - bnds[0]);
                        }
                        else
                        {
                            Norm += J(k, 0) * J(k, 0) / (bnds[3] - bnds[2]) /
                                    (bnds[3] - bnds[2]);
                        }
                    }
                    Norm = sqrt(Norm);

                    if (Norm < 1E-8)
                    {
                        repeat = false;
                        break;
                    }

                    if (itct > 1000)
                    {
                        cout << "failed to optimise on edge" << endl;
                        for (int k = 0; k < nq; k++)
                        {
                            Array<OneD, NekDouble> uv(2);
                            uv[0] = uvb[0] * (1.0 - gll[k]) / 2.0 +
                                    uve[0] * (1.0 + gll[k]) / 2.0;
                            uv[1] = uvb[1] * (1.0 - gll[k]) / 2.0 +
                                    uve[1] * (1.0 + gll[k]) / 2.0;
                            uvi[k] = uv;
                        }
                        break;
                    }
                    itct++;

                    if (!BGFSUpdate(opti, J, B, H))
                    {
                        if(m_mesh->m_verbose)
                        {
                            cout << "BFGS reported no update, edge on " << surf
                                << endl;
                        }
                        // exit(-1);
                        break;
                    }
                }

                all = opti->GetSolution();

                // need to put all backinto uv
                for (int k = 0; k < nq; k++)
                {
                    uvi[k][0] = all[k * 2 + 0];
                    uvi[k][1] = all[k * 2 + 1];
                }*/

                vector<NodeSharedPtr> honodes(nq - 2);
                for (int k = 1; k < nq - 1; k++)
                {
                    Array<OneD, NekDouble> loc;
                    loc              = s->P(uvi[k]);
                    NodeSharedPtr nn = boost::shared_ptr<Node>(
                        new Node(0, loc[0], loc[1], loc[2]));
                    nn->SetCADSurf(s->GetId(), s, uvi[k]);
                    honodes[k - 1] = nn;
                }

                e->m_edgeNodes = honodes;
                e->m_curveType = LibUtilities::eGaussLobattoLegendre;
                completedEdges.insert(e);
            }
        }

        ASSERTL0(nq <= 5, "not setup for high-orders yet");

        vector<NodeSharedPtr> vertices = f->m_vertexList;

        SpatialDomains::GeometrySharedPtr geom = f->GetGeom(3);
        geom->FillGeom();
        StdRegions::StdExpansionSharedPtr xmap = geom->GetXmap();
        Array<OneD, NekDouble> coeffs0 = geom->GetCoeffs(0);
        Array<OneD, NekDouble> coeffs1 = geom->GetCoeffs(1);
        Array<OneD, NekDouble> coeffs2 = geom->GetCoeffs(2);

        Array<OneD, NekDouble> xc(xmap->GetTotPoints());
        Array<OneD, NekDouble> yc(xmap->GetTotPoints());
        Array<OneD, NekDouble> zc(xmap->GetTotPoints());

        xmap->BwdTrans(coeffs0,xc);
        xmap->BwdTrans(coeffs1,yc);
        xmap->BwdTrans(coeffs2,zc);

        //build an array of all uvs
        vector<Array<OneD, NekDouble> > uvi;
        for(int j = np-ni; j < np; j++)
        {
            Array<OneD, NekDouble> xp(2);
            xp[0] = u[j];
            xp[1] = v[j];

            Array<OneD, NekDouble> loc(3);
            loc[0] = xmap->PhysEvaluate(xp, xc);
            loc[1] = xmap->PhysEvaluate(xp, yc);
            loc[2] = xmap->PhysEvaluate(xp, zc);

            Array<OneD, NekDouble> uv(2);
<<<<<<< HEAD
            s->ProjectTo(loc,uv);
            uvi.push_back(uv);
=======
            s->ProjectTo(xyz,uv);
            uvi[ctr++] = uv;
        }

        /// TODO: face nodes should be optmised but will probably be done via
        /// variational optimisation.
        /*
        OptiFaceSharedPtr opti = MemoryManager<OptiFace>::
                                    AllocateSharedPtr(uvi, z, springs, s);

        DNekMat B(2*ni,2*ni,0.0); //approximate hessian (I to start)
        for(int k = 0; k < 2*ni; k++)
        {
            B(k,k) = 1.0;
        }
        DNekMat H(2*ni,2*ni,0.0); //approximate inverse hessian (I to start)
        for(int k = 0; k < 2*ni; k++)
        {
            H(k,k) = 1.0;
>>>>>>> 182cfe92
        }

        vector<NodeSharedPtr> honodes;
        for(int j = 0; j < ni; j++)
        {
            Array<OneD, NekDouble> loc;
            loc = s->P(uvi[j]);
            NodeSharedPtr nn = boost::shared_ptr<Node>(new
                                            Node(0,loc[0],loc[1],loc[2]));
            nn->SetCADSurf(surf, s, uvi[j]);
            honodes.push_back(nn);
        }

        f->m_faceNodes = honodes;
        f->m_curveType = LibUtilities::eNodalTriElec;
    }

    if (m_mesh->m_verbose)
        cout << endl;
}
}
}<|MERGE_RESOLUTION|>--- conflicted
+++ resolved
@@ -603,30 +603,9 @@
             loc[2] = xmap->PhysEvaluate(xp, zc);
 
             Array<OneD, NekDouble> uv(2);
-<<<<<<< HEAD
             s->ProjectTo(loc,uv);
             uvi.push_back(uv);
-=======
-            s->ProjectTo(xyz,uv);
-            uvi[ctr++] = uv;
-        }
-
-        /// TODO: face nodes should be optmised but will probably be done via
-        /// variational optimisation.
-        /*
-        OptiFaceSharedPtr opti = MemoryManager<OptiFace>::
-                                    AllocateSharedPtr(uvi, z, springs, s);
-
-        DNekMat B(2*ni,2*ni,0.0); //approximate hessian (I to start)
-        for(int k = 0; k < 2*ni; k++)
-        {
-            B(k,k) = 1.0;
-        }
-        DNekMat H(2*ni,2*ni,0.0); //approximate inverse hessian (I to start)
-        for(int k = 0; k < 2*ni; k++)
-        {
-            H(k,k) = 1.0;
->>>>>>> 182cfe92
+
         }
 
         vector<NodeSharedPtr> honodes;
