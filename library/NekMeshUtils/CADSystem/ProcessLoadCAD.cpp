--- conflicted
+++ resolved
@@ -68,17 +68,13 @@
         cout << "Loading CAD for " << name << endl;
     }
 
-<<<<<<< HEAD
-    m_mesh->m_cad = GetEngineFactory().CreateInstance("oce",m_mesh->m_CADId);
+    m_mesh->m_cad = GetEngineFactory().CreateInstance("oce",name);
 
     if(m_config["2D"].beenSet)
     {
         m_mesh->m_cad->Set2D();
     }
 
-=======
-    m_mesh->m_cad = GetEngineFactory().CreateInstance("oce",name);
->>>>>>> bb7852af
     ASSERTL0(m_mesh->m_cad->LoadCAD(), "Failed to load CAD");
 
     if (m_mesh->m_verbose)
