
SET(BasicConstHeaders
    ./BasicConst/NektarUnivConsts.hpp
    ./BasicConst/NektarUnivTypeDefs.hpp
    ./BasicConst/GitRevision.h
)

SET(BasicUtilsHeaders
    ./BasicUtils/ArrayPolicies.hpp
    ./BasicUtils/CheckedCast.hpp
    ./BasicUtils/ConsistentObjectAccess.hpp
    ./BasicUtils/CompressData.h
    ./BasicUtils/CsvIO.h
    ./BasicUtils/Equation.h
    ./BasicUtils/FieldIO.h
    ./BasicUtils/FieldIOXml.h
    ./BasicUtils/FileSystem.h
    ./BasicUtils/ErrorUtil.hpp
    ./BasicUtils/Interpolator.h
    ./BasicUtils/HashUtils.hpp
    ./BasicUtils/NekManager.hpp
    ./BasicUtils/NekFactory.hpp
    ./BasicUtils/ParseUtils.h
    ./BasicUtils/Progressbar.hpp
    ./BasicUtils/PtsField.h
    ./BasicUtils/PtsIO.h
    ./BasicUtils/Timer.h
    ./BasicUtils/RawType.hpp
    ./BasicUtils/RealComparison.hpp
    ./BasicUtils/SessionReader.h
    ./BasicUtils/ShapeType.hpp
    ./BasicUtils/SharedArray.hpp
    ./BasicUtils/Thread.h
    ./BasicUtils/ThreadBoost.h
    ./BasicUtils/Vmath.hpp
    ./BasicUtils/VmathArray.hpp
    ./BasicUtils/Smath.h
    ./BasicUtils/Metis.hpp
    ./BasicUtils/VtkUtil.hpp
    )

SET(BasicUtilsSources
<<<<<<< HEAD
    ./BasicUtils/CompressData.cpp
    ./BasicUtils/CsvIO.cpp
    ./BasicUtils/Equation.cpp
    ./BasicUtils/ErrorUtil.cpp
    ./BasicUtils/FieldIO.cpp
    ./BasicUtils/FieldIOXml.cpp
    ./BasicUtils/FileSystem.cpp
    ./BasicUtils/Interpolator.cpp
    ./BasicUtils/ParseUtils.cpp
    ./BasicUtils/PtsField.cpp
    ./BasicUtils/PtsIO.cpp
    ./BasicUtils/SessionReader.cpp
    ./BasicUtils/Thread.cpp
    ./BasicUtils/ThreadBoost.cpp
    ./BasicUtils/Timer.cpp
    ./BasicUtils/Vmath.cpp
    ./BasicUtils/Smath.cpp
=======
./BasicUtils/CompressData.cpp
./BasicUtils/CsvIO.cpp
./BasicUtils/Equation.cpp
./BasicUtils/ErrorUtil.cpp
./BasicUtils/FieldIO.cpp
./BasicUtils/FieldIOXml.cpp
./BasicUtils/FileSystem.cpp
./BasicUtils/Interpolator.cpp
./BasicUtils/ParseUtils.cpp
./BasicUtils/PtsField.cpp
./BasicUtils/PtsIO.cpp
./BasicUtils/SessionReader.cpp
./BasicUtils/Thread.cpp
./BasicUtils/ThreadBoost.cpp
./BasicUtils/Timer.cpp
./BasicUtils/Vmath.cpp
>>>>>>> 0c105fe7
)

# HDF5
IF( NEKTAR_USE_HDF5 )
SET(BasicUtilsHeaders ${BasicUtilsHeaders}
./BasicUtils/H5.h
./BasicUtils/FieldIOHdf5.h)
SET(BasicUtilsSources ${BasicUtilsSources}
./BasicUtils/H5.cpp
./BasicUtils/FieldIOHdf5.cpp)
ENDIF( NEKTAR_USE_HDF5 )


SET(CommunicationHeaders
./Communication/Comm.h
./Communication/CommSerial.h
./Communication/CommDataType.h
./Communication/GsLib.hpp
./Communication/Transposition.h
./Communication/Xxt.hpp
)

SET(CommunicationSources
./Communication/Comm.cpp
./Communication/CommDataType.cpp
./Communication/CommSerial.cpp
./Communication/Transposition.cpp
)

IF(NEKTAR_USE_MPI)
SET(CommunicationHeaders ${CommunicationHeaders}
./Communication/CommMpi.h)
SET(CommunicationSources ${CommunicationSources}
./Communication/CommMpi.cpp)
ENDIF(NEKTAR_USE_MPI)

IF ( NEKTAR_USE_CWIPI )
SET(CommunicationHeaders ${CommunicationHeaders}
./Communication/CommCwipi.h)
SET(CommunicationSources ${CommunicationSources}
./Communication/CommCwipi.cpp)
ENDIF ()

SET(FFTHeaders
./FFT/NektarFFT.h
)

SET(FFTSources
./FFT/NektarFFT.cpp
)

IF(NEKTAR_USE_FFTW)
SET(FFTHeaders ${FFTHeaders} ./FFT/NekFFTW.h)
SET(FFTSources ${FFTSources} ./FFT/NekFFTW.cpp)
ENDIF(NEKTAR_USE_FFTW)

SET(FoundationHeaders
./Foundations/Basis.h
./Foundations/BasisType.h
./Foundations/BLPoints.h
./Foundations/FoundationsFwd.hpp
./Foundations/Foundations.hpp
./Foundations/FourierPoints.h
./Foundations/FourierSingleModePoints.h
./Foundations/GaussPoints.h
./Foundations/Graph.h
./Foundations/InterpCoeff.h
./Foundations/Interp.h
./Foundations/ManagerAccess.h
./Foundations/NodalPrismEvenlySpaced.h
./Foundations/NodalPrismElec.h
./Foundations/NodalTetElecData.h
./Foundations/NodalTetElec.h
./Foundations/NodalTetEvenlySpaced.h
./Foundations/NodalTriElecData.h
./Foundations/NodalTriElec.h
./Foundations/NodalTriEvenlySpaced.h
./Foundations/NodalTriFeketeData.h
./Foundations/NodalTriFekete.h
./Foundations/NodalTriSPIData.h
./Foundations/NodalTriSPI.h
./Foundations/NodalTetSPI.h
./Foundations/NodalPrismSPI.h
./Foundations/NodalTetSPIData.h
./Foundations/NodalQuadElec.h
./Foundations/NodalHexElec.h
./Foundations/NodalUtil.h
./Foundations/PhysGalerkinProject.h
./Foundations/Points.h
./Foundations/PointsType.h
./Foundations/PolyEPoints.h
)

SET(FoundationSources
./Foundations/Basis.cpp
./Foundations/BLPoints.cpp
./Foundations/FourierPoints.cpp
./Foundations/FourierSingleModePoints.cpp
./Foundations/GaussPoints.cpp
./Foundations/Graph.cpp
./Foundations/InterpCoeff.cpp
./Foundations/Interp.cpp
./Foundations/ManagerAccess.cpp
./Foundations/NodalPrismEvenlySpaced.cpp
./Foundations/NodalPrismElec.cpp
./Foundations/NodalTetElec.cpp
./Foundations/NodalTetEvenlySpaced.cpp
./Foundations/NodalTriElec.cpp
./Foundations/NodalTriEvenlySpaced.cpp
./Foundations/NodalTriFekete.cpp
./Foundations/NodalTriSPI.cpp
./Foundations/NodalTetSPI.cpp
./Foundations/NodalQuadElec.cpp
./Foundations/NodalHexElec.cpp
./Foundations/NodalPrismSPI.cpp
./Foundations/NodalUtil.cpp
./Foundations/PhysGalerkinProject.cpp
./Foundations/Points.cpp
./Foundations/PolyEPoints.cpp
)

SET(InterpreterHeaders
./Interpreter/Interpreter.h
)

SET(InterpreterSources
./Interpreter/Interpreter.cpp
)

SET(KernelHeaders
./Kernel/kernel.h
)

SET(KernelSources
./Kernel/kernel.cpp
)

SET(LinearAlgebraHeaders
./LinearAlgebra/Arpack.hpp
./LinearAlgebra/BlasArray.hpp
./LinearAlgebra/Blas.hpp
./LinearAlgebra/BlockMatrix.hpp
./LinearAlgebra/CanGetRawPtr.hpp
./LinearAlgebra/ExplicitInstantiation.h
./LinearAlgebra/Lapack.hpp
./LinearAlgebra/MatrixBase.hpp
./LinearAlgebra/MatrixFuncs.h
./LinearAlgebra/MatrixOperations.hpp
./LinearAlgebra/MatrixStorageType.h
./LinearAlgebra/MatrixType.h
./LinearAlgebra/NekLinAlgAlgorithms.hpp
./LinearAlgebra/NekLinSys.hpp
./LinearAlgebra/NekLinSysIter.h
./LinearAlgebra/NekLinSysIterCG.h
./LinearAlgebra/NekLinSysIterFixedpointJacobi.h
./LinearAlgebra/NekLinSysIterGMRES.h
./LinearAlgebra/NekMatrixFwd.hpp
./LinearAlgebra/NekMatrix.hpp
./LinearAlgebra/NekNonlinSys.h
./LinearAlgebra/NekNonlinSysNewton.h
./LinearAlgebra/NekPoint.hpp
./LinearAlgebra/NekSys.h
./LinearAlgebra/NekTypeDefs.hpp
./LinearAlgebra/NekVectorFwd.hpp
./LinearAlgebra/NekVector.hpp
./LinearAlgebra/PointerWrapper.h
./LinearAlgebra/ScaledMatrix.hpp
./LinearAlgebra/StandardMatrix.hpp
./LinearAlgebra/TransF77.hpp
./LinearAlgebra/StorageSmvBsr.hpp
./LinearAlgebra/NistSparseDescriptors.hpp
./LinearAlgebra/SparseDiagBlkMatrix.hpp
./LinearAlgebra/SparseMatrix.hpp
./LinearAlgebra/SparseMatrixFwd.hpp
./LinearAlgebra/SparseUtils.hpp
)

SET(LinearAlgebraSources
<<<<<<< HEAD
    ./LinearAlgebra/blas.cpp
    ./LinearAlgebra/BlockMatrix.cpp
    ./LinearAlgebra/MatrixBase.cpp
    ./LinearAlgebra/MatrixFuncs.cpp
    ./LinearAlgebra/MatrixOperations.cpp
    ./LinearAlgebra/MatrixVectorMultiplication.cpp
    ./LinearAlgebra/NekVector.cpp
    ./LinearAlgebra/ScaledMatrix.cpp
    ./LinearAlgebra/StandardMatrix.cpp
    ./LinearAlgebra/SparseUtils.cpp
    ./LinearAlgebra/StorageSmvBsr.cpp
    ./LinearAlgebra/SparseDiagBlkMatrix.cpp
    ./LinearAlgebra/SparseMatrix.cpp
    ./LinearAlgebra/NekLinSysIterative.cpp
=======
./LinearAlgebra/blas.cpp
./LinearAlgebra/BlockMatrix.cpp
./LinearAlgebra/MatrixBase.cpp
./LinearAlgebra/MatrixFuncs.cpp
./LinearAlgebra/MatrixOperations.cpp
./LinearAlgebra/MatrixVectorMultiplication.cpp
./LinearAlgebra/NekLinSysIter.cpp
./LinearAlgebra/NekLinSysIterGMRES.cpp
./LinearAlgebra/NekLinSysIterCG.cpp
./LinearAlgebra/NekLinSysIterFixedpointJacobi.cpp
./LinearAlgebra/NekNonlinSys.cpp
./LinearAlgebra/NekNonlinSysNewton.cpp
./LinearAlgebra/NekSys.cpp
./LinearAlgebra/NekVector.cpp
./LinearAlgebra/ScaledMatrix.cpp
./LinearAlgebra/StandardMatrix.cpp
./LinearAlgebra/SparseUtils.cpp
./LinearAlgebra/StorageSmvBsr.cpp
./LinearAlgebra/SparseDiagBlkMatrix.cpp
./LinearAlgebra/SparseMatrix.cpp
>>>>>>> 0c105fe7
)

SET(MemoryHeaders
./Memory/ThreadSpecificPool.hpp
./Memory/NekMemoryManager.hpp
)

SET(MemorySources
./Memory/ThreadSpecificPool.cpp
)

SET(PolyLibHeaders
./Polylib/Polylib.h
)

SET(PolylibSources
./Polylib/Polylib.cpp
)

SET(TimeIntegrationHeaders
        ./TimeIntegration/AdamsBashforthTimeIntegrationSchemes.h
        ./TimeIntegration/AdamsMoultonTimeIntegrationSchemes.h
        ./TimeIntegration/BDFImplicitTimeIntegrationSchemes.h
        ./TimeIntegration/EulerTimeIntegrationSchemes.h
        ./TimeIntegration/EulerExponentialTimeIntegrationSchemes.h
        ./TimeIntegration/CNABTimeIntegrationScheme.h
        ./TimeIntegration/DIRKTimeIntegrationSchemes.h
        ./TimeIntegration/IMEXTimeIntegrationSchemes.h
        ./TimeIntegration/IMEXdirkTimeIntegrationSchemes.h
        ./TimeIntegration/IMEXGearTimeIntegrationScheme.h
        ./TimeIntegration/MCNABTimeIntegrationScheme.h
        ./TimeIntegration/RungeKuttaTimeIntegrationSchemes.h
        ./TimeIntegration/TimeIntegrationScheme.h
        ./TimeIntegration/TimeIntegrationSchemeFIT.h
        ./TimeIntegration/TimeIntegrationSchemeGLM.h
        ./TimeIntegration/TimeIntegrationAlgorithmGLM.h
        ./TimeIntegration/TimeIntegrationSolutionGLM.h
)

SET(TimeIntegrationSources
        ./TimeIntegration/SchemeInitializer.cpp
        ./TimeIntegration/TimeIntegrationScheme.cpp
        ./TimeIntegration/TimeIntegrationSchemeFIT.cpp
        ./TimeIntegration/TimeIntegrationSchemeGLM.cpp
        ./TimeIntegration/TimeIntegrationAlgorithmGLM.cpp
        ./TimeIntegration/TimeIntegrationSolutionGLM.cpp
)


SET(BaseHeaders
LibUtilitiesDeclspec.h
)

SOURCE_GROUP("Basic Const" FILES ${BasicConstHeaders})
SOURCE_GROUP("Basic Utils Headers" FILES ${BasicUtilsHeaders})
SOURCE_GROUP("Basic Utils Sources" FILES ${BasicUtilsSources})
SOURCE_GROUP("Foundation Headers" FILES ${FoundationHeaders})
SOURCE_GROUP("Foundation Sources" FILES ${FoundationSources})
SOURCE_GROUP("Linear Algebra Headers" FILES ${LinearAlgebraHeaders})
SOURCE_GROUP("Linear Algebra Sources" FILES ${LinearAlgebraSources})
SOURCE_GROUP("Memory Headers" FILES ${MemoryHeaders})
SOURCE_GROUP("Memory Sources" FILES ${MemorySources})

SOURCE_GROUP("Polylib Headers" FILES ${PolyLibHeaders})
SOURCE_GROUP("Polylib Sources" FILES ${PolylibSources})

SOURCE_GROUP("Interpreter Headers" FILES ${InterpreterHeaders})
SOURCE_GROUP("Interpreter Sources" FILES ${InterpreterSources})

SOURCE_GROUP("Communication Headers" FILES ${CommunicationHeaders})
SOURCE_GROUP("Communication Sources" FILES ${CommunicationSources})

SOURCE_GROUP("Kernel Headers" FILES ${KernelHeaders})
SOURCE_GROUP("Kernel Sources" FILES ${KernelSources})

SOURCE_GROUP("TimeIntegration Headers" FILES ${TimeIntegrationHeaders})
SOURCE_GROUP("TimeIntegration Sources" FILES ${TimeIntegrationSources})

SOURCE_GROUP("FFT Headers" FILES ${FFTHeaders})
SOURCE_GROUP("FFT Sources" FILES ${FFTSources})

SOURCE_GROUP("Base" FILES ${BaseHeaders})

SET(LibUtilityHeaders
${MemoryHeaders}
${BasicUtilsHeaders}
${PolyLibHeaders}
${CommunicationHeaders}
${FoundationHeaders}
${CADSystemHeaders}
${LinearAlgebraHeaders}
${BasicConstHeaders}
${InterpreterHeaders}
${KernelHeaders}
${TimeIntegrationHeaders}
${FFTHeaders}
${BaseHeaders}
)

# Define the git branch and SHA1 hash if we are in a git repository. This is
# stored in an automatically generated file so that the source tree is not built
# on commit/update.
SET(GitRevisionFile "${CMAKE_CURRENT_BINARY_DIR}/GitRevision.cpp")
CONFIGURE_FILE(${CMAKE_CURRENT_SOURCE_DIR}/BasicConst/GitRevision.cpp.in
${GitRevisionFile})

SET(LibUtilitySources
${BasicUtilsSources}
${FoundationSources}
${CADSystemSources}
${PolylibSources}
${CommunicationSources}
${LinearAlgebraSources}
${InterpreterSources}
${KernelSources}
${TimeIntegrationSources}
${FFTSources}
${MemorySources}
${GitRevisionFile}
)

ADD_DEFINITIONS(-DLIB_UTILITIES_EXPORTS)

ADD_NEKTAR_LIBRARY(LibUtilities
SOURCES ${LibUtilitySources}
HEADERS ${LibUtilityHeaders}
SUMMARY "Nektar++ LibUtilities library"
DESCRIPTION "This library provides core routines including linear algebra and integration with ThirdParty libraries.")

ADD_DEPENDENCIES(LibUtilities boost tinyxml-2.6.2 zlib-1.2.7)

### Libraries needed specifically by LibUtilities ###

# CWIPI
IF ( NEKTAR_USE_CWIPI )
TARGET_LINK_LIBRARIES(LibUtilities LINK_PRIVATE ${CWIPI_LIBRARY} ${CWIPI_LIBRARY_FVMC} ${CWIPI_LIBRARY_BFTC})
ADD_DEPENDENCIES(LibUtilities cwipi-0.8.2)
ENDIF ()

# FFTW
IF( NEKTAR_USE_FFTW )
TARGET_LINK_LIBRARIES(LibUtilities LINK_PUBLIC ${FFTW_LIBRARY})
ADD_DEPENDENCIES(LibUtilities fftw-3.2.2)
SET_SOURCE_FILES_PROPERTIES(./FFT/NekFFTW.cpp
PROPERTY COMPILE_FLAGS "-I${FFTW_INCLUDE_DIR}")
ENDIF( NEKTAR_USE_FFTW )

# ARPACK
IF( NEKTAR_USE_ARPACK )
TARGET_LINK_LIBRARIES(LibUtilities LINK_PUBLIC ${ARPACK_LIBRARY})
ADD_DEPENDENCIES(LibUtilities arpack-ng-1.0)
ENDIF( NEKTAR_USE_ARPACK )

# Boost
TARGET_LINK_LIBRARIES(LibUtilities LINK_PUBLIC
  ${Boost_THREAD_LIBRARY}
  ${Boost_IOSTREAMS_LIBRARY}
  ${Boost_PROGRAM_OPTIONS_LIBRARY}
  ${Boost_FILESYSTEM_LIBRARY}
  ${Boost_SYSTEM_LIBRARY}
  ${Boost_REGEX_LIBRARY}
    optimized ${ZLIB_LIBRARIES} debug ${ZLIB_LIBRARIES_DEBUG}
)

# TinyXML
TARGET_LINK_LIBRARIES(LibUtilities LINK_PUBLIC ${TINYXML_LIBRARY})
IF( ${CMAKE_SYSTEM} MATCHES "Linux.*" )
    TARGET_LINK_LIBRARIES(LibUtilities LINK_PUBLIC rt)
ENDIF()

# MPI
IF( NEKTAR_USE_MPI )
    TARGET_LINK_LIBRARIES(LibUtilities LINK_PRIVATE ${GSMPI_LIBRARY} ${XXT_LIBRARY})
    IF (NOT MPI_BUILTIN)
        TARGET_LINK_LIBRARIES(LibUtilities LINK_PUBLIC ${MPI_CXX_LIBRARIES})
        SET_TARGET_PROPERTIES(LibUtilities
            PROPERTIES LINK_FLAGS "${THE_LINK_FLAGS} ${MPI_CXX_LINK_FLAGS}")
        SET_TARGET_PROPERTIES(LibUtilities
            PROPERTIES COMPILE_FLAGS "${THE_COMPILE_FLAGS} ${MPI_CXX_COMPILE_FLAGS}")
    ENDIF()

    ADD_DEPENDENCIES(LibUtilities gsmpi-1.2.1_2)

    IF (THIRDPARTY_BUILD_MPI)
        ADD_DEPENDENCIES(LibUtilities openmpi-1.10.3)
    ENDIF()
ENDIF( NEKTAR_USE_MPI )

# Lapack and Blas
IF(NOT BLAS_LAPACK_BUILTIN)
    TARGET_LINK_LIBRARIES(LibUtilities LINK_PUBLIC ${BLAS_LAPACK})
ENDIF()

IF(THIRDPARTY_BUILD_BLAS_LAPACK)
    ADD_DEPENDENCIES(LibUtilities lapack-3.7.0)
ENDIF()

IF( NEKTAR_USE_PETSC )
    TARGET_LINK_LIBRARIES(LibUtilities LINK_PRIVATE ${PETSC_LIBRARIES})
    TARGET_LINK_LIBRARIES(LibUtilities LINK_PUBLIC ${CMAKE_DL_LIBS})
    ADD_DEPENDENCIES(LibUtilities petsc-3.11.4)
ENDIF( NEKTAR_USE_PETSC )

IF (NEKTAR_BUILD_PYTHON)
    SUBDIRS(Python)
ENDIF()

# HDF5
IF( NEKTAR_USE_HDF5 )
    TARGET_LINK_LIBRARIES(LibUtilities LINK_PUBLIC ${HDF5_LIBRARIES})
    ADD_DEPENDENCIES(LibUtilities hdf5-1.8.16)
ENDIF( NEKTAR_USE_HDF5 )

INSTALL(DIRECTORY ./
    DESTINATION ${NEKTAR_INCLUDE_DIR}/LibUtilities
    COMPONENT dev
    FILES_MATCHING PATTERN "*.h" PATTERN "*.hpp")<|MERGE_RESOLUTION|>--- conflicted
+++ resolved
@@ -40,25 +40,6 @@
     )
 
 SET(BasicUtilsSources
-<<<<<<< HEAD
-    ./BasicUtils/CompressData.cpp
-    ./BasicUtils/CsvIO.cpp
-    ./BasicUtils/Equation.cpp
-    ./BasicUtils/ErrorUtil.cpp
-    ./BasicUtils/FieldIO.cpp
-    ./BasicUtils/FieldIOXml.cpp
-    ./BasicUtils/FileSystem.cpp
-    ./BasicUtils/Interpolator.cpp
-    ./BasicUtils/ParseUtils.cpp
-    ./BasicUtils/PtsField.cpp
-    ./BasicUtils/PtsIO.cpp
-    ./BasicUtils/SessionReader.cpp
-    ./BasicUtils/Thread.cpp
-    ./BasicUtils/ThreadBoost.cpp
-    ./BasicUtils/Timer.cpp
-    ./BasicUtils/Vmath.cpp
-    ./BasicUtils/Smath.cpp
-=======
 ./BasicUtils/CompressData.cpp
 ./BasicUtils/CsvIO.cpp
 ./BasicUtils/Equation.cpp
@@ -75,7 +56,7 @@
 ./BasicUtils/ThreadBoost.cpp
 ./BasicUtils/Timer.cpp
 ./BasicUtils/Vmath.cpp
->>>>>>> 0c105fe7
+./BasicUtils/Smath.cpp
 )
 
 # HDF5
@@ -254,22 +235,6 @@
 )
 
 SET(LinearAlgebraSources
-<<<<<<< HEAD
-    ./LinearAlgebra/blas.cpp
-    ./LinearAlgebra/BlockMatrix.cpp
-    ./LinearAlgebra/MatrixBase.cpp
-    ./LinearAlgebra/MatrixFuncs.cpp
-    ./LinearAlgebra/MatrixOperations.cpp
-    ./LinearAlgebra/MatrixVectorMultiplication.cpp
-    ./LinearAlgebra/NekVector.cpp
-    ./LinearAlgebra/ScaledMatrix.cpp
-    ./LinearAlgebra/StandardMatrix.cpp
-    ./LinearAlgebra/SparseUtils.cpp
-    ./LinearAlgebra/StorageSmvBsr.cpp
-    ./LinearAlgebra/SparseDiagBlkMatrix.cpp
-    ./LinearAlgebra/SparseMatrix.cpp
-    ./LinearAlgebra/NekLinSysIterative.cpp
-=======
 ./LinearAlgebra/blas.cpp
 ./LinearAlgebra/BlockMatrix.cpp
 ./LinearAlgebra/MatrixBase.cpp
@@ -290,7 +255,6 @@
 ./LinearAlgebra/StorageSmvBsr.cpp
 ./LinearAlgebra/SparseDiagBlkMatrix.cpp
 ./LinearAlgebra/SparseMatrix.cpp
->>>>>>> 0c105fe7
 )
 
 SET(MemoryHeaders
