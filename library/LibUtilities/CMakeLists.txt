
SET(BasicConstHeaders
    ./BasicConst/NektarUnivConsts.hpp
    ./BasicConst/NektarUnivTypeDefs.hpp
    ./BasicConst/GitRevision.h
)

SET(BasicUtilsHeaders
    ./BasicUtils/ArrayPolicies.hpp
    ./BasicUtils/ConsistentObjectAccess.hpp
    ./BasicUtils/CompressData.h
    ./BasicUtils/CsvIO.h
    ./BasicUtils/Equation.h
    ./BasicUtils/FieldIO.h
    ./BasicUtils/FieldIOXml.h
    ./BasicUtils/FileSystem.h
    ./BasicUtils/ErrorUtil.hpp
    ./BasicUtils/HashUtils.hpp
    ./BasicUtils/NekManager.hpp
    ./BasicUtils/NekFactory.hpp
    ./BasicUtils/OperatorGenerators.hpp
    ./BasicUtils/ParseUtils.h
    ./BasicUtils/Progressbar.hpp
    ./BasicUtils/PtsField.h
    ./BasicUtils/PtsIO.h
    ./BasicUtils/Timer.h
    ./BasicUtils/RawType.hpp
    ./BasicUtils/SessionReader.h
    ./BasicUtils/ShapeType.hpp
    ./BasicUtils/SharedArray.hpp
    ./BasicUtils/Thread.h
    ./BasicUtils/ThreadBoost.h
    ./BasicUtils/Vmath.hpp
    ./BasicUtils/VmathArray.hpp
    ./BasicUtils/Metis.hpp
    ./BasicUtils/VtkUtil.hpp
)

SET(BasicUtilsSources
    ./BasicUtils/ArrayEqualityComparison.cpp
    ./BasicUtils/CompressData.cpp
    ./BasicUtils/CsvIO.cpp
    ./BasicUtils/Equation.cpp
    ./BasicUtils/FieldIO.cpp
    ./BasicUtils/FieldIOXml.cpp
    ./BasicUtils/FileSystem.cpp
    ./BasicUtils/ParseUtils.cpp
    ./BasicUtils/PtsField.cpp
    ./BasicUtils/PtsIO.cpp
    ./BasicUtils/SessionReader.cpp
    ./BasicUtils/Thread.cpp
    ./BasicUtils/ThreadBoost.cpp
    ./BasicUtils/Timer.cpp
    ./BasicUtils/Vmath.cpp
)

# HDF5
IF( NEKTAR_USE_HDF5 )
    SET(BasicUtilsHeaders ${BasicUtilsHeaders}
	./BasicUtils/H5.h
        ./BasicUtils/FieldIOHdf5.h)
    SET(BasicUtilsSources ${BasicUtilsSources}
	./BasicUtils/H5.cpp
        ./BasicUtils/FieldIOHdf5.cpp)
ENDIF( NEKTAR_USE_HDF5 )

SET(CommunicationHeaders
    ./Communication/Comm.h
    ./Communication/CommSerial.h
    ./Communication/CommDataType.h
    ./Communication/GsLib.hpp
    ./Communication/Transposition.h
    ./Communication/Xxt.hpp
)

SET(CommunicationSources
    ./Communication/Comm.cpp
    ./Communication/CommDataType.cpp
    ./Communication/CommSerial.cpp
    ./Communication/Transposition.cpp
)

IF(NEKTAR_USE_MPI)
    SET(CommunicationHeaders ${CommunicationHeaders}
        ./Communication/CommMpi.h)
    SET(CommunicationSources ${CommunicationSources}
        ./Communication/CommMpi.cpp)
ENDIF(NEKTAR_USE_MPI)
IF ( NEKTAR_USE_CWIPI )
    SET(CommunicationHeaders ${CommunicationHeaders}
        ./Communication/CommCwipi.h)
    SET(CommunicationSources ${CommunicationSources}
        ./Communication/CommCwipi.cpp)
ENDIF ()

SET(FFTHeaders
       ./FFT/NektarFFT.h
)

SET(FFTSources
       ./FFT/NektarFFT.cpp
)

IF(NEKTAR_USE_FFTW)
    SET(FFTHeaders ${FFTHeaders} ./FFT/NekFFTW.h)
    SET(FFTSources ${FFTSources} ./FFT/NekFFTW.cpp)
ENDIF(NEKTAR_USE_FFTW)

SET(FoundationHeaders
    ./Foundations/Basis.h
    ./Foundations/BasisType.h
    ./Foundations/BLPoints.h
    ./Foundations/FoundationsFwd.hpp
    ./Foundations/Foundations.hpp
    ./Foundations/FourierPoints.h
    ./Foundations/FourierSingleModePoints.h
    ./Foundations/GaussPoints.h
    ./Foundations/Graph.h
    ./Foundations/InterpCoeff.h
    ./Foundations/Interp.h
    ./Foundations/ManagerAccess.h
    ./Foundations/NodalPrismEvenlySpaced.h
    ./Foundations/NodalPrismElec.h
    ./Foundations/NodalTetElecData.h
    ./Foundations/NodalTetElec.h
    ./Foundations/NodalTetEvenlySpaced.h
    ./Foundations/NodalTriElecData.h
    ./Foundations/NodalTriElec.h
    ./Foundations/NodalTriEvenlySpaced.h
    ./Foundations/NodalTriFeketeData.h
    ./Foundations/NodalTriFekete.h
    ./Foundations/NodalTriSPIData.h
    ./Foundations/NodalTriSPI.h
    ./Foundations/NodalTetSPI.h
    ./Foundations/NodalPrismSPI.h
    ./Foundations/NodalTetSPIData.h
    ./Foundations/NodalQuadElec.h
    ./Foundations/NodalHexElec.h
    ./Foundations/NodalUtil.h
    ./Foundations/PhysGalerkinProject.h
    ./Foundations/Points.h
    ./Foundations/PointsType.h
    ./Foundations/PolyEPoints.h
)

SET(FoundationSources
    ./Foundations/Basis.cpp
    ./Foundations/BLPoints.cpp
    ./Foundations/FourierPoints.cpp
    ./Foundations/FourierSingleModePoints.cpp
    ./Foundations/GaussPoints.cpp
    ./Foundations/Graph.cpp
    ./Foundations/InterpCoeff.cpp
    ./Foundations/Interp.cpp
    ./Foundations/ManagerAccess.cpp
    ./Foundations/NodalPrismEvenlySpaced.cpp
    ./Foundations/NodalPrismElec.cpp
    ./Foundations/NodalTetElec.cpp
    ./Foundations/NodalTetEvenlySpaced.cpp
    ./Foundations/NodalTriElec.cpp
    ./Foundations/NodalTriEvenlySpaced.cpp
    ./Foundations/NodalTriFekete.cpp
    ./Foundations/NodalTriSPI.cpp
    ./Foundations/NodalTetSPI.cpp
    ./Foundations/NodalQuadElec.cpp
    ./Foundations/NodalHexElec.cpp
    ./Foundations/NodalPrismSPI.cpp
    ./Foundations/NodalUtil.cpp
    ./Foundations/PhysGalerkinProject.cpp
    ./Foundations/Points.cpp
    ./Foundations/PolyEPoints.cpp
)

SET(InterpreterHeaders
      ./Interpreter/AnalyticExpressionEvaluator.hpp
)

SET(InterpreterSources
        ./Interpreter/AnalyticExpressionEvaluator.cpp
)

SET(KernelHeaders
    ./Kernel/kernel.h
)

SET(KernelSources
    ./Kernel/kernel.cpp
)

SET(LinearAlgebraHeaders
    ./LinearAlgebra/Arpack.hpp
    ./LinearAlgebra/BlasArray.hpp
    ./LinearAlgebra/Blas.hpp
    ./LinearAlgebra/BlockMatrix.hpp
    ./LinearAlgebra/CanGetRawPtr.hpp
    ./LinearAlgebra/ExplicitInstantiation.h
    ./LinearAlgebra/Lapack.hpp
    ./LinearAlgebra/MatrixBase.hpp
    ./LinearAlgebra/MatrixFuncs.h
    ./LinearAlgebra/MatrixOperations.hpp
    ./LinearAlgebra/MatrixStorageType.h
    ./LinearAlgebra/MatrixType.h
    ./LinearAlgebra/NekLinAlgAlgorithms.hpp
    ./LinearAlgebra/NekLinSys.hpp
    ./LinearAlgebra/NekMatrixFwd.hpp
    ./LinearAlgebra/NekMatrix.hpp
    ./LinearAlgebra/NekPoint.hpp
    ./LinearAlgebra/NekTypeDefs.hpp
    ./LinearAlgebra/NekVectorFwd.hpp
    ./LinearAlgebra/NekVector.hpp
    ./LinearAlgebra/PointerWrapper.h
    ./LinearAlgebra/ScaledMatrix.hpp
    ./LinearAlgebra/StandardMatrix.hpp
    ./LinearAlgebra/TransF77.hpp
    ./LinearAlgebra/StorageSmvBsr.hpp
    ./LinearAlgebra/NistSparseDescriptors.hpp
    ./LinearAlgebra/SparseDiagBlkMatrix.hpp
    ./LinearAlgebra/SparseMatrix.hpp
    ./LinearAlgebra/SparseMatrixFwd.hpp
    ./LinearAlgebra/SparseUtils.hpp
)

SET(LinearAlgebraSources
    ./LinearAlgebra/blas.cpp
    ./LinearAlgebra/BlockMatrix.cpp
    ./LinearAlgebra/MatrixBase.cpp
    ./LinearAlgebra/MatrixFuncs.cpp
    ./LinearAlgebra/MatrixOperations.cpp
    ./LinearAlgebra/MatrixVectorMultiplication.cpp
    ./LinearAlgebra/NekVector.cpp
    ./LinearAlgebra/ScaledMatrix.cpp
    ./LinearAlgebra/StandardMatrix.cpp
    ./LinearAlgebra/SparseUtils.cpp
    ./LinearAlgebra/StorageSmvBsr.cpp
    ./LinearAlgebra/SparseDiagBlkMatrix.cpp
    ./LinearAlgebra/SparseMatrix.cpp
)

SET(MemoryHeaders
    ./Memory/ThreadSpecificPool.hpp
    ./Memory/NekMemoryManager.hpp
)

SET(MemorySources
    ./Memory/ThreadSpecificPool.cpp
)

SET(PolyLibHeaders
    ./Polylib/Polylib.h
)

SET(PolylibSources
    ./Polylib/Polylib.cpp
)

SET(TimeIntegrationHeaders
        ./TimeIntegration/TimeIntegrationScheme.h
        ./TimeIntegration/TimeIntegrationWrapper.h
)

SET(TimeIntegrationSources
        ./TimeIntegration/TimeIntegrationScheme.cpp
        ./TimeIntegration/TimeIntegrationWrapper.cpp
)

SET(BaseHeaders
    LibUtilitiesDeclspec.h
)

SOURCE_GROUP("Basic Const" FILES ${BasicConstHeaders})
SOURCE_GROUP("Basic Utils Headers" FILES ${BasicUtilsHeaders})
SOURCE_GROUP("Basic Utils Sources" FILES ${BasicUtilsSources})
SOURCE_GROUP("Foundation Headers" FILES ${FoundationHeaders})
SOURCE_GROUP("Foundation Sources" FILES ${FoundationSources})
SOURCE_GROUP("Linear Algebra Headers" FILES ${LinearAlgebraHeaders})
SOURCE_GROUP("Linear Algebra Sources" FILES ${LinearAlgebraSources})
SOURCE_GROUP("Memory Headers" FILES ${MemoryHeaders})
SOURCE_GROUP("Memory Sources" FILES ${MemorySources})

SOURCE_GROUP("Polylib Headers" FILES ${PolyLibHeaders})
SOURCE_GROUP("Polylib Sources" FILES ${PolylibSources})

SOURCE_GROUP("Interpreter Headers" FILES ${InterpreterHeaders})
SOURCE_GROUP("Interpreter Sources" FILES ${InterpreterSources})

SOURCE_GROUP("Communication Headers" FILES ${CommunicationHeaders})
SOURCE_GROUP("Communication Sources" FILES ${CommunicationSources})

SOURCE_GROUP("Kernel Headers" FILES ${KernelHeaders})
SOURCE_GROUP("Kernel Sources" FILES ${KernelSources})

SOURCE_GROUP("TimeIntegration Headers" FILES ${TimeIntegrationHeaders})
SOURCE_GROUP("TimeIntegration Sources" FILES ${TimeIntegrationSources})

SOURCE_GROUP("FFT Headers" FILES ${FFTHeaders})
SOURCE_GROUP("FFT Sources" FILES ${FFTSources})

SOURCE_GROUP("Base" FILES ${BaseHeaders})

SET(LibUtilityHeaders
    ${MemoryHeaders}
    ${BasicUtilsHeaders}
    ${PolyLibHeaders}
    ${CommunicationHeaders}
    ${FoundationHeaders}
    ${CADSystemHeaders}
    ${LinearAlgebraHeaders}
    ${BasicConstHeaders}
    ${InterpreterHeaders}
    ${KernelHeaders}
    ${TimeIntegrationHeaders}
    ${FFTHeaders}
    ${BaseHeaders}
)

# Define the git branch and SHA1 hash if we are in a git repository. This is
# stored in an automatically generated file so that the source tree is not built
# on commit/update.
SET(GitRevisionFile "${CMAKE_CURRENT_BINARY_DIR}/GitRevision.cpp")
CONFIGURE_FILE(${CMAKE_CURRENT_SOURCE_DIR}/BasicConst/GitRevision.cpp.in
               ${GitRevisionFile})

SET(LibUtilitySources
    ${BasicUtilsSources}
    ${FoundationSources}
    ${CADSystemSources}
    ${PolylibSources}
    ${CommunicationSources}
    ${LinearAlgebraSources}
    ${InterpreterSources}
    ${KernelSources}
    ${TimeIntegrationSources}
    ${FFTSources}
    ${MemorySources}
    ${GitRevisionFile}
)

ADD_DEFINITIONS(-DLIB_UTILITIES_EXPORTS)

ADD_NEKTAR_LIBRARY(LibUtilities
    SOURCES ${LibUtilitySources}
    HEADERS ${LibUtilityHeaders}
    SUMMARY "Nektar++ LibUtilities library"
    DESCRIPTION "This library provides core routines including linear algebra and integration with ThirdParty libraries.")

ADD_DEPENDENCIES(LibUtilities modmetis-5.1.0 boost tinyxml-2.6.2 zlib-1.2.7)

### Libraries needed specifically by LibUtilities ###
### Static libraries do not need to be linked by
<<<<<<< HEAD

# CWIPI
IF ( NEKTAR_USE_CWIPI )
    TARGET_LINK_LIBRARIES(LibUtilities LINK_PRIVATE ${CWIPI_LIBRARY} ${CWIPI_LIBRARY_FVMC} ${CWIPI_LIBRARY_BFTC})
    ADD_DEPENDENCIES(LibUtilities cwipi-0.8.2)
ENDIF ()

# Scotch
IF( NEKTAR_USE_SCOTCH )
    TARGET_LINK_LIBRARIES(LibUtilities LINK_PRIVATE
        ${SCOTCH_LIBRARY} ${SCOTCHERR_LIBRARY})
    ADD_DEPENDENCIES(LibUtilities scotch-6.0.0)
ENDIF ()

=======
>>>>>>> 0599aaad
# Metis
TARGET_LINK_LIBRARIES(LibUtilities LINK_PRIVATE ${METIS_LIB})

# FFTW
IF( NEKTAR_USE_FFTW )
    TARGET_LINK_LIBRARIES(LibUtilities LINK_PUBLIC ${FFTW_LIBRARY})
    ADD_DEPENDENCIES(LibUtilities fftw-3.2.2)
    SET_SOURCE_FILES_PROPERTIES(./FFT/NekFFTW.cpp
        PROPERTY COMPILE_FLAGS "-I${FFTW_INCLUDE_DIR}")
ENDIF( NEKTAR_USE_FFTW )

# ARPACK
IF( NEKTAR_USE_ARPACK )
    TARGET_LINK_LIBRARIES(LibUtilities LINK_PUBLIC ${ARPACK_LIBRARY})
    ADD_DEPENDENCIES(LibUtilities arpack-ng-1.0)
ENDIF( NEKTAR_USE_ARPACK )

# Boost
TARGET_LINK_LIBRARIES(LibUtilities LINK_PUBLIC
    ${Boost_THREAD_LIBRARY}
    ${Boost_IOSTREAMS_LIBRARY}
    ${Boost_PROGRAM_OPTIONS_LIBRARY}
    ${Boost_FILESYSTEM_LIBRARY}
    ${Boost_SYSTEM_LIBRARY}
    debug ${ZLIB_LIBRARY_DEBUG} optimized ${ZLIB_LIBRARY_RELEASE}
)

# TinyXML
TARGET_LINK_LIBRARIES(LibUtilities LINK_PUBLIC ${TINYXML_LIBRARY})
IF( ${CMAKE_SYSTEM} MATCHES "Linux.*" )
    TARGET_LINK_LIBRARIES(LibUtilities LINK_PUBLIC rt)
ENDIF()

# MPI
IF( NEKTAR_USE_MPI )
    TARGET_LINK_LIBRARIES(LibUtilities LINK_PRIVATE ${GSMPI_LIBRARY} ${XXT_LIBRARY})
    IF (NOT MPI_BUILTIN)
        TARGET_LINK_LIBRARIES(LibUtilities LINK_PUBLIC ${MPI_CXX_LIBRARIES})
        SET_TARGET_PROPERTIES(LibUtilities
            PROPERTIES LINK_FLAGS "${THE_LINK_FLAGS} ${MPI_CXX_LINK_FLAGS}")
        SET_TARGET_PROPERTIES(LibUtilities
            PROPERTIES COMPILE_FLAGS "${THE_COMPILE_FLAGS} ${MPI_CXX_COMPILE_FLAGS}")
    ENDIF()

    ADD_DEPENDENCIES(LibUtilities gsmpi-1.2.1)

    IF (THIRDPARTY_BUILD_MPI)
        ADD_DEPENDENCIES(LibUtilities openmpi-1.10.3)
    ENDIF()
ENDIF( NEKTAR_USE_MPI )

# Lapack and Blas
IF( NEKTAR_USE_MKL AND MKL_FOUND )
    TARGET_LINK_LIBRARIES(LibUtilities LINK_PUBLIC ${MKL} )
    SET_TARGET_PROPERTIES(LibUtilities
        PROPERTIES COMPILE_FLAGS "${THE_COMPILE_FLAGS} -DMKL_ILP64")
ENDIF( NEKTAR_USE_MKL AND MKL_FOUND )

IF( NEKTAR_USE_ACML AND ACML_FOUND )
    TARGET_LINK_LIBRARIES(LibUtilities LINK_PUBLIC ${ACML_TARGET_LINK_LIBRARIES}  )
ENDIF( NEKTAR_USE_ACML AND ACML_FOUND )

IF( NEKTAR_USE_ACCELERATE_FRAMEWORK )
    TARGET_LINK_LIBRARIES(LibUtilities LINK_PUBLIC ${ACCELERATE_FRAMEWORK_LINK_FLAGS})
ENDIF ( NEKTAR_USE_ACCELERATE_FRAMEWORK )

IF( NEKTAR_USE_WIN32_LAPACK )
    TARGET_LINK_LIBRARIES(LibUtilities LINK_PUBLIC ${WIN32_LAPACK} ${WIN32_BLAS})
    INSTALL(FILES ${WIN32_LAPACK_DLL} ${WIN32_BLAS_DLL}
            DESTINATION ${NEKTAR_BIN_DIR})
ENDIF( NEKTAR_USE_WIN32_LAPACK )

IF( NEKTAR_USE_OPENBLAS AND OPENBLAS_FOUND )
    TARGET_LINK_LIBRARIES(LibUtilities LINK_PUBLIC ${OPENBLAS})
ENDIF( NEKTAR_USE_OPENBLAS AND OPENBLAS_FOUND )

IF( NEKTAR_USE_SYSTEM_BLAS_LAPACK )
    TARGET_LINK_LIBRARIES(LibUtilities LINK_PUBLIC ${NATIVE_LAPACK} ${NATIVE_BLAS})
ENDIF( NEKTAR_USE_SYSTEM_BLAS_LAPACK )

IF(THIRDPARTY_BUILD_BLAS_LAPACK)
    ADD_DEPENDENCIES(LibUtilities lapack-3.7.0)
ENDIF()

IF( NEKTAR_USE_PETSC )
    TARGET_LINK_LIBRARIES(LibUtilities LINK_PRIVATE ${PETSC_LIBRARIES})
    TARGET_LINK_LIBRARIES(LibUtilities LINK_PUBLIC ${CMAKE_DL_LIBS})
    ADD_DEPENDENCIES(LibUtilities petsc-3.7.2)
ENDIF( NEKTAR_USE_PETSC )

# HDF5
IF( NEKTAR_USE_HDF5 )
    TARGET_LINK_LIBRARIES(LibUtilities LINK_PUBLIC ${HDF5_LIBRARIES})
    ADD_DEPENDENCIES(LibUtilities hdf5-1.8.16)
ENDIF( NEKTAR_USE_HDF5 )

INSTALL(DIRECTORY ./
    DESTINATION ${NEKTAR_INCLUDE_DIR}/LibUtilities
    COMPONENT dev
    FILES_MATCHING PATTERN "*.h" PATTERN "*.hpp")<|MERGE_RESOLUTION|>--- conflicted
+++ resolved
@@ -86,6 +86,7 @@
     SET(CommunicationSources ${CommunicationSources}
         ./Communication/CommMpi.cpp)
 ENDIF(NEKTAR_USE_MPI)
+
 IF ( NEKTAR_USE_CWIPI )
     SET(CommunicationHeaders ${CommunicationHeaders}
         ./Communication/CommCwipi.h)
@@ -347,7 +348,6 @@
 
 ### Libraries needed specifically by LibUtilities ###
 ### Static libraries do not need to be linked by
-<<<<<<< HEAD
 
 # CWIPI
 IF ( NEKTAR_USE_CWIPI )
@@ -355,15 +355,6 @@
     ADD_DEPENDENCIES(LibUtilities cwipi-0.8.2)
 ENDIF ()
 
-# Scotch
-IF( NEKTAR_USE_SCOTCH )
-    TARGET_LINK_LIBRARIES(LibUtilities LINK_PRIVATE
-        ${SCOTCH_LIBRARY} ${SCOTCHERR_LIBRARY})
-    ADD_DEPENDENCIES(LibUtilities scotch-6.0.0)
-ENDIF ()
-
-=======
->>>>>>> 0599aaad
 # Metis
 TARGET_LINK_LIBRARIES(LibUtilities LINK_PRIVATE ${METIS_LIB})
 
