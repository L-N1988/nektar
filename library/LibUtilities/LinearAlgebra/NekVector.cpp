///////////////////////////////////////////////////////////////////////////////
//
// File: NekVector.cpp
//
// For more information, please see: http://www.nektar.info
//
// The MIT License
//
// Copyright (c) 2006 Division of Applied Mathematics, Brown University (USA),
// Department of Aeronautics, Imperial College London (UK), and Scientific
// Computing and Imaging Institute, University of Utah (USA).
//
// Permission is hereby granted, free of charge, to any person obtaining a
// copy of this software and associated documentation files (the "Software"),
// to deal in the Software without restriction, including without limitation
// the rights to use, copy, modify, merge, publish, distribute, sublicense,
// and/or sell copies of the Software, and to permit persons to whom the
// Software is furnished to do so, subject to the following conditions:
//
// The above copyright notice and this permission notice shall be included
// in all copies or substantial portions of the Software.
//
// THE SOFTWARE IS PROVIDED "AS IS", WITHOUT WARRANTY OF ANY KIND, EXPRESS
// OR IMPLIED, INCLUDING BUT NOT LIMITED TO THE WARRANTIES OF MERCHANTABILITY,
// FITNESS FOR A PARTICULAR PURPOSE AND NONINFRINGEMENT. IN NO EVENT SHALL
// THE AUTHORS OR COPYRIGHT HOLDERS BE LIABLE FOR ANY CLAIM, DAMAGES OR OTHER
// LIABILITY, WHETHER IN AN ACTION OF CONTRACT, TORT OR OTHERWISE, ARISING
// FROM, OUT OF OR IN CONNECTION WITH THE SOFTWARE OR THE USE OR OTHER
// DEALINGS IN THE SOFTWARE.
//
// Description:
//
///////////////////////////////////////////////////////////////////////////////

#include <LibUtilities/LinearAlgebra/NekVector.hpp>

namespace Nektar
{

    template<typename DataType>
    NekVector<DataType>::NekVector() :
        m_size(0),
        m_data(),
        m_wrapperType(eCopy)
    {
    }

    template<typename DataType>
    NekVector<DataType>::NekVector(unsigned int size) :
        m_size(size),
        m_data(size),
        m_wrapperType(eCopy)
    {
    }

    template<typename DataType>
    NekVector<DataType>::NekVector(unsigned int size, typename boost::call_traits<DataType>::const_reference a) :
        m_size(size),
        m_data(size),
        m_wrapperType(eCopy)
    {
        std::fill_n(m_data.get(), m_size, a);
    }

    template<typename DataType>
    NekVector<DataType>::NekVector(const std::string& vectorValues) :
        m_size(0),
        m_data(),
        m_wrapperType(eCopy)
    {
        try
        {
            std::vector<DataType> values = FromString<DataType>(vectorValues);
            m_size = values.size();
            m_data = Array<OneD, DataType>(m_size);
            std::copy(values.begin(), values.end(), m_data.begin());

            ASSERTL0(m_size > 0, "Error converting string values to vector");
        }
        catch(std::runtime_error& e)
        {
            NEKERROR(ErrorUtil::efatal, e.what());
        }
    }

    template<typename DataType>
    NekVector<DataType>::NekVector(typename boost::call_traits<DataType>::const_reference x,
              typename boost::call_traits<DataType>::const_reference y,
              typename boost::call_traits<DataType>::const_reference z) :
        m_size(3),
        m_data(m_size),
        m_wrapperType(eCopy)
    {
        m_data[0] = x;
        m_data[1] = y;
        m_data[2] = z;
    }

    template<typename DataType>
    NekVector<DataType>::NekVector(const NekVector<DataType>& rhs) :
        m_size(rhs.GetDimension()),
        m_data(rhs.m_data),
        m_wrapperType(rhs.m_wrapperType)
    {
        if( m_wrapperType == eCopy )
        {
            m_data = Array<OneD, DataType>(m_size);
            std::copy(rhs.begin(), rhs.end(), m_data.get());
        }
    }

    template<typename DataType>
    NekVector<DataType>::NekVector(unsigned int size, const DataType* const ptr) :
        m_size(size),
        m_data(size, ptr),
        m_wrapperType(eCopy)
    {
    }

    template<typename DataType>
    NekVector<DataType>::NekVector(const Array<OneD, DataType>& ptr, PointerWrapper h) :
        m_size(ptr.size()),
        m_data(ptr),
        m_wrapperType(h)
    {
        if( h == eCopy )
        {
            m_data = Array<OneD, DataType>(m_size);
            CopyArray(ptr, m_data);
        }
    }

    template<typename DataType>
    NekVector<DataType>::NekVector(unsigned int size, Array<OneD, DataType>& ptr, PointerWrapper h) :
        m_size(size),
        m_data(ptr),
        m_wrapperType(h)
    {
        if( h == eCopy )
        {
            ASSERTL0(size <= ptr.size(), "Attempting to populate a vector of size " +
                std::to_string(size) + " but the incoming array only has " +
                std::to_string(ptr.size()) + " elements.");

            m_data = Array<OneD, DataType>(size);
            std::copy(ptr.begin(), ptr.begin()+size, m_data.begin());
        }
    }

    template<typename DataType>
    NekVector<DataType>::NekVector(const Array<OneD, const DataType>& ptr, PointerWrapper h) :
        m_size(ptr.size()),
        m_data(ptr, eVECTOR_WRAPPER),
        m_wrapperType(h)
    {
        if( h == eCopy )
        {
            m_data = Array<OneD, DataType>(m_size);
            CopyArray(ptr, m_data);
        }
    }

    template<typename DataType>
    NekVector<DataType>::NekVector(unsigned int size, const Array<OneD, const DataType>& ptr, PointerWrapper h) :
        m_size(size),
        m_data(ptr, eVECTOR_WRAPPER),
        m_wrapperType(h)
    {
        if( h == eCopy )
        {
            ASSERTL0(size <= ptr.size(), "Attempting to populate a vector of size " +
                std::to_string(size) + " but the incoming array only has " +
                std::to_string(ptr.size()) + " elements.");

            m_data = Array<OneD, DataType>(size);
            std::copy(ptr.begin(), ptr.begin()+size, m_data.begin());
        }
    }

    template<typename DataType>
    NekVector<DataType>::~NekVector() {}

    template<typename DataType>
    NekVector<DataType>& NekVector<DataType>::operator=(const NekVector<DataType>& rhs)
    {
        if( m_wrapperType == eCopy  )
        {
            // If the current vector is a copy, then regardless of the rhs type
            // we just copy over the values, resizing if needed.
            if( GetDimension() != rhs.GetDimension() )
            {
                m_size = rhs.GetDimension();
                m_data = Array<OneD, DataType>(m_size);
            }
        }
        else if( m_wrapperType == eWrapper )
        {
            // If the current vector is wrapped, then just copy over the top,
            // but the sizes of the two vectors must be the same.
            ASSERTL0(GetDimension() == rhs.GetDimension(), "Wrapped NekVectors must have the same dimension in operator=");
        }

        std::copy(rhs.begin(), rhs.end(), m_data.get());
        return *this;
    }


    template<typename DataType>
    unsigned int NekVector<DataType>::GetDimension() const
    {
        return m_size;
    }

    template<typename DataType>
    unsigned int NekVector<DataType>::GetRows() const
    {
        return m_size;
    }

    template<typename DataType>
    DataType* NekVector<DataType>::GetRawPtr()
    {
        return this->GetData().get();
    }

    template<typename DataType>
    Array<OneD, DataType>& NekVector<DataType>::GetPtr() { return this->GetData(); }

    template<typename DataType>
    const DataType* NekVector<DataType>::GetRawPtr() const
    {
        return m_data.get();
    }

    template<typename DataType>
    const Array<OneD, const DataType>& NekVector<DataType>::GetPtr() const { return m_data; }

    template<typename DataType>
    typename NekVector<DataType>::iterator NekVector<DataType>::begin() { return GetRawPtr(); }

    template<typename DataType>
    typename NekVector<DataType>::iterator NekVector<DataType>::end() { return GetRawPtr() + this->GetDimension(); }

    template<typename DataType>
    typename NekVector<DataType>::const_iterator NekVector<DataType>::begin() const { return GetRawPtr(); }

    template<typename DataType>
    typename NekVector<DataType>::const_iterator NekVector<DataType>::end() const { return GetRawPtr() + GetDimension(); }

    template<typename DataType>
    typename boost::call_traits<DataType>::reference NekVector<DataType>::operator()(unsigned int i)
    {
        ASSERTL1(i < this->GetDimension(),
                 "Invalid access to m_data via parenthesis operator");
        return this->GetData()[i];
    }

    template<typename DataType>
    typename boost::call_traits<DataType>::reference NekVector<DataType>::operator[](unsigned int i)
    {
        return this->GetData()[i];
    }

    template<typename DataType>
    typename boost::call_traits<DataType>::reference NekVector<DataType>::x()
    {
        ASSERTL1(this->GetDimension() >= 1, "Invalid use of NekVector::x");
        return (*this)(0);
    }

    template<typename DataType>
    typename boost::call_traits<DataType>::reference NekVector<DataType>::y()
    {
        ASSERTL1(this->GetDimension() >= 2, "Invalid use of NekVector::y");
        return (*this)(1);
    }

    template<typename DataType>
    typename boost::call_traits<DataType>::reference NekVector<DataType>::z()
    {
        ASSERTL1(this->GetDimension() >= 3, "Invalid use of NekVector::z");
        return (*this)(2);
    }

    template<typename DataType>
    void NekVector<DataType>::SetX(typename boost::call_traits<DataType>::const_reference val)
    {
        ASSERTL1(this->GetDimension() >= 1, "Invalid use of NekVector::SetX");
        this->GetData()[0] = val;
    }

    template<typename DataType>
    void NekVector<DataType>::SetY(typename boost::call_traits<DataType>::const_reference val)
    {
        ASSERTL1(this->GetDimension() >= 2, "Invalid use of NekVector::SetX");
        this->GetData()[1] = val;
    }

    template<typename DataType>
    void NekVector<DataType>::SetZ(typename boost::call_traits<DataType>::const_reference val)
    {
        ASSERTL1(this->GetDimension() >= 3, "Invalid use of NekVector::SetX");
        this->GetData()[2] = val;
    }

    template<typename DataType>
    NekVector<DataType>& NekVector<DataType>::operator+=(const NekVector<DataType>& rhs)
    {
        AddEqual(*this, rhs);
        return *this;
    }

    template<typename DataType>
    NekVector<DataType>& NekVector<DataType>::operator-=(const NekVector<DataType>& rhs)
    {
        SubtractEqual(*this, rhs);
        return *this;
    }

    template<typename DataType>
    NekVector<DataType>& NekVector<DataType>::operator*=(typename boost::call_traits<DataType>::const_reference rhs)
    {
        MultiplyEqual(*this, rhs);
        return *this;
    }

    template<typename DataType>
    NekVector<DataType>& NekVector<DataType>::operator/=(typename boost::call_traits<DataType>::const_reference rhs)
    {
        DivideEqual(*this, rhs);
        return *this;
    }

    template<typename DataType>
    void NekVector<DataType>::Normalize() { return Nektar::Normalize(*this); }

    template<typename DataType>
    typename boost::call_traits<DataType>::const_reference NekVector<DataType>::operator()(unsigned int i) const
    {
        ASSERTL1(i < GetDimension(),
                 "Invalid access to m_data via parenthesis operator");
        return m_data[i];
    }

    template<typename DataType>
    typename boost::call_traits<DataType>::const_reference NekVector<DataType>::operator[](unsigned int i) const
    {
        return m_data[i];
    }

    template<typename DataType>
    typename boost::call_traits<DataType>::const_reference NekVector<DataType>::x() const
    {
        ASSERTL1( GetDimension() >= 1, "Invalid use of NekVector::x");
        return (*this)(0);
    }

    template<typename DataType>
    typename boost::call_traits<DataType>::const_reference NekVector<DataType>::y() const
    {
        ASSERTL1( GetDimension() >= 2, "Invalid use of NekVector::y");
        return (*this)(1);
    }

    template<typename DataType>
    typename boost::call_traits<DataType>::const_reference NekVector<DataType>::z() const
    {
        ASSERTL1( GetDimension() >= 3, "Invalid use of NekVector::z");
        return (*this)(2);
    }

    template<typename DataType>
    NekVector<DataType> NekVector<DataType>::operator-() const { return Negate(*this); }

    template<typename DataType>
    DataType NekVector<DataType>::Magnitude() const { return Nektar::Magnitude(*this); }

    template<typename DataType>
    DataType NekVector<DataType>::Dot(const NekVector<DataType>& rhs) const { return Nektar::Dot(*this, rhs); }

    template<typename DataType>
    NekVector<DataType> NekVector<DataType>::Cross(const NekVector<DataType>& rhs) const
    {
        return Nektar::Cross(*this, rhs);
    }

    template<typename DataType>
    std::string NekVector<DataType>::AsString() const { return Nektar::AsString(*this); }

    // Norms
    template<typename DataType>
    DataType NekVector<DataType>::L1Norm() const { return Nektar::L1Norm(*this); }

    template<typename DataType>
    DataType NekVector<DataType>::L2Norm() const { return Nektar::L2Norm(*this); }

    template<typename DataType>
    DataType NekVector<DataType>::InfinityNorm() const { return Nektar::InfinityNorm(*this); }

    template<typename DataType>
    PointerWrapper NekVector<DataType>::GetWrapperType() const { return m_wrapperType; }

    template<typename DataType>
    Array<OneD, DataType>& NekVector<DataType>::GetData() { return m_data; }

    template<typename DataType>
    void NekVector<DataType>::SetSize(unsigned int s) { m_size = s; }

    template<typename DataType>
    void NekVector<DataType>::SetWrapperType(PointerWrapper p) { m_wrapperType = p; }

    template<typename DataType>
    void NekVector<DataType>::SetData(const Array<OneD, DataType>& newData) { m_data = newData; }

    template<typename DataType>
    void NekVector<DataType>::Resize(unsigned int newSize)
    {
        if(m_data.size() < newSize )
        {
            m_data = Array<OneD, DataType>(newSize);
        }
        m_size = newSize;
    }

    template LIB_UTILITIES_EXPORT class NekVector<NekDouble>;
    template LIB_UTILITIES_EXPORT class NekVector<NekSingle>;

    template<typename DataType>
    void Add(NekVector<DataType>& result,
           const NekVector<DataType>& lhs,
           const NekVector<DataType>& rhs)
    {
        DataType* r_buf = result.GetRawPtr();
        const DataType* lhs_buf = lhs.GetRawPtr();
        const DataType* rhs_buf = rhs.GetRawPtr();
        const unsigned int ldim = lhs.GetDimension();
        for(int i = 0; i < ldim; ++i)
        {
            r_buf[i] = lhs_buf[i] + rhs_buf[i];
        }
    }

    template<typename DataType>
    void AddNegatedLhs(NekVector<DataType>& result,
           const NekVector<DataType>& lhs,
           const NekVector<DataType>& rhs)
    {
        DataType* r_buf = result.GetRawPtr();
        const DataType* lhs_buf = lhs.GetRawPtr();
        const DataType* rhs_buf = rhs.GetRawPtr();
        const unsigned int ldim = lhs.GetDimension();
        for(int i = 0; i < ldim; ++i)
        {
            r_buf[i] = -lhs_buf[i] + rhs_buf[i];
        }
    }

    template LIB_UTILITIES_EXPORT void Add(NekVector<NekDouble>& result,
           const NekVector<NekDouble>& lhs,
           const NekVector<NekDouble>& rhs);
    template LIB_UTILITIES_EXPORT void AddNegatedLhs(NekVector<NekDouble>& result,
           const NekVector<NekDouble>& lhs,
           const NekVector<NekDouble>& rhs);

    template LIB_UTILITIES_EXPORT void Add(NekVector<NekSingle>& result,
           const NekVector<NekSingle>& lhs,
           const NekVector<NekSingle>& rhs);
    template LIB_UTILITIES_EXPORT void AddNegatedLhs(NekVector<NekSingle>& result,
           const NekVector<NekSingle>& lhs,
           const NekVector<NekSingle>& rhs);

    template<typename DataType>
    void AddEqual(NekVector<DataType>& result,
           const NekVector<DataType>& rhs)
    {
        DataType* r_buf = result.GetRawPtr();
        const DataType* rhs_buf = rhs.GetRawPtr();
        const unsigned int rdim = rhs.GetDimension();
        for(int i = 0; i < rdim; ++i)
        {
            r_buf[i] += rhs_buf[i];
        }
    }

    template<typename DataType>
    void AddEqualNegatedLhs(NekVector<DataType>& result,
           const NekVector<DataType>& rhs)
    {
         DataType* r_buf = result.GetRawPtr();
        const DataType* rhs_buf = rhs.GetRawPtr();
        const unsigned int rdim = rhs.GetDimension();
        for(int i = 0; i < rdim; ++i)
        {
            r_buf[i] = -r_buf[i] + rhs_buf[i];
        }
    }

    template LIB_UTILITIES_EXPORT
    void AddEqual(NekVector<NekDouble>& result,
           const NekVector<NekDouble>& rhs);
    template LIB_UTILITIES_EXPORT
    void AddEqualNegatedLhs(NekVector<NekDouble>& result,
           const NekVector<NekDouble>& rhs);

    template LIB_UTILITIES_EXPORT
    void AddEqual(NekVector<NekSingle>& result,
           const NekVector<NekSingle>& rhs);
    template LIB_UTILITIES_EXPORT
    void AddEqualNegatedLhs(NekVector<NekSingle>& result,
           const NekVector<NekSingle>& rhs);

    template<typename LhsDataType,
             typename RhsDataType>
    NekVector<LhsDataType> Add(const NekVector<LhsDataType>& lhs,
                               const NekVector<RhsDataType>& rhs)
    {
        NekVector<LhsDataType> result(lhs.GetDimension());
        Add(result, lhs, rhs);
        return result;
    }

    template LIB_UTILITIES_EXPORT
    NekVector<NekDouble> Add(const NekVector<NekDouble>& lhs,
                             const NekVector<NekDouble>& rhs);
    
    template LIB_UTILITIES_EXPORT
    NekVector<NekSingle> Add(const NekVector<NekSingle>& lhs,
                             const NekVector<NekSingle>& rhs);

    template<typename ResultDataType, typename InputDataType>
    void Subtract(NekVector<ResultDataType>& result,
           const NekVector<InputDataType>& lhs,
           const NekVector<InputDataType>& rhs)
    {
        ResultDataType* r_buf = result.GetRawPtr();
        typename std::add_const<InputDataType>::type* lhs_buf = lhs.GetRawPtr();
        typename std::add_const<InputDataType>::type* rhs_buf = rhs.GetRawPtr();
        const unsigned int ldim = lhs.GetDimension();
        for(int i = 0; i < ldim; ++i)
        {
            r_buf[i] = lhs_buf[i] - rhs_buf[i];
        }
    }

    template<typename ResultDataType, typename InputDataType>
    void SubtractNegatedLhs(NekVector<ResultDataType>& result,
           const NekVector<InputDataType>& lhs,
           const NekVector<InputDataType>& rhs)
    {
        ResultDataType* r_buf = result.GetRawPtr();
        typename std::add_const<InputDataType>::type* lhs_buf = lhs.GetRawPtr();
        typename std::add_const<InputDataType>::type* rhs_buf = rhs.GetRawPtr();
        const unsigned int ldim = lhs.GetDimension();
        for(int i = 0; i < ldim; ++i)
        {
            r_buf[i] = -lhs_buf[i] - rhs_buf[i];
        }
    }

    template LIB_UTILITIES_EXPORT
    void Subtract(NekVector<NekDouble>& result,
           const NekVector<NekDouble>& lhs,
           const NekVector<NekDouble>& rhs);

    template LIB_UTILITIES_EXPORT
    void SubtractNegatedLhs(NekVector<NekDouble>& result,
           const NekVector<NekDouble>& lhs,
           const NekVector<NekDouble>& rhs);

    template LIB_UTILITIES_EXPORT
    void Subtract(NekVector<NekSingle>& result,
           const NekVector<NekSingle>& lhs,
           const NekVector<NekSingle>& rhs);

    template LIB_UTILITIES_EXPORT
    void SubtractNegatedLhs(NekVector<NekSingle>& result,
           const NekVector<NekSingle>& lhs,
           const NekVector<NekSingle>& rhs);

    template<typename ResultDataType, typename InputDataType>
    void SubtractEqual(NekVector<ResultDataType>& result,
           const NekVector<InputDataType>& rhs)
    {
        ResultDataType* r_buf = result.GetRawPtr();
        typename std::add_const<InputDataType>::type* rhs_buf = rhs.GetRawPtr();
        const unsigned int rdim = rhs.GetDimension();
        for(int i = 0; i < rdim; ++i)
        {
            r_buf[i] -= rhs_buf[i];
        }
    }

    template<typename ResultDataType, typename InputDataType>
    void SubtractEqualNegatedLhs(NekVector<ResultDataType>& result,
           const NekVector<InputDataType>& rhs)
    {
                ResultDataType* r_buf = result.GetRawPtr();
        typename std::add_const<InputDataType>::type* rhs_buf = rhs.GetRawPtr();
        const unsigned int rdim = rhs.GetDimension();
        for(int i = 0; i < rdim; ++i)
        {
            r_buf[i] = -r_buf[i] - rhs_buf[i];
        }
    }

    template LIB_UTILITIES_EXPORT
    void SubtractEqual(NekVector<NekDouble>& result,
           const NekVector<NekDouble>& rhs);

    template LIB_UTILITIES_EXPORT
    void SubtractEqualNegatedLhs(NekVector<NekDouble>& result,
           const NekVector<NekDouble>& rhs);

    template LIB_UTILITIES_EXPORT
    void SubtractEqual(NekVector<NekSingle>& result,
           const NekVector<NekSingle>& rhs);

    template LIB_UTILITIES_EXPORT
    void SubtractEqualNegatedLhs(NekVector<NekSingle>& result,
           const NekVector<NekSingle>& rhs);

    template<typename DataType>
    NekVector<DataType>
    Subtract(const NekVector<DataType>& lhs,
                const NekVector<DataType>& rhs)
    {
        NekVector<DataType> result(lhs.GetDimension());
        Subtract(result, lhs, rhs);
        return result;
    }

    template LIB_UTILITIES_EXPORT
    NekVector<NekDouble>
    Subtract(const NekVector<NekDouble>& lhs,
                const NekVector<NekDouble>& rhs);

    template LIB_UTILITIES_EXPORT
    NekVector<NekSingle>
    Subtract(const NekVector<NekSingle>& lhs,
                const NekVector<NekSingle>& rhs);

    template<typename ResultDataType, typename InputDataType>
    void Divide(NekVector<ResultDataType>& result,
           const NekVector<InputDataType>& lhs,
           const NekDouble& rhs)
    {
        ResultDataType* r_buf = result.GetRawPtr();
        typename std::add_const<InputDataType>::type* lhs_buf = lhs.GetRawPtr();

        const unsigned int ldim = lhs.GetDimension();
        for(int i = 0; i < ldim; ++i)
        {
            r_buf[i] = lhs_buf[i] / rhs;
        }
    }

    template<typename ResultDataType, typename InputDataType>
    void Divide(NekVector<ResultDataType>& result,
           const NekVector<InputDataType>& lhs,
           const NekSingle& rhs)
    {
        ResultDataType* r_buf = result.GetRawPtr();
        typename std::add_const<InputDataType>::type* lhs_buf = lhs.GetRawPtr();

        const unsigned int ldim = lhs.GetDimension();
        for(int i = 0; i < ldim; ++i)
        {
            r_buf[i] = lhs_buf[i] / rhs;
        }
    }

    template LIB_UTILITIES_EXPORT
    void Divide(NekVector<NekDouble>& result,
           const NekVector<NekDouble>& lhs,
           const NekDouble& rhs);

    template LIB_UTILITIES_EXPORT
    void Divide(NekVector<NekSingle>& result,
           const NekVector<NekSingle>& lhs,
           const NekSingle& rhs);

    template<typename ResultDataType>
    void DivideEqual(NekVector<ResultDataType>& result,
           const NekDouble& rhs)
    {
        ResultDataType* r_buf = result.GetRawPtr();

        const unsigned int resdim = result.GetDimension();
        for(int i = 0; i < resdim; ++i)
        {
            r_buf[i] /= rhs;
        }
    }

    template<typename ResultDataType>
    void DivideEqual(NekVector<ResultDataType>& result,
           const NekSingle& rhs)
    {
        ResultDataType* r_buf = result.GetRawPtr();

        const unsigned int resdim = result.GetDimension();
        for(int i = 0; i < resdim; ++i)
        {
            r_buf[i] /= rhs;
        }
    }

    template LIB_UTILITIES_EXPORT
    void DivideEqual(NekVector<NekDouble>& result,
                     const NekDouble& rhs);

    template LIB_UTILITIES_EXPORT
    void DivideEqual(NekVector<NekSingle>& result,
                     const NekSingle& rhs);

    template<typename DataType>
    NekVector<DataType>
    Divide(const NekVector<DataType>& lhs,
                const NekDouble& rhs)
    {
        NekVector<DataType> result(lhs.GetDimension());
        Divide(result, lhs, rhs);
        return result;
    }

    template<typename DataType>
    NekVector<DataType>
    Divide(const NekVector<DataType>& lhs,
                const NekSingle& rhs)
    {
        NekVector<DataType> result(lhs.GetDimension());
        Divide(result, lhs, rhs);
        return result;
    }

    template LIB_UTILITIES_EXPORT
    NekVector<NekDouble>
    Divide(const NekVector<NekDouble>& lhs,
                const NekDouble& rhs);

<<<<<<< HEAD
    template LIB_UTILITIES_EXPORT
    NekVector<NekSingle>
    Divide(const NekVector<NekSingle>& lhs,
                const NekSingle& rhs);
    
=======

>>>>>>> 244f4842
    template<typename ResultDataType, typename InputDataType>
    void Multiply(NekVector<ResultDataType>& result,
           const NekVector<InputDataType>& lhs,
           const NekVector<InputDataType>& rhs)
    {
        ResultDataType* result_buf = result.GetRawPtr();
        const InputDataType* rhs_buf = rhs.GetRawPtr();
        const InputDataType* lhs_buf = lhs.GetRawPtr();
        const unsigned int resdim = result.GetDimension();
        for(int i = 0; i < resdim; ++i)
        {
            result_buf[i] = lhs_buf[i] * rhs_buf[i];
        }
    }

    template LIB_UTILITIES_EXPORT
    void Multiply(NekVector<NekDouble>& result, const NekVector<NekDouble>& lhs, const NekVector<NekDouble>& rhs);

    template LIB_UTILITIES_EXPORT
    void Multiply(NekVector<NekSingle>& result, const NekVector<NekSingle>& lhs, const NekVector<NekSingle>& rhs);

    template<typename ResultDataType, typename InputDataType>
    void MultiplyEqual(NekVector<ResultDataType>& result,
           const NekVector<InputDataType>& rhs)
    {
        ResultDataType* result_buf = result.GetRawPtr();
        const InputDataType* rhs_buf = rhs.GetRawPtr();
        const unsigned int resdim = result.GetDimension();
        for(int i = 0; i < resdim; ++i)
        {
            result_buf[i] *= rhs_buf[i];
        }
    }

    template LIB_UTILITIES_EXPORT
    void MultiplyEqual(NekVector<NekDouble>& result, const NekVector<NekDouble>& rhs);

<<<<<<< HEAD
    template LIB_UTILITIES_EXPORT
    void MultiplyEqual(NekVector<NekSingle>& result, const NekVector<NekSingle>& rhs);
    
=======
>>>>>>> 244f4842
    template<typename DataType, typename InputDataType>
    NekVector<DataType>
    Multiply(const NekVector<DataType>& lhs,
                const NekVector<InputDataType>& rhs)
    {
        NekVector<DataType> result(lhs.GetDimension());
        Multiply(result, lhs, rhs);
        return result;
    }

    template LIB_UTILITIES_EXPORT
    NekVector<NekDouble>
    Multiply(const NekVector<NekDouble>& lhs, const NekVector<NekDouble>& rhs);

    template LIB_UTILITIES_EXPORT
    NekVector<NekSingle>
    Multiply(const NekVector<NekSingle>& lhs, const NekVector<NekSingle>& rhs);


    template<typename ResultDataType, typename InputDataType>
    void Multiply(NekVector<ResultDataType>& result,
           const NekVector<InputDataType>& lhs,
           const NekDouble& rhs)
    {
        ResultDataType* r_buf = result.GetRawPtr();
        const InputDataType* lhs_buf = lhs.GetRawPtr();

        const unsigned int ldim = lhs.GetDimension();
        for(int i = 0; i < ldim; ++i)
        {
            r_buf[i] = lhs_buf[i] * rhs;
        }
    }

    template<typename ResultDataType, typename InputDataType>
    void Multiply(NekVector<ResultDataType>& result,
           const NekVector<InputDataType>& lhs,
           const NekSingle& rhs)
    {
        ResultDataType* r_buf = result.GetRawPtr();
        const InputDataType* lhs_buf = lhs.GetRawPtr();

        const unsigned int ldim = lhs.GetDimension();
        for(int i = 0; i < ldim; ++i)
        {
            r_buf[i] = lhs_buf[i] * rhs;
        }
    }

    template LIB_UTILITIES_EXPORT
    void Multiply(NekVector<NekDouble>& result,
           const NekVector<NekDouble>& lhs,
           const NekDouble& rhs);
    
    template LIB_UTILITIES_EXPORT
    void Multiply(NekVector<NekSingle>& result,
           const NekVector<NekSingle>& lhs,
           const NekSingle& rhs);

    template<typename ResultDataType>
    void MultiplyEqual(NekVector<ResultDataType>& result,
           const NekDouble& rhs)
    {
        ResultDataType* r_buf = result.GetRawPtr();
        const unsigned int rdim = result.GetDimension();
        for(unsigned int i = 0; i < rdim; ++i)
        {
            r_buf[i] *= rhs;
        }
    }

    template<typename ResultDataType>
    void MultiplyEqual(NekVector<ResultDataType>& result,
           const NekSingle& rhs)
    {
        ResultDataType* r_buf = result.GetRawPtr();
        const unsigned int rdim = result.GetDimension();
        for(unsigned int i = 0; i < rdim; ++i)
        {
            r_buf[i] *= rhs;
        }
    }
    template LIB_UTILITIES_EXPORT
    void MultiplyEqual(NekVector<NekDouble>& result,
           const NekDouble& rhs);
    
    template LIB_UTILITIES_EXPORT
    void MultiplyEqual(NekVector<NekSingle>& result,
           const NekSingle& rhs);

    template<typename DataType>
    NekVector<DataType>
    Multiply(const NekVector<DataType>& lhs,
                const NekDouble& rhs)
    {
        NekVector<DataType> result(lhs.GetDimension());
        Multiply(result, lhs, rhs);
        return result;
    }

    template<typename DataType>
    NekVector<DataType>
    Multiply(const NekVector<DataType>& lhs,
                const NekSingle& rhs)
    {
        NekVector<DataType> result(lhs.GetDimension());
        Multiply(result, lhs, rhs);
        return result;
    }

    template LIB_UTILITIES_EXPORT
    NekVector<NekDouble>
    Multiply(const NekVector<NekDouble>& lhs,
                const NekDouble& rhs);
    
    template LIB_UTILITIES_EXPORT
    NekVector<NekSingle>
    Multiply(const NekVector<NekSingle>& lhs,
                const NekSingle& rhs);

    template<typename ResultDataType, typename InputDataType>
    void Multiply(NekVector<ResultDataType>& result,
                        const NekDouble& lhs,
                        const NekVector<InputDataType>& rhs)
    {
                Multiply(result, rhs, lhs);
    }

    template<typename ResultDataType, typename InputDataType>
    void MultiplyInvertedLhs(NekVector<ResultDataType>& result,
                  const NekDouble& lhs,
                  const NekVector<InputDataType>& rhs)
    {
        ResultDataType* r_buf = result.GetRawPtr();
        const InputDataType* rhs_buf = rhs.GetRawPtr();
        NekDouble inverse = 1.0/lhs;

        const unsigned int rdim = rhs.GetDimension();
        for(int i = 0; i < rdim; ++i)
        {
            r_buf[i] = inverse * rhs_buf[i];
        }
    }

    template<typename ResultDataType, typename InputDataType>
    void Multiply(NekVector<ResultDataType>& result,
                        const NekSingle& lhs,
                        const NekVector<InputDataType>& rhs)
    {
                Multiply(result, rhs, lhs);
    }

    template<typename ResultDataType, typename InputDataType>
    void MultiplyInvertedLhs(NekVector<ResultDataType>& result,
                  const NekSingle& lhs,
                  const NekVector<InputDataType>& rhs)
    {
        ResultDataType* r_buf = result.GetRawPtr();
        const InputDataType* rhs_buf = rhs.GetRawPtr();
        NekSingle inverse = 1.0/lhs;

        const unsigned int rdim = rhs.GetDimension();
        for(int i = 0; i < rdim; ++i)
        {
            r_buf[i] = inverse * rhs_buf[i];
        }
    }

    template LIB_UTILITIES_EXPORT
    void MultiplyInvertedLhs(NekVector<NekDouble>& result,
                        const NekDouble& lhs,
                        const NekVector<NekDouble>& rhs);

    template LIB_UTILITIES_EXPORT
    void Multiply(NekVector<NekDouble>& result,
                        const NekDouble& lhs,
                        const NekVector<NekDouble>& rhs);
    
    template LIB_UTILITIES_EXPORT
    void MultiplyInvertedLhs(NekVector<NekSingle>& result,
                        const NekSingle& lhs,
                        const NekVector<NekSingle>& rhs);

    template LIB_UTILITIES_EXPORT
    void Multiply(NekVector<NekSingle>& result,
                        const NekSingle& lhs,
                        const NekVector<NekSingle>& rhs);

    template<typename DataType>
    NekVector<DataType> Multiply(const DataType& lhs,
                                 const NekVector<DataType>& rhs)
    {
                return Multiply(rhs, lhs);
    }

    template LIB_UTILITIES_EXPORT
    NekVector<NekDouble> Multiply(const NekDouble& lhs,
                                  const NekVector<NekDouble>& rhs);
    
    template LIB_UTILITIES_EXPORT
    NekVector<NekSingle> Multiply(const NekSingle& lhs,
                                  const NekVector<NekSingle>& rhs);

    template<typename DataType>
    std::ostream& operator<<(std::ostream& os, const NekVector<DataType>& rhs)
    {
        os << rhs.AsString();
        return os;
    }

    template LIB_UTILITIES_EXPORT
    std::ostream& operator<<(std::ostream& os, const NekVector<NekDouble>& rhs);

    template LIB_UTILITIES_EXPORT
    std::ostream& operator<<(std::ostream& os, const NekVector<NekSingle>& rhs);

    template<typename DataType>
    NekVector<DataType> createVectorFromPoints(const NekPoint<DataType>& source,
                                               const NekPoint<DataType>& dest)
    {
        NekVector<DataType> result(3, 0.0);
        for(unsigned int i = 0; i < 3; ++i)
        {
            result[i] = dest[i]-source[i];
        }
        return result;
    }


    template LIB_UTILITIES_EXPORT
    NekVector<NekDouble> createVectorFromPoints(const NekPoint<NekDouble>& source,
                                               const NekPoint<NekDouble>& dest);

    template LIB_UTILITIES_EXPORT
    NekVector<NekSingle> createVectorFromPoints(const NekPoint<NekSingle>& source,
                                               const NekPoint<NekSingle>& dest);

    template<typename DataType>
    NekPoint<DataType> findPointAlongVector(const NekVector<DataType>& lhs,
                                            const DataType& t)
    {
        NekPoint<DataType> result;
        for(unsigned int i = 0; i < 3; ++i)
        {
            result[i] = lhs[i]*t;
        }

        return result;
    }

    template LIB_UTILITIES_EXPORT
    NekPoint<NekDouble> findPointAlongVector(const NekVector<NekDouble>& lhs,
                                            const NekDouble& t);
    
    template LIB_UTILITIES_EXPORT
    NekPoint<NekSingle> findPointAlongVector(const NekVector<NekSingle>& lhs,
                                            const NekSingle& t);

    template<typename DataType>
    bool operator==(const NekVector<DataType>& lhs,
                    const NekVector<DataType>& rhs)
    {
        if( lhs.GetDimension() != rhs.GetDimension() )
        {
            return false;
        }

        return std::equal(lhs.begin(), lhs.end(), rhs.begin());
    }

    template LIB_UTILITIES_EXPORT
    bool operator==(const NekVector<NekDouble>& lhs,
                    const NekVector<NekDouble>& rhs);

    template LIB_UTILITIES_EXPORT
    bool operator==(const NekVector<NekSingle>& lhs,
                    const NekVector<NekSingle>& rhs);

    template<typename DataType>
    bool operator!=(const NekVector<DataType>& lhs,
                    const NekVector<DataType>& rhs)
    {
        return !(lhs == rhs);
    }

    template LIB_UTILITIES_EXPORT
    bool operator!=(const NekVector<NekDouble>& lhs,
                    const NekVector<NekDouble>& rhs);
    
    template LIB_UTILITIES_EXPORT
    bool operator!=(const NekVector<NekSingle>& lhs,
                    const NekVector<NekSingle>& rhs);

    template<typename DataType>
    std::vector<DataType> FromString(const std::string& str)
    {
        std::vector<DataType> result;

        try
        {
            typedef boost::tokenizer<boost::char_separator<char> > tokenizer;
            boost::char_separator<char> sep("(<,>) ");
            tokenizer tokens(str, sep);
            for( tokenizer::iterator strIter = tokens.begin(); strIter != tokens.end(); ++strIter)
            {
                result.push_back(boost::lexical_cast<DataType>(*strIter));
            }
        }
        catch(boost::bad_lexical_cast&)
        {
        }

        return result;
    }

    template LIB_UTILITIES_EXPORT
    std::vector<NekDouble> FromString(const std::string& str);

    template LIB_UTILITIES_EXPORT
    std::vector<NekSingle> FromString(const std::string& str);

    template<typename DataType>
    DataType L1Norm(const NekVector<DataType>& v)
    {
        typedef NekVector<DataType> VectorType;

        DataType result(0);
        for(typename VectorType::const_iterator iter = v.begin(); iter != v.end(); ++iter)
        {
            result += fabs(*iter);
        }

        return result;
    }

    template LIB_UTILITIES_EXPORT
    NekDouble L1Norm(const NekVector<NekDouble>& v);

    template LIB_UTILITIES_EXPORT
    NekSingle L1Norm(const NekVector<NekSingle>& v);

    template<typename DataType>
    DataType L2Norm(const NekVector<DataType>& v)
    {
        typedef NekVector<DataType> VectorType;

        DataType result(0);
        for(typename VectorType::const_iterator iter = v.begin(); iter != v.end(); ++iter)
        {
            DataType v = fabs(*iter);
            result += v*v;
        }
        return sqrt(result);
    }

    template LIB_UTILITIES_EXPORT
    NekDouble L2Norm(const NekVector<NekDouble>& v);

    template LIB_UTILITIES_EXPORT
    NekSingle L2Norm(const NekVector<NekSingle>& v);

    template<typename DataType>
    DataType InfinityNorm(const NekVector<DataType>& v)
    {
        DataType result = fabs(v[0]);
        const unsigned int vdim = v.GetDimension();
        for(unsigned int i = 0; i < vdim; ++i)
        {
            result = std::max(DataType(fabs(v[i])), result);
        }
        return result;
    }

    template LIB_UTILITIES_EXPORT
    NekDouble InfinityNorm(const NekVector<NekDouble>& v);

    template LIB_UTILITIES_EXPORT
    NekSingle InfinityNorm(const NekVector<NekSingle>& v);

    template<typename DataType>
    NekVector<DataType> Negate(const NekVector<DataType>& v)
    {
        NekVector<DataType> temp(v);
        const unsigned int tdim = temp.GetDimension();
        for(unsigned int i = 0; i < tdim; ++i)
        {
            temp(i) = -temp(i);
        }
        return temp;
    }

    template LIB_UTILITIES_EXPORT
    NekVector<NekDouble> Negate(const NekVector<NekDouble>& v);

    template LIB_UTILITIES_EXPORT
    NekVector<NekSingle> Negate(const NekVector<NekSingle>& v);

    template<typename DataType>
    void NegateInPlace(NekVector<DataType>& v)
    {
        DataType* data = v.GetRawPtr();
        const unsigned int vdim = v.GetDimension();
        for(unsigned int i = 0; i < vdim; ++i)
        {
            data[i] = -data[i];
        }
    }

    template LIB_UTILITIES_EXPORT
    void NegateInPlace(NekVector<NekDouble>& v);

    template LIB_UTILITIES_EXPORT
    void NegateInPlace(NekVector<NekSingle>& v);

    template<typename DataType>
    DataType Magnitude(const NekVector<DataType>& v)
    {
        DataType result = DataType(0);

        const unsigned int vdim = v.GetDimension();
        for(unsigned int i = 0; i < vdim; ++i)
        {
            result += v[i]*v[i];
        }
        return sqrt(result);
    }

    template LIB_UTILITIES_EXPORT
    NekDouble Magnitude(const NekVector<NekDouble>& v) ;

    template LIB_UTILITIES_EXPORT
    NekSingle Magnitude(const NekVector<NekSingle>& v) ;

    template<typename DataType>
    DataType Dot(const NekVector<DataType>& lhs,
                 const NekVector<DataType>& rhs)
    {
        ASSERTL1( lhs.GetDimension() == rhs.GetDimension(), "Dot, dimension of the two operands must be identical.");

        DataType result = DataType(0);
        const unsigned int ldim = lhs.GetDimension();
        for(unsigned int i = 0; i < ldim; ++i)
        {
            result += lhs[i]*rhs[i];
        }

        return result;
    }

    template LIB_UTILITIES_EXPORT
    NekDouble Dot(const NekVector<NekDouble>& lhs,
                 const NekVector<NekDouble>& rhs) ;

    template LIB_UTILITIES_EXPORT
    NekSingle Dot(const NekVector<NekSingle>& lhs,
                 const NekVector<NekSingle>& rhs) ;

    template<typename DataType>
    void Normalize(NekVector<DataType>& v)
    {
        DataType m = v.Magnitude();
        if( m > DataType(0) )
        {
            v /= m;
        }
    }

    template LIB_UTILITIES_EXPORT
    void Normalize(NekVector<NekDouble>& v);

    void NegateInPlace(NekDouble& v) { v = -v; }
    void InvertInPlace(NekDouble& v) { v = 1.0/v; }

    template LIB_UTILITIES_EXPORT
    void Normalize(NekVector<NekSingle>& v);

    void NegateInPlace(NekSingle& v) { v = -v; }
    void InvertInPlace(NekSingle& v) { v = 1.0/v; }

    template<typename DataType>
    NekVector<DataType> Cross(const NekVector<DataType>& lhs,
                                          const NekVector<DataType>& rhs)
    {
        ASSERTL1(lhs.GetDimension() == 3 && rhs.GetDimension() == 3, "Cross is only valid for 3D vectors.");

        DataType first = lhs.y()*rhs.z() - lhs.z()*rhs.y();
        DataType second = lhs.z()*rhs.x() - lhs.x()*rhs.z();
        DataType third = lhs.x()*rhs.y() - lhs.y()*rhs.x();

        NekVector<DataType> result(first, second, third);
        return result;
    }

    template LIB_UTILITIES_EXPORT
    NekVector<NekDouble> Cross(const NekVector<NekDouble>& lhs, const NekVector<NekDouble>& rhs);

    template LIB_UTILITIES_EXPORT
    NekVector<NekSingle> Cross(const NekVector<NekSingle>& lhs, const NekVector<NekSingle>& rhs);

    template<typename DataType>
    std::string AsString(const NekVector<DataType>& v)
    {
        unsigned int d = v.GetRows();
        std::string result = "(";
        for(unsigned int i = 0; i < d; ++i)
        {
            result += boost::lexical_cast<std::string>(v[i]);
            if( i < v.GetDimension()-1 )
            {
                result += ", ";
            }
        }
        result += ")";
        return result;
    }

    template LIB_UTILITIES_EXPORT
    std::string AsString(const NekVector<NekDouble>& v);

    template LIB_UTILITIES_EXPORT
    std::string AsString(const NekVector<NekSingle>& v);
}
<|MERGE_RESOLUTION|>--- conflicted
+++ resolved
@@ -738,15 +738,11 @@
     Divide(const NekVector<NekDouble>& lhs,
                 const NekDouble& rhs);
 
-<<<<<<< HEAD
     template LIB_UTILITIES_EXPORT
     NekVector<NekSingle>
     Divide(const NekVector<NekSingle>& lhs,
                 const NekSingle& rhs);
     
-=======
-
->>>>>>> 244f4842
     template<typename ResultDataType, typename InputDataType>
     void Multiply(NekVector<ResultDataType>& result,
            const NekVector<InputDataType>& lhs,
@@ -784,12 +780,9 @@
     template LIB_UTILITIES_EXPORT
     void MultiplyEqual(NekVector<NekDouble>& result, const NekVector<NekDouble>& rhs);
 
-<<<<<<< HEAD
     template LIB_UTILITIES_EXPORT
     void MultiplyEqual(NekVector<NekSingle>& result, const NekVector<NekSingle>& rhs);
     
-=======
->>>>>>> 244f4842
     template<typename DataType, typename InputDataType>
     NekVector<DataType>
     Multiply(const NekVector<DataType>& lhs,
