////////////////////////////////////////////////////////////////////////////////
//
//  File: NekMemoryManager.hpp
//
//  For more information, please see: http://www.nektar.info/
//
//  The MIT License
//
//  Copyright (c) 2006 Division of Applied Mathematics, Brown University (USA),
//  Department of Aeronautics, Imperial College London (UK), and Scientific
//  Computing and Imaging Institute, University of Utah (USA).
//
//  License for the specific language governing rights and limitations under
//  Permission is hereby granted, free of charge, to any person obtaining a
//  copy of this software and associated documentation files (the "Software"),
//  to deal in the Software without restriction, including without limitation
//  the rights to use, copy, modify, merge, publish, distribute, sublicense,
//  and/or sell copies of the Software, and to permit persons to whom the
//  Software is furnished to do so, subject to the following conditions:
//
//  The above copyright notice and this permission notice shall be included
//  in all copies or substantial portions of the Software.
//
//  THE SOFTWARE IS PROVIDED "AS IS", WITHOUT WARRANTY OF ANY KIND, EXPRESS
//  OR IMPLIED, INCLUDING BUT NOT LIMITED TO THE WARRANTIES OF MERCHANTABILITY,
//  FITNESS FOR A PARTICULAR PURPOSE AND NONINFRINGEMENT. IN NO EVENT SHALL
//  THE AUTHORS OR COPYRIGHT HOLDERS BE LIABLE FOR ANY CLAIM, DAMAGES OR OTHER
//  LIABILITY, WHETHER IN AN ACTION OF CONTRACT, TORT OR OTHERWISE, ARISING
//  FROM, OUT OF OR IN CONNECTION WITH THE SOFTWARE OR THE USE OR OTHER
//  DEALINGS IN THE SOFTWARE.
//
//  Description:
//
//  A memory manager that allocates memory from thread specific pools.
//
////////////////////////////////////////////////////////////////////////////////

#ifndef NEKTAR_LIB_UTILITIES_NEK_MEMORY_MANAGER_H
#define NEKTAR_LIB_UTILITIES_NEK_MEMORY_MANAGER_H

#include <memory>
#include <type_traits>

#include <LibUtilities/Memory/ThreadSpecificPool.hpp>
#include <LibUtilities/BasicUtils/ErrorUtil.hpp>
#include <LibUtilities/BasicConst/NektarUnivTypeDefs.hpp>

<<<<<<< HEAD
#include <boost/mpl/contains.hpp>
#include <boost/mpl/list_c.hpp>
#include <boost/shared_ptr.hpp>
#include <boost/utility/enable_if.hpp>
#include <boost/mpl/integral_c.hpp>
#include <boost/bind.hpp>
#include <boost/type_traits.hpp>

=======
>>>>>>> aae2a832
#include <vector>

#ifdef max
#undef max
#endif

namespace Nektar
{

/// @brief General purpose memory allocation routines with the ability
///        to allocate from thread specific memory pools.
///
/// If compiled with NEKTAR_MEMORY_POOL_ENABLED, the MemoryManager
/// allocates from thread specific memory pools for small objects.
/// Large objects are managed with the system supplied new/delete.
/// These memory pools provide faster allocation and deallocation
/// of small objects (particularly useful for shared pointers which
/// allocate many 4 byte objects).
///
/// @warning All memory allocated from the memory manager must be returned
/// to the memory manager.  Calling delete on memory allocated from the
/// manager will likely cause undefined behavior.  A particularly subtle
/// violation of this rule occurs when giving memory allocated from the
/// manager to a shared pointer.
/// @code
<<<<<<< HEAD
/// boost::shared_ptr<Obj> f(MemoryManager<Obj>::Allocate());
=======
/// std::shared_ptr<Obj> f(MemoryManager<Obj>::Allocate());
>>>>>>> aae2a832
/// @endcode
/// Shared pointers call delete when they go out of scope, so this line of
/// code will cause problems.  Instead, you should call the
/// AllocateSharedPtr method:
/// @code
<<<<<<< HEAD
/// boost::shared_ptr<Obj> f = MemoryManager<Obj>::AllocateSharedPtr();
=======
/// std::shared_ptr<Obj> f = MemoryManager<Obj>::AllocateSharedPtr();
>>>>>>> aae2a832
/// @endcode
template<typename DataType>
class MemoryManager
{
<<<<<<< HEAD
    template<typename ObjectType, typename CustomDeallocator>
    class DeallocateSharedPtr
    {
    public:
        explicit DeallocateSharedPtr(const CustomDeallocator& d) :
            m_dealloc(d)
        {
        }

        void operator()(ObjectType*& m) const
        {
            m_dealloc();
            MemoryManager<ObjectType>::Deallocate(m);
        }

    private:
        CustomDeallocator m_dealloc;

    };

    class DefaultCustomDeallocator
    {
    public:
        void operator()() const
        {
        }
    };

=======
>>>>>>> aae2a832
public:
    /// @brief Deallocate a pointer allocated by
    /// MemoryManager::Allocate.
    /// @note Results are undefined if called with a pointer to
    /// something that was not allocated with the memory manager.
    ///
    /// Use this method to deallocate a pointer you have allocated from
    /// the MemoryManager using the Allocate method.
    ///
    /// Example:
    /// @code
    /// CustObj* c = MemoryManager::Allocate<CustObj>();
    /// MemoryManager::Deallocate(c);
    /// @endcode
    static void Deallocate(DataType*& data)
    {
#ifdef NEKTAR_MEMORY_POOL_ENABLED
        data->~DataType();
        GetMemoryPool().Deallocate(data, sizeof(DataType));
#else
        delete data;
#endif

        data = NULL;
    }

#ifdef NEKTAR_MEMORY_POOL_ENABLED
    /// @brief Allocates a single object from the memory pool.
    /// @throws unknown If the object throws an exception during
    /// construction, this method will catch it, release the memory
    /// back to the pool, then rethrow it.
    ///
    /// The allocated object must be returned to the memory pool
    /// via Deallocate.
    template<typename... Args>
    static DataType* Allocate(const Args &...args)
    {
        DataType* result = static_cast<DataType*>(
            GetMemoryPool().Allocate(sizeof(DataType)));

        if (result)
        {
            try
            {
                new (result) DataType(args...);
            }
            catch(...)
            {
                GetMemoryPool().Deallocate(result, sizeof(DataType));
                throw;
            }
        }

        return result;
    }
<<<<<<< HEAD

#else //NEKTAR_MEMORY_POOL_ENABLED
    /// @brief Allocates a single object from the memory pool.
    /// @throws unknown Any exception thrown by DataType's default
    /// constructor will propogate through this method.
    ///
    /// The allocated object must be returned to the memory pool
    /// via Deallocate.
    static DataType* Allocate(const Args &...args)
    {
        return new DataType(args...);
    }
#endif //NEKTAR_MEMORY_POOL_ENABLED

    /// @brief Allocate a shared pointer from the memory pool.
    ///
    /// The shared pointer does not need to be returned to the memory
    /// pool. When the reference count to this object reaches 0, the
    /// shared pointer will automatically return the memory.
    template<typename... Args>
    static boost::shared_ptr<DataType> AllocateSharedPtr(const Args &...args)
    {
        return AllocateSharedPtrD(DefaultCustomDeallocator(), args...);
    }

    template<typename DeallocatorType, typename... Args>
    static boost::shared_ptr<DataType> AllocateSharedPtrD(
        const DeallocatorType& d, const Args &...args)
    {
        DataType* data = Allocate(args...);
        return boost::shared_ptr<DataType>(
            data, DeallocateSharedPtr<DataType, DeallocatorType>(d));
    }

    /// \brief Allocates a chunk of raw, uninitialized memory, capable of
    /// holding NumberOfElements objects.
    ///
    /// \param NumberOfElements The number of elements the array should be
    ///                         capable of holding.
    ///
    /// This method is not meant to be called by client code.  Use Array
    /// instead.  Any memory allocated from this method must be returned to the
    /// memory pool via RawDeallocate.  Failure to do so will result in memory
    /// leaks and undefined behavior.
    static DataType* RawAllocate(unsigned int NumberOfElements)
    {
#ifdef NEKTAR_MEMORY_POOL_ENABLED
        return static_cast<DataType*>(GetMemoryPool().Allocate(sizeof(DataType)*NumberOfElements));
#else //NEKTAR_MEMORY_POOL_ENABLED
        return static_cast<DataType*>(::operator new(NumberOfElements * sizeof(DataType)));
#endif //NEKTAR_MEMORY_POOL_ENABLED
=======

#else //NEKTAR_MEMORY_POOL_ENABLED
    /// @brief Allocates a single object from the memory pool.
    /// @throws unknown Any exception thrown by DataType's default
    /// constructor will propogate through this method.
    ///
    /// The allocated object must be returned to the memory pool
    /// via Deallocate.
    template<typename... Args>
    static DataType* Allocate(const Args &...args)
    {
        return new DataType(args...);
    }
#endif //NEKTAR_MEMORY_POOL_ENABLED

    /// @brief Allocate a shared pointer from the memory pool.
    ///
    /// The shared pointer does not need to be returned to the memory
    /// pool. When the reference count to this object reaches 0, the
    /// shared pointer will automatically return the memory.
    template<typename... Args>
    static std::shared_ptr<DataType> AllocateSharedPtr(const Args &...args)
    {
        return AllocateSharedPtrD([](DataType *ptr){}, args...);
    }

    template<typename DeallocatorType, typename... Args>
    static std::shared_ptr<DataType> AllocateSharedPtrD(
        const DeallocatorType& d, const Args &...args)
    {
        DataType* data = Allocate(args...);
        return std::shared_ptr<DataType>(
            data, [=](DataType *ptr){
                d(ptr);
                MemoryManager<DataType>::Deallocate(ptr);
            });
>>>>>>> aae2a832
    }

    /// \brief Allocates a chunk of raw, uninitialized memory, capable of
    /// holding NumberOfElements objects.
    ///
    /// \param NumberOfElements The number of elements the array should be
    ///                         capable of holding.
    ///
    /// This method is not meant to be called by client code.  Use Array
    /// instead.  Any memory allocated from this method must be returned to the
    /// memory pool via RawDeallocate.  Failure to do so will result in memory
    /// leaks and undefined behavior.
    static DataType* RawAllocate(unsigned int NumberOfElements)
    {
#ifdef NEKTAR_MEMORY_POOL_ENABLED
        return static_cast<DataType*>(GetMemoryPool().Allocate(sizeof(DataType)*NumberOfElements));
#else //NEKTAR_MEMORY_POOL_ENABLED
        return static_cast<DataType*>(::operator new(NumberOfElements * sizeof(DataType)));
#endif //NEKTAR_MEMORY_POOL_ENABLED
    }

<<<<<<< HEAD
=======

>>>>>>> aae2a832
    /// \brief Deallocates memory allocated from RawAllocate.
    /// \param array A pointer to the memory returned from RawAllocate.
    /// \param NumberOfElements The number of object held in the array.
    ///
    /// This method is not meant to be called by client code.  Use Array instead.
    /// Only memory allocated via RawAllocate should be returned to the pool here.
    static void RawDeallocate(DataType* array, unsigned int NumberOfElements)
    {
#ifdef NEKTAR_MEMORY_POOL_ENABLED
        GetMemoryPool().Deallocate(array, sizeof(DataType)*NumberOfElements);
#else //NEKTAR_MEMORY_POOL_ENABLED
        ::operator delete(array);
#endif //NEKTAR_MEMORY_POOL_ENABLED
    }

    /////////////////////////////////////////////////////////////////
    ///\name Allocator Interface
    /// The allocator interface allows a MemoryManager object to be used
    /// in any object that allows an allocator parameter, such as STL
    /// containers.
    /////////////////////////////////////////////////////////////////
    typedef DataType value_type;
    typedef size_t size_type;
    typedef ptrdiff_t difference_type;
    typedef DataType* pointer;
    typedef const DataType* const_pointer;
    typedef DataType& reference;
    typedef const DataType& const_reference;

    MemoryManager() {}
    template<typename T>
    MemoryManager(const MemoryManager<T>& rhs) {}
    ~MemoryManager() {}

    pointer address(reference r) const { return &r; }
    const_pointer address(const_reference r) const { return &r; }

    pointer allocate(size_type n, std::allocator<void>::const_pointer hint = 0)//typename MemoryManager<void>::pointer hint = 0)
    {
        return RawAllocate(n);
    }

    void deallocate(pointer p, size_type n)
    {
        return RawDeallocate(p, n);
    }

    void construct(pointer p, const_reference val)
    {
        new(p) DataType(val);
    }

    void destroy(pointer p)
    {
        p->~DataType();
    }

    size_type max_size()
    {
        return std::numeric_limits<size_type>::max()/sizeof(DataType);
    }

    template<typename U>
    struct rebind
    {
        typedef MemoryManager<U> other;
    };

    /////////////////////////////////////////////////////////////////
    ///@}
    /////////////////////////////////////////////////////////////////

private:

};

template<typename DataType>
bool operator==(const MemoryManager<DataType>& lhs, const MemoryManager<DataType>& rhs)
{
    return true;
}

template<typename DataType>
bool operator!=(const MemoryManager<DataType>& lhs, const MemoryManager<DataType>& rhs)
{
    return !(lhs == rhs);
}

}

#endif //NEKTAR_LIB_UTILITIES_NEK_MEMORY_MANAGER_H

<|MERGE_RESOLUTION|>--- conflicted
+++ resolved
@@ -45,17 +45,6 @@
 #include <LibUtilities/BasicUtils/ErrorUtil.hpp>
 #include <LibUtilities/BasicConst/NektarUnivTypeDefs.hpp>
 
-<<<<<<< HEAD
-#include <boost/mpl/contains.hpp>
-#include <boost/mpl/list_c.hpp>
-#include <boost/shared_ptr.hpp>
-#include <boost/utility/enable_if.hpp>
-#include <boost/mpl/integral_c.hpp>
-#include <boost/bind.hpp>
-#include <boost/type_traits.hpp>
-
-=======
->>>>>>> aae2a832
 #include <vector>
 
 #ifdef max
@@ -81,56 +70,17 @@
 /// violation of this rule occurs when giving memory allocated from the
 /// manager to a shared pointer.
 /// @code
-<<<<<<< HEAD
-/// boost::shared_ptr<Obj> f(MemoryManager<Obj>::Allocate());
-=======
 /// std::shared_ptr<Obj> f(MemoryManager<Obj>::Allocate());
->>>>>>> aae2a832
 /// @endcode
 /// Shared pointers call delete when they go out of scope, so this line of
 /// code will cause problems.  Instead, you should call the
 /// AllocateSharedPtr method:
 /// @code
-<<<<<<< HEAD
-/// boost::shared_ptr<Obj> f = MemoryManager<Obj>::AllocateSharedPtr();
-=======
 /// std::shared_ptr<Obj> f = MemoryManager<Obj>::AllocateSharedPtr();
->>>>>>> aae2a832
 /// @endcode
 template<typename DataType>
 class MemoryManager
 {
-<<<<<<< HEAD
-    template<typename ObjectType, typename CustomDeallocator>
-    class DeallocateSharedPtr
-    {
-    public:
-        explicit DeallocateSharedPtr(const CustomDeallocator& d) :
-            m_dealloc(d)
-        {
-        }
-
-        void operator()(ObjectType*& m) const
-        {
-            m_dealloc();
-            MemoryManager<ObjectType>::Deallocate(m);
-        }
-
-    private:
-        CustomDeallocator m_dealloc;
-
-    };
-
-    class DefaultCustomDeallocator
-    {
-    public:
-        void operator()() const
-        {
-        }
-    };
-
-=======
->>>>>>> aae2a832
 public:
     /// @brief Deallocate a pointer allocated by
     /// MemoryManager::Allocate.
@@ -186,59 +136,6 @@
 
         return result;
     }
-<<<<<<< HEAD
-
-#else //NEKTAR_MEMORY_POOL_ENABLED
-    /// @brief Allocates a single object from the memory pool.
-    /// @throws unknown Any exception thrown by DataType's default
-    /// constructor will propogate through this method.
-    ///
-    /// The allocated object must be returned to the memory pool
-    /// via Deallocate.
-    static DataType* Allocate(const Args &...args)
-    {
-        return new DataType(args...);
-    }
-#endif //NEKTAR_MEMORY_POOL_ENABLED
-
-    /// @brief Allocate a shared pointer from the memory pool.
-    ///
-    /// The shared pointer does not need to be returned to the memory
-    /// pool. When the reference count to this object reaches 0, the
-    /// shared pointer will automatically return the memory.
-    template<typename... Args>
-    static boost::shared_ptr<DataType> AllocateSharedPtr(const Args &...args)
-    {
-        return AllocateSharedPtrD(DefaultCustomDeallocator(), args...);
-    }
-
-    template<typename DeallocatorType, typename... Args>
-    static boost::shared_ptr<DataType> AllocateSharedPtrD(
-        const DeallocatorType& d, const Args &...args)
-    {
-        DataType* data = Allocate(args...);
-        return boost::shared_ptr<DataType>(
-            data, DeallocateSharedPtr<DataType, DeallocatorType>(d));
-    }
-
-    /// \brief Allocates a chunk of raw, uninitialized memory, capable of
-    /// holding NumberOfElements objects.
-    ///
-    /// \param NumberOfElements The number of elements the array should be
-    ///                         capable of holding.
-    ///
-    /// This method is not meant to be called by client code.  Use Array
-    /// instead.  Any memory allocated from this method must be returned to the
-    /// memory pool via RawDeallocate.  Failure to do so will result in memory
-    /// leaks and undefined behavior.
-    static DataType* RawAllocate(unsigned int NumberOfElements)
-    {
-#ifdef NEKTAR_MEMORY_POOL_ENABLED
-        return static_cast<DataType*>(GetMemoryPool().Allocate(sizeof(DataType)*NumberOfElements));
-#else //NEKTAR_MEMORY_POOL_ENABLED
-        return static_cast<DataType*>(::operator new(NumberOfElements * sizeof(DataType)));
-#endif //NEKTAR_MEMORY_POOL_ENABLED
-=======
 
 #else //NEKTAR_MEMORY_POOL_ENABLED
     /// @brief Allocates a single object from the memory pool.
@@ -275,7 +172,6 @@
                 d(ptr);
                 MemoryManager<DataType>::Deallocate(ptr);
             });
->>>>>>> aae2a832
     }
 
     /// \brief Allocates a chunk of raw, uninitialized memory, capable of
@@ -297,10 +193,7 @@
 #endif //NEKTAR_MEMORY_POOL_ENABLED
     }
 
-<<<<<<< HEAD
-=======
-
->>>>>>> aae2a832
+
     /// \brief Deallocates memory allocated from RawAllocate.
     /// \param array A pointer to the memory returned from RawAllocate.
     /// \param NumberOfElements The number of object held in the array.
