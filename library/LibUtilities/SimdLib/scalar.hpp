--- conflicted
+++ resolved
@@ -296,7 +296,6 @@
     }
 }
 
-<<<<<<< HEAD
 ////////////////////////////////////////////////////////////////////////////////
 
 // mask type
@@ -325,7 +324,4 @@
 }
 
 } // namespace tinysimd
-=======
-} // namespace tinysimd
-#endif
->>>>>>> ee4281c4
+#endif