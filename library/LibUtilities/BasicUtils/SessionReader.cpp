///////////////////////////////////////////////////////////////////////////////
//
// File SessionReader.cpp
//
// For more information, please see: http://www.nektar.info
//
// The MIT License
//
// Copyright (c) 2006 Division of Applied Mathematics, Brown University (USA),
// Department of Aeronautics, Imperial College London (UK), and Scientific
// Computing and Imaging Institute, University of Utah (USA).
//
// License for the specific language governing rights and limitations under
// Permission is hereby granted, free of charge, to any person obtaining a
// copy of this software and associated documentation files (the "Software"),
// to deal in the Software without restriction, including without limitation
// the rights to use, copy, modify, merge, publish, distribute, sublicense,
// and/or sell copies of the Software, and to permit persons to whom the
// Software is furnished to do so, subject to the following conditions:
//
// The above copyright notice and this permission notice shall be included
// in all copies or substantial portions of the Software.
//
// THE SOFTWARE IS PROVIDED "AS IS", WITHOUT WARRANTY OF ANY KIND, EXPRESS
// OR IMPLIED, INCLUDING BUT NOT LIMITED TO THE WARRANTIES OF MERCHANTABILITY,
// FITNESS FOR A PARTICULAR PURPOSE AND NONINFRINGEMENT. IN NO EVENT SHALL
// THE AUTHORS OR COPYRIGHT HOLDERS BE LIABLE FOR ANY CLAIM, DAMAGES OR OTHER
// LIABILITY, WHETHER IN AN ACTION OF CONTRACT, TORT OR OTHERWISE, ARISING
// FROM, OUT OF OR IN CONNECTION WITH THE SOFTWARE OR THE USE OR OTHER
// DEALINGS IN THE SOFTWARE.
//
// Description: Session reader
//
///////////////////////////////////////////////////////////////////////////////

#ifndef TIXML_USE_STL
#define TIXML_USE_STL
#endif

#include <LibUtilities/BasicUtils/SessionReader.h>

#include <iostream>
#include <string>
using namespace std;

#include <boost/algorithm/string.hpp>
#include <tinyxml/tinyxml.h>
#include <LibUtilities/BasicUtils/ErrorUtil.hpp>
#include <LibUtilities/BasicUtils/Equation.h>
#include <LibUtilities/Memory/NekMemoryManager.hpp>
#include <LibUtilities/BasicUtils/MeshPartition.h>
#include <LibUtilities/BasicUtils/ParseUtils.hpp>
#include <LibUtilities/BasicUtils/Thread.h>

#include <boost/program_options.hpp>

namespace po = boost::program_options;

namespace Nektar
{
    namespace LibUtilities
    {
        /**
         * @class SessionReader
         *
         * This class provides an interface to Nektar++-specific content in a
         * supplied XML document. It also initialises a Nektar++ session
         * including setting up communication for parallel execution and where
         * necessary partitioning the supplied mesh for running across multiple
         * processes.
         *
         * A session should be initialised at the beginning of a user's
         * application by passing the command-line arguments. This not only
         * allows the SessionReader to extract the name of the XML document to
         * load containing Nektar++ session information, but also supplies the
         * MPI arguments necessary for setting up parallel communication. The
         * SessionReader should be initialised using the #CreateInstance
         * function:
         * @code
         * LibUtilities::SessionReaderSharedPtr vSession
         *          = LibUtilities::SessionReader::CreateInstance(argc, argv);
         * @endcode
         * The instance \c vSession can now be passed to other key Nektar++
         * components during their construction.
         * @note At the end of the user application, it is important to call the
         * #Finalise routine in order to finalise any MPI communication and
         * correctly free resources.
         *
         * The SessionReader class provides streamlined, validated access to
         * session parameters, solver information and functions defined within a
         * Nektar++ XML document. The available routines and their usage is
         * documented below.
         *
         * In the case of solver information properties, the classes to which
         * these parameters are pertinent may register with the SessionReader
         * class the set of valid values for a given property. Such values may
         * also be associated with an enumeration value for more transparent use
         * of the property values in code.
         */

        /**
         * This map of maps stores the list of valid string values for a number
         * of solver information parameters. The top level map connects
         * different parameter names to their list of possible values. The list
         * of possible values is also a map, mapping a valid string to a
         * corresponding enum value.
         *
         * This list is populated through the #RegisterEnumValue static member
         * function which is called statically from various classes to register
         * the valid values for solver info parameters associated with them. The
         * map is therefore fully populated before the SessionReader class is
         * instantiated and a file is read in and parsed.
         */
        EnumMapList SessionReader::m_enums;


        /**
         * List of default values for solver information parameters to be used
         * in the case of them not being provided.
         *
         * This list is populated through the #RegisterDefaultSolverInfo static
         * member variable which is called statically from various classes to
         * register the default value for a given parameter.
         */
        SolverInfoMap SessionReader::m_solverInfoDefaults;


        /**
         * Lists the possible command-line argument which can be specified for
         * this executable.
         *
         * This list is populated through the #RegisterCmdLineArgument static
         * member function which is called statically from various classes to
         * register command-line arguments they need.
         */
        CmdLineArgMap SessionReader::m_cmdLineArguments;


        /**
         * This constructor parses the command-line arguments given to the user
         * application to set up any MPI communication, read supplied XML
         * session files, and partition meshes where necessary.
         *
         * @param   argc        Number of command-line arguments
         * @param   argv        Array of command-line arguments
         */
        SessionReader::SessionReader(int argc, char *argv[])
        {
            std::vector<std::string> vFilenames = 
                ParseCommandLineArguments(argc, argv);

            ASSERTL0(vFilenames.size() > 0, "No session file(s) given.");

            m_filename    = vFilenames[0];
            m_sessionName = m_filename.substr(0, m_filename.find_last_of('.'));
            m_xmlDoc      = MergeDoc(vFilenames);

            // Create communicator
            CreateComm(argc, argv, m_filename);
        }


        /**
         *
         */
        SessionReader::SessionReader(
            int                             argc, 
            char                           *argv[], 
            const std::vector<std::string> &pFilenames, 
            const CommSharedPtr            &pComm)
        {
            ASSERTL0(pFilenames.size() > 0, "No filenames specified.");

            std::vector<std::string> vFilenames = 
                ParseCommandLineArguments(argc, argv);

            m_filename    = pFilenames[0];
            m_sessionName = m_filename.substr(0, m_filename.find_last_of('.'));
            m_xmlDoc      = MergeDoc(pFilenames);

            // Create communicator
            if (!pComm.get())
            {
                CreateComm(argc, argv, m_filename);
            }
            else
            {
                m_comm = pComm;
            }
        }


        /**
         *
         */
        SessionReader::~SessionReader()
        {

        }


        /**
         * Performs the main initialisation of the object. The XML file provided
         * on the command-line is loaded and any mesh partitioning is done. The
         * resulting process-specific XML file (containing the process's
         * geometry partition) is then reloaded and parsed.
         */
        void SessionReader::InitSession()
        {
            // Split up the communicator
            PartitionComm();

            // Partition mesh
            PartitionMesh();

            // Parse the XML data in #m_xmlDoc
            ParseDocument();

<<<<<<< HEAD
            // Start threads
            StartThreads();
=======
            // Override SOLVERINFO and parameters with any specified on the
            // command line.
            CmdLineOverride();
>>>>>>> e9e1b200
        }


        /**
         * @brief Parses the command-line arguments for known options and
         * filenames.
         */
        std::vector<std::string> SessionReader::ParseCommandLineArguments(
            int argc, char *argv[])
        {
            // List the publically visible options (listed using --help)
            po::options_description desc("Allowed options");
            desc.add_options()
                ("verbose,v",    "be verbose")
                ("help,h",       "print this help message")
                ("solverinfo,I", po::value<vector<std::string> >(), 
                                 "override a SOLVERINFO property")
                ("parameter,P",  po::value<vector<std::string> >(),
                                 "override a parameter")
            ;
            
            CmdLineArgMap::const_iterator cmdIt;
            for (cmdIt  = m_cmdLineArguments.begin(); 
                 cmdIt != m_cmdLineArguments.end(); ++cmdIt)
            {
                std::string names = cmdIt->first;
                if (cmdIt->second.shortName != "")
                {
                    names += "," + cmdIt->second.shortName;
                }
                desc.add_options()
                    (names.c_str(), po::value<std::string>(), 
                     cmdIt->second.description.c_str())
                ;
            }

            // List hidden options (e.g. session file arguments are not actually
            // specified using the input-file option by the user).
            po::options_description hidden("Hidden options");
            hidden.add_options()
                    ("input-file", po::value< vector<string> >(), 
                                   "input filename")
            ;

            // Combine all options for the parser
            po::options_description all("All options");
            all.add(desc).add(hidden);

            // Session file is a positional option
            po::positional_options_description p;
            p.add("input-file", -1);

            // Parse the command-line options
            po::parsed_options parsed = po::command_line_parser(argc, argv).
                                                options(all).
                                                positional(p).
                                                allow_unregistered().
                                                run();

            // Extract known options to map and update
            po::store(parsed, m_cmdLineOptions);
            po::notify(m_cmdLineOptions);

            // Help message
            if (m_cmdLineOptions.count("help"))
            {
                cout << desc << endl;
                exit(0);
            }

            // Enable verbose mode
            if (m_cmdLineOptions.count("verbose"))
            {
                m_verbose = true;
            }
            else
            {
                m_verbose = false;
            }
            
            // Print a warning for unknown options
            std::vector< po::basic_option<char> >::iterator x;
            for (x = parsed.options.begin(); x != parsed.options.end(); ++x)
            {
                if (x->unregistered)
                {
                    cout << "Warning: Unknown option: " << x->string_key 
                         << endl;
                }
            }

            // Return the vector of filename(s) given as positional options
            if (m_cmdLineOptions.count("input-file"))
            {
                return m_cmdLineOptions["input-file"].as<
                    std::vector<std::string> >();
            }
            else
            {
                return std::vector<std::string>();
            }
        }


        /**
         *
         */
        TiXmlDocument& SessionReader::GetDocument()
        {
            ASSERTL1(m_xmlDoc, "XML Document not defined.");
            return *m_xmlDoc;
        }


        /**
         * The single parameter specifies a path to the requested element in a
         * similar format to the filesystem path. Given the following XML:
         * @code
         * <NEKTAR>
         *   <CONDITIONS>
         *     <PARAMETERS>
         *     ...
         *     </PARAMETERS>
         *   </CONDITIONS>
         * </NEKTAR>
         * @endcode
         * the PARAMETERS element would be retrieved by requesting the path:
         * @code
         * Nektar/Conditions/Parameters
         * @endcode
         * @note Paths are case-insensitive.
         *
         * @param   pPath       Path to requested element.
         *
         * @return Direct pointer to requested XML Element.
         */
        TiXmlElement* SessionReader::GetElement(const string& pPath)
        {
            std::string vPath = boost::to_upper_copy(pPath);
            std::vector<std::string> st;
            boost::split(st, vPath, boost::is_any_of("\\/ "));
            ASSERTL0(st.size() > 0, "No path given in XML element request.");

            TiXmlElement* vReturn = m_xmlDoc->FirstChildElement(st[0].c_str());
            ASSERTL0(vReturn, std::string("Cannot find element '")
                              + st[0] + std::string("'."));
            for (int i = 1; i < st.size(); ++i)
            {
                vReturn = vReturn->FirstChildElement(st[i].c_str());
                ASSERTL0(vReturn, std::string("Cannot find element '")
                                  + st[i] + std::string("'."));
            }
            return vReturn;
        }


        /**
         *
         */
        bool SessionReader::DefinesElement(const std::string &pPath) const
        {
            std::string vPath = boost::to_upper_copy(pPath);
            std::vector<std::string> st;
            boost::split(st, vPath, boost::is_any_of("\\/ "));
            ASSERTL0(st.size() > 0, "No path given in XML element request.");

            TiXmlElement* vReturn = m_xmlDoc->FirstChildElement(st[0].c_str());
            ASSERTL0(vReturn, std::string("Cannot find element '")
                              + st[0] + std::string("'."));
            for (int i = 1; i < st.size(); ++i)
            {
                vReturn = vReturn->FirstChildElement(st[i].c_str());
                if (!vReturn) return false;
            }
            return true;
        }


        /**
         *
         */
        const std::string& SessionReader::GetFilename() const
        {
            return m_filename;
        }


        /**
         *
         */
        const std::string& SessionReader::GetSessionName() const
        {
            return m_sessionName;
        }


        /**
         * Output is of the form [sessionName]_P[idx] where idx is the rank
         * of the process.
         */
        const std::string SessionReader::GetSessionNameRank() const
        {
            return m_sessionName + "_P" + boost::lexical_cast<std::string>(
                m_comm->GetRowComm()->GetRank());
        }


        /**
         *
         */
        CommSharedPtr& SessionReader::GetComm()
        {
            return m_comm;
        }


        /**
         * This routine finalises any parallel communication.
         *
         * @note This routine should be called at the very end of a users
         * application.
         */
        void SessionReader::Finalise()
        {
            m_comm->Finalise();
        }


        /**
         *
         */
        bool SessionReader::DefinesParameter(const std::string& pName) const
        {
            std::string vName = boost::to_upper_copy(pName);
            ParameterMap::const_iterator paramIter = m_parameters.find(vName);
            return (paramIter != m_parameters.end());
        }


        /**
         * If the parameter is not defined, termination occurs. Therefore, the
         * parameters existence should be tested for using #DefinesParameter
         * before calling this function.
         *
         * @param   pName       The name of a floating-point parameter.
         * @returns The value of the floating-point parameter.
         */
        const NekDouble& SessionReader::GetParameter(
            const std::string& pName) const
        {
            std::string vName = boost::to_upper_copy(pName);
            ParameterMap::const_iterator paramIter = m_parameters.find(vName);

            ASSERTL0(paramIter != m_parameters.end(),
                     "Unable to find requested parameter: " + pName);

            return paramIter->second;
        }


        /**
         *
         */
        void SessionReader::LoadParameter(
            const std::string &pName, int &pVar) const
        {
            std::string vName = boost::to_upper_copy(pName);
            ParameterMap::const_iterator paramIter = m_parameters.find(vName);
            ASSERTL0(paramIter != m_parameters.end(), "Required parameter '" + 
                     pName + "' not specified in session.");
            pVar = (int)floor(paramIter->second);
        }


        /**
         *
         */
        void SessionReader::LoadParameter(
            const std::string &pName, int &pVar, const int &pDefault) const
        {
            std::string vName = boost::to_upper_copy(pName);
            ParameterMap::const_iterator paramIter = m_parameters.find(vName);
            if(paramIter != m_parameters.end())
            {
                pVar = (int)floor(paramIter->second);
            }
            else
            {
                pVar  = pDefault;
            }
        }


        /**
         *
         */
        void SessionReader::LoadParameter(
            const std::string &pName, NekDouble& pVar) const
        {
            std::string vName = boost::to_upper_copy(pName);
            ParameterMap::const_iterator paramIter = m_parameters.find(vName);
            ASSERTL0(paramIter != m_parameters.end(), "Required parameter '" + 
                     pName + "' not specified in session.");
            pVar = paramIter->second;
        }


        /**
         *
         */
        void SessionReader::LoadParameter(
            const std::string &pName, 
                  NekDouble   &pVar, 
            const NekDouble   &pDefault) const
        {
            std::string vName = boost::to_upper_copy(pName);
            ParameterMap::const_iterator paramIter = m_parameters.find(vName);
            if(paramIter != m_parameters.end())
            {
                pVar = paramIter->second;
            }
            else
            {
                pVar = pDefault;
            }
        }



        /**
         *
         */
        void SessionReader::SetParameter(const std::string &pName, int &pVar) 
        {
            std::string vName = boost::to_upper_copy(pName);
            m_parameters[vName] = pVar;
        }


        /**
         *
         */
        void SessionReader::SetParameter(
            const std::string &pName, NekDouble& pVar) 
        {
            std::string vName = boost::to_upper_copy(pName);
            m_parameters[vName] = pVar;
        }



        /**
         *
         */
        bool SessionReader::DefinesSolverInfo(const std::string &pName) const
        {
            std::string vName = boost::to_upper_copy(pName);
            SolverInfoMap::const_iterator infoIter = m_solverInfo.find(vName);
            return (infoIter != m_solverInfo.end());
        }


        /**
         *
         */
        const std::string& SessionReader::GetSolverInfo(
            const std::string &pProperty) const
        {
            std::string vProperty = boost::to_upper_copy(pProperty);
            SolverInfoMap::const_iterator iter = m_solverInfo.find(vProperty);

            ASSERTL1(iter != m_solverInfo.end(),
                     "Unable to find requested property: " + pProperty);

            return iter->second;
        }


        /**
         *
         */
        void SessionReader::LoadSolverInfo(
            const std::string &pName, 
                  std::string &pVar, 
            const std::string &pDefault) const
        {
            std::string vName = boost::to_upper_copy(pName);
            SolverInfoMap::const_iterator infoIter = m_solverInfo.find(vName);
            if(infoIter != m_solverInfo.end())
            {
                pVar = infoIter->second;
            }
            else
            {
                pVar = pDefault;
            }
        }


        /**
         *
         */
        void SessionReader::MatchSolverInfo(
            const std::string &pName,
            const std::string &pTrueVal,
                  bool        &pVar,
            const bool        &pDefault) const
        {
            std::string vName = boost::to_upper_copy(pName);
            SolverInfoMap::const_iterator infoIter = m_solverInfo.find(vName);
            if(infoIter != m_solverInfo.end())
            {
                pVar = boost::iequals(infoIter->second, pTrueVal);
            }
            else
            {
                pVar = pDefault;
            }
        }


        /**
         *
         */
        bool SessionReader::MatchSolverInfo(
            const std::string &pName,
            const std::string &pTrueVal) const
        {
            if (DefinesSolverInfo(pName))
            {
                std::string vName = boost::to_upper_copy(pName);
                SolverInfoMap::const_iterator iter = m_solverInfo.find(vName);
                if(iter != m_solverInfo.end())
                {
                    return true;
                }
            }
            return false;
        }


        /**
         *
         */
        bool SessionReader::DefinesGeometricInfo(const std::string &pName) const
        {
            std::string vName = boost::to_upper_copy(pName);
            GeometricInfoMap::const_iterator iter = m_geometricInfo.find(vName);
            return (iter != m_geometricInfo.end());
        }


        /**
         *
         */
        void SessionReader::LoadGeometricInfo(
            const std::string &pName,
                  std::string &pVar,
            const std::string &pDefault) const
        {
            std::string vName = boost::to_upper_copy(pName);
            GeometricInfoMap::const_iterator iter = m_geometricInfo.find(vName);
            if(iter != m_geometricInfo.end())
            {
                pVar = iter->second;
            }
            else
            {
                pVar = pDefault;
            }
        }


        /**
         *
         */
        void SessionReader::LoadGeometricInfo(
            const std::string &pName,
                  bool        &pVar,
            const bool        &pDefault) const
        {
            std::string vName = boost::to_upper_copy(pName);
            GeometricInfoMap::const_iterator iter = m_geometricInfo.find(vName);
            if(iter != m_geometricInfo.end())
            {
                if (iter->second == "TRUE")
                {
                    pVar = true;
                }
                else
                {
                    pVar = false;
                }
            }
            else
            {
                pVar = pDefault;
            }
        }


        /**
         *
         */
        void SessionReader::LoadGeometricInfo(
            const std::string &pName,
                  NekDouble   &pVar,
            const NekDouble   &pDefault) const
        {
            std::string vName = boost::to_upper_copy(pName);
            GeometricInfoMap::const_iterator iter = m_geometricInfo.find(vName);
            if(iter != m_geometricInfo.end())
            {
                pVar = std::atoi(iter->second.c_str());
            }
            else
            {
                pVar = pDefault;
            }
        }


        /**
         *
         */
        void SessionReader::MatchGeometricInfo(
            const std::string &pName,
            const std::string &pTrueVal,
                  bool        &pVar,
            const bool        &pDefault) const
        {
            std::string vName = boost::to_upper_copy(pName);
            GeometricInfoMap::const_iterator iter = m_geometricInfo.find(vName);
            if(iter != m_geometricInfo.end())
            {
                pVar = boost::iequals(iter->second, pTrueVal);
            }
            else
            {
                pVar  = pDefault;
            }
        }


        /**
         *
         */
        const std::string& SessionReader::GetVariable(
            const unsigned int &idx) const
        {
            ASSERTL0(idx < m_variables.size(), "Variable index out of range.");
            return m_variables[idx];
        }


        /**
         *
         */
        std::vector<std::string> SessionReader::GetVariables() const
        {
            return m_variables;
        }


        /**
         *
         */
        bool SessionReader::DefinesFunction(const std::string &pName) const
        {
            FunctionMap::const_iterator it1;
            std::string vName = boost::to_upper_copy(pName);

            if ((it1 = m_functions.find(vName)) != m_functions.end())
            {
                return true;
            }
            return false;
        }


        /**
         *
         */
        bool SessionReader::DefinesFunction(
            const std::string &pName,
            const std::string &pVariable) const
        {
            FunctionMap::const_iterator it1;
            FunctionVariableMap::const_iterator it2;
            std::string vName = boost::to_upper_copy(pName);

            if ((it1 = m_functions.find(vName))     != m_functions.end() &&
                (it2 = it1->second.find(pVariable)) != it1->second.end())
            {
                return true;
            }
            return false;
        }


        /**
         *
         */
        EquationSharedPtr SessionReader::GetFunction(
            const std::string &pName,
            const std::string &pVariable) const
        {
            FunctionMap::const_iterator it1;
            FunctionVariableMap::const_iterator it2;
            std::string vName = boost::to_upper_copy(pName);

            ASSERTL0((it1 = m_functions.find(vName)) != m_functions.end(),
                     std::string("No such function '") + pName
                     + std::string("' has been defined in the session file."));
            ASSERTL0((it2 = it1->second.find(pVariable)) != it1->second.end(),
                     std::string("No such variable '") + pVariable
                     + std::string("' defined for function '") + pName
                     + std::string("' in session file."));
            ASSERTL0((it2->second.m_type == eFunctionTypeExpression),
                     std::string("Function is defined by a file."));
            return it2->second.m_expression;
        }


        /**
         *
         */
        EquationSharedPtr SessionReader::GetFunction(
            const std::string  &pName,
            const unsigned int &pVar) const
        {
            ASSERTL0(pVar < m_variables.size(), "Variable index out of range.");
            return GetFunction(pName, m_variables[pVar]);
        }


        /**
         *
         */
        enum FunctionType SessionReader::GetFunctionType(
            const std::string &pName,
            const std::string &pVariable) const
        {
            FunctionMap::const_iterator it1;
            FunctionVariableMap::const_iterator it2;
            std::string vName = boost::to_upper_copy(pName);

            it1 = m_functions.find(vName);
            ASSERTL0 (it1 != m_functions.end(),
                      std::string("Function '") + pName
                      + std::string("' not found."));
            ASSERTL0 ((it2 = it1->second.find(pVariable)) != it1->second.end(),
                    std::string("No such variable '") + pVariable
                    + std::string("' defined for function '") + pName
                    + std::string("' in session file."));
            return it2->second.m_type;
        }


        /**
         *
         */
        enum FunctionType SessionReader::GetFunctionType(
            const std::string  &pName,
            const unsigned int &pVar) const
        {
            ASSERTL0(pVar < m_variables.size(), "Variable index out of range.");
            return GetFunctionType(pName, m_variables[pVar]);
        }


        /**
         *
         */
        std::string SessionReader::GetFunctionFilename(
            const std::string &pName, 
            const std::string &pVariable) const
        {
            FunctionMap::const_iterator it1;
            FunctionVariableMap::const_iterator it2;
            std::string vName = boost::to_upper_copy(pName);

            it1 = m_functions.find(vName);
            ASSERTL0 (it1 != m_functions.end(),
                      std::string("Function '") + pName
                      + std::string("' not found."));
            ASSERTL0 ((it2 = it1->second.find(pVariable)) != it1->second.end(),
                    std::string("No such variable '") + pVariable
                    + std::string("' defined for function '") + pName
                    + std::string("' in session file."));
            return it2->second.m_filename;
        }


        /**
         *
         */
        std::string SessionReader::GetFunctionFilename(
            const std::string  &pName, 
            const unsigned int &pVar) const
        {
            ASSERTL0(pVar < m_variables.size(), "Variable index out of range.");
            return GetFunctionFilename(pName, m_variables[pVar]);
        }


        /**
         *
         */
        AnalyticExpressionEvaluator& SessionReader::GetExpressionEvaluator()
        {
            return m_exprEvaluator;
        }


        /**
         *
         */
        bool SessionReader::DefinesTag(const std::string &pName) const
        {
            std::string vName = boost::to_upper_copy(pName);
            TagMap::const_iterator vTagIterator = m_tags.find(vName);
            return (vTagIterator != m_tags.end());
        }


        /**
         *
         */
        void SessionReader::SetTag(
            const std::string &pName, 
            const std::string &pValue)
        {
            std::string vName = boost::to_upper_copy(pName);
            m_tags[vName] = pValue;
        }


        /**
         *
         */
        const std::string &SessionReader::GetTag(const std::string& pName) const
        {
            std::string vName = boost::to_upper_copy(pName);
            TagMap::const_iterator vTagIterator = m_tags.find(vName);
            ASSERTL0(vTagIterator != m_tags.end(),
                     "Requested tag does not exist.");
            return vTagIterator->second;
        }


        /**
         *
         */
        const FilterMap &SessionReader::GetFilters() const
        {
            return m_filters;
        }


        /**
         *
         */
        bool SessionReader::DefinesCmdLineArgument(
            const std::string& pName) const
        {
            return (m_cmdLineOptions.find(pName) != m_cmdLineOptions.end());
        }


        /**
         *
         */
        std::string SessionReader::GetCmdLineArgument(
            const std::string& pName) const
        {
            return m_cmdLineOptions.find(pName)->second.as<std::string>();
        }


        /**
         *
         */
        void SessionReader::SubstituteExpressions(std::string& pExpr)
        {
            ExpressionMap::iterator exprIter;
            for (exprIter  = m_expressions.begin(); 
                 exprIter != m_expressions.end(); ++exprIter)
            {
                boost::replace_all(pExpr, exprIter->first, exprIter->second);
            }
        }


        /**
         *
         */
        TiXmlDocument *SessionReader::MergeDoc(
            const std::vector<std::string> &pFilenames) const
        {
            ASSERTL0(pFilenames.size() > 0, "No filenames for merging.");

            // Read the first document
            TiXmlDocument *vMainDoc = new TiXmlDocument(pFilenames[0]);
            ASSERTL0(vMainDoc, "Failed to create XML document object.");
            bool loadOkay = vMainDoc->LoadFile();
            ASSERTL0(loadOkay, "Unable to load file: " + pFilenames[0]   + 
                     ". Check XML standards compliance. Error on line: " +
                     boost::lexical_cast<std::string>(vMainDoc->Row())   + 
                     ": " + std::string(vMainDoc->ErrorDesc()));
            TiXmlHandle vMainHandle(vMainDoc);
            TiXmlElement* vMainNektar = 
                vMainHandle.FirstChildElement("NEKTAR").Element();

            // Read all subsequent XML documents.
            // For each element within the NEKTAR tag, use it to replace the
            // version already present in the loaded XML data.
            for (int i = 1; i < pFilenames.size(); ++i)
            {
                TiXmlDocument vTempDoc (pFilenames[i]);
                loadOkay = vTempDoc.LoadFile();
                ASSERTL0(loadOkay, "Unable to load file: " + pFilenames[i]   +
                         ". Check XML standards compliance. Error on line: " + 
                         boost::lexical_cast<std::string>(vTempDoc.Row()));

                TiXmlHandle docHandle(&vTempDoc);
                TiXmlElement* vTempNektar;
                vTempNektar = docHandle.FirstChildElement("NEKTAR").Element();
                ASSERTL0(vTempNektar, "Unable to find NEKTAR tag in file.");
                TiXmlElement* p = vTempNektar->FirstChildElement();

                while (p)
                {
                    TiXmlElement *vMainEntry = 
                        vMainNektar->FirstChildElement(p->Value());
                    TiXmlElement *q = new TiXmlElement(*p);
                    if (vMainEntry)
                    {
                        vMainNektar->RemoveChild(vMainEntry);
                    }
                    vMainNektar->LinkEndChild(q);
                    p = p->NextSiblingElement();
                }
            }

            return vMainDoc;
        }


        /**
         *
         */
        void SessionReader::ParseDocument()
        {
            // Check we actually have a document loaded.
            ASSERTL0(m_xmlDoc, "No XML document loaded.");

            // Look for all data in CONDITIONS block.
            TiXmlHandle docHandle(m_xmlDoc);
            TiXmlElement* e;
            e = docHandle.FirstChildElement("NEKTAR").
                FirstChildElement("CONDITIONS").Element();

            // Read the various sections of the CONDITIONS block
            ReadParameters (e);
            ReadSolverInfo (e);
            ReadExpressions(e);
            ReadVariables  (e);
            ReadFunctions  (e);

            e = docHandle.FirstChildElement("NEKTAR").
                FirstChildElement("GEOMETRY").Element();

            ReadGeometricInfo(e);

            e = docHandle.FirstChildElement("NEKTAR").
                FirstChildElement("FILTERS").Element();

            ReadFilters(e);
        }


        /**
         *
         */
        void SessionReader::CreateComm(
            int               &argc, 
            char*              argv[], 
            const std::string &pFilename)
        {
            if (argc == 0)
            {
                m_comm = GetCommFactory().CreateInstance("Serial", 0, 0);
            }
            else
            {
                TiXmlHandle docHandle(m_xmlDoc);
                TiXmlElement* e;
                e = docHandle.FirstChildElement("NEKTAR").
                    FirstChildElement("CONDITIONS").Element();

                ReadSolverInfo(e);

                string vCommModule("Serial");
                if (e && DefinesSolverInfo("Communication"))
                {
                    vCommModule = GetSolverInfo("Communication");
                }
                else if (GetCommFactory().ModuleExists("ParallelMPI"))
                {
                    vCommModule = "ParallelMPI";
                }

                m_comm = GetCommFactory().CreateInstance(vCommModule,argc,argv);

                // If running in parallel change the default global sys solution
                // type.
                if (m_comm->GetSize() > 1)
                {
                    m_solverInfoDefaults["GLOBALSYSSOLN"] = 
                        "IterativeStaticCond";
                }
            }
        }


        /**
         *
         */
        void SessionReader::PartitionMesh()
        {
            ASSERTL0(m_comm.get(), "Communication not initialised.");

            // Get row of comm, or the whole comm if not split
            CommSharedPtr vCommMesh = m_comm->GetRowComm();

            // Partition mesh into length of row comms
            if (vCommMesh->GetSize() > 1)
            {
                // Partitioner now operates in parallel
                // Each process receives partitioning over interconnect
                // and writes its own session file to the working directory.
                SessionReaderSharedPtr vSession     = GetSharedThisPtr();
                MeshPartitionSharedPtr vPartitioner = MemoryManager<
                    MeshPartition>::AllocateSharedPtr(vSession);
                vPartitioner->PartitionMesh();
                vPartitioner->WriteLocalPartition(vSession);
                
                vCommMesh->Block();

                m_filename = GetSessionNameRank() + ".xml";

                delete m_xmlDoc;
                m_xmlDoc = new TiXmlDocument(m_filename);
                ASSERTL0(m_xmlDoc, "Failed to create XML document object.");

                bool loadOkay = m_xmlDoc->LoadFile();
                ASSERTL0(loadOkay, "Unable to load file: " + m_filename      + 
                         ". Check XML standards compliance. Error on line: " +
                         boost::lexical_cast<std::string>(m_xmlDoc->Row()));
            }
        }


        /**
         * Splits the processes into a cartesian grid and creates communicators
         * for each row and column of the grid. The grid is defined by the
         * PROC_X parameter which, if specified, gives the number of processes
         * spanned by the Fourier direction. PROC_X must exactly divide the
         * total number of processes or an error is thrown.
         */
        void SessionReader::PartitionComm()
        {
            // Session not yet loaded, so load parameters section
            TiXmlHandle docHandle(m_xmlDoc);
            TiXmlElement* e;
            e = docHandle.FirstChildElement("NEKTAR").
                FirstChildElement("CONDITIONS").Element();

            ReadParameters(e);
<<<<<<< HEAD
            
            if (m_comm->GetSize() > 1)
=======
			
            if (e && m_comm->GetSize() > 1)
>>>>>>> e9e1b200
            {
                int nProcZ = 1;
                int nProcY = 1;
                int nProcX = 1;
<<<<<<< HEAD
                
=======
				
>>>>>>> e9e1b200
                if(DefinesParameter("PROC_Z"))
                {
                    LoadParameter("PROC_Z", nProcZ, 1);
                }
                if(DefinesParameter("PROC_Y"))
                {
                    LoadParameter("PROC_Y", nProcY, 1);
                }
                if(DefinesParameter("PROC_X"))
                {
                    LoadParameter("PROC_X", nProcX, 1);
                }

<<<<<<< HEAD
                ASSERTL0(m_comm->GetSize() % (nProcZ*nProcY*nProcX) == 0, "Cannot exactly partition using PROC_Z value.");
                
                ASSERTL0(nProcZ % nProcY == 0, "Cannot exactly partition using PROC_Y value.");
                
                ASSERTL0(nProcY % nProcX == 0, "Cannot exactly partition using PROC_X value.");
                
                // number of precesses associated with the spectral method
                int nProcSm = nProcZ*nProcY*nProcX;
                
                // number of precesses associated with the spectral element method
                int nProcSem = m_comm->GetSize() / nProcSm;
                
                m_comm->SplitComm(nProcSm,nProcSem);
                
                m_comm->GetColumnComm()->SplitComm((nProcY*nProcX),nProcZ);
                
                m_comm->GetColumnComm()->GetColumnComm()->SplitComm(nProcX,nProcY);
=======
                ASSERTL0(m_comm->GetSize() % (nProcZ*nProcY*nProcX) == 0,
                         "Cannot exactly partition using PROC_Z value.");
                ASSERTL0(nProcZ % nProcY == 0,
                         "Cannot exactly partition using PROC_Y value.");
                ASSERTL0(nProcY % nProcX == 0,
                         "Cannot exactly partition using PROC_X value.");
                
                // Number of processes associated with the spectral method
                int nProcSm  = nProcZ * nProcY * nProcX;
				
                // Number of processes associated with the spectral element
                // method.
                int nProcSem = m_comm->GetSize() / nProcSm;
                
                m_comm->SplitComm(nProcSm,nProcSem);
                m_comm->GetColumnComm()->SplitComm((nProcY*nProcX),nProcZ);
                m_comm->GetColumnComm()->GetColumnComm()->SplitComm(
                    nProcX,nProcY);
>>>>>>> e9e1b200
            }
        }


        /**
         *
         */
        void SessionReader::ReadParameters(TiXmlElement *conditions)
        {
            m_parameters.clear();

            if (!conditions)
            {
                return;
            }

            TiXmlElement *parametersElement = conditions->FirstChildElement(
                "PARAMETERS");

            // See if we have parameters defined.  They are optional so we go on
            // if not.
            if (parametersElement)
            {
                TiXmlElement *parameter = 
                    parametersElement->FirstChildElement("P");

                ParameterMap caseSensitiveParameters;

                // Multiple nodes will only occur if there is a comment in
                // between definitions.
                while (parameter)
                {
                    TiXmlNode *node = parameter->FirstChild();

                    while (node && node->Type() != TiXmlNode::TEXT)
                    {
                        node = node->NextSibling();
                    }

                    if (node)
                    {
                        // Format is "paramName = value"
                        std::string line = node->ToText()->Value(), lhs, rhs;

                        try {
                            ParseEquals(line, lhs, rhs);
                        }
                        catch (...)
                        {
                            ASSERTL0(false, "Syntax error. "
                                    "File: '" + m_filename + "', line: "
                                    + boost::lexical_cast<string>(node->Row()));
                        }

                        // We want the list of parameters to have their RHS
                        // evaluated, so we use the expression evaluator to do
                        // the dirty work.
                        if (!lhs.empty() && !rhs.empty())
                        {
                            NekDouble value=0.0;
                            try
                            {
                                LibUtilities::Equation expession(
                                    GetSharedThisPtr(), rhs);
                                value = expession.Evaluate();
                            }
                            catch (const std::runtime_error &)
                            {
                                ASSERTL0(false, 
                                         "Error evaluating parameter expression"
                                         " '" + rhs + "'." );
                            }
                            m_exprEvaluator.SetParameter(lhs, value);
                            caseSensitiveParameters[lhs] = value;
                            boost::to_upper(lhs);
                            m_parameters[lhs] = value;
                        }
                    }

                    parameter = parameter->NextSiblingElement();
                }
            }

            if (m_verbose && m_parameters.size() > 0)
            {
                cout << "Parameters:" << endl;
                ParameterMap::iterator x;
                for (x = m_parameters.begin(); x != m_parameters.end(); ++x)
                {
                    cout << "\t" << x->first << " = " << x->second << endl;
                }
                cout << endl;
            }
        }


        /**
         *
         */
        void SessionReader::ReadSolverInfo(TiXmlElement *conditions)
        {
            m_solverInfo.clear();
            m_solverInfo = m_solverInfoDefaults;

            if (!conditions)
            {
                return;
            }

            TiXmlElement *solverInfoElement = 
                conditions->FirstChildElement("SOLVERINFO");

            if (solverInfoElement)
            {
                TiXmlElement *solverInfo = 
                    solverInfoElement->FirstChildElement("I");

                while (solverInfo)
                {
                    // read the property name
                    ASSERTL0(solverInfo->Attribute("PROPERTY"),
                             "Missing PROPERTY attribute in solver info "
                             "section. File: '" + m_filename + "', line: " +
                             boost::lexical_cast<string>(solverInfo->Row()));
                    std::string solverProperty = 
                        solverInfo->Attribute("PROPERTY");
                    ASSERTL0(!solverProperty.empty(),
                             "Solver info properties must have a non-empty "
                             "name. File: '" + m_filename + "', line: "
                             + boost::lexical_cast<string>(solverInfo->Row()));

                    // make sure that solver property is capitalised
                    std::string solverPropertyUpper =
                        boost::to_upper_copy(solverProperty);

                    // read the value
                    ASSERTL0(solverInfo->Attribute("VALUE"),
                            "Missing VALUE attribute in solver info section. "
                            "File: '" + m_filename + "', line: "
                            + boost::lexical_cast<string>(solverInfo->Row()));
                    std::string solverValue    = solverInfo->Attribute("VALUE");
                    ASSERTL0(!solverValue.empty(),
                             "Solver info properties must have a non-empty "
                             "value. File: '" + m_filename + "', line: "
                             + boost::lexical_cast<string>(solverInfo->Row()));

                    EnumMapList::const_iterator propIt = 
                        m_enums.find(solverPropertyUpper);
                    if (propIt != m_enums.end())
                    {
                        EnumMap::const_iterator valIt = 
                            propIt->second.find(solverValue);
                        ASSERTL0(valIt != propIt->second.end(),
                                 "Value '" + solverValue + "' is not valid for "
                                 "property '" + solverProperty + "'. File: '" +
                                 m_filename + "', line: " + boost::lexical_cast<
                                     string>(solverInfo->Row()));
                    }

                    // Set Variable
                    m_solverInfo[solverPropertyUpper] = solverValue;
                    solverInfo = solverInfo->NextSiblingElement("I");
                }
            }
            
            if (m_comm && m_comm->GetRowComm()->GetSize() > 1)
            {
                ASSERTL0(
                    m_solverInfo["GLOBALSYSSOLN"] == "IterativeFull"       ||
                    m_solverInfo["GLOBALSYSSOLN"] == "IterativeStaticCond" ||
                    m_solverInfo["GLOBALSYSSOLN"] == 
                        "IterativeMultiLevelStaticCond"                    ||
                    m_solverInfo["GLOBALSYSSOLN"] == "XxtFull"             ||
                    m_solverInfo["GLOBALSYSSOLN"] == "XxtStaticCond"       ||
                    m_solverInfo["GLOBALSYSSOLN"] == "XxtMultiLevelStaticCond",
                    "A parallel solver must be used when run in parallel.");
            }
            
            if (m_verbose && m_solverInfo.size() > 0 && m_comm)
            {
                cout << "Solver Info:" << endl;
                SolverInfoMap::iterator x;
                for (x = m_solverInfo.begin(); x != m_solverInfo.end(); ++x)
                {
                    cout << "\t" << x->first << " = " << x->second << endl;
                }
                cout << endl;
            }
        }


        /**
         *
         */
        void SessionReader::ReadGeometricInfo(TiXmlElement *geometry)
        {
            m_geometricInfo.clear();

            TiXmlElement *geometricInfoElement = 
                geometry->FirstChildElement("GEOMINFO");

            if (geometricInfoElement)
            {
                TiXmlElement *geometricInfo = 
                    geometricInfoElement->FirstChildElement("I");

                while (geometricInfo)
                {
                    ASSERTL0(geometricInfo->Attribute("PROPERTY"),
                             "Missing PROPERTY attribute in geometric info "
                             "section. File: '" + m_filename + "', line: " +
                             boost::lexical_cast<string>(geometricInfo->Row()));
                    std::string geometricProperty = 
                        geometricInfo->Attribute("PROPERTY");
                    ASSERTL0(!geometricProperty.empty(),
                             "Geometric info properties must have a non-empty "
                             "name. File: '" + m_filename + "', line: " +
                             boost::lexical_cast<string>(geometricInfo->Row()));

                    // make sure that geometric property is capitalised
                    boost::to_upper(geometricProperty);

                    // check the property has not already been defined
                    GeometricInfoMap::iterator geometricInfoIter = 
                        m_geometricInfo.find(geometricProperty);
                    ASSERTL0(geometricInfoIter == m_geometricInfo.end(),
                             "geometricInfo value: " + geometricProperty +
                             " already specified.");

                    // read the property value
                    ASSERTL0(geometricInfo->Attribute("VALUE"),
                             "Missing VALUE attribute in geometric info section"
                             ". File: '" + m_filename + ", line: " + 
                             boost::lexical_cast<string>(geometricInfo->Row()));
                    std::string geometricValue = 
                        geometricInfo->Attribute("VALUE");
                    ASSERTL0(!geometricValue.empty(),
                             "Geometric info properties must have a non-empty "
                             "value. File: '" + m_filename + ", line: " +
                             boost::lexical_cast<string>(geometricInfo->Row()));

                    // Set Variable
                    m_geometricInfo[geometricProperty] = geometricValue;
                    geometricInfo = geometricInfo->NextSiblingElement("I");
                }
            }

            if (m_verbose && m_geometricInfo.size() > 0)
            {
                cout << "Geometric Info:" << endl;
                GeometricInfoMap::iterator x;
                for (x  = m_geometricInfo.begin();
                     x != m_geometricInfo.end(); ++x)
                {
                    cout << "\t" << x->first << " = " << x->second << endl;
                }
                cout << endl;
            }
        }


        /**
         *
         */
        void SessionReader::ReadExpressions(TiXmlElement *conditions)
        {
            m_expressions.clear();

            if (!conditions)
            {
                return;
            }

            TiXmlElement *expressionsElement = 
                conditions->FirstChildElement("EXPRESSIONS");

            if (expressionsElement)
            {
                TiXmlElement *expr = expressionsElement->FirstChildElement("E");

                while (expr)
                {
                    ASSERTL0(expr->Attribute("NAME"),
                             "Missing NAME attribute in expression definition. "
                             "File: '" + m_filename + "', line: "
                             + boost::lexical_cast<std::string>(expr->Row()));
                    std::string nameString = expr->Attribute("NAME");
                    ASSERTL0(!nameString.empty(),
                             "Expressions must have a non-empty name. "
                             "File: '" + m_filename + "', line: "
                             + boost::lexical_cast<std::string>(expr->Row()));

                    ASSERTL0(expr->Attribute("VALUE"),
                             "Missing VALUE attribute in expression definition."
                             " File: '" + m_filename + "', line: "
                             + boost::lexical_cast<std::string>(expr->Row()));
                    std::string valString = expr->Attribute("VALUE");
                    ASSERTL0(!valString.empty(),
                             "Expressions must have a non-empty value. "
                             "File: '" + m_filename + "', line: "
                             + boost::lexical_cast<std::string>(expr->Row()));

                    ExpressionMap::iterator exprIter
                                            = m_expressions.find(nameString);
                    ASSERTL0(exprIter == m_expressions.end(),
                             std::string("Expression '") + nameString
                             + std::string("' already specified."));

                    m_expressions[nameString] = valString;
                    expr = expr->NextSiblingElement("E");
                }
            }
        }


        /**
         *
         */
        void SessionReader::ReadVariables(TiXmlElement *conditions)
        {
            m_variables.clear();

            if (!conditions)
            {
                return;
            }

            TiXmlElement *variablesElement = 
                conditions->FirstChildElement("VARIABLES");

            // Current index, should be zero-based.
            int varIndex = 0;

            // See if we have parameters defined. They are optional so we go on
            // if not.
            if (variablesElement)
            {
                TiXmlElement *varElement = 
                    variablesElement->FirstChildElement("V");

                // Sequential counter for the composite numbers.
                int nextVariableNumber = -1;

                while (varElement)
                {
                    /// All elements are of the form: "<V ID="#"> name = value
                    /// </V>", with ? being the element type.
                    nextVariableNumber++;

                    int i;
                    int err = varElement->QueryIntAttribute("ID", &i);
                    ASSERTL0(err == TIXML_SUCCESS,
                             "Variables must have a unique ID number attribute."
                             " File: '" + m_filename + "', line: " +
                             boost::lexical_cast<string>(varElement->Row()));
                    ASSERTL0(i == nextVariableNumber,
                             "ID numbers for variables must begin with zero and"
                             " be sequential. File: '"+m_filename+"', line: " +
                             boost::lexical_cast<string>(varElement->Row()));

                    TiXmlNode* varChild = varElement->FirstChild();
                    // This is primarily to skip comments that may be present.
                    // Comments appear as nodes just like elements.  We are
                    // specifically looking for text in the body of the
                    // definition.
                    while(varChild && varChild->Type() != TiXmlNode::TEXT)
                    {
                        varChild = varChild->NextSibling();
                    }

                    ASSERTL0(varChild,
                             "Unable to read variable definition body for "
                             "variable with ID "
                             + boost::lexical_cast<string>(i) + ". "
                             " File: '" + m_filename + "', line: "
                             + boost::lexical_cast<string>(varElement->Row()));
                    std::string variableName = varChild->ToText()->ValueStr();

                    std::istringstream variableStrm(variableName);
                    variableStrm >> variableName;

                    ASSERTL0(std::find(m_variables.begin(), m_variables.end(), 
                                       variableName) == m_variables.end(),
                             "Variable with ID "+boost::lexical_cast<string>(i)
                             + " has already been defined. "
                             " File: '" + m_filename + "', line: "
                             + boost::lexical_cast<string>(varElement->Row()));

                    m_variables.push_back(variableName);

                    varElement = varElement->NextSiblingElement("V");
                }

                ASSERTL0(nextVariableNumber > -1,
                         "Number of variables must be greater than zero.");
            }
        }


        /**
         *
         */
        void SessionReader::ReadFunctions(TiXmlElement *conditions)
        {
            m_functions.clear();

            if (!conditions)
            {
                return;
            }

            // Scan through conditions section looking for functions.
            TiXmlElement *function = conditions->FirstChildElement("FUNCTION");
            while (function)
            {
                // Every function must have a NAME attribute
                ASSERTL0(function->Attribute("NAME"),
                         "Functions must have a NAME attribute defined. "
                         "File: '" + m_filename + "', line: "
                         + boost::lexical_cast<std::string>(function->Row()));
                std::string functionStr = function->Attribute("NAME");
                ASSERTL0(!functionStr.empty(),
                         "Functions must have a non-empty name. "
                         "File: '" + m_filename + "', line: "
                         + boost::lexical_cast<string>(function->Row()));

                // Store function names in uppercase to remain case-insensitive.
                boost::to_upper(functionStr);

                // Retrieve first entry (variable, or file)
                TiXmlElement *variable  = function->FirstChildElement();

                // Create new function structure with default type of none.
                FunctionVariableMap functionVarMap;

                // Process all entries in the function block
                while (variable)
                {
                    FunctionVariableDefinition funcDef;
                    std::string conditionType = variable->Value();

                    // All function variables must specify VAR
                    ASSERTL0(variable->Attribute("VAR"),
                             "Attribute VAR expected for function '"
                             + functionStr + "'.");
                    std::string variableStr = variable->Attribute("VAR");

                    // Parse list of variables
                    std::vector<std::string> variableList;
                    ParseUtils::GenerateOrderedStringVector(variableStr.c_str(),
                                                            variableList);

                    // Expressions are denoted by E
                    if (conditionType == "E")
                    {
                        funcDef.m_type = eFunctionTypeExpression;

                        // Expression must have a VALUE.
                        ASSERTL0(variable->Attribute("VALUE"),
                                 "Attribute VALUE expected for function '"
                                 + functionStr + "'.");
                        std::string fcnStr = variable->Attribute("VALUE");

                        ASSERTL0(!fcnStr.empty(),
                                 (std::string("Expression for var: ")
                                 + variableStr
                                 + std::string(" must be specified.")).c_str());

                        SubstituteExpressions(fcnStr);

                        // set expression
                        funcDef.m_expression = MemoryManager<Equation>
                            ::AllocateSharedPtr(GetSharedThisPtr(),fcnStr);
                    }

                    // Files are denoted by F
                    else if (conditionType == "F")
                    {
                        funcDef.m_type = eFunctionTypeFile;

                        // File must have a FILE.
                        ASSERTL0(variable->Attribute("FILE"),
                                 "Attribute FILE expected for function '"
                                 + functionStr + "'.");
                        std::string filenameStr = variable->Attribute("FILE");

                        ASSERTL0(!filenameStr.empty(),
                                 "A filename must be specified for the FILE "
                                 "attribute of function '" + functionStr
                                 + "'.");

                        // set the filename
                        funcDef.m_filename = filenameStr;
                    }

                    // Nothing else supported so throw an error
                    else
                    {
                        ASSERTL0(false,
                                "Identifier " + conditionType + " in function "
                                + std::string(function->Attribute("NAME"))
                                + " is not recognised. "
                                "File: '" + m_filename + "', line: "
                                + boost::lexical_cast<string>(variable->Row()));
                    }

                    // Add variables to function
                    for (unsigned int i = 0; i < variableList.size(); ++i)
                    {
                        // Check it has not already been defined
                        FunctionVariableMap::iterator fcnsIter
                                = functionVarMap.find(variableList[i]);
                        ASSERTL0(fcnsIter == functionVarMap.end(),
                                "Error setting expression '" + variableList[i]
                                + "' in function '" + functionStr + "'. "
                                "Expression has already been defined.");

                        functionVarMap[variableList[i]] = funcDef;
                    }

                    variable = variable->NextSiblingElement();
                }
                // Add function definition to map
                m_functions[functionStr] = functionVarMap;
                function = function->NextSiblingElement("FUNCTION");
            }
        }


        /**
         *
         */
        void SessionReader::ReadFilters(TiXmlElement *filters)
        {
            if (!filters)
            {
                return;
            }

            m_filters.clear();

            TiXmlElement *filter = filters->FirstChildElement("FILTER");
            while (filter)
            {
                ASSERTL0(filter->Attribute("TYPE"),
                        "Missing attribute 'TYPE' for filter.");
                std::string typeStr = filter->Attribute("TYPE");

                std::map<std::string, std::string> vParams;

                TiXmlElement *param = filter->FirstChildElement("PARAM");
                while (param)
                {
                    ASSERTL0(param->Attribute("NAME"),
                            "Missing attribute 'NAME' for parameter in filter "
                            + typeStr + "'.");
                    std::string nameStr = param->Attribute("NAME");

                    ASSERTL0(param->GetText(), "Empty value string for param.");
                    std::string valueStr = param->GetText();

                    vParams[nameStr] = valueStr;

                    param = param->NextSiblingElement("PARAM");
                }

                m_filters.push_back(
                    std::pair<std::string, FilterParams>(typeStr, vParams));

                filter = filter->NextSiblingElement("FILTER");
            }
        }
        
        void SessionReader::ParseEquals(
            const std::string &line,
                  std::string &lhs,
                  std::string &rhs)
        {
            /// Pull out lhs and rhs and eliminate any spaces.
            int beg = line.find_first_not_of(" ");
            int end = line.find_first_of("=");
            // Check for no parameter name
            if (beg == end) throw 1;
            // Check for no parameter value
            if (end != line.find_last_of("=")) throw 1;
            // Check for no equals sign
            if (end == std::string::npos) throw 1;
            
            lhs = line.substr(line.find_first_not_of(" "),
                              end-beg);
            lhs = lhs .substr(0, lhs.find_last_not_of(" ")+1);
            rhs = line.substr(line.find_last_of("=")+1);
            rhs = rhs .substr(rhs.find_first_not_of(" "));
            rhs = rhs .substr(0, rhs.find_last_not_of(" ")+1);
        }
        
        /**
         *
         */
        void SessionReader::CmdLineOverride()
        {
            // Parse solver info overrides
            if (m_cmdLineOptions.count("solverinfo"))
            {
                std::vector<std::string> solverInfoList = 
                    m_cmdLineOptions["solverinfo"].as<
                        std::vector<std::string> >();
                
                for (int i = 0; i < solverInfoList.size(); ++i)
                {
                    std::string lhs, rhs;

                    try
                    {
                        ParseEquals(solverInfoList[i], lhs, rhs);
                    } 
                    catch (...)
                    {
                        ASSERTL0(false, "Parse error with command line "
                                 "option: "+solverInfoList[i]);
                    }

                    std::string lhsUpper = boost::to_upper_copy(lhs);
                    m_solverInfo[lhsUpper] = rhs;
                }
            }
            
            if (m_cmdLineOptions.count("parameter"))
            {
                std::vector<std::string> parametersList = 
                    m_cmdLineOptions["parameter"].as<
                        std::vector<std::string> >();
                
                for (int i = 0; i < parametersList.size(); ++i)
                {
                    std::string lhs, rhs;

                    try
                    {
                        ParseEquals(parametersList[i], lhs, rhs);
                    } 
                    catch (...)
                    {
                        ASSERTL0(false, "Parse error with command line "
                                 "option: "+parametersList[i]);
                    }

                    std::string lhsUpper = boost::to_upper_copy(lhs);
                    
                    try
                    {
                        m_parameters[lhsUpper] = 
                            boost::lexical_cast<NekDouble>(rhs);
                    }
                    catch (...)
                    {
                        ASSERTL0(false, "Unable to convert string: "+rhs+
                                 "to double value.");
                    }
                }
            }
        }

        /**
         *
         */
        void SessionReader::StartThreads()
        {
            //void SessionReader::LoadParameter(const std::string &pName, int &pVar, const int &pDefault) const
            int nthreads;
            LoadParameter("NThreads", nthreads, 1);
            cerr << "Number of threads will be: " << nthreads << endl;
            m_threadManager = Nektar::Thread::ThreadManager::createThreadManager(nthreads, 4);
        }
    }
}<|MERGE_RESOLUTION|>--- conflicted
+++ resolved
@@ -216,14 +216,12 @@
             // Parse the XML data in #m_xmlDoc
             ParseDocument();
 
-<<<<<<< HEAD
             // Start threads
             StartThreads();
-=======
+
             // Override SOLVERINFO and parameters with any specified on the
             // command line.
             CmdLineOverride();
->>>>>>> e9e1b200
         }
 
 
@@ -1204,22 +1202,13 @@
                 FirstChildElement("CONDITIONS").Element();
 
             ReadParameters(e);
-<<<<<<< HEAD
-            
-            if (m_comm->GetSize() > 1)
-=======
 			
             if (e && m_comm->GetSize() > 1)
->>>>>>> e9e1b200
             {
                 int nProcZ = 1;
                 int nProcY = 1;
                 int nProcX = 1;
-<<<<<<< HEAD
-                
-=======
 				
->>>>>>> e9e1b200
                 if(DefinesParameter("PROC_Z"))
                 {
                     LoadParameter("PROC_Z", nProcZ, 1);
@@ -1233,25 +1222,6 @@
                     LoadParameter("PROC_X", nProcX, 1);
                 }
 
-<<<<<<< HEAD
-                ASSERTL0(m_comm->GetSize() % (nProcZ*nProcY*nProcX) == 0, "Cannot exactly partition using PROC_Z value.");
-                
-                ASSERTL0(nProcZ % nProcY == 0, "Cannot exactly partition using PROC_Y value.");
-                
-                ASSERTL0(nProcY % nProcX == 0, "Cannot exactly partition using PROC_X value.");
-                
-                // number of precesses associated with the spectral method
-                int nProcSm = nProcZ*nProcY*nProcX;
-                
-                // number of precesses associated with the spectral element method
-                int nProcSem = m_comm->GetSize() / nProcSm;
-                
-                m_comm->SplitComm(nProcSm,nProcSem);
-                
-                m_comm->GetColumnComm()->SplitComm((nProcY*nProcX),nProcZ);
-                
-                m_comm->GetColumnComm()->GetColumnComm()->SplitComm(nProcX,nProcY);
-=======
                 ASSERTL0(m_comm->GetSize() % (nProcZ*nProcY*nProcX) == 0,
                          "Cannot exactly partition using PROC_Z value.");
                 ASSERTL0(nProcZ % nProcY == 0,
@@ -1270,7 +1240,6 @@
                 m_comm->GetColumnComm()->SplitComm((nProcY*nProcX),nProcZ);
                 m_comm->GetColumnComm()->GetColumnComm()->SplitComm(
                     nProcX,nProcY);
->>>>>>> e9e1b200
             }
         }
 
