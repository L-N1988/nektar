////////////////////////////////////////////////////////////////////////////////
//
//  File: MeshPartition.cpp
//
//  For more information, please see: http://www.nektar.info/
//
//  The MIT License
//
//  Copyright (c) 2006 Division of Applied Mathematics, Brown University (USA),
//  Department of Aeronautics, Imperial College London (UK), and Scientific
//  Computing and Imaging Institute, University of Utah (USA).
//
//  License for the specific language governing rights and limitations under
//  Permission is hereby granted, free of charge, to any person obtaining a
//  copy of this software and associated documentation files (the "Software"),
//  to deal in the Software without restriction, including without limitation
//  the rights to use, copy, modify, merge, publish, distribute, sublicense,
//  and/or sell copies of the Software, and to permit persons to whom the
//  Software is furnished to do so, subject to the following conditions:
//
//  The above copyright notice and this permission notice shall be included
//  in all copies or substantial portions of the Software.
//
//  THE SOFTWARE IS PROVIDED "AS IS", WITHOUT WARRANTY OF ANY KIND, EXPRESS
//  OR IMPLIED, INCLUDING BUT NOT LIMITED TO THE WARRANTIES OF MERCHANTABILITY,
//  FITNESS FOR A PARTICULAR PURPOSE AND NONINFRINGEMENT. IN NO EVENT SHALL
//  THE AUTHORS OR COPYRIGHT HOLDERS BE LIABLE FOR ANY CLAIM, DAMAGES OR OTHER
//  LIABILITY, WHETHER IN AN ACTION OF CONTRACT, TORT OR OTHERWISE, ARISING
//  FROM, OUT OF OR IN CONNECTION WITH THE SOFTWARE OR THE USE OR OTHER
//  DEALINGS IN THE SOFTWARE.
//
//  Description:
//
//
////////////////////////////////////////////////////////////////////////////////

#ifndef TIXML_USE_STL
#define TIXML_USE_STL
#endif

#include <LibUtilities/BasicUtils/MeshPartition.h>

#include <iostream>
#include <iomanip>
#include <vector>
#include <map>

#include <tinyxml.h>

#include <LibUtilities/BasicUtils/ParseUtils.hpp>
#include <LibUtilities/BasicUtils/SessionReader.h>
#include <LibUtilities/BasicUtils/ShapeType.hpp>
#include <LibUtilities/BasicUtils/FileSystem.h>

#include <boost/algorithm/string.hpp>
#include <boost/graph/adjacency_list.hpp>
#include <boost/graph/adjacency_iterator.hpp>
#include <boost/graph/detail/edge.hpp>
#include <boost/format.hpp>

namespace Nektar
{
    namespace LibUtilities
    {
        MeshPartitionFactory& GetMeshPartitionFactory()
        {
            typedef Loki::SingletonHolder<MeshPartitionFactory,
                Loki::CreateUsingNew,
                Loki::NoDestroy > Type;
            return Type::Instance();
        }

        MeshPartition::MeshPartition(const LibUtilities::SessionReaderSharedPtr& pSession) :
                m_numFields(0),
                m_fieldNameToId(),
                m_comm(pSession->GetComm()),
                m_weightingRequired(false)
        {
            ReadConditions(pSession);
            ReadGeometry(pSession);
            ReadExpansions(pSession);
        }

        MeshPartition::~MeshPartition()
        {

        }

        void MeshPartition::PartitionMesh(bool shared)
        {
            ASSERTL0(m_comm->GetRowComm()->GetSize() > 1,
                     "Partitioning only necessary in parallel case.");
            ASSERTL0(m_meshElements.size() >= m_comm->GetRowComm()->GetSize(),
                     "Too few elements for this many processes.");
            m_shared = shared;

            if (m_weightingRequired)  WeightElements();
            CreateGraph(m_mesh);
            PartitionGraph(m_mesh, m_localPartition);
        }

        void MeshPartition::WriteLocalPartition(LibUtilities::SessionReaderSharedPtr& pSession)
        {
            TiXmlDocument vNew;
            TiXmlDeclaration * decl = new TiXmlDeclaration("1.0", "utf-8", "");
            vNew.LinkEndChild(decl);

            TiXmlElement* vElmtNektar;
            vElmtNektar = new TiXmlElement("NEKTAR");

            int rank = m_comm->GetRowComm()->GetRank();
            OutputPartition(pSession, m_localPartition[rank], vElmtNektar);

            vNew.LinkEndChild(vElmtNektar);

            std::string  dirname = pSession->GetSessionName() + "_xml"; 
            fs::path    pdirname(dirname);
            
            boost::format pad("P%1$07d.xml");
            pad % rank;
            fs::path    pFilename(pad.str());
            
            if(!fs::is_directory(dirname))
            {
                fs::create_directory(dirname);
            }
            
            fs::path fullpath = pdirname / pFilename; 
            vNew.SaveFile(PortablePath(fullpath));
        }

        void MeshPartition::WriteAllPartitions(LibUtilities::SessionReaderSharedPtr& pSession)
        {
            for (int i = 0; i < m_comm->GetRowComm()->GetSize(); ++i)
            {
                TiXmlDocument vNew;
                TiXmlDeclaration * decl = new TiXmlDeclaration("1.0", "utf-8", "");
                vNew.LinkEndChild(decl);

                TiXmlElement* vElmtNektar;
                vElmtNektar = new TiXmlElement("NEKTAR");

                OutputPartition(pSession, m_localPartition[i], vElmtNektar);

                vNew.LinkEndChild(vElmtNektar);

                std::string  dirname = pSession->GetSessionName() + "_xml"; 
                fs::path    pdirname(dirname);
                
                boost::format pad("P%1$07d.xml");
                pad % i;
                fs::path    pFilename(pad.str());
                
                fs::path fullpath = pdirname / pFilename; 
                
                if(!fs::is_directory(dirname))
                {
                    fs::create_directory(dirname);
                }

                vNew.SaveFile(PortablePath(fullpath));
            }
        }

        void MeshPartition::GetCompositeOrdering(CompositeOrdering &composites)
        {
            std::map<int, MeshEntity>::iterator it;
            for (it  = m_meshComposites.begin();
                 it != m_meshComposites.end(); ++it)
            {
                composites[it->first] = it->second.list;
            }
        }

        void MeshPartition::GetBndRegionOrdering(BndRegionOrdering &bndRegs)
        {
            bndRegs = m_bndRegOrder;
        }


        void MeshPartition::ReadExpansions(const LibUtilities::SessionReaderSharedPtr& pSession)
        {
            // Find the Expansions tag
            TiXmlElement *expansionTypes = pSession->GetElement("Nektar/Expansions");

            // Find the Expansion type
            TiXmlElement *expansion = expansionTypes->FirstChildElement();
            std::string   expType   = expansion->Value();


            if(expType != "E")
            {
                ASSERTL0(false,"Expansion type not defined or not supported at the moment");
            }

            /// Expansiontypes will contain plenty of data,
            /// where relevant at this stage are composite
            /// ID(s) that this expansion type describes,
            /// nummodes and a list of fields that this
            /// expansion relates to. If this does not exist
            /// the variable is only set to "DefaultVar".

            while (expansion)
            {
                std::vector<unsigned int> composite;
                std::vector<unsigned int> nummodes;
                std::vector<std::string>  fieldName;

                const char *nModesStr = expansion->Attribute("NUMMODES");
                ASSERTL0(nModesStr,"NUMMODES was not defined in EXPANSION section of input");
                std::string numModesStr = nModesStr;
                bool valid = ParseUtils::GenerateOrderedVector(numModesStr.c_str(), nummodes);
                ASSERTL0(valid, "Unable to correctly parse the number of modes.");

                if (nummodes.size() == 1)
                {
                    for (int i = 1; i < m_dim; i++)
                    {
                        nummodes.push_back( nummodes[0] );
                    }
                }
                ASSERTL0(nummodes.size() == m_dim,"Number of modes should match mesh dimension");


                const char *fStr = expansion->Attribute("FIELDS");
                if(fStr)
                {
                    std::string fieldStr = fStr;
                    bool  valid = ParseUtils::GenerateOrderedStringVector(fieldStr.c_str(),fieldName);
                    ASSERTL0(valid,"Unable to correctly parse the field string in ExpansionTypes.");

                    for (int i = 0; i < fieldName.size(); ++i)
                    {
                        if (m_fieldNameToId.count(fieldName[i]) == 0)
                        {
                            int k = m_fieldNameToId.size();
                            m_fieldNameToId[ fieldName[i] ] = k;
                            m_numFields++;
                        }
                    }
                }
                else
                {
                    fieldName.push_back("DefaultVar");
                    int k = m_fieldNameToId.size();

                    if (m_fieldNameToId.count("DefaultVar") == 0)
                    {
                        ASSERTL0(k == 0,
                                 "Omitting field variables and explicitly listing " \
                                 "them in different ExpansionTypes is wrong practise");

                        m_fieldNameToId[ "DefaultVar" ] = k;
                        m_numFields++;
                    }
                }

                std::string compositeStr = expansion->Attribute("COMPOSITE");
                ASSERTL0(compositeStr.length() > 3, "COMPOSITE must be specified in expansion definition");
                int beg = compositeStr.find_first_of("[");
                int end = compositeStr.find_first_of("]");
                std::string compositeListStr = compositeStr.substr(beg+1,end-beg-1);
                bool parseGood = ParseUtils::GenerateSeqVector(compositeListStr.c_str(), composite);
                ASSERTL0(parseGood && !composite.empty(),
                    (std::string("Unable to read composite index range: ") + compositeListStr).c_str());


                // construct mapping (field name, CompositeID) -> nummodes
                for (int i = 0; i < composite.size(); ++i)
                {
                    for (int j = 0; j < fieldName.size(); j++)
                    {
                        m_expansions[composite[i]][fieldName[j]] = nummodes;
                    }
                }

                expansion = expansion->NextSiblingElement("E");
            }
        }




        void MeshPartition::ReadGeometry(const LibUtilities::SessionReaderSharedPtr& pSession)
        {
            TiXmlElement* x;
            TiXmlElement *vGeometry, *vSubElement;
            int i;

            vGeometry = pSession->GetElement("Nektar/Geometry");
            m_dim = atoi(vGeometry->Attribute("DIM"));

            // Read mesh vertices
            vSubElement = pSession->GetElement("Nektar/Geometry/Vertex");

            // Retrieve any VERTEX attributes specifying mesh transforms
            std::string attr[] = {"XSCALE", "YSCALE", "ZSCALE",
                                  "XMOVE",  "YMOVE",  "ZMOVE" };
            for (i = 0; i < 6; ++i)
            {
                const char *val =  vSubElement->Attribute(attr[i].c_str());
                if (val)
                {
                    m_vertexAttributes[attr[i]] = std::string(val);
                }
            }

            x = vSubElement->FirstChildElement();
            i = 0;
            if (x->FirstAttribute())
            {
                i = x->FirstAttribute()->IntValue();
            }
            while(x)
            {
                TiXmlAttribute* y = x->FirstAttribute();
                ASSERTL0(y, "Failed to get attribute.");
                MeshVertex v;
                v.id = y->IntValue();
                ASSERTL0(v.id == i++, "Vertex IDs not sequential.");
                std::vector<std::string> vCoords;
                std::string vCoordStr = x->FirstChild()->ToText()->Value();
                boost::split(vCoords, vCoordStr, boost::is_any_of("\t "));
                v.x = atof(vCoords[0].c_str());
                v.y = atof(vCoords[1].c_str());
                v.z = atof(vCoords[2].c_str());
                m_meshVertices[v.id] = v;
                x = x->NextSiblingElement();
            }

            // Read mesh edges
            if (m_dim >= 2)
            {
                vSubElement = pSession->GetElement("Nektar/Geometry/Edge");
                ASSERTL0(vSubElement, "Cannot read edges");
                x = vSubElement->FirstChildElement();
                i = 0;
                while(x)
                {
                    TiXmlAttribute* y = x->FirstAttribute();
                    ASSERTL0(y, "Failed to get attribute.");
                    MeshEntity e;
                    e.id = y->IntValue();
                    e.type = 'E';
                    ASSERTL0(e.id == i++, "Edge IDs not sequential.");
                    std::vector<std::string> vVertices;
                    std::string vVerticesString = x->FirstChild()->ToText()->Value();
                    boost::split(vVertices, vVerticesString, boost::is_any_of("\t "));
                    e.list.push_back(atoi(vVertices[0].c_str()));
                    e.list.push_back(atoi(vVertices[1].c_str()));
                    m_meshEdges[e.id] = e;
                    x = x->NextSiblingElement();
                }
            }

            // Read mesh faces
            if (m_dim == 3)
            {
                vSubElement = pSession->GetElement("Nektar/Geometry/Face");
                ASSERTL0(vSubElement, "Cannot read faces.");
                x = vSubElement->FirstChildElement();
                i = 0;
                while(x)
                {
                    TiXmlAttribute* y = x->FirstAttribute();
                    ASSERTL0(y, "Failed to get attribute.");
                    MeshEntity f;
                    f.id = y->IntValue();
                    f.type = x->Value()[0];
                    ASSERTL0(f.id == i++, "Face IDs not sequential.");
                    std::vector<std::string> vEdges;
                    std::string vEdgeStr = x->FirstChild()->ToText()->Value();
                    boost::split(vEdges, vEdgeStr, boost::is_any_of("\t "));
                    for (int i = 0; i < vEdges.size(); ++i)
                    {
                        f.list.push_back(atoi(vEdges[i].c_str()));
                    }
                    m_meshFaces[f.id] = f;
                    x = x->NextSiblingElement();
                }
            }

            // Read mesh elements
            vSubElement = pSession->GetElement("Nektar/Geometry/Element");
            ASSERTL0(vSubElement, "Cannot read elements.");
            x = vSubElement->FirstChildElement();
            i = 0;
            while(x)
            {
                TiXmlAttribute* y = x->FirstAttribute();
                ASSERTL0(y, "Failed to get attribute.");
                MeshEntity e;
                e.id = y->IntValue();
                ASSERTL0(e.id == i++, "Element IDs not sequential.");
                std::vector<std::string> vItems;
                std::string vItemStr = x->FirstChild()->ToText()->Value();
                boost::split(vItems, vItemStr, boost::is_any_of("\t "));
                for (int i = 0; i < vItems.size(); ++i)
                {
                    e.list.push_back(atoi(vItems[i].c_str()));
                }
                e.type = x->Value()[0];
                m_meshElements[e.id] = e;
                x = x->NextSiblingElement();
            }

            // Read mesh curves
            if (pSession->DefinesElement("Nektar/Geometry/Curved"))
            {
                vSubElement = pSession->GetElement("Nektar/Geometry/Curved");
                x = vSubElement->FirstChildElement();
                i = 0;
                while(x)
                {
                    MeshCurved c;
                    ASSERTL0(x->Attribute("ID", &c.id),
                             "Failed to get attribute ID");
                    c.type = std::string(x->Attribute("TYPE"));
                    ASSERTL0(!c.type.empty(),
                             "Failed to get attribute TYPE");
                    ASSERTL0(x->Attribute("NUMPOINTS", &c.npoints),
                             "Failed to get attribute NUMPOINTS");
                    c.data = x->FirstChild()->ToText()->Value();
                    c.entitytype = x->Value()[0];
                    if (c.entitytype == "E")
                    {
                        ASSERTL0(x->Attribute("EDGEID", &c.entityid),
                             "Failed to get attribute EDGEID");
                    }
                    else if (c.entitytype == "F")
                    {
                        ASSERTL0(x->Attribute("FACEID", &c.entityid),
                             "Failed to get attribute FACEID");
                    }
                    else
                    {
                        ASSERTL0(false, "Unknown curve type.");
                    }
                    m_meshCurved[std::make_pair(c.entitytype, c.id)] = c;
                    x = x->NextSiblingElement();
                }
            }

            // Read composites
            vSubElement = pSession->GetElement("Nektar/Geometry/Composite");
            ASSERTL0(vSubElement, "Cannot read composites.");
            x = vSubElement->FirstChildElement();
            i = 0;
            while(x)
            {
                TiXmlAttribute* y = x->FirstAttribute();
                ASSERTL0(y, "Failed to get attribute.");
                MeshEntity c;
                c.id = y->IntValue();
                std::string vSeqStr = x->FirstChild()->ToText()->Value();
                c.type = vSeqStr[0];
                std::string::size_type indxBeg = vSeqStr.find_first_of('[') + 1;
                std::string::size_type indxEnd = vSeqStr.find_last_of(']') - 1;
                vSeqStr = vSeqStr.substr(indxBeg, indxEnd - indxBeg + 1);

                std::vector<unsigned int> vSeq;
                ParseUtils::GenerateSeqVector(vSeqStr.c_str(), vSeq);

                for (int i = 0; i < vSeq.size(); ++i)
                {
                    c.list.push_back(vSeq[i]);
                }
                m_meshComposites[c.id] = c;
                x = x->NextSiblingElement();
            }

            // Read Domain
            vSubElement = pSession->GetElement("Nektar/Geometry/Domain");
            ASSERTL0(vSubElement, "Cannot read domain");
            std::string vSeqStr = vSubElement->FirstChild()->ToText()->Value();
            std::string::size_type indxBeg = vSeqStr.find_first_of('[') + 1;
            std::string::size_type indxEnd = vSeqStr.find_last_of(']') - 1;
            vSeqStr = vSeqStr.substr(indxBeg, indxEnd - indxBeg + 1);
            ParseUtils::GenerateSeqVector(vSeqStr.c_str(), m_domain);
        }

        void MeshPartition::PrintPartInfo(std::ostream &out)
        {
            int nElmt = boost::num_vertices(m_mesh);
            int nPart = m_comm->GetRowComm()->GetSize();

            out << "# Partition information:" << std::endl;
            out << "# No. elements  : " << nElmt << std::endl;
            out << "# No. partitions: " << nPart << std::endl;

            BoostVertexIterator vertit, vertit_end;
            std::vector<int> partElmtCount(nPart, 0);
            std::vector<int> partLocCount (nPart, 0);
            std::vector<int> partBndCount (nPart, 0);

            std::map<int, int> elmtSizes;
            std::map<int, int> elmtBndSizes;
            
            for (unsigned int i = 0; i < m_domain.size(); ++i)
            {
                int cId = m_domain[i];
                NummodesPerField npf = m_expansions[cId];

                for (NummodesPerField::iterator it = npf.begin(); it != npf.end(); ++it)
                {
                    ASSERTL0(it->second.size() == m_dim,
                        " Number of directional" \
                        " modes in expansion spec for composite id = " + 
                        boost::lexical_cast<std::string>(cId) +
                        " and field " +
                        boost::lexical_cast<std::string>(it->first) +
                        " does not correspond to mesh dimension");

                    int na = it->second[0];
                    int nb = it->second[1];
                    int nc = 0;
                    if (m_dim == 3)
                    {
                        nc = it->second[2];
                    }

                    int weight = 0;
                    int bndWeight = 0;
                    switch (m_meshComposites[cId].type)
                    {
                        case 'A':
                            weight    = StdTetData::getNumberOfCoefficients(na, nb, nc);
                            bndWeight = StdTetData::getNumberOfBndCoefficients(na, nb, nc);
                            break;
                        case 'R':
                            weight    = StdPrismData::getNumberOfCoefficients(na, nb, nc);
                            bndWeight = StdPrismData::getNumberOfBndCoefficients(na, nb, nc);
                            break;
                        case 'H':
                            weight    = StdHexData::getNumberOfCoefficients(na, nb, nc);
                            bndWeight = StdHexData::getNumberOfBndCoefficients(na, nb, nc);
                            break;
                        case 'P':
                            weight    = StdPyrData::getNumberOfCoefficients(na, nb, nc);
                            bndWeight = StdPyrData::getNumberOfBndCoefficients(na, nb, nc);
                            break;
                        case 'Q':
                            weight    = StdQuadData::getNumberOfCoefficients(na, nb);
                            bndWeight = StdQuadData::getNumberOfBndCoefficients(na, nb);
                            break;
                        case 'T':
                            weight    = StdTriData::getNumberOfCoefficients(na, nb);
                            bndWeight = StdTriData::getNumberOfBndCoefficients(na, nb);
                            break;
                        case 'S':
                            weight    = StdSegData::getNumberOfCoefficients(na);
                            bndWeight = StdSegData::getNumberOfBndCoefficients(na);
                            break;
                        case 'V':
                            weight    = 1;
                            bndWeight = 1;
                            break;
                        default:
                            break;
                    }

                    for (unsigned int j = 0; j < m_meshComposites[cId].list.size(); ++j)
                    {
                        int elid = m_meshComposites[cId].list[j]; 
                        elmtSizes[elid] = weight;
                        elmtBndSizes[elid] = bndWeight;
                    }
                }
            }

            for (boost::tie(vertit, vertit_end) = boost::vertices(m_mesh);
                 vertit != vertit_end; ++vertit)
            {
                int partId = m_mesh[*vertit].partition;
                partElmtCount[partId]++;
                partLocCount [partId] += elmtSizes[m_mesh[*vertit].id];
                partBndCount [partId] += elmtBndSizes[m_mesh[*vertit].id];
            }

            for (int i = 0; i < nPart; ++i)
            {
                out << i << " " << partElmtCount[i] << " " << partLocCount[i] << " " << partBndCount[i] << std::endl;
            }
        }

        void MeshPartition::ReadConditions(const SessionReaderSharedPtr& pSession)
        {
            if (!pSession->DefinesElement("Nektar/Conditions/SolverInfo"))
            {
                // No SolverInfo = no change of default action to weight
                // mesh graph.
                return;
            }

            TiXmlElement* solverInfoElement = 
                    pSession->GetElement("Nektar/Conditions/SolverInfo");

            TiXmlElement* solverInfo = 
                    solverInfoElement->FirstChildElement("I");
            ASSERTL0(solverInfo, "Cannot read SolverInfo tags");

            while (solverInfo)
            {
                // read the property name
                ASSERTL0(solverInfo->Attribute("PROPERTY"),
                         "Missing PROPERTY attribute in solver info "
                         "section. ");
                std::string solverProperty = 
                    solverInfo->Attribute("PROPERTY");
                ASSERTL0(!solverProperty.empty(),
                         "Solver info properties must have a non-empty "
                         "name. ");
                // make sure that solver property is capitalised
                std::string solverPropertyUpper =
                    boost::to_upper_copy(solverProperty);


                // read the value
                ASSERTL0(solverInfo->Attribute("VALUE"),
                        "Missing VALUE attribute in solver info section. ");
                std::string solverValue    = solverInfo->Attribute("VALUE");
                ASSERTL0(!solverValue.empty(),
                         "Solver info properties must have a non-empty value");
                // make sure that property value is capitalised
                std::string propertyValueUpper =
                    boost::to_upper_copy(solverValue);

                if (solverPropertyUpper == "WEIGHTPARTITIONS") 
                {
                    if (propertyValueUpper != "UNIFORM")
                    {
                        m_weightingRequired = true;
                    }
                    return;
                }
                solverInfo = solverInfo->NextSiblingElement("I");
            }
        }


        /*
         * Calculate element weights based on
         *   - element type (Q,T,H,P,R,A)
         *   - nummodes in expansion which this element belongs to via composite.
         *
         * For each element we prepare two vertex weightings, one associated
         * with the number of matrix elements associated with it (to balance
         * matrix multiplication work) and another associated
         * with all work which scales linearly with the number of its 
         * coefficients: communication, vector updates etc.
         *
         * \todo Refactor this code to explicitly represent performance model
         * and flexibly generate graph vertex weights depending on perf data.
         */
        void MeshPartition::WeightElements()
        {
            std::vector<unsigned int> weight(m_numFields, 1);
            for (int i = 0; i < m_meshElements.size(); ++i)
            {
                m_vertWeights.push_back( weight );
            }

            for (unsigned int i = 0; i < m_domain.size(); ++i)
            {
                int cId = m_domain[i];
                NummodesPerField npf = m_expansions[cId];

                for (NummodesPerField::iterator it = npf.begin(); it != npf.end(); ++it)
                {
                    ASSERTL0(it->second.size() == m_dim,
                        " Number of directional" \
                        " modes in expansion spec for composite id = " + 
                        boost::lexical_cast<std::string>(cId) +
                        " and field " +
                        boost::lexical_cast<std::string>(it->first) +
                        " does not correspond to mesh dimension");

                    int na = it->second[0];
                    int nb = 0;
                    int nc = 0;
                    if (m_dim >= 2)
                    {
                        nb = it->second[1];
                    }
                    if (m_dim == 3)
                    {
                        nc = it->second[2];
                    }

                    int weight = 0;
                    int bndWeight = 0;
                    switch (m_meshComposites[cId].type)
                    {
                        case 'A':
                            weight    = StdTetData::getNumberOfCoefficients(na, nb, nc);
                            bndWeight = StdTetData::getNumberOfBndCoefficients(na, nb, nc);
                            break;
                        case 'R':
                            weight    = StdPrismData::getNumberOfCoefficients(na, nb, nc);
                            bndWeight = StdPrismData::getNumberOfBndCoefficients(na, nb, nc);
                            break;
                        case 'H':
                            weight    = StdHexData::getNumberOfCoefficients(na, nb, nc);
                            bndWeight = StdHexData::getNumberOfBndCoefficients(na, nb, nc);
                            break;
                        case 'P':
                            weight    = StdPyrData::getNumberOfCoefficients(na, nb, nc);
                            bndWeight = StdPyrData::getNumberOfBndCoefficients(na, nb, nc);
                            break;
                        case 'Q':
                            weight    = StdQuadData::getNumberOfCoefficients(na, nb);
                            bndWeight = StdQuadData::getNumberOfBndCoefficients(na, nb);
                            break;
                        case 'T':
                            weight    = StdTriData::getNumberOfCoefficients(na, nb);
                            bndWeight = StdTriData::getNumberOfBndCoefficients(na, nb);
                            break;
                        case 'S':
                            weight    = StdSegData::getNumberOfCoefficients(na);
                            bndWeight = StdSegData::getNumberOfBndCoefficients(na);
                            break;
                        case 'V':
                            weight    = 1;
                            bndWeight = 1;
                            break;
                        default:
                            break;
                    }

                    for (unsigned int j = 0; j < m_meshComposites[cId].list.size(); ++j)
                    {
                        int elmtId = m_meshComposites[cId].list[j];
                        m_vertWeights[elmtId][ m_fieldNameToId[it->first]] = bndWeight;
                        //m_vertWeights[elmtId][ m_fieldNameToId[ it->first ] * 2 + 1 ] = weight*weight;
                    }
                }
            } // for i
        }

        void MeshPartition::CreateGraph(BoostSubGraph& pGraph)
        {
            // Maps edge/face to first mesh element id.
            // On locating second mesh element id, graph edge is created instead.
            std::map<int, int> vGraphEdges;

            for (unsigned int i = 0; i < m_meshElements.size(); ++i)
            {
                int p = m_meshElements[i].id;
                BoostVertex v = boost::add_vertex(pGraph);
                pGraph[v].id = p;
                pGraph[v].partition = 0;
                if (m_weightingRequired)
                {
                    pGraph[v].weight = m_vertWeights[i];
                }

                // Process element entries and add graph edges
                for (unsigned j = 0; j < m_meshElements[i].list.size(); ++j)
                {
                    int eId = m_meshElements[i].list[j];

                    // Look to see if we've examined this edge/face before
                    // If so, we've got both graph vertices so add edge
                    if (vGraphEdges.find(eId) != vGraphEdges.end())
                    {
                        BoostEdge e = boost::add_edge( p, vGraphEdges[eId], pGraph).first;
                        pGraph[e].id = eId;
                    }
                    else
                    {
                        vGraphEdges[eId] = p;
                    }
                }
            }
        }

        void MeshPartition::PartitionGraph(BoostSubGraph& pGraph,
                                           std::vector<BoostSubGraph>& pLocalPartition)
        {
            int i;
            int nGraphVerts = boost::num_vertices(pGraph);
            int nGraphEdges = boost::num_edges(pGraph);

            // Convert boost graph into CSR format
            BoostVertexIterator    vertit, vertit_end;
            Array<OneD, int> part(nGraphVerts,0);

            if (m_comm->GetRowComm()->TreatAsRankZero())
            {
                int acnt = 0;
                int vcnt = 0;
                int nWeight = nGraphVerts;
                BoostAdjacencyIterator adjvertit, adjvertit_end;
                Array<OneD, int> xadj(nGraphVerts+1,0);
                Array<OneD, int> adjncy(2*nGraphEdges);
                Array<OneD, int> vwgt(nWeight, 1);
                Array<OneD, int> vsize(nGraphVerts, 1);
                for ( boost::tie(vertit, vertit_end) = boost::vertices(pGraph);
                      vertit != vertit_end;
                      ++vertit)
                {
                    for ( boost::tie(adjvertit, adjvertit_end) = boost::adjacent_vertices(*vertit,pGraph);
                          adjvertit != adjvertit_end;
                          ++adjvertit)
                    {
                        adjncy[acnt++] = *adjvertit;

                    }
                    xadj[++vcnt] = acnt;

                    if (m_weightingRequired)
                    {
                        vwgt[pGraph[*vertit].id ] = pGraph[*vertit].weight[0];
                    }
                    else
                    {
                        vwgt[pGraph[*vertit].id] = 1;
                    }
                }

                // Call Metis and partition graph
                int npart = m_comm->GetRowComm()->GetSize();
                int vol = 0;

                try
                {
                    //////////////////////////////////////////////////////
                    // On a cartesian communicator do mesh partiotion just on the first column
                    // so there is no doubt the partitions are all the same in all the columns
                    if(m_comm->GetColumnComm()->GetRank() == 0)
                    {
                        // Attempt partitioning using METIS.
<<<<<<< HEAD
                        int ncon = 1; //m_weightingRequired ? 2*m_numFields : 1;
=======
                        int ncon = 1;
>>>>>>> c9ab456f
                        PartitionGraphImpl(nGraphVerts, ncon, xadj, adjncy, vwgt, vsize, npart, vol, part);

                        // Check METIS produced a valid partition and fix if not.
                        CheckPartitions(part);
                        if (!m_shared)
                        {
                            // distribute among columns
                            for (i = 1; i < m_comm->GetColumnComm()->GetSize(); ++i)
                            {
                                m_comm->GetColumnComm()->Send(i, part);
                            }
                        }
                    }
                    else 
                    {
                        m_comm->GetColumnComm()->Recv(0, part);
                    }
                    if (!m_shared)
                    {
                        m_comm->GetColumnComm()->Block();

                        //////////////////////////////////
                        // distribute among rows
                        for (i = 1; i < m_comm->GetRowComm()->GetSize(); ++i)
                        {
                            m_comm->GetRowComm()->Send(i, part);
                        }
                    }
                }
                catch (...)
                {
                    NEKERROR(ErrorUtil::efatal,
                             "Error in calling metis to partition graph.");
                }
            }
            else
            {
                m_comm->GetRowComm()->Recv(0, part);
            }

            // Create boost subgraph for this process's partitions
            int nCols = m_comm->GetRowComm()->GetSize();
            pLocalPartition.resize(nCols);
            for (i = 0; i < nCols; ++i)
            {
                pLocalPartition[i] = pGraph.create_subgraph();
            }

            // Populate subgraph
            i = 0;
            for ( boost::tie(vertit, vertit_end) = boost::vertices(pGraph);
                  vertit != vertit_end;
                  ++vertit, ++i)
            {
                pGraph[*vertit].partition = part[i];
                pGraph[*vertit].partid = boost::num_vertices(pLocalPartition[part[i]]);
                boost::add_vertex(i, pLocalPartition[part[i]]);
            }
        }


        void MeshPartition::CheckPartitions(Array<OneD, int> &pPart)
        {
            unsigned int       i     = 0;
            unsigned int       cnt   = 0;
            const unsigned int npart = m_comm->GetRowComm()->GetSize();
            bool               valid = true;

            // Check that every process has at least one element assigned
            for (i = 0; i < npart; ++i)
            {
                cnt = std::count(pPart.begin(), pPart.end(), i);
                if (cnt == 0)
                {
                    valid = false;
                }
            }

            // If METIS produced an invalid partition, repartition naively.
            // Elements are assigned to processes in a round-robin fashion.
            // It is assumed that METIS failure only occurs when the number of
            // elements is approx. the number of processes, so this approach
            // should not be too inefficient communication-wise.
            if (!valid)
            {
                for (i = 0; i < pPart.num_elements(); ++i)
                {
                    pPart[i] = i % npart;
                }
            }
        }


        void MeshPartition::OutputPartition(
                LibUtilities::SessionReaderSharedPtr& pSession,
                BoostSubGraph& pGraph,
                TiXmlElement* pNektar)
        {
            // Write Geometry data
            std::string vDim   = pSession->GetElement("Nektar/Geometry")->Attribute("DIM");
            std::string vSpace = pSession->GetElement("Nektar/Geometry")->Attribute("SPACE");
            std::string vPart  = boost::lexical_cast<std::string>(pGraph[*boost::vertices(pGraph).first].partition);
            TiXmlElement* vElmtGeometry = new TiXmlElement("GEOMETRY");
            vElmtGeometry->SetAttribute("DIM", vDim);
            vElmtGeometry->SetAttribute("SPACE", vSpace);
            vElmtGeometry->SetAttribute("PARTITION", vPart);

            TiXmlElement *vVertex  = new TiXmlElement("VERTEX");
            TiXmlElement *vEdge    = new TiXmlElement("EDGE");
            TiXmlElement *vFace    = new TiXmlElement("FACE");
            TiXmlElement *vElement = new TiXmlElement("ELEMENT");
            TiXmlElement *vCurved  = new TiXmlElement("CURVED");
            TiXmlElement *vComposite = new TiXmlElement("COMPOSITE");
            TiXmlElement *vDomain  = new TiXmlElement("DOMAIN");

            TiXmlElement *x;
            TiXmlText    *y;

            BoostVertexIterator    vertit, vertit_end;
            int id;

            std::map<int, MeshEntity> vComposites;
            std::map<int, MeshEntity> vElements;
            std::map<int, MeshEntity> vEdges;
            std::map<int, MeshEntity> vFaces;
            std::map<int, MeshVertex> vVertices;
            std::map<int, MeshEntity>::iterator vIt;
            std::map<int, MeshVertex>::iterator vVertIt;
            std::map<std::string, std::string>::iterator vAttrIt;

            // Populate lists of elements, edges and vertices required.
            for ( boost::tie(vertit, vertit_end) = boost::vertices(pGraph);
                  vertit != vertit_end;
                  ++vertit)
            {
                id = pGraph[*vertit].id;
                vElements[id] = m_meshElements[pGraph[*vertit].id];
            }

            std::map<int, MeshEntity> * vNext = &vElements;
            switch (m_dim)
            {
                case 3:
                {
                    // Compile list of faces
                    for (vIt = vNext->begin(); vIt != vNext->end(); vIt++)
                    {
                        for (unsigned int j = 0; j < vIt->second.list.size(); ++j)
                        {
                            id = vIt->second.list[j];
                            vFaces[id] = m_meshFaces[id];
                        }
                    }
                    vNext = &vFaces;
                }
                case 2:
                {
                    // Compile list of edges
                    for (vIt = vNext->begin(); vIt != vNext->end(); vIt++)
                    {
                        for (unsigned int j = 0; j < vIt->second.list.size(); ++j)
                        {
                            id = vIt->second.list[j];
                            vEdges[id] = m_meshEdges[id];
                        }
                    }
                    vNext = &vEdges;
                }
                case 1:
                {
                    // Compile list of vertices
                    for (vIt = vNext->begin(); vIt != vNext->end(); vIt++)
                    {
                        for (unsigned int j = 0; j < vIt->second.list.size(); ++j)
                        {
                            id = vIt->second.list[j];
                            vVertices[id] = m_meshVertices[id];
                        }
                    }
                }
            }

            // Generate XML data for these mesh entities
            for (vVertIt = vVertices.begin(); vVertIt != vVertices.end(); vVertIt++)
            {
                x = new TiXmlElement("V");
                x->SetAttribute("ID", vVertIt->first);
                std::stringstream vCoords;
                vCoords.precision(12);
                vCoords << std::setw(15) << vVertIt->second.x
                        << std::setw(15) << vVertIt->second.y
                        << std::setw(15) << vVertIt->second.z << " ";
                y = new TiXmlText(vCoords.str());
                x->LinkEndChild(y);
                vVertex->LinkEndChild(x);
            }

            // Apply transformation attributes to VERTEX section
            for (vAttrIt  = m_vertexAttributes.begin();
                 vAttrIt != m_vertexAttributes.end();
                 ++ vAttrIt)
            {
                vVertex->SetAttribute(vAttrIt->first, vAttrIt->second);
            }

            if (m_dim >= 2)
            {
                for (vIt = vEdges.begin(); vIt != vEdges.end(); vIt++)
                {
                    x = new TiXmlElement("E");
                    x->SetAttribute("ID", vIt->first);
                    std::stringstream vVertices;
                    vVertices << std::setw(10) << vIt->second.list[0]
                            << std::setw(10) << vIt->second.list[1] << " ";
                    y = new TiXmlText(vVertices.str());
                    x->LinkEndChild(y);
                    vEdge->LinkEndChild(x);
                }
            }

            if (m_dim >= 3)
            {
                for (vIt = vFaces.begin(); vIt != vFaces.end(); vIt++)
                {
                    std::string vType("F");
                    vType[0] = vIt->second.type;
                    x = new TiXmlElement(vType);
                    x->SetAttribute("ID", vIt->first);
                    std::stringstream vListStr;
                    for (unsigned int i = 0; i < vIt->second.list.size(); ++i)
                    {
                        vListStr << std::setw(10) << vIt->second.list[i];
                    }
                    vListStr << " ";
                    y = new TiXmlText(vListStr.str());
                    x->LinkEndChild(y);
                    vFace->LinkEndChild(x);
                }
            }

            for (vIt = vElements.begin(); vIt != vElements.end(); vIt++)
            {
                std::string vType("T");
                vType[0] = vIt->second.type;
                x = new TiXmlElement(vType.c_str());
                x->SetAttribute("ID", vIt->first);
                std::stringstream vEdges;
                for (unsigned i = 0; i < vIt->second.list.size(); ++i)
                {
                    vEdges << std::setw(10) << vIt->second.list[i];
                }
                vEdges << " ";
                y = new TiXmlText(vEdges.str());
                x->LinkEndChild(y);
                vElement->LinkEndChild(x);
            }

            if (m_dim >= 2)
            {
                std::map<MeshCurvedKey, MeshCurved>::const_iterator vItCurve;
                for (vItCurve  = m_meshCurved.begin(); 
                     vItCurve != m_meshCurved.end(); 
                     ++vItCurve)
                {
                    MeshCurved c = vItCurve->second;
                    
                    if (vEdges.find(c.entityid) != vEdges.end() || 
                        vFaces.find(c.entityid) != vFaces.end())
                    {
                        x = new TiXmlElement(c.entitytype);
                        x->SetAttribute("ID", c.id);
                        if (c.entitytype == "E")
                        {
                            x->SetAttribute("EDGEID", c.entityid);
                        }
                        else
                        {
                            x->SetAttribute("FACEID", c.entityid);
                        }
                        x->SetAttribute("TYPE", c.type);
                        x->SetAttribute("NUMPOINTS", c.npoints);
                        y = new TiXmlText(c.data);
                        x->LinkEndChild(y);
                        vCurved->LinkEndChild(x);
                    }
                }
            }

            // Generate composites section comprising only those mesh entities
            // which belong to this partition.
            for (vIt = m_meshComposites.begin(); vIt != m_meshComposites.end(); ++vIt)
            {
                bool comma = false; // Set to true after first entity output
                bool range = false; // True when entity IDs form a range
                int last_idx = -2;  // Last entity ID output
                std::string vCompositeStr = "";
                for (unsigned int j = 0; j < vIt->second.list.size(); ++j)
                {
                    // Based on entity type, check if in this partition
                    switch (vIt->second.type)
                    {
                    case 'V':
                        if (vVertices.find(vIt->second.list[j]) == vVertices.end())
                        {
                            continue;
                        }
                        break;
                    case 'E':
                        if (vEdges.find(vIt->second.list[j]) == vEdges.end())
                        {
                            continue;
                        }
                        break;
                    case 'F':
                        if (vFaces.find(vIt->second.list[j]) == vFaces.end())
                        {
                            continue;
                        }
                        break;
                    default:
                        if (vElements.find(vIt->second.list[j]) == vElements.end())
                        {
                            continue;
                        }
                        break;
                    }

                    // Condense consecutive entity IDs into ranges
                    // last_idx initially -2 to avoid error for ID=0
                    if (last_idx + 1 == vIt->second.list[j])
                    {
                        last_idx++;
                        range = true;
                        continue;
                    }
                    // This entity is not in range, so close previous range with
                    // last_idx
                    if (range)
                    {
                        vCompositeStr += "-" + boost::lexical_cast<std::string>(last_idx);
                        range = false;
                    }
                    // Output ID, which is either standalone, or will start a
                    // range.
                    vCompositeStr += comma ? "," : "";
                    vCompositeStr += boost::lexical_cast<std::string>(vIt->second.list[j]);
                    last_idx = vIt->second.list[j];
                    comma = true;
                }
                // If last entity is part of a range, it must be output now
                if (range)
                {
                    vCompositeStr += "-" + boost::lexical_cast<std::string>(last_idx);
                }

                if (vCompositeStr.length() > 0)
                {
                    vComposites[vIt->first] = vIt->second;
                    x = new TiXmlElement("C");
                    x->SetAttribute("ID", vIt->first);
                    vCompositeStr = "X[" + vCompositeStr + "]";
                    vCompositeStr[0] = vIt->second.type;
                    y = new TiXmlText(vCompositeStr.c_str());
                    x->LinkEndChild(y);
                    vComposite->LinkEndChild(x);
                }
            }

            std::string vDomainListStr;
            bool comma = false;
            for (unsigned int i = 0; i < m_domain.size(); ++i)
            {
                if (vComposites.find(m_domain[i]) != vComposites.end())
                {
                    vDomainListStr += comma ? "," : "";
                    comma = true;
                    vDomainListStr += boost::lexical_cast<std::string>(m_domain[i]);
                }
            }
            vDomainListStr = "C[" + vDomainListStr + "]";
            TiXmlText* vDomainList = new TiXmlText(vDomainListStr);
            vDomain->LinkEndChild(vDomainList);

            vElmtGeometry->LinkEndChild(vVertex);
            if (m_dim >= 2)
            {
                vElmtGeometry->LinkEndChild(vEdge);
            }
            if (m_dim >= 3)
            {
                vElmtGeometry->LinkEndChild(vFace);
            }
            vElmtGeometry->LinkEndChild(vElement);
            if (m_dim >= 2)
            {
                vElmtGeometry->LinkEndChild(vCurved);
            }
            vElmtGeometry->LinkEndChild(vComposite);
            vElmtGeometry->LinkEndChild(vDomain);

            pNektar->LinkEndChild(vElmtGeometry);

            if (pSession->DefinesElement("Nektar/Conditions"))
            {
                std::set<int> vBndRegionIdList;
                TiXmlElement* vConditions    = new TiXmlElement(*pSession->GetElement("Nektar/Conditions"));
                TiXmlElement* vBndRegions    = vConditions->FirstChildElement("BOUNDARYREGIONS");
                TiXmlElement* vBndConditions = vConditions->FirstChildElement("BOUNDARYCONDITIONS");
                TiXmlElement* vItem;

                if (vBndRegions)
                {
                    TiXmlElement* vNewBndRegions = new TiXmlElement("BOUNDARYREGIONS");
                    vItem = vBndRegions->FirstChildElement();
                    while (vItem)
                    {
                        std::string vSeqStr = vItem->FirstChild()->ToText()->Value();
                        std::string::size_type indxBeg = vSeqStr.find_first_of('[') + 1;
                        std::string::size_type indxEnd = vSeqStr.find_last_of(']') - 1;
                        vSeqStr = vSeqStr.substr(indxBeg, indxEnd - indxBeg + 1);
                        std::vector<unsigned int> vSeq;
                        ParseUtils::GenerateSeqVector(vSeqStr.c_str(), vSeq);
                        std::string vListStr;
                        bool comma = false;
                        for (unsigned int i = 0; i < vSeq.size(); ++i)
                        {
                            if (vComposites.find(vSeq[i]) != vComposites.end())
                            {
                                vListStr += comma ? "," : "";
                                comma = true;
                                vListStr += boost::lexical_cast<std::string>(vSeq[i]);
                            }
                        }
                        int p = atoi(vItem->Attribute("ID"));
                        if (vListStr.length() == 0)
                        {
                            vBndRegions->RemoveChild(vItem);
                        }
                        else
                        {
                            vListStr = "C[" + vListStr + "]";
                            TiXmlText* vList = new TiXmlText(vListStr);
                            TiXmlElement* vNewElement = new TiXmlElement("B");
                            vNewElement->SetAttribute("ID", p);
                            vNewElement->LinkEndChild(vList);
                            vNewBndRegions->LinkEndChild(vNewElement);
                            vBndRegionIdList.insert(p);
                        }

                        // Store original order of boundary region.
                        m_bndRegOrder[p] = vSeq;
                        
                        vItem = vItem->NextSiblingElement();
                    }
                    vConditions->ReplaceChild(vBndRegions, *vNewBndRegions);
                }

                if (vBndConditions)
                {
                    vItem = vBndConditions->FirstChildElement();
                    while (vItem)
                    {
                        std::set<int>::iterator x;
                        if ((x = vBndRegionIdList.find(atoi(vItem->Attribute("REF")))) != vBndRegionIdList.end())
                        {
                            vItem->SetAttribute("REF", *x);
                        }
                        else
                        {
                            vBndConditions->RemoveChild(vItem);
                        }
                        vItem = vItem->NextSiblingElement();
                    }
                }
                pNektar->LinkEndChild(vConditions);
            }

            // Distribute other sections of the XML to each process as is.
            TiXmlElement* vSrc = pSession->GetElement("Nektar")
                                                    ->FirstChildElement();
            while (vSrc)
            {
                std::string vName = boost::to_upper_copy(vSrc->ValueStr());
                if (vName != "GEOMETRY" && vName != "CONDITIONS")
                {
                    pNektar->LinkEndChild(new TiXmlElement(*vSrc));
                }
                vSrc = vSrc->NextSiblingElement();
            }
        }

        void MeshPartition::GetElementIDs(const int procid, std::vector<unsigned int> &elmtid)
        {
            BoostVertexIterator    vertit, vertit_end;

            ASSERTL0(procid < m_localPartition.size(),"procid is less than the number of partitions");
            
            // Populate lists of elements, edges and vertices required.
            for ( boost::tie(vertit, vertit_end) = boost::vertices(m_localPartition[procid]);
                  vertit != vertit_end;
                  ++vertit)
            {
                elmtid.push_back(m_meshElements[m_localPartition[procid][*vertit].id].id);
            }
        }
    }
}<|MERGE_RESOLUTION|>--- conflicted
+++ resolved
@@ -830,11 +830,7 @@
                     if(m_comm->GetColumnComm()->GetRank() == 0)
                     {
                         // Attempt partitioning using METIS.
-<<<<<<< HEAD
-                        int ncon = 1; //m_weightingRequired ? 2*m_numFields : 1;
-=======
                         int ncon = 1;
->>>>>>> c9ab456f
                         PartitionGraphImpl(nGraphVerts, ncon, xadj, adjncy, vwgt, vsize, npart, vol, part);
 
                         // Check METIS produced a valid partition and fix if not.
