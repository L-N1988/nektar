///////////////////////////////////////////////////////////////////////////////
//
// File: Vmath.hpp
//
// For more information, please see: http://www.nektar.info
//
// The MIT License
//
// Copyright (c) 2006 Division of Applied Mathematics, Brown University (USA),
// Department of Aeronautics, Imperial College London (UK), and Scientific
// Computing and Imaging Institute, University of Utah (USA).
//
// Permission is hereby granted, free of charge, to any person obtaining a
// copy of this software and associated documentation files (the "Software"),
// to deal in the Software without restriction, including without limitation
// the rights to use, copy, modify, merge, publish, distribute, sublicense,
// and/or sell copies of the Software, and to permit persons to whom the
// Software is furnished to do so, subject to the following conditions:
//
// The above copyright notice and this permission notice shall be included
// in all copies or substantial portions of the Software.
//
// THE SOFTWARE IS PROVIDED "AS IS", WITHOUT WARRANTY OF ANY KIND, EXPRESS
// OR IMPLIED, INCLUDING BUT NOT LIMITED TO THE WARRANTIES OF MERCHANTABILITY,
// FITNESS FOR A PARTICULAR PURPOSE AND NONINFRINGEMENT. IN NO EVENT SHALL
// THE AUTHORS OR COPYRIGHT HOLDERS BE LIABLE FOR ANY CLAIM, DAMAGES OR OTHER
// LIABILITY, WHETHER IN AN ACTION OF CONTRACT, TORT OR OTHERWISE, ARISING
// FROM, OUT OF OR IN CONNECTION WITH THE SOFTWARE OR THE USE OR OTHER
// DEALINGS IN THE SOFTWARE.
//
// Description: Collection of templated functions for vector mathematics
//
// Note: For those unfamiliar with the vector routines notation, it is
//       reverse polish notation (RPN).  For example:
//
//       In the function "Vvtvp()", it is "Vvt" means vector vector times,
//       which in infix notation is "v * v".  So "Vvtvp" is:
//
//       RPN:    vector vector times vector plus
//       Infix:  ( vector * vector ) + vector
//
///////////////////////////////////////////////////////////////////////////////

#ifndef NEKTAR_LIB_LIBUTILITIES_BASSICUTILS_VECTORMATH_HPP
#define NEKTAR_LIB_LIBUTILITIES_BASSICUTILS_VECTORMATH_HPP

#include <LibUtilities/LinearAlgebra/Blas.hpp>
#include <LibUtilities/LibUtilitiesDeclspec.h>

namespace Vmath
{
    /***************** Math routines  ***************/

    /// \brief Fill a vector with a constant value
    template<class T>  LIB_UTILITIES_EXPORT void Fill( int n, const T alpha,  T *x, const int incx );

    /// \brief Generates a number from ~Normal(0,1)
    template<class T> LIB_UTILITIES_EXPORT T ran2 (long* idum);

    /// \brief Fills a vector with white noise.
    template<class T>  LIB_UTILITIES_EXPORT void FillWhiteNoise(
                    int n, const T eps, T *x, const int incx, int seed = 9999);

    /// \brief Multiply vector z = x*y
    template<class T>  LIB_UTILITIES_EXPORT void Vmul( int n, const T *x, const int incx, const T *y,
                                  const int incy,  T*z, const int incz);

    /// \brief Scalar multiply  y = alpha*y

    template<class T>  LIB_UTILITIES_EXPORT void Smul( int n, const T alpha, const T *x, const int incx,
                                  T *y, const int incy);

    /// \brief Multiply vector z = x/y
    template<class T>  LIB_UTILITIES_EXPORT void Vdiv( int n, const T *x, const int incx, const T *y,
                  const int incy,  T*z, const int incz);

    /// \brief Scalar multiply  y = alpha/y
    template<class T>  LIB_UTILITIES_EXPORT void Sdiv( int n, const T alpha, const T *x,
                                  const int incx, T *y, const int incy);

    /// \brief Add vector z = x+y
    template<class T>  LIB_UTILITIES_EXPORT void Vadd( int n, const T *x, const int incx, const T *y,
                                  const int incy,  T *z, const int incz);

    /// \brief Add vector y = alpha + x
    template<class T>  LIB_UTILITIES_EXPORT void Sadd( int n, const T alpha, const T *x,
                  const int incx, T *y, const int incy);

    /// \brief Subtract vector z = x-y
    template<class T>  LIB_UTILITIES_EXPORT void Vsub( int n, const T *x, const int incx, const T *y,
                                  const int incy,  T *z, const int incz);

<<<<<<< HEAD
    /// \brief Add vector y = alpha - x
    template<class T>  LIB_UTILITIES_EXPORT void Ssub( int n, const T alpha, 
        const T *x, const int incx, T *y, const int incy);
    
=======
>>>>>>> fa9c610c
    /// \brief Zero vector
    template<class T>  LIB_UTILITIES_EXPORT void Zero(int n, T *x, const int incx);

    /// \brief Negate x = -x
    template<class T>  LIB_UTILITIES_EXPORT void Neg( int n, T *x, const int incx);


    template<class T> void Vlog(int n, const T *x, const int incx,
                 T *y, const int incy)
    {
        while (n--)
        {
            *y = log( *x );
            x += incx;
            y += incy;
        }
    }


    template<class T> void Vexp(int n, const T *x, const int incx,
                 T *y, const int incy)
    {
        while (n--)
        {
            *y = exp( *x );
            x += incx;
            y += incy;
        }
    }

    template<class T> void Vpow(int n, const T *x, const int incx,
                const T f, T *y, const int incy)
    {
        while (n--)
        {
            *y = pow( *x, f );
            x += incx;
            y += incy;
        }
    }


    /// \brief sqrt y = sqrt(x)
    template<class T> LIB_UTILITIES_EXPORT void Vsqrt(int n, const T *x, const int incx,
                 T *y, const int incy);

    /// \brief vabs: y = |x|
    template<class T> LIB_UTILITIES_EXPORT void Vabs(int n, const T *x, const int incx,
                T *y, const int incy);

    /********** Triad  routines  ***********************/

    /// \brief  vvtvp (vector times vector plus vector): z = w*x + y
    template<class T> LIB_UTILITIES_EXPORT void Vvtvp( int n,
                                                       const T *w, const int incw,
                                                       const T *x, const int incx,
                                                       const T *y, const int incy,
                                                       T *z,       const int incz );

    /// \brief vvtvm (vector times vector plus vector): z = w*x - y
    template<class T> LIB_UTILITIES_EXPORT void Vvtvm(int n, const T *w, const int incw, const T *x,
                 const int incx, const T *y, const int incy,
                 T *z, const int incz);

    /// \brief  Svtvp (scalar times vector plus vector): z = alpha*x + y
    template<class T> LIB_UTILITIES_EXPORT void Svtvp(int n, const T alpha, const T *x,
                 const int incx, const T *y, const int incy,
                 T *z, const int incz);

    /// \brief  Svtvm (scalar times vector minus vector): z = alpha*x - y
    template<class T> LIB_UTILITIES_EXPORT void Svtvm ( int n, const T alpha, const T *x,
                                                        const int incx, const T *y, const int incy,
                                                        T *z, const int incz );

    /// \brief  vvtvvtp (vector times vector plus vector times vector):
    // z = v*w + x*y
    //
    // @param n  Number of items in each vector.
    template<class T> LIB_UTILITIES_EXPORT void Vvtvvtp (       int n,
                                                          const T*  v, int incv,
                                                          const T*  w, int incw,
                                                          const T*  x, int incx,
                                                          const T*  y, int incy,
                                                                T*  z, int incz );

    /// \brief  vvtvvtm (vector times vector minus vector times vector):
    // z = v*w - x*y
    template<class T> LIB_UTILITIES_EXPORT void Vvtvvtm (int n,
                                    const T* v, int incv,
                                    const T* w, int incw,
                                    const T* x, int incx,
                                    const T* y, int incy,
                                          T* z, int incz);
    /// \brief  Svtsvtp (scalar times vector plus scalar times vector):
    // z = alpha*x + beta*y
    template<class T> LIB_UTILITIES_EXPORT void Svtsvtp (int n,
                                    const T alpha,
                                    const T* x, int incx,
                                    const T beta,
                                    const T* y, int incy,
                                          T* z, int incz);

    /// \brief  Vstvpp (scalar times vector plus vector plus vector):
    // z = v*w + x*y
    template<class T> LIB_UTILITIES_EXPORT void Vstvpp(int n,
                                  const T alpha,
                                  const T* v, int incv,
                                  const T* w, int incw,
                                  const T* x, int incx,
                                  T* z, int incz);

    /************ Misc routine from Veclib (and extras)  ************/

    /// \brief Gather vector z[i] = x[y[i]]
    template<class T, class I, typename = typename std::enable_if
        <
            std::is_floating_point<T>::value &&
            std::is_integral<I>::value
        >::type
    >
    void Gathr(I n, const T *x, const I *y, T *z)
    {
        while (n--)
        {
            *z++ = *(x + *y++);
        }
        return;
    }

    /// \brief Gather vector z[i] = sign[i]*x[y[i]]
    template<class T>  LIB_UTILITIES_EXPORT void Gathr(int n, const T *sign, const T *x, const int *y,
                  T *z);

    /// \brief Scatter vector z[y[i]] = x[i]
    template<class T>  LIB_UTILITIES_EXPORT void Scatr(int n, const T *x, const int *y,
                  T *z);

    /// \brief Scatter vector z[y[i]] = sign[i]*x[i]
    template<class T>  LIB_UTILITIES_EXPORT void Scatr(int n, const T *sign, const T *x, const int *y,
                  T *z);

    /// \brief Assemble z[y[i]] += x[i]; z should be zero'd first
    template<class T>  LIB_UTILITIES_EXPORT void Assmb(int n, const T *x, const int *y,
                  T *z);

    /// \brief Assemble z[y[i]] += sign[i]*x[i]; z should be zero'd first
    template<class T>  LIB_UTILITIES_EXPORT void Assmb(int n, const T *sign, const T *x, const int *y,
                  T *z);


    /************* Reduction routines  *****************/

    /// \brief Subtract return sum(x)
    template<class T>  LIB_UTILITIES_EXPORT T Vsum( int n, const T *x, const int incx);


    /// \brief Return the index of the maximum element in x
    template<class T>  LIB_UTILITIES_EXPORT int Imax( int n, const T *x, const int incx);

    /// \brief Return the maximum element in x -- called vmax to avoid
    /// conflict with max
    template<class T>  LIB_UTILITIES_EXPORT T Vmax( int n, const T *x, const int incx);

    /// \brief Return the index of the maximum absolute element in x
    template<class T>  LIB_UTILITIES_EXPORT int Iamax( int n, const T *x, const int incx);

    /// \brief Return the maximum absolute element in x
    /// called vamax to avoid conflict with max
    template<class T>  LIB_UTILITIES_EXPORT T Vamax( int n, const T *x, const int incx);


    /// \brief Return the index of the minimum element in x
    template<class T>  LIB_UTILITIES_EXPORT int Imin( int n, const T *x, const int incx);


    /// \brief Return the minimum element in x - called vmin to avoid
    /// conflict with min
    template<class T>  LIB_UTILITIES_EXPORT T Vmin( int n, const T *x, const int incx);

    /// \brief Return number of NaN elements of x
    template<class T>  LIB_UTILITIES_EXPORT int Nnan(int n, const T *x, const int incx);


    /// \brief  vvtvp (vector times vector times vector): z = w*x*y
    template<class T> LIB_UTILITIES_EXPORT T Dot(     int n,
                                 const T   *w,
                                 const T   *x);

    /// \brief  vvtvp (vector times vector times vector): z = w*x*y
    template<class T> LIB_UTILITIES_EXPORT T Dot(     int n,
                                 const T   *w, const int incw,
                                 const T   *x, const int incx);

    /// \brief  vvtvp (vector times vector times vector): z = w*x*y
    template<class T> LIB_UTILITIES_EXPORT T Dot2(    int n,
                                 const T   *w,
                                 const T   *x,
                                 const int *y);

    /// \brief  vvtvp (vector times vector times vector): z = w*x*y
    template<class T> LIB_UTILITIES_EXPORT T Dot2(    int n,
                                 const T   *w, const int incw,
                                 const T   *x, const int incx,
                                 const int *y, const int incy);

    /********** Memory routines  ***********************/

    // \brief copy one vector to another
    template<class T>
    LIB_UTILITIES_EXPORT void Vcopy(int n, const T *x, const int incx,
                                                 T *y, const int incy);

    // \brief reverse the ordering of  vector to another
    template<class T>  LIB_UTILITIES_EXPORT void  Reverse( int n, const T *x, const int incx, T *y, const int incy);


}
#endif //VECTORMATH_HPP
<|MERGE_RESOLUTION|>--- conflicted
+++ resolved
@@ -90,13 +90,10 @@
     template<class T>  LIB_UTILITIES_EXPORT void Vsub( int n, const T *x, const int incx, const T *y,
                                   const int incy,  T *z, const int incz);
 
-<<<<<<< HEAD
     /// \brief Add vector y = alpha - x
     template<class T>  LIB_UTILITIES_EXPORT void Ssub( int n, const T alpha, 
         const T *x, const int incx, T *y, const int incy);
     
-=======
->>>>>>> fa9c610c
     /// \brief Zero vector
     template<class T>  LIB_UTILITIES_EXPORT void Zero(int n, T *x, const int incx);
 
