///////////////////////////////////////////////////////////////////////////////
//
// File FieldIO.h
//
// For more information, please see: http://www.nektar.info
//
// The MIT License
//
// Copyright (c) 2006 Division of Applied Mathematics, Brown University (USA),
// Department of Aeronautics, Imperial College London (UK), and Scientific
// Computing and Imaging Institute, University of Utah (USA).
//
// License for the specific language governing rights and limitations under
// Permission is hereby granted, free of charge, to any person obtaining a
// copy of this software and associated documentation files (the "Software"),
// to deal in the Software without restriction, including without limitation
// the rights to use, copy, modify, merge, publish, distribute, sublicense,
// and/or sell copies of the Software, and to permit persons to whom the
// Software is furnished to do so, subject to the following conditions:
//
// The above copyright notice and this permission notice shall be included
// in all copies or substantial portions of the Software.
//
// THE SOFTWARE IS PROVIDED "AS IS", WITHOUT WARRANTY OF ANY KIND, EXPRESS
// OR IMPLIED, INCLUDING BUT NOT LIMITED TO THE WARRANTIES OF MERCHANTABILITY,
// FITNESS FOR A PARTICULAR PURPOSE AND NONINFRINGEMENT. IN NO EVENT SHALL
// THE AUTHORS OR COPYRIGHT HOLDERS BE LIABLE FOR ANY CLAIM, DAMAGES OR OTHER
// LIABILITY, WHETHER IN AN ACTION OF CONTRACT, TORT OR OTHERWISE, ARISING
// FROM, OUT OF OR IN CONNECTION WITH THE SOFTWARE OR THE USE OR OTHER
// DEALINGS IN THE SOFTWARE.
//
// Description: Field IO prototype definitions
//
///////////////////////////////////////////////////////////////////////////////

#ifndef NEKTAR_LIB_UTILITIES_BASIC_UTILS_FIELDIO_H
#define NEKTAR_LIB_UTILITIES_BASIC_UTILS_FIELDIO_H

#include <LibUtilities/BasicUtils/CompressData.h>
#include <LibUtilities/BasicUtils/ShapeType.hpp>
#include <LibUtilities/Foundations/Basis.h>
#include <LibUtilities/Foundations/Points.h>
#include <tinyxml.h>

<<<<<<< HEAD
// These are required for the Write(...) and Import(...) functions.
#include <boost/archive/iterators/base64_from_binary.hpp>
#include <boost/archive/iterators/binary_from_base64.hpp>
#include <boost/archive/iterators/transform_width.hpp>
#include <boost/iostreams/copy.hpp>
#include <boost/iostreams/filter/zlib.hpp>
#include <boost/iostreams/filtering_stream.hpp>
#include <boost/assign/list_of.hpp>

#include <LibUtilities/BasicUtils/NekFactory.hpp>

=======
>>>>>>> b720cadb
namespace Nektar
{
namespace LibUtilities
{
static std::vector<NekDouble>                NullNekDoubleVector;
static std::vector<LibUtilities::PointsType> NullPointsTypeVector;
static std::vector<unsigned int>             NullUnsignedIntVector;

typedef std::map<std::string, std::string> FieldMetaDataMap;
static FieldMetaDataMap NullFieldMetaDataMap;
static std::vector<std::vector<NekDouble> > NullVectorNekDoubleVector =
    boost::assign::list_of(NullNekDoubleVector);

struct FieldDefinitions
{
    FieldDefinitions(
        ShapeType                                   shapeType,
        const std::vector<unsigned int>            &elementIDs,
        const std::vector<LibUtilities::BasisType> &basis,
        bool                                        uniOrder,
        const std::vector<unsigned int>            &numModes,
        const std::vector<std::string>             &fields,
        int                                         NumHomoDir = 0,
        const std::vector<NekDouble>               &HomoLengths
                                                          = NullNekDoubleVector,
        bool                                        homoStrips = false,
        const std::vector<unsigned int>            &HomoSIDs 
                                                        = NullUnsignedIntVector,
        const std::vector<unsigned int>            &HomoZIDs
                                                        = NullUnsignedIntVector,
        const std::vector<unsigned int>            &HomoYIDs
                                                        = NullUnsignedIntVector,
        const std::vector<LibUtilities::PointsType> &points
                                                         = NullPointsTypeVector,
        bool                                        pointsDef = false,
        const std::vector<unsigned int>            &numPoints
                                                        = NullUnsignedIntVector,
        bool numPointsDef = false)
        : m_shapeType(shapeType), m_elementIDs(elementIDs), m_basis(basis),
          m_numHomogeneousDir(NumHomoDir), m_homogeneousLengths(HomoLengths),
          m_homoStrips(homoStrips), m_homogeneousSIDs(HomoSIDs),
          m_homogeneousZIDs(HomoZIDs), m_homogeneousYIDs(HomoYIDs),
          m_points(points), m_pointsDef(pointsDef), m_uniOrder(uniOrder),
          m_numModes(numModes), m_numPoints(numPoints),
          m_numPointsDef(numPointsDef), m_fields(fields)
    {
<<<<<<< HEAD
        /// Base class for writing hierarchical data (XML or HDF5)
        class TagWriter
        {
            public:
                /// Create a child node
                virtual boost::shared_ptr<TagWriter> AddChild(
                        const std::string& name) = 0;
                /// Set an attribute on the node
                virtual void SetAttr(const std::string& key,
                        const std::string& val) = 0;
            protected:
                virtual ~TagWriter();
        };
        typedef boost::shared_ptr<TagWriter> TagWriterSharedPtr;

        /// Simple class for writing to XML
        class XmlTagWriter : public TagWriter
        {
            public:
                XmlTagWriter(TiXmlElement* elem);
                TagWriterSharedPtr AddChild(const std::string& name);
                void SetAttr(const std::string& key, const std::string& val);
            private:
                TiXmlElement* m_El;
        };

        static std::vector<NekDouble> NullNekDoubleVector;
        static std::vector<LibUtilities::PointsType> NullPointsTypeVector;
        static std::vector<unsigned int> NullUnsignedIntVector;

        typedef std::map<std::string, std::string> FieldMetaDataMap;
        static FieldMetaDataMap NullFieldMetaDataMap;
        static std::vector<std::vector<NekDouble> > NullVectorNekDoubleVector =
                boost::assign::list_of(NullNekDoubleVector);

        struct FieldDefinitions
        {
                FieldDefinitions(ShapeType shapeType,
                        const std::vector<unsigned int> &elementIDs, // vector[2]
                        const std::vector<LibUtilities::BasisType> &basis,
                        bool uniOrder,
                        // UniOrder = vector[dimension] - MixOrder
                        //          = vector[element*dimension]
                        const std::vector<unsigned int> &numModes,
                        const std::vector<std::string> &fields, int NumHomoDir =
                                0, const std::vector<NekDouble> &HomoLengths =
                                NullNekDoubleVector,
                        const std::vector<unsigned int> &HomoZIDs =
                                NullUnsignedIntVector,
                        const std::vector<unsigned int> &HomoYIDs =
                                NullUnsignedIntVector,
                        const std::vector<LibUtilities::PointsType> &points =
                                NullPointsTypeVector, bool pointsDef = false,
                        const std::vector<unsigned int> &numPoints =
                                NullUnsignedIntVector,
                        bool numPointsDef = false) :
                        m_shapeType(shapeType), m_elementIDs(elementIDs), m_basis(
                                basis), m_numHomogeneousDir(NumHomoDir), m_homogeneousLengths(
                                HomoLengths), m_homogeneousZIDs(HomoZIDs), m_homogeneousYIDs(
                                HomoYIDs), m_points(points), m_pointsDef(
                                pointsDef), m_uniOrder(uniOrder), m_numModes(
                                numModes), m_numPoints(numPoints), m_numPointsDef(
                                numPointsDef), m_fields(fields)
                {
                }

                ShapeType m_shapeType;
                std::vector<unsigned int> m_elementIDs;
                std::vector<LibUtilities::BasisType> m_basis;
                int m_numHomogeneousDir;
                std::vector<NekDouble> m_homogeneousLengths;
                std::vector<unsigned int> m_homogeneousZIDs;
                std::vector<unsigned int> m_homogeneousYIDs;

                /// Define the type of points per direction.
                std::vector<LibUtilities::PointsType> m_points;
                bool m_pointsDef;
                /// Define order of the element group.
                /// * UniOrder: same order for each element
                /// * MixOrder: definition of a different order for each element.
                bool m_uniOrder;
                /// Define number of modes per direction.
                std::vector<unsigned int> m_numModes;
                std::vector<unsigned int> m_numPoints;
                bool m_numPointsDef;
                std::vector<std::string> m_fields;
        };

        typedef boost::shared_ptr<FieldDefinitions> FieldDefinitionsSharedPtr;

        class DataSource
        {
        };
        typedef boost::shared_ptr<DataSource> DataSourceSharedPtr;

        /// Write a field file in serial only
        LIB_UTILITIES_EXPORT void Write(const std::string &outFile,
                std::vector<FieldDefinitionsSharedPtr> &fielddefs,
                std::vector<std::vector<NekDouble> > &fielddata,
                const FieldMetaDataMap &fieldinfomap = NullFieldMetaDataMap);

        /// Imports an FLD file
        LIB_UTILITIES_EXPORT void Import(const std::string& infilename,
                std::vector<FieldDefinitionsSharedPtr> &fielddefs,
                std::vector<std::vector<NekDouble> > &fielddata =
                        NullVectorNekDoubleVector,
                FieldMetaDataMap &fieldinfomap = NullFieldMetaDataMap,
                const Array<OneD, int> ElementiDs = NullInt1DArray);

        // Forward declare
        class FieldIO;

        /// Datatype of the NekFactory used to instantiate classes
        typedef LibUtilities::NekFactory<std::string, FieldIO,
                LibUtilities::CommSharedPtr> FieldIOFactory;

        LIB_UTILITIES_EXPORT FieldIOFactory& GetFieldIOFactory();

        /// Class for operating on FLD files
        class FieldIO : public boost::enable_shared_from_this<FieldIO>
        {
            public:

                /// Constructor
                LIB_UTILITIES_EXPORT
                FieldIO(LibUtilities::CommSharedPtr pComm);

                /// Write data in FLD format
                LIB_UTILITIES_EXPORT
                inline void Write(const std::string &outFile,
                        std::vector<FieldDefinitionsSharedPtr> &fielddefs,
                        std::vector<std::vector<NekDouble> > &fielddata,
                        const FieldMetaDataMap &fieldinfomap =
                                NullFieldMetaDataMap);

                /// Imports an FLD file.
                LIB_UTILITIES_EXPORT
                void Import(const std::string& infilename,
                        std::vector<FieldDefinitionsSharedPtr> &fielddefs,
                        std::vector<std::vector<NekDouble> > &fielddata =
                                NullVectorNekDoubleVector,
                        FieldMetaDataMap &fieldinfomap = NullFieldMetaDataMap,
                        const Array<OneD, int> ElementiDs = NullInt1DArray);

                /// Imports the definition of the meta data
                LIB_UTILITIES_EXPORT
                DataSourceSharedPtr ImportFieldMetaData(std::string filename,
                        FieldMetaDataMap &fieldmetadatamap);

                /// Imports the definition of the fields.
                LIB_UTILITIES_EXPORT
                virtual void ImportFieldDefs(DataSourceSharedPtr dataSource,
                        std::vector<FieldDefinitionsSharedPtr> &fielddefs,
                        bool expChild) = 0;


                LIB_UTILITIES_EXPORT
                void WriteMultiFldFileIDs(const std::string &outfile,
                        const std::vector<std::string> fileNames,
                        std::vector<std::vector<unsigned int> > &elementList,
                        const FieldMetaDataMap &fieldinfomap =
                                NullFieldMetaDataMap);

                LIB_UTILITIES_EXPORT
                void ImportMultiFldFileIDs(const std::string &inFile,
                        std::vector<std::string> &fileNames,
                        std::vector<std::vector<unsigned int> > &elementList,
                        FieldMetaDataMap &fieldmetadatamap);
                // Figure out what type of FLD file we have.
                // Collective on comm.
                static const std::string GetFileType(
                        const std::string& filename, CommSharedPtr comm);

                virtual const std::string& GetClassName() const = 0;
            protected:
                /// Communicator to use when writing parallel format
                LibUtilities::CommSharedPtr m_comm;

                LIB_UTILITIES_EXPORT
                void AddInfoTag(TiXmlElement * root,
                        const FieldMetaDataMap &fieldmetadatamap);

                LIB_UTILITIES_EXPORT
                void AddInfoTag(TagWriterSharedPtr root,
                        const FieldMetaDataMap &fieldmetadatamap);

                LIB_UTILITIES_EXPORT
                void GenerateSeqString(const std::vector<unsigned int> &elmtids,
                        std::string &idString);

                LIB_UTILITIES_EXPORT
                std::string SetUpOutput(const std::string outname,
                        const std::vector<FieldDefinitionsSharedPtr> &fielddefs,
                        const FieldMetaDataMap &fieldmetadatamap);

                LIB_UTILITIES_EXPORT
                int CheckFieldDefinition(
                        const FieldDefinitionsSharedPtr &fielddefs);

                LIB_UTILITIES_EXPORT
                virtual void v_Write(const std::string &outFile,
                        std::vector<FieldDefinitionsSharedPtr> &fielddefs,
                        std::vector<std::vector<NekDouble> > &fielddata,
                        const FieldMetaDataMap &fieldinfomap) = 0;

                LIB_UTILITIES_EXPORT
                virtual void v_ImportFile(const std::string& fname,
                        std::vector<FieldDefinitionsSharedPtr> &fielddefs,
                        std::vector<std::vector<NekDouble> > &fielddata,
                        DataSourceSharedPtr dataSource) = 0;

                LIB_UTILITIES_EXPORT
                virtual DataSourceSharedPtr v_ImportFieldMetaData(
                        std::string filename,
                        FieldMetaDataMap &fieldmetadatamap) = 0;

        };

        typedef boost::shared_ptr<FieldIO> FieldIOSharedPtr;

        inline FieldIOSharedPtr MakeDefaultFieldIO(
                const LibUtilities::SessionReaderSharedPtr session)
        {
            std::string iofmt("Xml");
            if (session->DefinesSolverInfo("FieldIO_Format"))
            {
                iofmt = session->GetSolverInfo("FieldIO_Format");
            }
            return GetFieldIOFactory().CreateInstance(iofmt, session->GetComm());
        }
        // Collective on session's communicator
        FieldIOSharedPtr MakeFieldIOForFile(
                const LibUtilities::SessionReaderSharedPtr session,
                const std::string& filename);

        inline void FieldIO::Write(const std::string &outFile,
                std::vector<FieldDefinitionsSharedPtr> &fielddefs,
                std::vector<std::vector<NekDouble> > &fielddata,
                const FieldMetaDataMap &fieldinfomap)
        {
            v_Write(outFile, fielddefs, fielddata, fieldinfomap);
        }

        inline DataSourceSharedPtr FieldIO::ImportFieldMetaData(
                std::string filename, FieldMetaDataMap &fieldmetadatamap)
        {
            return v_ImportFieldMetaData(filename, fieldmetadatamap);
        }
=======
>>>>>>> b720cadb
    }

    ShapeType                             m_shapeType;
    std::vector<unsigned int>             m_elementIDs;
    std::vector<LibUtilities::BasisType>  m_basis;
    int                                   m_numHomogeneousDir;
    std::vector<NekDouble>                m_homogeneousLengths;
    bool                                  m_homoStrips;
    std::vector<unsigned int>             m_homogeneousSIDs;
    std::vector<unsigned int>             m_homogeneousZIDs;
    std::vector<unsigned int>             m_homogeneousYIDs;
    /// True if filesystem is shared.
    bool                                  m_sharedFilesystem;
    /// Define the type of points per direction.
    std::vector<LibUtilities::PointsType> m_points;
    bool                                  m_pointsDef;
    /// Define order of the element group.
    /// * UniOrder: same order for each element
    /// * MixOrder: definition of a different order for each element.
    bool                                  m_uniOrder;
    /// Define number of modes per direction.
    std::vector<unsigned int>             m_numModes;
    std::vector<unsigned int>             m_numPoints;
    bool                                  m_numPointsDef;
    std::vector<std::string>              m_fields;
};

typedef boost::shared_ptr<FieldDefinitions> FieldDefinitionsSharedPtr;

/// Write a field file in serial only
LIB_UTILITIES_EXPORT void Write(
    const std::string                      &outFile,
    std::vector<FieldDefinitionsSharedPtr> &fielddefs,
    std::vector<std::vector<NekDouble> >   &fielddata,
    const FieldMetaDataMap                 &fieldinfomap = NullFieldMetaDataMap);

/// Imports an FLD file
LIB_UTILITIES_EXPORT void Import(
    const std::string                      &infilename,
    std::vector<FieldDefinitionsSharedPtr> &fielddefs,
    std::vector<std::vector<NekDouble> >   &fielddata
                                                    = NullVectorNekDoubleVector,
    FieldMetaDataMap                       &fieldinfomap = NullFieldMetaDataMap,
    const Array<OneD, int>                  ElementiDs   = NullInt1DArray);

/// Class for operating on FLD files
class FieldIO
{
public:
    /// Constructor
    LIB_UTILITIES_EXPORT FieldIO(LibUtilities::CommSharedPtr pComm,
                                 bool sharedFilesystem = false);

    /// Write data in FLD format
    LIB_UTILITIES_EXPORT void Write(
        const std::string                      &outFile,
        std::vector<FieldDefinitionsSharedPtr> &fielddefs,
        std::vector<std::vector<NekDouble> >   &fielddata,
        const FieldMetaDataMap                 &fieldinfomap
                                                        = NullFieldMetaDataMap);

    /// Imports an FLD file.
    LIB_UTILITIES_EXPORT void Import(
        const std::string                      &infilename,
        std::vector<FieldDefinitionsSharedPtr> &fielddefs,
        std::vector<std::vector<NekDouble> >   &fielddata
                                                    = NullVectorNekDoubleVector,
        FieldMetaDataMap                       &fieldinfomap
                                                         = NullFieldMetaDataMap,
        const Array<OneD, int>                  ElementiDs = NullInt1DArray);

    /// Imports the definition of the meta data
    LIB_UTILITIES_EXPORT void ImportFieldMetaData(
        std::string       filename,
        FieldMetaDataMap &fieldmetadatamap);

    /// Imports the definition of the meta data
    LIB_UTILITIES_EXPORT void ImportFieldMetaData(
        TiXmlDocument &doc, FieldMetaDataMap &fieldmetadatamap);

    /// Imports the definition of the fields.
    LIB_UTILITIES_EXPORT void ImportFieldDefs(
        TiXmlDocument                          &doc,
        std::vector<FieldDefinitionsSharedPtr> &fielddefs,
        bool                                    expChild);

    /// Imports the data fileds.
    LIB_UTILITIES_EXPORT void ImportFieldData(
        TiXmlDocument                                &doc,
        const std::vector<FieldDefinitionsSharedPtr> &fielddefs,
        std::vector<std::vector<NekDouble> >         &fielddata);

    LIB_UTILITIES_EXPORT void WriteMultiFldFileIDs(
        const std::string              &outfile,
        const std::vector<std::string>  fileNames,
        std::vector<std::vector<unsigned int> > &elementList,
        const FieldMetaDataMap         &fieldinfomap = NullFieldMetaDataMap);

protected:
    /// Communicator to use when writing parallel format
    LibUtilities::CommSharedPtr m_comm;

    /// True if same filesystem accessible by all processes.
    bool                        m_sharedFilesystem;

    LIB_UTILITIES_EXPORT void AddInfoTag(
        TiXmlElement *root, const FieldMetaDataMap &fieldmetadatamap);

    LIB_UTILITIES_EXPORT void GenerateSeqString(
        const std::vector<unsigned int> &elmtids, std::string &idString);

    LIB_UTILITIES_EXPORT std::string SetUpOutput(const std::string outname);

    LIB_UTILITIES_EXPORT void SetUpFieldMetaData(
        const std::string                             outname,
        const std::vector<FieldDefinitionsSharedPtr> &fielddefs,
        const FieldMetaDataMap                       &fieldmetadatamap);

    LIB_UTILITIES_EXPORT void ImportMultiFldFileIDs(
        const std::string        &inFile,
        std::vector<std::string> &fileNames,
        std::vector<std::vector<unsigned int> > &elementList,
        FieldMetaDataMap         &fieldmetadatamap);

    LIB_UTILITIES_EXPORT int CheckFieldDefinition(
        const FieldDefinitionsSharedPtr &fielddefs);

    LIB_UTILITIES_EXPORT virtual std::string GetFileEnding() const
    {
        return "fld";
    };

};

typedef boost::shared_ptr<FieldIO> FieldIOSharedPtr;
}
}
#endif<|MERGE_RESOLUTION|>--- conflicted
+++ resolved
@@ -36,73 +36,21 @@
 #ifndef NEKTAR_LIB_UTILITIES_BASIC_UTILS_FIELDIO_H
 #define NEKTAR_LIB_UTILITIES_BASIC_UTILS_FIELDIO_H
 
-#include <LibUtilities/BasicUtils/CompressData.h>
+#include <LibUtilities/BasicUtils/SessionReader.h>
+#include <LibUtilities/Communication/Comm.h>
+#include <LibUtilities/BasicUtils/ParseUtils.hpp>
 #include <LibUtilities/BasicUtils/ShapeType.hpp>
 #include <LibUtilities/Foundations/Basis.h>
 #include <LibUtilities/Foundations/Points.h>
+#include <boost/assign/list_of.hpp>
 #include <tinyxml.h>
 
-<<<<<<< HEAD
-// These are required for the Write(...) and Import(...) functions.
-#include <boost/archive/iterators/base64_from_binary.hpp>
-#include <boost/archive/iterators/binary_from_base64.hpp>
-#include <boost/archive/iterators/transform_width.hpp>
-#include <boost/iostreams/copy.hpp>
-#include <boost/iostreams/filter/zlib.hpp>
-#include <boost/iostreams/filtering_stream.hpp>
-#include <boost/assign/list_of.hpp>
-
 #include <LibUtilities/BasicUtils/NekFactory.hpp>
 
-=======
->>>>>>> b720cadb
 namespace Nektar
 {
-namespace LibUtilities
-{
-static std::vector<NekDouble>                NullNekDoubleVector;
-static std::vector<LibUtilities::PointsType> NullPointsTypeVector;
-static std::vector<unsigned int>             NullUnsignedIntVector;
-
-typedef std::map<std::string, std::string> FieldMetaDataMap;
-static FieldMetaDataMap NullFieldMetaDataMap;
-static std::vector<std::vector<NekDouble> > NullVectorNekDoubleVector =
-    boost::assign::list_of(NullNekDoubleVector);
-
-struct FieldDefinitions
-{
-    FieldDefinitions(
-        ShapeType                                   shapeType,
-        const std::vector<unsigned int>            &elementIDs,
-        const std::vector<LibUtilities::BasisType> &basis,
-        bool                                        uniOrder,
-        const std::vector<unsigned int>            &numModes,
-        const std::vector<std::string>             &fields,
-        int                                         NumHomoDir = 0,
-        const std::vector<NekDouble>               &HomoLengths
-                                                          = NullNekDoubleVector,
-        bool                                        homoStrips = false,
-        const std::vector<unsigned int>            &HomoSIDs 
-                                                        = NullUnsignedIntVector,
-        const std::vector<unsigned int>            &HomoZIDs
-                                                        = NullUnsignedIntVector,
-        const std::vector<unsigned int>            &HomoYIDs
-                                                        = NullUnsignedIntVector,
-        const std::vector<LibUtilities::PointsType> &points
-                                                         = NullPointsTypeVector,
-        bool                                        pointsDef = false,
-        const std::vector<unsigned int>            &numPoints
-                                                        = NullUnsignedIntVector,
-        bool numPointsDef = false)
-        : m_shapeType(shapeType), m_elementIDs(elementIDs), m_basis(basis),
-          m_numHomogeneousDir(NumHomoDir), m_homogeneousLengths(HomoLengths),
-          m_homoStrips(homoStrips), m_homogeneousSIDs(HomoSIDs),
-          m_homogeneousZIDs(HomoZIDs), m_homogeneousYIDs(HomoYIDs),
-          m_points(points), m_pointsDef(pointsDef), m_uniOrder(uniOrder),
-          m_numModes(numModes), m_numPoints(numPoints),
-          m_numPointsDef(numPointsDef), m_fields(fields)
+    namespace LibUtilities
     {
-<<<<<<< HEAD
         /// Base class for writing hierarchical data (XML or HDF5)
         class TagWriter
         {
@@ -144,12 +92,13 @@
                         const std::vector<unsigned int> &elementIDs, // vector[2]
                         const std::vector<LibUtilities::BasisType> &basis,
                         bool uniOrder,
-                        // UniOrder = vector[dimension] - MixOrder
-                        //          = vector[element*dimension]
                         const std::vector<unsigned int> &numModes,
                         const std::vector<std::string> &fields, int NumHomoDir =
                                 0, const std::vector<NekDouble> &HomoLengths =
                                 NullNekDoubleVector,
+                        bool homoStrips = false,
+                        const std::vector<unsigned int> &HomoSIDs =
+                                NullUnsignedIntVector,
                         const std::vector<unsigned int> &HomoZIDs =
                                 NullUnsignedIntVector,
                         const std::vector<unsigned int> &HomoYIDs =
@@ -161,7 +110,8 @@
                         bool numPointsDef = false) :
                         m_shapeType(shapeType), m_elementIDs(elementIDs), m_basis(
                                 basis), m_numHomogeneousDir(NumHomoDir), m_homogeneousLengths(
-                                HomoLengths), m_homogeneousZIDs(HomoZIDs), m_homogeneousYIDs(
+                                HomoLengths), m_homoStrips(homoStrips), m_homogeneousSIDs(HomoSIDs),
+                                m_homogeneousZIDs(HomoZIDs), m_homogeneousYIDs(
                                 HomoYIDs), m_points(points), m_pointsDef(
                                 pointsDef), m_uniOrder(uniOrder), m_numModes(
                                 numModes), m_numPoints(numPoints), m_numPointsDef(
@@ -174,6 +124,8 @@
                 std::vector<LibUtilities::BasisType> m_basis;
                 int m_numHomogeneousDir;
                 std::vector<NekDouble> m_homogeneousLengths;
+                bool m_homoStrips;
+                std::vector<unsigned int> m_homogeneousSIDs;
                 std::vector<unsigned int> m_homogeneousZIDs;
                 std::vector<unsigned int> m_homogeneousYIDs;
 
@@ -217,7 +169,7 @@
 
         /// Datatype of the NekFactory used to instantiate classes
         typedef LibUtilities::NekFactory<std::string, FieldIO,
-                LibUtilities::CommSharedPtr> FieldIOFactory;
+            LibUtilities::CommSharedPtr, bool> FieldIOFactory;
 
         LIB_UTILITIES_EXPORT FieldIOFactory& GetFieldIOFactory();
 
@@ -228,7 +180,8 @@
 
                 /// Constructor
                 LIB_UTILITIES_EXPORT
-                FieldIO(LibUtilities::CommSharedPtr pComm);
+                FieldIO(LibUtilities::CommSharedPtr pComm,
+                        bool sharedFilesystem);
 
                 /// Write data in FLD format
                 LIB_UTILITIES_EXPORT
@@ -280,6 +233,7 @@
             protected:
                 /// Communicator to use when writing parallel format
                 LibUtilities::CommSharedPtr m_comm;
+                bool m_sharedFilesystem;
 
                 LIB_UTILITIES_EXPORT
                 void AddInfoTag(TiXmlElement * root,
@@ -294,13 +248,21 @@
                         std::string &idString);
 
                 LIB_UTILITIES_EXPORT
-                std::string SetUpOutput(const std::string outname,
-                        const std::vector<FieldDefinitionsSharedPtr> &fielddefs,
-                        const FieldMetaDataMap &fieldmetadatamap);
+                std::string SetUpOutput(const std::string outname);
+
+                LIB_UTILITIES_EXPORT void SetUpFieldMetaData(
+                    const std::string                             outname,
+                    const std::vector<FieldDefinitionsSharedPtr> &fielddefs,
+                    const FieldMetaDataMap                       &fieldmetadatamap);
 
                 LIB_UTILITIES_EXPORT
                 int CheckFieldDefinition(
                         const FieldDefinitionsSharedPtr &fielddefs);
+
+                LIB_UTILITIES_EXPORT virtual std::string GetFileEnding() const
+                {
+                    return "fld";
+                }
 
                 LIB_UTILITIES_EXPORT
                 virtual void v_Write(const std::string &outFile,
@@ -331,7 +293,9 @@
             {
                 iofmt = session->GetSolverInfo("FieldIO_Format");
             }
-            return GetFieldIOFactory().CreateInstance(iofmt, session->GetComm());
+            return GetFieldIOFactory().CreateInstance(
+                iofmt, session->GetComm(),
+                session->DefinesCmdLineArgument("shared-filesystem"));
         }
         // Collective on session's communicator
         FieldIOSharedPtr MakeFieldIOForFile(
@@ -351,143 +315,6 @@
         {
             return v_ImportFieldMetaData(filename, fieldmetadatamap);
         }
-=======
->>>>>>> b720cadb
     }
-
-    ShapeType                             m_shapeType;
-    std::vector<unsigned int>             m_elementIDs;
-    std::vector<LibUtilities::BasisType>  m_basis;
-    int                                   m_numHomogeneousDir;
-    std::vector<NekDouble>                m_homogeneousLengths;
-    bool                                  m_homoStrips;
-    std::vector<unsigned int>             m_homogeneousSIDs;
-    std::vector<unsigned int>             m_homogeneousZIDs;
-    std::vector<unsigned int>             m_homogeneousYIDs;
-    /// True if filesystem is shared.
-    bool                                  m_sharedFilesystem;
-    /// Define the type of points per direction.
-    std::vector<LibUtilities::PointsType> m_points;
-    bool                                  m_pointsDef;
-    /// Define order of the element group.
-    /// * UniOrder: same order for each element
-    /// * MixOrder: definition of a different order for each element.
-    bool                                  m_uniOrder;
-    /// Define number of modes per direction.
-    std::vector<unsigned int>             m_numModes;
-    std::vector<unsigned int>             m_numPoints;
-    bool                                  m_numPointsDef;
-    std::vector<std::string>              m_fields;
-};
-
-typedef boost::shared_ptr<FieldDefinitions> FieldDefinitionsSharedPtr;
-
-/// Write a field file in serial only
-LIB_UTILITIES_EXPORT void Write(
-    const std::string                      &outFile,
-    std::vector<FieldDefinitionsSharedPtr> &fielddefs,
-    std::vector<std::vector<NekDouble> >   &fielddata,
-    const FieldMetaDataMap                 &fieldinfomap = NullFieldMetaDataMap);
-
-/// Imports an FLD file
-LIB_UTILITIES_EXPORT void Import(
-    const std::string                      &infilename,
-    std::vector<FieldDefinitionsSharedPtr> &fielddefs,
-    std::vector<std::vector<NekDouble> >   &fielddata
-                                                    = NullVectorNekDoubleVector,
-    FieldMetaDataMap                       &fieldinfomap = NullFieldMetaDataMap,
-    const Array<OneD, int>                  ElementiDs   = NullInt1DArray);
-
-/// Class for operating on FLD files
-class FieldIO
-{
-public:
-    /// Constructor
-    LIB_UTILITIES_EXPORT FieldIO(LibUtilities::CommSharedPtr pComm,
-                                 bool sharedFilesystem = false);
-
-    /// Write data in FLD format
-    LIB_UTILITIES_EXPORT void Write(
-        const std::string                      &outFile,
-        std::vector<FieldDefinitionsSharedPtr> &fielddefs,
-        std::vector<std::vector<NekDouble> >   &fielddata,
-        const FieldMetaDataMap                 &fieldinfomap
-                                                        = NullFieldMetaDataMap);
-
-    /// Imports an FLD file.
-    LIB_UTILITIES_EXPORT void Import(
-        const std::string                      &infilename,
-        std::vector<FieldDefinitionsSharedPtr> &fielddefs,
-        std::vector<std::vector<NekDouble> >   &fielddata
-                                                    = NullVectorNekDoubleVector,
-        FieldMetaDataMap                       &fieldinfomap
-                                                         = NullFieldMetaDataMap,
-        const Array<OneD, int>                  ElementiDs = NullInt1DArray);
-
-    /// Imports the definition of the meta data
-    LIB_UTILITIES_EXPORT void ImportFieldMetaData(
-        std::string       filename,
-        FieldMetaDataMap &fieldmetadatamap);
-
-    /// Imports the definition of the meta data
-    LIB_UTILITIES_EXPORT void ImportFieldMetaData(
-        TiXmlDocument &doc, FieldMetaDataMap &fieldmetadatamap);
-
-    /// Imports the definition of the fields.
-    LIB_UTILITIES_EXPORT void ImportFieldDefs(
-        TiXmlDocument                          &doc,
-        std::vector<FieldDefinitionsSharedPtr> &fielddefs,
-        bool                                    expChild);
-
-    /// Imports the data fileds.
-    LIB_UTILITIES_EXPORT void ImportFieldData(
-        TiXmlDocument                                &doc,
-        const std::vector<FieldDefinitionsSharedPtr> &fielddefs,
-        std::vector<std::vector<NekDouble> >         &fielddata);
-
-    LIB_UTILITIES_EXPORT void WriteMultiFldFileIDs(
-        const std::string              &outfile,
-        const std::vector<std::string>  fileNames,
-        std::vector<std::vector<unsigned int> > &elementList,
-        const FieldMetaDataMap         &fieldinfomap = NullFieldMetaDataMap);
-
-protected:
-    /// Communicator to use when writing parallel format
-    LibUtilities::CommSharedPtr m_comm;
-
-    /// True if same filesystem accessible by all processes.
-    bool                        m_sharedFilesystem;
-
-    LIB_UTILITIES_EXPORT void AddInfoTag(
-        TiXmlElement *root, const FieldMetaDataMap &fieldmetadatamap);
-
-    LIB_UTILITIES_EXPORT void GenerateSeqString(
-        const std::vector<unsigned int> &elmtids, std::string &idString);
-
-    LIB_UTILITIES_EXPORT std::string SetUpOutput(const std::string outname);
-
-    LIB_UTILITIES_EXPORT void SetUpFieldMetaData(
-        const std::string                             outname,
-        const std::vector<FieldDefinitionsSharedPtr> &fielddefs,
-        const FieldMetaDataMap                       &fieldmetadatamap);
-
-    LIB_UTILITIES_EXPORT void ImportMultiFldFileIDs(
-        const std::string        &inFile,
-        std::vector<std::string> &fileNames,
-        std::vector<std::vector<unsigned int> > &elementList,
-        FieldMetaDataMap         &fieldmetadatamap);
-
-    LIB_UTILITIES_EXPORT int CheckFieldDefinition(
-        const FieldDefinitionsSharedPtr &fielddefs);
-
-    LIB_UTILITIES_EXPORT virtual std::string GetFileEnding() const
-    {
-        return "fld";
-    };
-
-};
-
-typedef boost::shared_ptr<FieldIO> FieldIOSharedPtr;
-}
 }
 #endif