///////////////////////////////////////////////////////////////////////////////
//
// File: NekFactory.hpp
//
// For more information, please see: http://www.nektar.info
//
// The MIT License
//
// Copyright (c) 2006 Division of Applied Mathematics, Brown University (USA),
// Department of Aeronautics, Imperial College London (UK), and Scientific
// Computing and Imaging Institute, University of Utah (USA).
//
// Permission is hereby granted, free of charge, to any person obtaining a
// copy of this software and associated documentation files (the "Software"),
// to deal in the Software without restriction, including without limitation
// the rights to use, copy, modify, merge, publish, distribute, sublicense,
// and/or sell copies of the Software, and to permit persons to whom the
// Software is furnished to do so, subject to the following conditions:
//
// The above copyright notice and this permission notice shall be included
// in all copies or substantial portions of the Software.
//
// THE SOFTWARE IS PROVIDED "AS IS", WITHOUT WARRANTY OF ANY KIND, EXPRESS
// OR IMPLIED, INCLUDING BUT NOT LIMITED TO THE WARRANTIES OF MERCHANTABILITY,
// FITNESS FOR A PARTICULAR PURPOSE AND NONINFRINGEMENT. IN NO EVENT SHALL
// THE AUTHORS OR COPYRIGHT HOLDERS BE LIABLE FOR ANY CLAIM, DAMAGES OR OTHER
// LIABILITY, WHETHER IN AN ACTION OF CONTRACT, TORT OR OTHERWISE, ARISING
// FROM, OUT OF OR IN CONNECTION WITH THE SOFTWARE OR THE USE OR OTHER
// DEALINGS IN THE SOFTWARE.
//
// Description: Factory pattern class for Nektar
//
///////////////////////////////////////////////////////////////////////////////

#ifndef NEKTAR_LIBUTILITIES_BASICUTILS_NEKFACTORY
#define NEKTAR_LIBUTILITIES_BASICUTILS_NEKFACTORY

#include <iostream>
#include <map>
#include <string>
#include <sstream>
#include <memory>
#include <functional>

#ifdef NEKTAR_USE_THREAD_SAFETY
#include <boost/thread/shared_mutex.hpp>
#include <boost/thread/locks.hpp>
#endif

#include <LibUtilities/BasicUtils/ErrorUtil.hpp>

namespace Nektar
{
namespace LibUtilities
{

#ifdef NEKTAR_USE_THREAD_SAFETY
// Generate parameter typenames with default type of 'none'
typedef boost::unique_lock<boost::shared_mutex> WriteLock;
typedef boost::shared_lock<boost::shared_mutex> ReadLock;
#endif

/**
 * @class NekFactory
 *
 * @brief Provides a generic Factory class.
 *
 * Implements a generic object factory. Class-types which use an arbitrary
 * number of parameters may be used via C++ variadic templating.
 *
 * To allow a class to be instantiated by the factory, the following are
 * required in each class definition (in the case of a single parameter):
 *
 * \code
 *   static [baseclass]* create([paramtype1] &P) {
 *      return new [derivedclass](P);
 *   }
 *   static std::string className;
 * \endcode
 *
 * and outside the class definition in the implementation:
 *
 * \code
 *   std::string [derivedclass]::className
 *      = Factory<std::string,[baseclass],[paramtype1]>::
 *          RegisterCreatorFunction("[derivedclass]",
 *                              [derivedclass]::create,"Description");
 * \endcode
 *
 * The assignment of the static variable className is done through the call to
 * RegisterCreatorFunction, which registers the class with the factory prior to
 * the start of the main() routine.
 *
 * To create an instance of a derived class, for instance:
 * \code
 *   [baseclass]* var_name =
 *      Factory<std::string,[baseclass],[paramtype1]>
 *              ::CreateInstance("[derivedclass]",Param1);
 * \endcode
 */
template <typename tKey,        // reference tag (e.g. string, int)
          typename tBase,       // base class
          typename... tParam>
class NekFactory
{
public:
    /// Comparison predicator of key
    typedef std::less<tKey> tPredicator;
    /// Shared pointer to an object of baseclass type.
    typedef std::shared_ptr<tBase> tBaseSharedPtr;
    /// CreatorFunction type which takes parameter and returns base class shared
    /// pointer.
<<<<<<< HEAD
    // typedef tBaseSharedPtr (*CreatorFunction) (tParam...);
=======
>>>>>>> 739f6a1a
    typedef std::function<tBaseSharedPtr(tParam...)> CreatorFunction;

    /// Define a struct to hold the information about a module.
    struct ModuleEntry
    {
        ModuleEntry(CreatorFunction pFunc, const std::string pDesc)
            : m_func(pFunc),
              m_desc(pDesc)
        {
        }

        /// Function used to create instance of class.
        CreatorFunction m_func;
        /// Description of class for use in listing available classes.
        std::string m_desc;
    };

    /// Factory map between key and module data.
    typedef std::map<tKey, ModuleEntry, tPredicator> TMapFactory;

public:
    NekFactory() = default;

    /**
     * @brief Create an instance of the class referred to by \c idKey.
     *
     * Searches the factory's map for the given key and returns a shared
     * base class pointer to a new instance of the associated class.
     * @param   idKey           Key of class to create.
     * @param   x               Parameter to pass to class constructor.
     * @returns                 Base class pointer to new instance.
     */
    tBaseSharedPtr CreateInstance(tKey idKey, tParam... args)
    {
#ifdef NEKTAR_USE_THREAD_SAFETY
        ReadLock vReadLock(m_mutex);
#endif

        // Now try and find the key in the map.
        auto it = getMapFactory()->find(idKey);

        // If successful, check the CreatorFunction is defined and
        // create a new instance of the class.
        if (it != getMapFactory()->end())
        {
            ModuleEntry *tmp = &(it->second);
#ifdef NEKTAR_USE_THREAD_SAFETY
            vReadLock.unlock();
#endif

            if (tmp->m_func)
            {
                try
                {
                    return tmp->m_func(args...);
                }
                catch (const std::string& s)
                {
                    std::stringstream errstr;
                    errstr << "Unable to create module: " << idKey << "\n";
                    errstr << s;
                    NEKERROR(ErrorUtil::efatal, errstr.str());
                }
            }
        }

        // If we get this far, the key doesn't exist, so throw an error.
        std::stringstream errstr;
        errstr << "No such module: " << idKey << std::endl;
        PrintAvailableClasses(errstr);
        NEKERROR(ErrorUtil::efatal, errstr.str());
        return tBaseSharedPtr();
    }


    /**
     * @brief Register a class with the factory.
     *
     * This function is called by each class in a static context (prior
     * to the execution of main()) and creates an entry for the class
     * in the factory's map.
     * @param   idKey           Key used to reference the class.
     * @param   classCreator    Function to call to create an instance
     *                          of this class.
     * @param   pDesc           Optional description of class.
     * @returns                 The given key \c idKey.
     */
    tKey RegisterCreatorFunction(tKey idKey, CreatorFunction classCreator,
                                 std::string pDesc = "")
    {
#ifdef NEKTAR_USE_THREAD_SAFETY
        WriteLock vWriteLock(m_mutex);
#endif

        ModuleEntry e(classCreator, pDesc);
        getMapFactory()->insert(std::pair<tKey,ModuleEntry>(idKey, e));
        return idKey;
    }


    /**
     * @brief Checks if a particular module is available.
     */
    bool ModuleExists(tKey idKey)
    {
#ifdef NEKTAR_USE_THREAD_SAFETY
        ReadLock vReadLock(m_mutex);
#endif

        // Now try and find the key in the map.
        auto it = getMapFactory()->find(idKey);

        if (it != getMapFactory()->end())
        {
            return true;
        }
        return false;
    }


    /**
     * @brief Prints the available classes to stdout.
     */
    void PrintAvailableClasses(std::ostream& pOut = std::cout)
    {
#ifdef NEKTAR_USE_THREAD_SAFETY
        ReadLock vReadLock(m_mutex);
#endif

        pOut << std::endl << "Available classes: " << std::endl;
        for (auto &it : *getMapFactory())
        {
            pOut << "  " << it.first;
            if (it.second.m_desc != "")
            {
                pOut << ":" << std::endl << "    "
                     << it.second.m_desc << std::endl;
            }
            else
            {
                pOut << std::endl;
            }
        }
    }


    /**
     * @brief Retrieves a key, given a description
     */
    tKey GetKey(std::string pDesc)
    {
#ifdef NEKTAR_USE_THREAD_SAFETY
        ReadLock vReadLock(m_mutex);
#endif

        for (auto &it : *getMapFactory())
        {
            if (it.second.m_desc == pDesc)
            {
                return it.first;
            }
        }
        std::string errstr = "Module '" + pDesc + "' is not known.";
        ASSERTL0(false, errstr);
    }


    /**
     * @brief Returns the description of a class
     */
    std::string GetClassDescription(tKey idKey)
    {
#ifdef NEKTAR_USE_THREAD_SAFETY
        ReadLock vReadLock(m_mutex);
#endif

        // Now try and find the key in the map.
        auto it = getMapFactory()->find(idKey);

        std::stringstream errstr;
        errstr << "No such module: " << idKey << std::endl;
        ASSERTL0 (it != getMapFactory()->end(), errstr.str());
        return it->second.m_desc;
    }

protected:
    /**
     * @brief Ensure the factory's map is created.
     * @returns                 The factory's map.
     */
    TMapFactory* getMapFactory()
    {
        return &mMapFactory;
    }

private:
    NekFactory(const NekFactory& rhs);
    NekFactory& operator=(const NekFactory& rhs);

    TMapFactory mMapFactory;

#ifdef NEKTAR_USE_THREAD_SAFETY
    boost::shared_mutex m_mutex;
#endif

};

}
}

#endif<|MERGE_RESOLUTION|>--- conflicted
+++ resolved
@@ -110,10 +110,6 @@
     typedef std::shared_ptr<tBase> tBaseSharedPtr;
     /// CreatorFunction type which takes parameter and returns base class shared
     /// pointer.
-<<<<<<< HEAD
-    // typedef tBaseSharedPtr (*CreatorFunction) (tParam...);
-=======
->>>>>>> 739f6a1a
     typedef std::function<tBaseSharedPtr(tParam...)> CreatorFunction;
 
     /// Define a struct to hold the information about a module.
