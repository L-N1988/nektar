///////////////////////////////////////////////////////////////////////////////
//
// File BLPoints.h
//
// For more information, please see: http://www.nektar.info
//
// The MIT License
//
// Copyright (c) 2006 Division of Applied Mathematics, Brown University (USA),
// Department of Aeronautics, Imperial College London (UK), and Scientific
// Computing and Imaging Institute, University of Utah (USA).
//
// License for the specific language governing rights and limitations under
// Permission is hereby granted, free of charge, to any person obtaining a
// copy of this software and associated documentation files (the "Software"),
// to deal in the Software without restriction, including without limitation
// the rights to use, copy, modify, merge, publish, distribute, sublicense,
// and/or sell copies of the Software, and to permit persons to whom the
// Software is furnished to do so, subject to the following conditions:
//
// The above copyright notice and this permission notice shall be included
// in all copies or substantial portions of the Software.
//
// THE SOFTWARE IS PROVIDED "AS IS", WITHOUT WARRANTY OF ANY KIND, EXPRESS
// OR IMPLIED, INCLUDING BUT NOT LIMITED TO THE WARRANTIES OF MERCHANTABILITY,
// FITNESS FOR A PARTICULAR PURPOSE AND NONINFRINGEMENT. IN NO EVENT SHALL
// THE AUTHORS OR COPYRIGHT HOLDERS BE LIABLE FOR ANY CLAIM, DAMAGES OR OTHER
// LIABILITY, WHETHER IN AN ACTION OF CONTRACT, TORT OR OTHERWISE, ARISING
// FROM, OUT OF OR IN CONNECTION WITH THE SOFTWARE OR THE USE OR OTHER
// DEALINGS IN THE SOFTWARE.
// 
// Description: Header file of 1D boundary layer points
//
///////////////////////////////////////////////////////////////////////////////

#ifndef BLPONITS_H
#define BLPOINTS_H

<<<<<<< HEAD
#include <boost/shared_ptr.hpp>
#include <LibUtilities/Foundations/Foundations.hpp>
#include <LibUtilities/Foundations/Points.h>
=======
#include <LibUtilities/Foundations/FoundationsFwd.hpp>
#include <LibUtilities/Foundations/Points.h>
#include <LibUtilities/LinearAlgebra/NekMatrixFwd.hpp>
>>>>>>> 5affc050

namespace Nektar
{
    namespace LibUtilities 
    {
        class BLPoints: public Points<NekDouble>
        {
        public:
<<<<<<< HEAD
            typedef Points<NekDouble> PointsBaseType;
=======
>>>>>>> 5affc050
            virtual ~BLPoints()
            {
            }            

            LIB_UTILITIES_EXPORT static boost::shared_ptr< PointsBaseType > 
                Create(const PointsKey &key);
            LIB_UTILITIES_EXPORT boost::shared_ptr< NekMatrix<NekDouble> > 
                CreateMatrix(const PointsKey &pkey);

            LIB_UTILITIES_EXPORT const MatrixSharedPtrType 
                GetI(const PointsKey &pkey);
            LIB_UTILITIES_EXPORT const MatrixSharedPtrType 
                GetI(const Array<OneD, const NekDouble>& x);
            LIB_UTILITIES_EXPORT const MatrixSharedPtrType 
                GetI(unsigned int numpoints, 
                     const Array<OneD, const NekDouble>& x);

            BLPoints(const PointsKey &key):PointsBaseType(key)
            {
                m_InterpManager.RegisterCreator(
                    PointsKey(0, eGaussGaussLegendre),
                    boost::bind(&BLPoints::CreateMatrix, this, _1));
                m_InterpManager.RegisterCreator(
                    PointsKey(0, eGaussRadauMLegendre),
                    boost::bind(&BLPoints::CreateMatrix, this, _1));
                m_InterpManager.RegisterCreator(
                    PointsKey(0, eGaussRadauPLegendre),
                    boost::bind(&BLPoints::CreateMatrix, this, _1));
                m_InterpManager.RegisterCreator(
                    PointsKey(0, eGaussLobattoLegendre),
                    boost::bind(&BLPoints::CreateMatrix, this, _1));
                m_InterpManager.RegisterCreator(
                    PointsKey(0, eGaussGaussChebyshev),
                    boost::bind(&BLPoints::CreateMatrix, this, _1));
                m_InterpManager.RegisterCreator(
                    PointsKey(0, eGaussRadauMChebyshev),
                    boost::bind(&BLPoints::CreateMatrix, this, _1));
                m_InterpManager.RegisterCreator(
                    PointsKey(0, eGaussRadauPChebyshev),
                    boost::bind(&BLPoints::CreateMatrix, this, _1));
                m_InterpManager.RegisterCreator(
                    PointsKey(0, eGaussLobattoChebyshev),
                    boost::bind(&BLPoints::CreateMatrix, this, _1));
                m_InterpManager.RegisterCreator(
                    PointsKey(0, eGaussRadauMAlpha0Beta1),
                    boost::bind(&BLPoints::CreateMatrix, this, _1));
                m_InterpManager.RegisterCreator(
                    PointsKey(0, eGaussRadauMAlpha0Beta2),
                    boost::bind(&BLPoints::CreateMatrix, this, _1));
                m_InterpManager.RegisterCreator(
                    PointsKey(0, eGaussRadauMAlpha1Beta0),
                    boost::bind(&BLPoints::CreateMatrix, this, _1));
                m_InterpManager.RegisterCreator(
                    PointsKey(0, eGaussRadauMAlpha2Beta0),
                    boost::bind(&BLPoints::CreateMatrix, this, _1));
                m_InterpManager.RegisterCreator(
                    PointsKey(0, ePolyEvenlySpaced),
                    boost::bind(&BLPoints::CreateMatrix, this, _1));
                m_InterpManager.RegisterCreator(
                    PointsKey(0, eFourierEvenlySpaced),
                    boost::bind(&BLPoints::CreateMatrix, this, _1));
                m_InterpManager.RegisterCreator(
                    PointsKey(0, eBoundaryLayerPoints),
                    boost::bind(&BLPoints::CreateMatrix, this, _1));
            }

            LIB_UTILITIES_EXPORT static double delta_star;
            
        private:
            /// Default constructor should not be called except by Create
            /// method.
            BLPoints();

            /// Copy constructor should not be called.
            BLPoints(const BLPoints &points);

            void CalculatePoints();
            void CalculateWeights();
            void CalculateDerivMatrix();
            void CalculateInterpMatrix(
                unsigned int                        npts, 
                const Array<OneD, const NekDouble>& xpoints, 
                      Array<OneD,       NekDouble>& interp);
        }; // class BLPoints
    } // end of namespace
} // end of namespace 


#endif //BLPoints_H<|MERGE_RESOLUTION|>--- conflicted
+++ resolved
@@ -36,15 +36,9 @@
 #ifndef BLPONITS_H
 #define BLPOINTS_H
 
-<<<<<<< HEAD
-#include <boost/shared_ptr.hpp>
-#include <LibUtilities/Foundations/Foundations.hpp>
-#include <LibUtilities/Foundations/Points.h>
-=======
 #include <LibUtilities/Foundations/FoundationsFwd.hpp>
 #include <LibUtilities/Foundations/Points.h>
 #include <LibUtilities/LinearAlgebra/NekMatrixFwd.hpp>
->>>>>>> 5affc050
 
 namespace Nektar
 {
@@ -53,10 +47,6 @@
         class BLPoints: public Points<NekDouble>
         {
         public:
-<<<<<<< HEAD
-            typedef Points<NekDouble> PointsBaseType;
-=======
->>>>>>> 5affc050
             virtual ~BLPoints()
             {
             }            
