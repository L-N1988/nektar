--- conflicted
+++ resolved
@@ -34,14 +34,11 @@
 //
 ///////////////////////////////////////////////////////////////////////////////
 
-<<<<<<< HEAD
-=======
 #ifndef NEKTAR_LIB_UTILITIES_FOUNDATIONS_TIMEINTEGRATIONSCHEME_H
 #define NEKTAR_LIB_UTILITIES_FOUNDATIONS_TIMEINTEGRATIONSCHEME_H
 
 #include <boost/core/ignore_unused.hpp>
 
->>>>>>> c9a38aec
 #include <LibUtilities/BasicUtils/ErrorUtil.hpp>
 #include <LibUtilities/BasicUtils/NekFactory.hpp>
 //#include <LibUtilities/BasicUtils/NekManager.hpp>
@@ -314,10 +311,7 @@
           // NOTE: FIXME: It seems to me that it doesn't make sense to ask a (multi-phase) Scheme what its type is... as
           //              each phase can have a different type... Ask Chris/Mike about this.
           //              For now, returning type of last phase... 
-//          TimeIntegrationSchemeType GetIntegrationSchemeType() const { 
-//              ASSERTL0(m_integration_phases.empty(), "No scheme")
-//              return m_integration_phases[m_integration_phases.size() - 1]->m_schemeType;
-//          }
+          TimeIntegrationSchemeType GetIntegrationSchemeType() const;
 
         protected:// <- Dd: Now going to use as a base class, so igore -> Dd: don't think anything is inheriting from this, so don't need protected...
           // private:
@@ -369,7 +363,6 @@
             bool m_firstStageEqualsOldSolution; //< Optimisation-flag 
             bool m_lastStageEqualsNewSolution;  //< Optimisation-flag
 
-<<<<<<< HEAD
             // Array<OneD, Array<TwoD,NekDouble> > m_A;
             // Array<OneD, Array<TwoD,NekDouble> > m_B;
             // Array<TwoD,NekDouble>               m_U;
@@ -387,58 +380,6 @@
             // NekDouble   m_T;     ///  Time at the different stages
 
           //            template <typename> friend class Nektar::MemoryManager;
-=======
-            unsigned int m_numMultiStepValues; // number of entries in input and output vector that correspond
-                                               // to VALUES at previous time levels
-            unsigned int m_numMultiStepDerivs; // number of entries in input and output vector that correspond
-                                               // to DERIVATIVES at previous time levels
-            Array<OneD,unsigned int> m_timeLevelOffset; // denotes to which time-level the entries in both 
-                                                        // input and output vector correspond, e.g.
-                                                        //     INPUT VECTOR --------> m_inputTimeLevelOffset
-                                                        //    _            _               _ _
-                                                        //   | u^n          |             | 0 | 
-                                                        //   | u^{n-1}      |             | 1 | 
-                                                        //   | u^{n-2}      |  ----->     | 2 | 
-                                                        //   | dt f(u^{n-1})|             | 1 | 
-                                                        //   | dt f(u^{n-2})|             | 2 | 
-                                                        //    -            -               - -
-
-            Array<OneD, Array<TwoD,NekDouble> > m_A;
-            Array<OneD, Array<TwoD,NekDouble> > m_B;
-            Array<TwoD,NekDouble>               m_U;
-            Array<TwoD,NekDouble>               m_V;
-
-        private: 
-            bool m_initialised;   /// bool to identify if array has been initialised 
-            int  m_nvar;          /// The number of variables in integration scheme. 
-            int  m_npoints;       /// The size of inner data which is stored for reuse. 
-            DoubleArray m_Y;      /// Array containing the stage values 
-            DoubleArray m_tmp;    /// explicit right hand side of each stage equation
-
-            TripleArray m_F;      /// Array corresponding to the stage Derivatives 
-            TripleArray m_F_IMEX; /// Used to store the Explicit stage derivative of IMEX schemes
-
-            NekDouble   m_T;     ///  Time at the different stages
-
-            template <typename> friend class Nektar::MemoryManager;
-            LIB_UTILITIES_EXPORT friend TimeIntegrationSchemeManagerT &TimeIntegrationSchemeManager(void);
-
-            LIB_UTILITIES_EXPORT static std::shared_ptr<TimeIntegrationScheme> Create(const TimeIntegrationSchemeKey &key);
-
-            TimeIntegrationScheme(const TimeIntegrationSchemeKey &key);
-            
-            // These should never be called
-            TimeIntegrationScheme():m_schemeKey(NullTimeIntegrationSchemeKey)
-            {
-                NEKERROR(ErrorUtil::efatal,"Default Constructor for the TimeIntegrationScheme class should not be called");
-            }
-            
-            TimeIntegrationScheme(const TimeIntegrationScheme &in):m_schemeKey(NullTimeIntegrationSchemeKey)
-            {
-                boost::ignore_unused(in);
-                NEKERROR(ErrorUtil::efatal,"Copy Constructor for the TimeIntegrationScheme class should not be called");
-            }
->>>>>>> c9a38aec
 
           //            friend TimeIntegrationSchemeManagerT & GetTimeIntegrationSchemeManager();
 
@@ -449,7 +390,10 @@
             
             // These should never be called
           // TimeIntegrationScheme() : m_method( eNoTimeIntegrationMethod ) { NEKERROR(ErrorUtil::efatal,"Default Constructor for the TimeIntegrationScheme class should not be called"); }
-          TimeIntegrationScheme( const TimeIntegrationScheme & in ) { NEKERROR(ErrorUtil::efatal,"Copy Constructor for the TimeIntegrationScheme class should not be called"); }
+          TimeIntegrationScheme( const TimeIntegrationScheme & in ) {
+              boost::ignore_unused(in);
+              NEKERROR(ErrorUtil::efatal,"Copy Constructor for the TimeIntegrationScheme class should not be called");
+          }
 
             inline int GetFirstDim(ConstTripleArray &y) const
             {
@@ -481,12 +425,7 @@
         
         // =========================================================================
 
-<<<<<<< HEAD
     } // end of namespace LibUtilities
 } // end of namespace Nektar
-=======
-    } // end of namespace
-} // end of namespace 
-
-#endif //NEKTAR_LIB_UTILITIES_FOUNDATIONS_TIMEINTEGRATIONSCHEME_H
->>>>>>> c9a38aec
+
+#endif