--- conflicted
+++ resolved
@@ -195,13 +195,7 @@
 
     NEKMESH_EXPORT NekDouble Angle(NodeSharedPtr &a, NodeSharedPtr &b)
     {
-<<<<<<< HEAD
-        std::array<NekDouble, 3> va ; 
-        std::array<NekDouble, 3> vb ; 
-        std::array<NekDouble, 3> cn ; 
-=======
         std::array<NekDouble, 3> va, vb, cn;
->>>>>>> 394df9e9
         va[0] = a->m_x - m_x;
         va[1] = a->m_y - m_y;
         va[2] = a->m_z - m_z;
