--- conflicted
+++ resolved
@@ -81,11 +81,7 @@
     {
         for (auto &it2 : elTypes)
         {
-<<<<<<< HEAD
-            defaultsPhysDeriv [ElmtOrder(it2.second, -1)] = eNoCollection;
-=======
             // For 1<=N<=5 use StdMat otherwise IterPerExp or given default type
->>>>>>> eb8eab36
             for (int i = 1; i < 5; ++i)
             {
                 defaults[ElmtOrder(it2.second, i)] = eStdMat;
