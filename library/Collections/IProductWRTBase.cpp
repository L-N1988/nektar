///////////////////////////////////////////////////////////////////////////////
//
// File: IProductWRTBase.cpp
//
// For more information, please see: http://www.nektar.info
//
// The MIT License
//
// Copyright (c) 2006 Division of Applied Mathematics, Brown University (USA),
// Department of Aeronautics, Imperial College London (UK), and Scientific
// Computing and Imaging Institute, University of Utah (USA).
//
// Permission is hereby granted, free of charge, to any person obtaining a
// copy of this software and associated documentation files (the "Software"),
// to deal in the Software without restriction, including without limitation
// the rights to use, copy, modify, merge, publish, distribute, sublicense,
// and/or sell copies of the Software, and to permit persons to whom the
// Software is furnished to do so, subject to the following conditions:
//
// The above copyright notice and this permission notice shall be included
// in all copies or substantial portions of the Software.
//
// THE SOFTWARE IS PROVIDED "AS IS", WITHOUT WARRANTY OF ANY KIND, EXPRESS
// OR IMPLIED, INCLUDING BUT NOT LIMITED TO THE WARRANTIES OF MERCHANTABILITY,
// FITNESS FOR A PARTICULAR PURPOSE AND NONINFRINGEMENT. IN NO EVENT SHALL
// THE AUTHORS OR COPYRIGHT HOLDERS BE LIABLE FOR ANY CLAIM, DAMAGES OR OTHER
// LIABILITY, WHETHER IN AN ACTION OF CONTRACT, TORT OR OTHERWISE, ARISING
// FROM, OUT OF OR IN CONNECTION WITH THE SOFTWARE OR THE USE OR OTHER
// DEALINGS IN THE SOFTWARE.
//
// Description: IProductWRTBase operator implementations
//
///////////////////////////////////////////////////////////////////////////////

#include <boost/core/ignore_unused.hpp>

#include <MatrixFreeOps/Operator.hpp>

#include <Collections/Operator.h>
#include <Collections/Collection.h>
#include <Collections/IProduct.h>
#include <Collections/MatrixFreeBase.h>

using namespace std;

namespace Nektar {
namespace Collections {

using LibUtilities::eSegment;
using LibUtilities::eQuadrilateral;
using LibUtilities::eTriangle;
using LibUtilities::eHexahedron;
using LibUtilities::eTetrahedron;
using LibUtilities::ePrism;
using LibUtilities::ePyramid;

/**
 * @brief Inner product operator using standard matrix approach
 */
class IProductWRTBase_StdMat : public Operator
{
    public:
        OPERATOR_CREATE(IProductWRTBase_StdMat)

        virtual ~IProductWRTBase_StdMat()
        {
        }

        virtual void operator()(
                const Array<OneD, const NekDouble> &input,
                      Array<OneD,       NekDouble> &output,
                      Array<OneD,       NekDouble> &output1,
                      Array<OneD,       NekDouble> &output2,
                      Array<OneD,       NekDouble> &wsp,
                const StdRegions::ConstFactorMap   &factors) final
        {
            boost::ignore_unused(output1, output2, factors);

            ASSERTL1(wsp.size() == m_wspSize,
                     "Incorrect workspace size");

            if(m_isDeformed)
            {
                Vmath::Vmul(m_jac.size(),m_jac,1,input,1,wsp,1);
            }
            else
            {
                Array<OneD,NekDouble> tmp;
                for(int e = 0; e < m_numElmt; ++e)
                {
                    Vmath::Smul(m_nqe,m_jac[e],input+e*m_nqe,1,tmp = wsp+e*m_nqe,1);
                }
            }
            
            Blas::Dgemm('N', 'N', m_mat->GetRows(), m_numElmt,
                        m_mat->GetColumns(), 1.0, m_mat->GetRawPtr(),
                        m_mat->GetRows(), wsp.get(), m_stdExp->GetTotPoints(),
                        0.0, output.get(), m_stdExp->GetNcoeffs());
        }

        virtual void operator()(
                      int                           dir,
                const Array<OneD, const NekDouble> &input,
                      Array<OneD,       NekDouble> &output,
                      Array<OneD,       NekDouble> &wsp)
        {
            boost::ignore_unused(dir, input, output, wsp);
            NEKERROR(ErrorUtil::efatal, "Not valid for this operator.");
        }

    protected:
        DNekMatSharedPtr                m_mat;
        Array<OneD, const NekDouble>    m_jac;
    
    private:
        IProductWRTBase_StdMat(
                vector<StdRegions::StdExpansionSharedPtr> pCollExp,
                CoalescedGeomDataSharedPtr                pGeomData)
            : Operator(pCollExp, pGeomData)
        {
            m_jac = pGeomData->GetJac(pCollExp);
            StdRegions::StdMatrixKey key(StdRegions::eIProductWRTBase,
                                         m_stdExp->DetShapeType(), *m_stdExp);
            m_mat = m_stdExp->GetStdMatrix(key);
            m_nqe = m_stdExp->GetTotPoints();
            m_wspSize = m_nqe*m_numElmt;
        }
};

/// Factory initialisation for the IProductWRTBase_StdMat operators
OperatorKey IProductWRTBase_StdMat::m_typeArr[] = {
    GetOperatorFactory().RegisterCreatorFunction(
        OperatorKey(eSegment,       eIProductWRTBase, eStdMat, false),
        IProductWRTBase_StdMat::create, "IProductWRTBase_StdMat_Seg"),
    GetOperatorFactory().RegisterCreatorFunction(
        OperatorKey(eTriangle,      eIProductWRTBase, eStdMat, false),
        IProductWRTBase_StdMat::create, "IProductWRTBase_StdMat_Tri"),
    GetOperatorFactory().RegisterCreatorFunction(
        OperatorKey(eTriangle,      eIProductWRTBase, eStdMat, true),
        IProductWRTBase_StdMat::create, "IProductWRTBase_StdMat_NodalTri"),
    GetOperatorFactory().RegisterCreatorFunction(
        OperatorKey(eQuadrilateral, eIProductWRTBase, eStdMat, false),
        IProductWRTBase_StdMat::create, "IProductWRTBase_StdMat_Quad"),
    GetOperatorFactory().RegisterCreatorFunction(
        OperatorKey(eTetrahedron,   eIProductWRTBase, eStdMat, false),
        IProductWRTBase_StdMat::create, "IProductWRTBase_StdMat_Tet"),
    GetOperatorFactory().RegisterCreatorFunction(
        OperatorKey(eTetrahedron,   eIProductWRTBase, eStdMat, true),
        IProductWRTBase_StdMat::create, "IProductWRTBase_StdMat_NodalTet"),
    GetOperatorFactory().RegisterCreatorFunction(
        OperatorKey(ePyramid,       eIProductWRTBase, eStdMat, false),
        IProductWRTBase_StdMat::create, "IProductWRTBase_StdMat_Pyr"),
    GetOperatorFactory().RegisterCreatorFunction(
        OperatorKey(ePrism,         eIProductWRTBase, eStdMat, false),
        IProductWRTBase_StdMat::create, "IProductWRTBase_StdMat_Prism"),
    GetOperatorFactory().RegisterCreatorFunction(
        OperatorKey(ePrism,         eIProductWRTBase, eStdMat, true),
        IProductWRTBase_StdMat::create, "IProductWRTBase_StdMat_NodalPrism"),
    GetOperatorFactory().RegisterCreatorFunction(
        OperatorKey(eHexahedron,    eIProductWRTBase, eStdMat, false),
        IProductWRTBase_StdMat::create, "IProductWRTBase_StdMat_Hex"),
    GetOperatorFactory().RegisterCreatorFunction(
        OperatorKey(ePyramid, eIProductWRTBase, eSumFac, false),
        IProductWRTBase_StdMat::create, "IProductWRTBase_SumFac_Pyr")
};

/**
 * @brief Inner product operator using operator using matrix free operators.
 */
class IProductWRTBase_MatrixFree : public Operator, MatrixFreeOneInOneOut
{
    public:
        OPERATOR_CREATE(IProductWRTBase_MatrixFree)

        virtual ~IProductWRTBase_MatrixFree()
        {
        }

        virtual void operator()(
                const Array<OneD, const NekDouble> &input,
                      Array<OneD,       NekDouble> &output,
                      Array<OneD,       NekDouble> &output1,
                      Array<OneD,       NekDouble> &output2,
<<<<<<< HEAD
                      Array<OneD,       NekDouble> &wsp,
                const StdRegions::ConstFactorMap   &factors) final
        {
            boost::ignore_unused(output1, output2, wsp, factors);
=======
                      Array<OneD,       NekDouble> &wsp)
        {
            boost::ignore_unused(output1, output2, wsp);
>>>>>>> 73cb6dd2
            if (m_isPadded)
            {
                // copy into padded vector
                Vmath::Vcopy(m_nIn, input, 1, m_input, 1);
                // call op
                (*m_oper)(m_input, m_output);
                // copy out of padded vector
                Vmath::Vcopy(m_nOut, m_output, 1, output, 1);
            }
            else
            {
                (*m_oper)(input, output);
            }
        }

        virtual void operator()(
                      int                           dir,
                const Array<OneD, const NekDouble> &input,
                      Array<OneD,       NekDouble> &output,
<<<<<<< HEAD
                      Array<OneD,       NekDouble> &wsp) final
=======
                      Array<OneD,       NekDouble> &wsp)
>>>>>>> 73cb6dd2
        {
            boost::ignore_unused(dir, input, output, wsp);
            NEKERROR(ErrorUtil::efatal, "Not valid for this operator.");
        }

    private:
        std::shared_ptr<MatrixFree::IProduct> m_oper;

        IProductWRTBase_MatrixFree(
                vector<StdRegions::StdExpansionSharedPtr> pCollExp,
                CoalescedGeomDataSharedPtr                pGeomData)
            : Operator(pCollExp, pGeomData),
              MatrixFreeOneInOneOut(pCollExp[0]->GetStdExp()->GetTotPoints(),
                                    pCollExp[0]->GetStdExp()->GetNcoeffs(),
                                    pCollExp.size())
        {

            // Basis vector
            const auto dim = pCollExp[0]->GetStdExp()->GetShapeDimension();
            std::vector<LibUtilities::BasisSharedPtr> basis(dim);
            for (unsigned int i = 0; i < dim; ++i)
            {
                basis[i] = pCollExp[0]->GetBasis(i);
            }

            // Get shape type
            auto shapeType = pCollExp[0]->GetStdExp()->DetShapeType();

            // Generate operator string and create operator.
            std::string op_string = "IProduct";
            op_string += MatrixFree::GetOpstring(shapeType, m_isDeformed);
            auto oper = MatrixFree::GetOperatorFactory().
                CreateInstance(op_string, basis, m_nElmtPad);

            // Set Jacobian
            oper->SetJac(pGeomData->GetJacInterLeave(pCollExp,m_nElmtPad));

            m_oper = std::dynamic_pointer_cast<MatrixFree::IProduct>(oper);
            ASSERTL0(m_oper, "Failed to cast pointer.");

        }
};

/// Factory initialisation for the IProductWRTBase_MatrixFree operators
OperatorKey IProductWRTBase_MatrixFree::m_typeArr[] = {
    GetOperatorFactory().RegisterCreatorFunction(
<<<<<<< HEAD
        OperatorKey(eSegment, eIProductWRTBase, eMatrixFree, false),
        IProductWRTBase_MatrixFree::create, "IProductWRTBase_MatrixFree_Seg"),
    GetOperatorFactory().RegisterCreatorFunction(
=======
>>>>>>> 73cb6dd2
        OperatorKey(eQuadrilateral, eIProductWRTBase, eMatrixFree, false),
        IProductWRTBase_MatrixFree::create, "IProductWRTBase_MatrixFree_Quad"),
    GetOperatorFactory().RegisterCreatorFunction(
        OperatorKey(eTriangle, eIProductWRTBase, eMatrixFree, false),
        IProductWRTBase_MatrixFree::create, "IProductWRTBase_MatrixFree_Tri"),
    GetOperatorFactory().RegisterCreatorFunction(
        OperatorKey(eHexahedron, eIProductWRTBase, eMatrixFree, false),
        IProductWRTBase_MatrixFree::create, "IProductWRTBase_MatrixFree_Hex"),
    GetOperatorFactory().RegisterCreatorFunction(
        OperatorKey(ePrism, eIProductWRTBase, eMatrixFree, false),
        IProductWRTBase_MatrixFree::create, "IProductWRTBase_MatrixFree_Prism"),
    GetOperatorFactory().RegisterCreatorFunction(
<<<<<<< HEAD
        OperatorKey(ePyramid, eIProductWRTBase, eMatrixFree, false),
        IProductWRTBase_MatrixFree::create, "IProductWRTBase_MatrixFree_Pyr"),
    GetOperatorFactory().RegisterCreatorFunction(
=======
>>>>>>> 73cb6dd2
        OperatorKey(eTetrahedron, eIProductWRTBase, eMatrixFree, false),
        IProductWRTBase_MatrixFree::create, "IProductWRTBase_MatrixFree_Tet")

};


/**
 * @brief Inner product operator using element-wise operation
 */
class IProductWRTBase_IterPerExp : public Operator
{
    public:
        OPERATOR_CREATE(IProductWRTBase_IterPerExp)

        virtual ~IProductWRTBase_IterPerExp()
        {
        }

        virtual void operator()(
                const Array<OneD, const NekDouble> &input,
                      Array<OneD,       NekDouble> &output,
                      Array<OneD,       NekDouble> &output1,
                      Array<OneD,       NekDouble> &output2,
                      Array<OneD,       NekDouble> &wsp,
                const StdRegions::ConstFactorMap   &factors) final
        {
            boost::ignore_unused(output1, output2, factors);

            ASSERTL1(wsp.size() == m_wspSize,
                     "Incorrect workspace size");

            const int nCoeffs = m_stdExp->GetNcoeffs();
            const int nPhys   = m_stdExp->GetTotPoints();
            Array<OneD, NekDouble> tmp;

            Vmath::Vmul(m_jacWStdW.size(),m_jacWStdW,1,input,1,wsp,1);

            for (int i = 0; i < m_numElmt; ++i)
            {
                m_stdExp->IProductWRTBase_SumFac(wsp + i*nPhys,
                                                 tmp = output + i*nCoeffs,
                                                 false);
            }
        }

        virtual void operator()(
                      int                           dir,
                const Array<OneD, const NekDouble> &input,
                      Array<OneD,       NekDouble> &output,
                      Array<OneD,       NekDouble> &wsp)
        {
            boost::ignore_unused(dir, input, output, wsp);
            NEKERROR(ErrorUtil::efatal, "Not valid for this operator.");
        }

    protected:
        Array<OneD, NekDouble> m_jacWStdW;

    private:
        IProductWRTBase_IterPerExp(
                vector<StdRegions::StdExpansionSharedPtr> pCollExp,
                CoalescedGeomDataSharedPtr                pGeomData)
            : Operator(pCollExp, pGeomData)
        {
            int nqtot = 1;
            LibUtilities::PointsKeyVector PtsKey = m_stdExp->GetPointsKeys();
            for(int i = 0; i < PtsKey.size(); ++i)
            {
                nqtot *= PtsKey[i].GetNumPoints();
            }

            m_jacWStdW = pGeomData->GetJacWithStdWeights(pCollExp);

            m_wspSize = nqtot*m_numElmt;
        }

};

/// Factory initialisation for the IProductWRTBase_IterPerExp operators
OperatorKey IProductWRTBase_IterPerExp::m_typeArr[] = {
    GetOperatorFactory().RegisterCreatorFunction(
        OperatorKey(eSegment,       eIProductWRTBase, eIterPerExp,false),
        IProductWRTBase_IterPerExp::create,
        "IProductWRTBase_IterPerExp_Seg"),
    GetOperatorFactory().RegisterCreatorFunction(
        OperatorKey(eTriangle,      eIProductWRTBase, eIterPerExp,false),
        IProductWRTBase_IterPerExp::create,
        "IProductWRTBase_IterPerExp_Tri"),
    GetOperatorFactory().RegisterCreatorFunction(
        OperatorKey(eTriangle,      eIProductWRTBase, eIterPerExp,true),
        IProductWRTBase_IterPerExp::create,
        "IProductWRTBase_IterPerExp_NodalTri"),
    GetOperatorFactory().RegisterCreatorFunction(
        OperatorKey(eQuadrilateral, eIProductWRTBase, eIterPerExp,false),
        IProductWRTBase_IterPerExp::create,
        "IProductWRTBase_IterPerExp_Quad"),
    GetOperatorFactory().RegisterCreatorFunction(
        OperatorKey(eTetrahedron,   eIProductWRTBase, eIterPerExp,false),
        IProductWRTBase_IterPerExp::create,
        "IProductWRTBase_IterPerExp_Tet"),
    GetOperatorFactory().RegisterCreatorFunction(
        OperatorKey(eTetrahedron,   eIProductWRTBase, eIterPerExp,true),
        IProductWRTBase_IterPerExp::create,
        "IProductWRTBase_IterPerExp_NodalTet"),
    GetOperatorFactory().RegisterCreatorFunction(
        OperatorKey(ePyramid,       eIProductWRTBase, eIterPerExp,false),
        IProductWRTBase_IterPerExp::create,
        "IProductWRTBase_IterPerExp_Pyr"),
    GetOperatorFactory().RegisterCreatorFunction(
        OperatorKey(ePrism,         eIProductWRTBase, eIterPerExp,false),
        IProductWRTBase_IterPerExp::create,
        "IProductWRTBase_IterPerExp_Prism"),
    GetOperatorFactory().RegisterCreatorFunction(
        OperatorKey(ePrism,         eIProductWRTBase, eIterPerExp,true),
        IProductWRTBase_IterPerExp::create,
        "IProductWRTBase_IterPerExp_NodalPrism"),
    GetOperatorFactory().RegisterCreatorFunction(
        OperatorKey(eHexahedron,    eIProductWRTBase, eIterPerExp,false),
        IProductWRTBase_IterPerExp::create,
        "IProductWRTBase_IterPerExp_Hex"),
};


/**
 * @brief Inner product operator using original MultiRegions implementation.
 */
class IProductWRTBase_NoCollection : public Operator
{
    public:
        OPERATOR_CREATE(IProductWRTBase_NoCollection)

        virtual ~IProductWRTBase_NoCollection()
        {
        }

        virtual void operator()(
                const Array<OneD, const NekDouble> &input,
                      Array<OneD,       NekDouble> &output,
                      Array<OneD,       NekDouble> &output1,
                      Array<OneD,       NekDouble> &output2,
                      Array<OneD,       NekDouble> &wsp,
                const StdRegions::ConstFactorMap   &factors) final
        {
            boost::ignore_unused(output1, output2, wsp, factors);

            const int nCoeffs = m_expList[0]->GetNcoeffs();
            const int nPhys   = m_expList[0]->GetTotPoints();
            Array<OneD, NekDouble> tmp;

            for (int i = 0; i < m_numElmt; ++i)
            {
                m_expList[i]->IProductWRTBase(input + i*nPhys,
                                              tmp = output + i*nCoeffs);
            }

        }

        virtual void operator()(
                      int                           dir,
                const Array<OneD, const NekDouble> &input,
                      Array<OneD,       NekDouble> &output,
                      Array<OneD,       NekDouble> &wsp)
        {
            boost::ignore_unused(dir, input, output, wsp);
            NEKERROR(ErrorUtil::efatal, "Not valid for this operator.");
        }

    protected:
        vector<StdRegions::StdExpansionSharedPtr> m_expList;

    private:
        IProductWRTBase_NoCollection(
                vector<StdRegions::StdExpansionSharedPtr> pCollExp,
                CoalescedGeomDataSharedPtr                pGeomData)
            : Operator(pCollExp, pGeomData)
        {
            m_expList = pCollExp;
        }
};

/// Factory initialisation for the IProductWRTBase_NoCollection operators
OperatorKey IProductWRTBase_NoCollection::m_typeArr[] = {
    GetOperatorFactory().RegisterCreatorFunction(
        OperatorKey(eSegment,       eIProductWRTBase, eNoCollection,false),
        IProductWRTBase_NoCollection::create,
        "IProductWRTBase_NoCollection_Seg"),
    GetOperatorFactory().RegisterCreatorFunction(
        OperatorKey(eTriangle,      eIProductWRTBase, eNoCollection,false),
        IProductWRTBase_NoCollection::create,
        "IProductWRTBase_NoCollection_Tri"),
    GetOperatorFactory().RegisterCreatorFunction(
        OperatorKey(eTriangle,      eIProductWRTBase, eNoCollection,true),
        IProductWRTBase_NoCollection::create,
        "IProductWRTBase_NoCollection_NodalTri"),
    GetOperatorFactory().RegisterCreatorFunction(
        OperatorKey(eQuadrilateral, eIProductWRTBase, eNoCollection,false),
        IProductWRTBase_NoCollection::create,
        "IProductWRTBase_NoCollection_Quad"),
    GetOperatorFactory().RegisterCreatorFunction(
        OperatorKey(eTetrahedron,   eIProductWRTBase, eNoCollection,false),
        IProductWRTBase_NoCollection::create,
        "IProductWRTBase_NoCollection_Tet"),
    GetOperatorFactory().RegisterCreatorFunction(
        OperatorKey(eTetrahedron,   eIProductWRTBase, eNoCollection,true),
        IProductWRTBase_NoCollection::create,
        "IProductWRTBase_NoCollection_NodalTet"),
    GetOperatorFactory().RegisterCreatorFunction(
        OperatorKey(ePyramid,       eIProductWRTBase, eNoCollection,false),
        IProductWRTBase_NoCollection::create,
        "IProductWRTBase_NoCollection_Pyr"),
    GetOperatorFactory().RegisterCreatorFunction(
        OperatorKey(ePrism,         eIProductWRTBase, eNoCollection,false),
        IProductWRTBase_NoCollection::create,
        "IProductWRTBase_NoCollection_Prism"),
    GetOperatorFactory().RegisterCreatorFunction(
        OperatorKey(ePrism,         eIProductWRTBase, eNoCollection,true),
        IProductWRTBase_NoCollection::create,
        "IProductWRTBase_NoCollection_NodalPrism"),
    GetOperatorFactory().RegisterCreatorFunction(
        OperatorKey(eHexahedron,    eIProductWRTBase, eNoCollection,false),
        IProductWRTBase_NoCollection::create,
        "IProductWRTBase_NoCollection_Hex"),
};


/**
 * @brief Inner product operator using sum-factorisation (Segment)
 */
class IProductWRTBase_SumFac_Seg : public Operator
{
    public:
        OPERATOR_CREATE(IProductWRTBase_SumFac_Seg)

        virtual ~IProductWRTBase_SumFac_Seg()
        {
        }

        virtual void operator()(
                const Array<OneD, const NekDouble> &input,
                      Array<OneD,       NekDouble> &output,
                      Array<OneD,       NekDouble> &output1,
                      Array<OneD,       NekDouble> &output2,
                      Array<OneD,       NekDouble> &wsp,
                const StdRegions::ConstFactorMap   &factors) final
        {
            boost::ignore_unused(output1, output2, factors);

            if(m_colldir0)
            {
                Vmath::Vmul(m_numElmt*m_nquad0,m_jacWStdW,1,input,1,output,1);
            }
            else
            {
                Vmath::Vmul(m_numElmt*m_nquad0,m_jacWStdW,1,input,1,wsp,1);

                // out = B0*in;
                Blas::Dgemm('T','N', m_nmodes0, m_numElmt, m_nquad0,
                            1.0, m_base0.get(), m_nquad0,
                            &wsp[0], m_nquad0, 0.0,
                            &output[0], m_nmodes0);
            }
        }

        virtual void operator()(
                      int                           dir,
                const Array<OneD, const NekDouble> &input,
                      Array<OneD,       NekDouble> &output,
                      Array<OneD,       NekDouble> &wsp)
        {
            boost::ignore_unused(dir, input, output, wsp);
            NEKERROR(ErrorUtil::efatal, "Not valid for this operator.");
        }

    protected:
        const int                       m_nquad0;
        const int                       m_nmodes0;
        const bool                      m_colldir0;
        Array<OneD, const NekDouble>    m_jacWStdW;
        Array<OneD, const NekDouble>    m_base0;

    private:
        IProductWRTBase_SumFac_Seg(
                vector<StdRegions::StdExpansionSharedPtr> pCollExp,
                CoalescedGeomDataSharedPtr                pGeomData)
            : Operator  (pCollExp, pGeomData),
              m_nquad0  (m_stdExp->GetNumPoints(0)),
              m_nmodes0 (m_stdExp->GetBasisNumModes(0)),
              m_colldir0(m_stdExp->GetBasis(0)->Collocation()),
              m_base0   (m_stdExp->GetBasis(0)->GetBdata())
        {
            m_wspSize = m_numElmt*m_nquad0;
            m_jacWStdW = pGeomData->GetJacWithStdWeights(pCollExp);
        }
};

/// Factory initialisation for the IProductWRTBase_SumFac_Seg operator
OperatorKey IProductWRTBase_SumFac_Seg::m_type = GetOperatorFactory().
    RegisterCreatorFunction(
        OperatorKey(eSegment, eIProductWRTBase, eSumFac, false),
        IProductWRTBase_SumFac_Seg::create, "IProductWRTBase_SumFac_Seg");



/**
 * @brief Inner product operator using sum-factorisation (Quad)
 */
class IProductWRTBase_SumFac_Quad : public Operator
{
    public:
        OPERATOR_CREATE(IProductWRTBase_SumFac_Quad)

        virtual ~IProductWRTBase_SumFac_Quad()
        {
        }

        virtual void operator()(const Array<OneD, const NekDouble> &input,
                                Array<OneD,       NekDouble> &output,
                                Array<OneD,       NekDouble> &output1,
                                Array<OneD,       NekDouble> &output2,
                                Array<OneD,       NekDouble> &wsp,
                const StdRegions::ConstFactorMap   &factors) final
        {
            boost::ignore_unused(output1, output2, factors);

            ASSERTL1(wsp.size() == m_wspSize,
                     "Incorrect workspace size");

            QuadIProduct(m_colldir0,m_colldir1,m_numElmt,
                         m_nquad0,  m_nquad1,
                         m_nmodes0, m_nmodes1,
                         m_base0,   m_base1,
                         m_jacWStdW, input, output, wsp);
        }

        virtual void operator()(
                      int                           dir,
                const Array<OneD, const NekDouble> &input,
                      Array<OneD,       NekDouble> &output,
                      Array<OneD,       NekDouble> &wsp)
        {
            boost::ignore_unused(dir, input, output, wsp);
            NEKERROR(ErrorUtil::efatal, "Not valid for this operator.");
        }

    protected:
        const int                       m_nquad0;
        const int                       m_nquad1;
        const int                       m_nmodes0;
        const int                       m_nmodes1;
        const bool                      m_colldir0;
        const bool                      m_colldir1;
        Array<OneD, const NekDouble>    m_jacWStdW;
        Array<OneD, const NekDouble>    m_base0;
        Array<OneD, const NekDouble>    m_base1;

    private:
        IProductWRTBase_SumFac_Quad(
                vector<StdRegions::StdExpansionSharedPtr> pCollExp,
                CoalescedGeomDataSharedPtr                pGeomData)
            : Operator  (pCollExp, pGeomData),
              m_nquad0  (m_stdExp->GetNumPoints(0)),
              m_nquad1  (m_stdExp->GetNumPoints(1)),
              m_nmodes0 (m_stdExp->GetBasisNumModes(0)),
              m_nmodes1 (m_stdExp->GetBasisNumModes(1)),
              m_colldir0(m_stdExp->GetBasis(0)->Collocation()),
              m_colldir1(m_stdExp->GetBasis(1)->Collocation()),
              m_base0   (m_stdExp->GetBasis(0)->GetBdata()),
              m_base1   (m_stdExp->GetBasis(1)->GetBdata())
        {
            m_jacWStdW     = pGeomData->GetJacWithStdWeights(pCollExp);
            m_wspSize = 2 * m_numElmt
                          * (max(m_nquad0*m_nquad1,m_nmodes0*m_nmodes1));
        }
};

/// Factory initialisation for the IProductWRTBase_SumFac_Quad operator
OperatorKey IProductWRTBase_SumFac_Quad::m_type = GetOperatorFactory().
    RegisterCreatorFunction(
        OperatorKey(eQuadrilateral, eIProductWRTBase, eSumFac, false),
        IProductWRTBase_SumFac_Quad::create, "IProductWRTBase_SumFac_Quad");


/**
 * @brief Inner product operator using sum-factorisation (Tri)
 */
class IProductWRTBase_SumFac_Tri : public Operator
{
    public:
        OPERATOR_CREATE(IProductWRTBase_SumFac_Tri)

        virtual ~IProductWRTBase_SumFac_Tri()
        {
        }

        virtual void operator()(
                const Array<OneD, const NekDouble> &input,
                      Array<OneD,       NekDouble> &output,
                      Array<OneD,       NekDouble> &output1,
                      Array<OneD,       NekDouble> &output2,
                      Array<OneD,       NekDouble> &wsp,
                const StdRegions::ConstFactorMap   &factors) final
        {
            boost::ignore_unused(output1, output2, factors);

            ASSERTL1(wsp.size() == m_wspSize,
                     "Incorrect workspace size");

            TriIProduct(m_sortTopVertex, m_numElmt, m_nquad0, m_nquad1,
                        m_nmodes0, m_nmodes1,m_base0,m_base1,m_jacWStdW, input,
                        output,wsp);
        }

        virtual void operator()(
                      int                           dir,
                const Array<OneD, const NekDouble> &input,
                      Array<OneD,       NekDouble> &output,
                      Array<OneD,       NekDouble> &wsp)
        {
            boost::ignore_unused(dir, input, output, wsp);
            NEKERROR(ErrorUtil::efatal, "Not valid for this operator.");
        }

    protected:
        const int                       m_nquad0;
        const int                       m_nquad1;
        const int                       m_nmodes0;
        const int                       m_nmodes1;
        Array<OneD, const NekDouble>    m_jacWStdW;
        Array<OneD, const NekDouble>    m_base0;
        Array<OneD, const NekDouble>    m_base1;
        bool                            m_sortTopVertex;

    private:
        IProductWRTBase_SumFac_Tri(
                vector<StdRegions::StdExpansionSharedPtr> pCollExp,
                CoalescedGeomDataSharedPtr                pGeomData)
            : Operator  (pCollExp, pGeomData),
              m_nquad0  (m_stdExp->GetNumPoints(0)),
              m_nquad1  (m_stdExp->GetNumPoints(1)),
              m_nmodes0 (m_stdExp->GetBasisNumModes(0)),
              m_nmodes1 (m_stdExp->GetBasisNumModes(1)),
              m_base0   (m_stdExp->GetBasis(0)->GetBdata()),
              m_base1   (m_stdExp->GetBasis(1)->GetBdata())
        {
            m_jacWStdW     = pGeomData->GetJacWithStdWeights(pCollExp);
            m_wspSize = 2 * m_numElmt
                          * (max(m_nquad0*m_nquad1,m_nmodes0*m_nmodes1));
            if(m_stdExp->GetBasis(0)->GetBasisType()
                    == LibUtilities::eModified_A)
            {
                m_sortTopVertex = true;
            }
            else
            {
                m_sortTopVertex = false;
            }
        }
};

/// Factory initialisation for the IProductWRTBase_SumFac_Tri operator
OperatorKey IProductWRTBase_SumFac_Tri::m_type = GetOperatorFactory().
    RegisterCreatorFunction(
        OperatorKey(eTriangle, eIProductWRTBase, eSumFac, false),
        IProductWRTBase_SumFac_Tri::create, "IProductWRTBase_SumFac_Tri");


/**
 * @brief Inner Product operator using sum-factorisation (Hex)
 */
class IProductWRTBase_SumFac_Hex : public Operator
{
    public:
        OPERATOR_CREATE(IProductWRTBase_SumFac_Hex)

        virtual ~IProductWRTBase_SumFac_Hex()
        {
        }

        virtual void operator()(
                const Array<OneD, const NekDouble> &input,
                      Array<OneD, NekDouble> &output,
                      Array<OneD, NekDouble> &output1,
                      Array<OneD, NekDouble> &output2,
                      Array<OneD, NekDouble> &wsp,
                const StdRegions::ConstFactorMap   &factors) final
        {
            boost::ignore_unused(output1, output2, factors);

            ASSERTL1(wsp.size() == m_wspSize,
                     "Incorrect workspace size");

            HexIProduct(m_colldir0,m_colldir1,m_colldir2, m_numElmt,
                        m_nquad0,  m_nquad1,  m_nquad2,
                        m_nmodes0, m_nmodes1, m_nmodes2,
                        m_base0,   m_base1,   m_base2,
                        m_jacWStdW,input,output,wsp);
        }

        virtual void operator()(
                      int                           dir,
                const Array<OneD, const NekDouble> &input,
                      Array<OneD,       NekDouble> &output,
                      Array<OneD,       NekDouble> &wsp)
        {
            boost::ignore_unused(dir, input, output, wsp);
            NEKERROR(ErrorUtil::efatal, "Not valid for this operator.");
        }

    protected:
        const int                       m_nquad0;
        const int                       m_nquad1;
        const int                       m_nquad2;
        const int                       m_nmodes0;
        const int                       m_nmodes1;
        const int                       m_nmodes2;
        const bool                      m_colldir0;
        const bool                      m_colldir1;
        const bool                      m_colldir2;
        Array<OneD, const NekDouble>    m_jacWStdW;
        Array<OneD, const NekDouble>    m_base0;
        Array<OneD, const NekDouble>    m_base1;
        Array<OneD, const NekDouble>    m_base2;

    private:
        IProductWRTBase_SumFac_Hex(
                vector<StdRegions::StdExpansionSharedPtr> pCollExp,
                CoalescedGeomDataSharedPtr                pGeomData)
            : Operator  (pCollExp, pGeomData),
              m_nquad0  (m_stdExp->GetNumPoints(0)),
              m_nquad1  (m_stdExp->GetNumPoints(1)),
              m_nquad2  (m_stdExp->GetNumPoints(2)),
              m_nmodes0 (m_stdExp->GetBasisNumModes(0)),
              m_nmodes1 (m_stdExp->GetBasisNumModes(1)),
              m_nmodes2 (m_stdExp->GetBasisNumModes(2)),
              m_colldir0(m_stdExp->GetBasis(0)->Collocation()),
              m_colldir1(m_stdExp->GetBasis(1)->Collocation()),
              m_colldir2(m_stdExp->GetBasis(2)->Collocation()),
              m_base0    (m_stdExp->GetBasis(0)->GetBdata()),
              m_base1    (m_stdExp->GetBasis(1)->GetBdata()),
              m_base2    (m_stdExp->GetBasis(2)->GetBdata())

        {
            m_jacWStdW = pGeomData->GetJacWithStdWeights(pCollExp);
            m_wspSize = 3 * m_numElmt * (max(m_nquad0*m_nquad1*m_nquad2,
                                             m_nmodes0*m_nmodes1*m_nmodes2));
        }
};

/// Factory initialisation for the IProductWRTBase_SumFac_Hex operator
OperatorKey IProductWRTBase_SumFac_Hex::m_type = GetOperatorFactory().
    RegisterCreatorFunction(
        OperatorKey(eHexahedron, eIProductWRTBase, eSumFac, false),
        IProductWRTBase_SumFac_Hex::create, "IProductWRTBase_SumFac_Hex");



/**
 * @brief Inner product operator using sum-factorisation (Tet)
 */
class IProductWRTBase_SumFac_Tet : public Operator
{
    public:
        OPERATOR_CREATE(IProductWRTBase_SumFac_Tet)

        virtual ~IProductWRTBase_SumFac_Tet()
        {
        }

        virtual void operator()(
                const Array<OneD, const NekDouble> &input,
                      Array<OneD,       NekDouble> &output,
                      Array<OneD,       NekDouble> &output1,
                      Array<OneD,       NekDouble> &output2,
                      Array<OneD,       NekDouble> &wsp,
                const StdRegions::ConstFactorMap   &factors) final
        {
            boost::ignore_unused(output1, output2, factors);

            ASSERTL1(wsp.size() == m_wspSize,
                    "Incorrect workspace size");

            TetIProduct(m_sortTopEdge, m_numElmt,
                        m_nquad0,  m_nquad1,  m_nquad2,
                        m_nmodes0, m_nmodes1, m_nmodes2,
                        m_base0,   m_base1,   m_base2,
                        m_jacWStdW,input,output,wsp);

        }

        virtual void operator()(
                      int                           dir,
                const Array<OneD, const NekDouble> &input,
                      Array<OneD,       NekDouble> &output,
                      Array<OneD,       NekDouble> &wsp)
        {
            boost::ignore_unused(dir, input, output, wsp);
            NEKERROR(ErrorUtil::efatal, "Not valid for this operator.");
        }

    protected:
        const int                       m_nquad0;
        const int                       m_nquad1;
        const int                       m_nquad2;
        const int                       m_nmodes0;
        const int                       m_nmodes1;
        const int                       m_nmodes2;
        Array<OneD, const NekDouble>    m_jacWStdW;
        Array<OneD, const NekDouble>    m_base0;
        Array<OneD, const NekDouble>    m_base1;
        Array<OneD, const NekDouble>    m_base2;
        bool                            m_sortTopEdge;

    private:
        IProductWRTBase_SumFac_Tet(
                vector<StdRegions::StdExpansionSharedPtr> pCollExp,
                CoalescedGeomDataSharedPtr                pGeomData)
            : Operator  (pCollExp, pGeomData),
              m_nquad0  (m_stdExp->GetNumPoints(0)),
              m_nquad1  (m_stdExp->GetNumPoints(1)),
              m_nquad2  (m_stdExp->GetNumPoints(2)),
              m_nmodes0 (m_stdExp->GetBasisNumModes(0)),
              m_nmodes1 (m_stdExp->GetBasisNumModes(1)),
              m_nmodes2 (m_stdExp->GetBasisNumModes(2)),
              m_base0   (m_stdExp->GetBasis(0)->GetBdata()),
              m_base1   (m_stdExp->GetBasis(1)->GetBdata()),
              m_base2   (m_stdExp->GetBasis(2)->GetBdata())
        {
            m_jacWStdW     = pGeomData->GetJacWithStdWeights(pCollExp);
            m_wspSize = m_numElmt*(max(m_nquad0*m_nquad1*m_nquad2,
                        m_nquad2*m_nmodes0*(2*m_nmodes1-m_nmodes0+1)/2)+
                                   m_nquad2*m_nquad1*m_nmodes0);

            if(m_stdExp->GetBasis(0)->GetBasisType()
                    == LibUtilities::eModified_A)
            {
                m_sortTopEdge = true;
            }
            else
            {
                m_sortTopEdge = false;
            }
        }
};

/// Factory initialisation for the IProductWRTBase_SumFac_Tet operator
OperatorKey IProductWRTBase_SumFac_Tet::m_type = GetOperatorFactory().
    RegisterCreatorFunction(
        OperatorKey(eTetrahedron, eIProductWRTBase, eSumFac, false),
        IProductWRTBase_SumFac_Tet::create, "IProductWRTBase_SumFac_Tet");



/**
 * @brief Inner Product operator using sum-factorisation (Prism)
 */
class IProductWRTBase_SumFac_Prism : public Operator
{
    public:
        OPERATOR_CREATE(IProductWRTBase_SumFac_Prism)

        virtual ~IProductWRTBase_SumFac_Prism()
        {
        }

        virtual void operator()(
                const Array<OneD, const NekDouble> &input,
                      Array<OneD, NekDouble> &output,
                      Array<OneD, NekDouble> &output1,
                      Array<OneD, NekDouble> &output2,
                      Array<OneD, NekDouble> &wsp,
                const StdRegions::ConstFactorMap   &factors) final
        {
            boost::ignore_unused(output1, output2, factors);

            ASSERTL1(wsp.size() == m_wspSize,
                    "Incorrect workspace size");

            PrismIProduct(m_sortTopVertex, m_numElmt,
                        m_nquad0,  m_nquad1,  m_nquad2,
                        m_nmodes0, m_nmodes1, m_nmodes2,
                        m_base0,   m_base1,   m_base2,
                        m_jacWStdW,input,output,wsp);
        }

        virtual void operator()(
                      int                           dir,
                const Array<OneD, const NekDouble> &input,
                      Array<OneD,       NekDouble> &output,
                      Array<OneD,       NekDouble> &wsp)
        {
            boost::ignore_unused(dir, input, output, wsp);
            NEKERROR(ErrorUtil::efatal, "Not valid for this operator.");
        }

    protected:
        const int                       m_nquad0;
        const int                       m_nquad1;
        const int                       m_nquad2;
        const int                       m_nmodes0;
        const int                       m_nmodes1;
        const int                       m_nmodes2;
        Array<OneD, const NekDouble>    m_jacWStdW;
        Array<OneD, const NekDouble>    m_base0;
        Array<OneD, const NekDouble>    m_base1;
        Array<OneD, const NekDouble>    m_base2;
        bool                            m_sortTopVertex;

    private:
        IProductWRTBase_SumFac_Prism(
                vector<StdRegions::StdExpansionSharedPtr> pCollExp,
                CoalescedGeomDataSharedPtr                pGeomData)
            : Operator  (pCollExp, pGeomData),
              m_nquad0  (m_stdExp->GetNumPoints(0)),
              m_nquad1  (m_stdExp->GetNumPoints(1)),
              m_nquad2  (m_stdExp->GetNumPoints(2)),
              m_nmodes0 (m_stdExp->GetBasisNumModes(0)),
              m_nmodes1 (m_stdExp->GetBasisNumModes(1)),
              m_nmodes2 (m_stdExp->GetBasisNumModes(2)),
              m_base0    (m_stdExp->GetBasis(0)->GetBdata()),
              m_base1    (m_stdExp->GetBasis(1)->GetBdata()),
              m_base2    (m_stdExp->GetBasis(2)->GetBdata())

        {
            m_jacWStdW = pGeomData->GetJacWithStdWeights(pCollExp);

            m_wspSize = m_numElmt * m_nquad2
                                  *(max(m_nquad0*m_nquad1,m_nmodes0*m_nmodes1))
                      + m_nquad1*m_nquad2*m_numElmt*m_nmodes0;

            if(m_stdExp->GetBasis(0)->GetBasisType()
                    == LibUtilities::eModified_A)
            {
                m_sortTopVertex = true;
            }
            else
            {
                m_sortTopVertex = false;
            }
        }
};

/// Factory initialisation for the IProductWRTBase_SumFac_Prism operator
OperatorKey IProductWRTBase_SumFac_Prism::m_type = GetOperatorFactory().
    RegisterCreatorFunction(
        OperatorKey(ePrism, eIProductWRTBase, eSumFac,false),
        IProductWRTBase_SumFac_Prism::create, "IProductWRTBase_SumFac_Prism");


/**
 * @brief Inner Product operator using sum-factorisation (Pyr)
 */
class IProductWRTBase_SumFac_Pyr : public Operator
{
    public:
        OPERATOR_CREATE(IProductWRTBase_SumFac_Pyr)

        virtual ~IProductWRTBase_SumFac_Pyr()
        {
        }

        virtual void operator()(
                const Array<OneD, const NekDouble> &input,
                      Array<OneD, NekDouble> &output,
                      Array<OneD, NekDouble> &output1,
                      Array<OneD, NekDouble> &output2,
                      Array<OneD, NekDouble> &wsp,
                const StdRegions::ConstFactorMap   &factors) final
        {
            boost::ignore_unused(output1, output2, factors);

            ASSERTL1(wsp.size() == m_wspSize,
                    "Incorrect workspace size");

            PyrIProduct(m_sortTopVertex, m_numElmt,
                        m_nquad0,  m_nquad1,  m_nquad2,
                        m_nmodes0, m_nmodes1, m_nmodes2,
                        m_base0,   m_base1,   m_base2,
                        m_jacWStdW,input,output,wsp);
        }

        virtual void operator()(
                      int                           dir,
                const Array<OneD, const NekDouble> &input,
                      Array<OneD,       NekDouble> &output,
                      Array<OneD,       NekDouble> &wsp)
        {
            boost::ignore_unused(dir, input, output, wsp);
            NEKERROR(ErrorUtil::efatal, "Not valid for this operator.");
        }

    protected:
        const int                       m_nquad0;
        const int                       m_nquad1;
        const int                       m_nquad2;
        const int                       m_nmodes0;
        const int                       m_nmodes1;
        const int                       m_nmodes2;
        Array<OneD, const NekDouble>    m_jacWStdW;
        Array<OneD, const NekDouble>    m_base0;
        Array<OneD, const NekDouble>    m_base1;
        Array<OneD, const NekDouble>    m_base2;
        bool                            m_sortTopVertex;

    private:
        IProductWRTBase_SumFac_Pyr(
                vector<StdRegions::StdExpansionSharedPtr> pCollExp,
                CoalescedGeomDataSharedPtr                pGeomData)
            : Operator  (pCollExp, pGeomData),
              m_nquad0  (m_stdExp->GetNumPoints(0)),
              m_nquad1  (m_stdExp->GetNumPoints(1)),
              m_nquad2  (m_stdExp->GetNumPoints(2)),
              m_nmodes0 (m_stdExp->GetBasisNumModes(0)),
              m_nmodes1 (m_stdExp->GetBasisNumModes(1)),
              m_nmodes2 (m_stdExp->GetBasisNumModes(2)),
              m_base0   (m_stdExp->GetBasis(0)->GetBdata()),
              m_base1   (m_stdExp->GetBasis(1)->GetBdata()),
              m_base2   (m_stdExp->GetBasis(2)->GetBdata())

        {
            m_jacWStdW = pGeomData->GetJacWithStdWeights(pCollExp);

            m_wspSize = m_numElmt * m_nquad2
                                  *(max(m_nquad0*m_nquad1,m_nmodes0*m_nmodes1))
                      + m_nquad1*m_nquad2*m_numElmt*m_nmodes0;

            if(m_stdExp->GetBasis(0)->GetBasisType()
                    == LibUtilities::eModified_A)
            {
                m_sortTopVertex = true;
            }
            else
            {
                m_sortTopVertex = false;
            }
        }
};

/// Factory initialisation for the IProductWRTBase_SumFac_Pyr operator
OperatorKey IProductWRTBase_SumFac_Pyr::m_type = GetOperatorFactory().
    RegisterCreatorFunction(
        OperatorKey(ePyramid, eIProductWRTBase, eSumFac,false),
        IProductWRTBase_SumFac_Pyr::create, "IProductWRTBase_SumFac_Pyr");


}
}<|MERGE_RESOLUTION|>--- conflicted
+++ resolved
@@ -181,16 +181,11 @@
                       Array<OneD,       NekDouble> &output,
                       Array<OneD,       NekDouble> &output1,
                       Array<OneD,       NekDouble> &output2,
-<<<<<<< HEAD
                       Array<OneD,       NekDouble> &wsp,
                 const StdRegions::ConstFactorMap   &factors) final
         {
             boost::ignore_unused(output1, output2, wsp, factors);
-=======
-                      Array<OneD,       NekDouble> &wsp)
-        {
-            boost::ignore_unused(output1, output2, wsp);
->>>>>>> 73cb6dd2
+
             if (m_isPadded)
             {
                 // copy into padded vector
@@ -210,11 +205,7 @@
                       int                           dir,
                 const Array<OneD, const NekDouble> &input,
                       Array<OneD,       NekDouble> &output,
-<<<<<<< HEAD
                       Array<OneD,       NekDouble> &wsp) final
-=======
-                      Array<OneD,       NekDouble> &wsp)
->>>>>>> 73cb6dd2
         {
             boost::ignore_unused(dir, input, output, wsp);
             NEKERROR(ErrorUtil::efatal, "Not valid for this operator.");
@@ -261,12 +252,9 @@
 /// Factory initialisation for the IProductWRTBase_MatrixFree operators
 OperatorKey IProductWRTBase_MatrixFree::m_typeArr[] = {
     GetOperatorFactory().RegisterCreatorFunction(
-<<<<<<< HEAD
         OperatorKey(eSegment, eIProductWRTBase, eMatrixFree, false),
         IProductWRTBase_MatrixFree::create, "IProductWRTBase_MatrixFree_Seg"),
     GetOperatorFactory().RegisterCreatorFunction(
-=======
->>>>>>> 73cb6dd2
         OperatorKey(eQuadrilateral, eIProductWRTBase, eMatrixFree, false),
         IProductWRTBase_MatrixFree::create, "IProductWRTBase_MatrixFree_Quad"),
     GetOperatorFactory().RegisterCreatorFunction(
@@ -279,12 +267,9 @@
         OperatorKey(ePrism, eIProductWRTBase, eMatrixFree, false),
         IProductWRTBase_MatrixFree::create, "IProductWRTBase_MatrixFree_Prism"),
     GetOperatorFactory().RegisterCreatorFunction(
-<<<<<<< HEAD
         OperatorKey(ePyramid, eIProductWRTBase, eMatrixFree, false),
         IProductWRTBase_MatrixFree::create, "IProductWRTBase_MatrixFree_Pyr"),
     GetOperatorFactory().RegisterCreatorFunction(
-=======
->>>>>>> 73cb6dd2
         OperatorKey(eTetrahedron, eIProductWRTBase, eMatrixFree, false),
         IProductWRTBase_MatrixFree::create, "IProductWRTBase_MatrixFree_Tet")
 
