///////////////////////////////////////////////////////////////////////////////
//
// File: Collection.h
//
// For more information, please see: http://www.nektar.info
//
// The MIT License
//
// Copyright (c) 2006 Division of Applied Mathematics, Brown University (USA),
// Department of Aeronautics, Imperial College London (UK), and Scientific
// Computing and Imaging Institute, University of Utah (USA).
//
// Permission is hereby granted, free of charge, to any person obtaining a
// copy of this software and associated documentation files (the "Software"),
// to deal in the Software without restriction, including without limitation
// the rights to use, copy, modify, merge, publish, distribute, sublicense,
// and/or sell copies of the Software, and to permit persons to whom the
// Software is furnished to do so, subject to the following conditions:
//
// The above copyright notice and this permission notice shall be included
// in all copies or substantial portions of the Software.
//
// THE SOFTWARE IS PROVIDED "AS IS", WITHOUT WARRANTY OF ANY KIND, EXPRESS
// OR IMPLIED, INCLUDING BUT NOT LIMITED TO THE WARRANTIES OF MERCHANTABILITY,
// FITNESS FOR A PARTICULAR PURPOSE AND NONINFRINGEMENT. IN NO EVENT SHALL
// THE AUTHORS OR COPYRIGHT HOLDERS BE LIABLE FOR ANY CLAIM, DAMAGES OR OTHER
// LIABILITY, WHETHER IN AN ACTION OF CONTRACT, TORT OR OTHERWISE, ARISING
// FROM, OUT OF OR IN CONNECTION WITH THE SOFTWARE OR THE USE OR OTHER
// DEALINGS IN THE SOFTWARE.
//
// Description: Collection top class definition
//
///////////////////////////////////////////////////////////////////////////////

#ifndef NEKTAR_LIBRARY_COLLECTIONS_COLLECTION_H
#define NEKTAR_LIBRARY_COLLECTIONS_COLLECTION_H

#include <vector>

#include <LibUtilities/BasicUtils/HashUtils.hpp>
#include <StdRegions/StdExpansion.h>
#include <SpatialDomains/Geometry.h>
#include <Collections/CollectionsDeclspec.h>
#include <Collections/Operator.h>
#include <Collections/CoalescedGeomData.h>

namespace Nektar {
namespace Collections {

/**
 * @brief Collection
 */
class Collection
{
    public:

        COLLECTIONS_EXPORT Collection(
                std::vector<StdRegions::StdExpansionSharedPtr>  pCollExp,
                OperatorImpMap                                 &impTypes);

        void Initialise(const OperatorType opType);

        inline void ApplyOperator(
                const OperatorType                           &op,
                const Array<OneD, const NekDouble>           &inarray,
                      Array<OneD,       NekDouble>           &output,
                const StdRegions::ConstFactorMap             &factors =
                      StdRegions::NullConstFactorMap);
    
        inline void ApplyOperator(
                const OperatorType                           &op,
                const Array<OneD, const NekDouble>           &inarray,
                      Array<OneD,       NekDouble>           &output0,
                      Array<OneD,       NekDouble>           &output1);

        inline void ApplyOperator(
                const OperatorType                           &op,
                const Array<OneD, const NekDouble>           &inarray,
                      Array<OneD,       NekDouble>           &output0,
                      Array<OneD,       NekDouble>           &output1,
                      Array<OneD,       NekDouble>           &output2, 
                const StdRegions::ConstFactorMap             &factors =
                      StdRegions::NullConstFactorMap);

        inline void ApplyOperator(
                const OperatorType                           &op,
                      int                                     dir,
                const Array<OneD, const NekDouble>           &inarray,
                      Array<OneD,       NekDouble>           &output);

        inline bool HasOperator(const OperatorType &op);

        inline OperatorSharedPtr GetOpSharedPtr(const OperatorType &op)
        {
            return m_ops[op];
        }

        inline CoalescedGeomDataSharedPtr GetGeomSharedPtr()
        {
            return m_geomData;
        }

<<<<<<< HEAD
    
    protected:
    std::unordered_map<OperatorType, OperatorSharedPtr, EnumHash> m_ops;
    CoalescedGeomDataSharedPtr                                    m_geomData;
    // store details for initialisation on call rather than default initialisation
    std::vector<StdRegions::StdExpansionSharedPtr>                m_collExp; 
    OperatorImpMap                                                m_impTypes;
=======
    protected:
        std::unordered_map<OperatorType, OperatorSharedPtr, EnumHash> m_ops;
        CoalescedGeomDataSharedPtr                                    m_geomData;
>>>>>>> 73cb6dd2

};

typedef std::vector<Collection> CollectionVector;
typedef std::shared_ptr<CollectionVector> CollectionVectorSharedPtr;


/**
 *
 */
inline void Collection::ApplyOperator(
        const OperatorType                 &op,
        const Array<OneD, const NekDouble> &inarray,
        Array<OneD,       NekDouble>       &output,
        const StdRegions::ConstFactorMap   &factors)
{
    Array<OneD, NekDouble> wsp(m_ops[op]->GetWspSize());
    (*m_ops[op])(inarray, output, NullNekDouble1DArray,
                 NullNekDouble1DArray, wsp, factors);
}


/**
 *
 */
inline void Collection::ApplyOperator(
        const OperatorType                 &op,
        const Array<OneD, const NekDouble> &inarray,
              Array<OneD,       NekDouble> &output0,
              Array<OneD,       NekDouble> &output1)
{
    Array<OneD, NekDouble> wsp(m_ops[op]->GetWspSize());
    (*m_ops[op])(inarray, output0, output1, NullNekDouble1DArray, wsp);
}


/**
 *
 */
inline void Collection::ApplyOperator(
        const OperatorType                 &op,
        const Array<OneD, const NekDouble> &inarray,
              Array<OneD,       NekDouble> &output0,
              Array<OneD,       NekDouble> &output1,
              Array<OneD,       NekDouble> &output2,
        const StdRegions::ConstFactorMap   &factors)
{
    Array<OneD, NekDouble> wsp(m_ops[op]->GetWspSize());
    (*m_ops[op])(inarray, output0, output1, output2, wsp, factors);
}

/**
 *
 */
inline void Collection::ApplyOperator(
        const OperatorType                 &op,
              int                           dir,
        const Array<OneD, const NekDouble> &inarray,
              Array<OneD,       NekDouble> &output)
{
    Array<OneD, NekDouble> wsp(m_ops[op]->GetWspSize());
    (*m_ops[op])(dir, inarray, output, wsp);
}

inline bool Collection::HasOperator(const OperatorType &op)
{
    return (m_ops.find(op) != m_ops.end());
}


}
}

#endif<|MERGE_RESOLUTION|>--- conflicted
+++ resolved
@@ -100,7 +100,6 @@
             return m_geomData;
         }
 
-<<<<<<< HEAD
     
     protected:
     std::unordered_map<OperatorType, OperatorSharedPtr, EnumHash> m_ops;
@@ -108,12 +107,6 @@
     // store details for initialisation on call rather than default initialisation
     std::vector<StdRegions::StdExpansionSharedPtr>                m_collExp; 
     OperatorImpMap                                                m_impTypes;
-=======
-    protected:
-        std::unordered_map<OperatorType, OperatorSharedPtr, EnumHash> m_ops;
-        CoalescedGeomDataSharedPtr                                    m_geomData;
->>>>>>> 73cb6dd2
-
 };
 
 typedef std::vector<Collection> CollectionVector;
