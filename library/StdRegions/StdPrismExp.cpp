--- conflicted
+++ resolved
@@ -853,20 +853,15 @@
         // Evaluation functions
         //---------------------------------------
         
-        NekDouble StdPrismExp::v_PhysEvaluate(
-<<<<<<< HEAD
-            const Array<OneD, const NekDouble>& xi)
-        {
-            return StdPrismExp::v_PhysEvaluate(xi,m_phys);
-        }
+
 
         void StdPrismExp::v_LocCoordToLocCollapsed(
                                               const Array<OneD, const NekDouble>& xi,
                                               Array<OneD, NekDouble>& eta)
-=======
+
+        NekDouble StdPrismExp::v_PhysEvaluate(
             const Array<OneD, const NekDouble>& xi,
             const Array<OneD, const NekDouble>& physvals)
->>>>>>> 55155ad1
         {
 
             if( fabs(xi[2]-1.0) < NekConstants::kNekZeroTol)
@@ -886,7 +881,7 @@
             } 
         }
                                           
-                                                                        
+n                                                                        
 
         NekDouble StdPrismExp::v_PhysEvaluate(
             const Array<OneD, const NekDouble>& xi,
