///////////////////////////////////////////////////////////////////////////////
//
// File StdNodalTriExp.cpp
//
// For more information, please see: http://www.nektar.info
//
// The MIT License
//
// Copyright (c) 2006 Division of Applied Mathematics, Brown University (USA),
// Department of Aeronautics, Imperial College London (UK), and Scientific
// Computing and Imaging Institute, University of Utah (USA).
//
// Permission is hereby granted, free of charge, to any person obtaining a
// copy of this software and associated documentation files (the "Software"),
// to deal in the Software without restriction, including without limitation
// the rights to use, copy, modify, merge, publish, distribute, sublicense,
// and/or sell copies of the Software, and to permit persons to whom the
// Software is furnished to do so, subject to the following conditions:
//
// The above copyright notice and this permission notice shall be included
// in all copies or substantial portions of the Software.
//
// THE SOFTWARE IS PROVIDED "AS IS", WITHOUT WARRANTY OF ANY KIND, EXPRESS
// OR IMPLIED, INCLUDING BUT NOT LIMITED TO THE WARRANTIES OF MERCHANTABILITY,
// FITNESS FOR A PARTICULAR PURPOSE AND NONINFRINGEMENT. IN NO EVENT SHALL
// THE AUTHORS OR COPYRIGHT HOLDERS BE LIABLE FOR ANY CLAIM, DAMAGES OR OTHER
// LIABILITY, WHETHER IN AN ACTION OF CONTRACT, TORT OR OTHERWISE, ARISING
// FROM, OUT OF OR IN CONNECTION WITH THE SOFTWARE OR THE USE OR OTHER
// DEALINGS IN THE SOFTWARE.
//
// Description: Nodal triangle routines built upon StdExpansion2D
//
///////////////////////////////////////////////////////////////////////////////

#include <boost/core/ignore_unused.hpp>

#include <StdRegions/StdNodalTriExp.h>
#include <LibUtilities/Foundations/ManagerAccess.h>  // for PointsManager, etc

using namespace std;

namespace Nektar
{
    namespace StdRegions
    {
        StdNodalTriExp::StdNodalTriExp():
            StdTriExp(),
            m_nodalPointsKey()
        {
        }

        StdNodalTriExp::StdNodalTriExp(
            const LibUtilities::BasisKey &Ba,
            const LibUtilities::BasisKey &Bb,
            LibUtilities::PointsType Ntype):
            StdExpansion  (LibUtilities::StdTriData::getNumberOfCoefficients(
                                                                             Ba.GetNumModes(),
                                                                             Bb.GetNumModes()),
                           2,Ba,Bb),
            StdExpansion2D(LibUtilities::StdTriData::getNumberOfCoefficients(
                                                                             Ba.GetNumModes(),
                                                                             Bb.GetNumModes()),
                           Ba,Bb),
            StdTriExp     (Ba,Bb),
            m_nodalPointsKey(Ba.GetNumModes(),Ntype)
        {
            ASSERTL0(m_base[0]->GetNumModes() == m_base[1]->GetNumModes(),
                     "Nodal basis initiated with different orders in the a "
                     "and b directions");
        }

        StdNodalTriExp::StdNodalTriExp(const StdNodalTriExp &T):
            StdExpansion(T),
            StdExpansion2D(T),
            StdTriExp(T),
            m_nodalPointsKey(T.m_nodalPointsKey)
        {
        }

        StdNodalTriExp::~StdNodalTriExp()
        {
        }

        bool StdNodalTriExp::v_IsNodalNonTensorialExp()
        {
            return true;
        }

        //-------------------------------
        // Nodal basis specific routines
        //-------------------------------

        void StdNodalTriExp::NodalToModal(
            const Array<OneD, const NekDouble>& inarray,
                  Array<OneD,       NekDouble>& outarray)
        {
            StdMatrixKey   Nkey(eInvNBasisTrans, DetShapeType(), *this,
                                NullConstFactorMap, NullVarCoeffMap,
                                m_nodalPointsKey.GetPointsType());
            DNekMatSharedPtr  inv_vdm = GetStdMatrix(Nkey);

            NekVector<NekDouble> nodal(m_ncoeffs,inarray,eWrapper);
            NekVector<NekDouble> modal(m_ncoeffs,outarray,eWrapper);
            modal = (*inv_vdm) * nodal;
        }

        // Operate with transpose of NodalToModal transformation
        void StdNodalTriExp::NodalToModalTranspose(
            const Array<OneD, const NekDouble>& inarray,
                  Array<OneD,       NekDouble>& outarray)
        {
            StdMatrixKey   Nkey(eInvNBasisTrans, DetShapeType(), *this,
                                NullConstFactorMap, NullVarCoeffMap,
                                m_nodalPointsKey.GetPointsType());
            DNekMatSharedPtr  inv_vdm = GetStdMatrix(Nkey);

            NekVector<NekDouble> nodal(m_ncoeffs,inarray,eCopy);
            NekVector<NekDouble> modal(m_ncoeffs,outarray,eWrapper);
            modal = Transpose(*inv_vdm) * nodal;
        }

        void StdNodalTriExp::ModalToNodal(
            const Array<OneD, const NekDouble>& inarray,
                  Array<OneD,       NekDouble>& outarray)
        {
            StdMatrixKey      Nkey(eNBasisTrans, DetShapeType(), *this,
                                   NullConstFactorMap, NullVarCoeffMap,
                                   m_nodalPointsKey.GetPointsType());
            DNekMatSharedPtr  vdm = GetStdMatrix(Nkey);

            // Multiply out matrix
            NekVector<NekDouble> modal(m_ncoeffs,inarray,eWrapper);
            NekVector<NekDouble> nodal(m_ncoeffs,outarray,eWrapper);
            nodal = (*vdm)*modal;
        }

        void StdNodalTriExp::GetNodalPoints(
            Array<OneD, const NekDouble> &x,
            Array<OneD, const NekDouble> &y)
        {
            LibUtilities::PointsManager()[m_nodalPointsKey]->GetPoints(x,y);
        }

        DNekMatSharedPtr StdNodalTriExp::GenNBasisTransMatrix()
        {
            int             i,j;
            Array<OneD, const NekDouble>  r, s;
            Array<OneD, NekDouble> c(2);
            DNekMatSharedPtr Mat;

            Mat = MemoryManager<DNekMat>::AllocateSharedPtr(
                                                            m_ncoeffs, m_ncoeffs);
            GetNodalPoints(r,s);

            //Store the values of m_phys in a temporary array
            int nqtot = GetTotPoints();
            Array<OneD,NekDouble> phys(nqtot);

            for(i = 0; i < m_ncoeffs; ++i)
            {
                // fill physical space with mode i
                StdTriExp::v_FillMode(i,phys);

                // interpolate mode i to the Nodal points 'j' and
                // store in outarray
                for(j = 0; j < m_ncoeffs; ++j)
                {
                    c[0] = r[j];
                    c[1] = s[j];
                    (*Mat)(j,i) = StdTriExp::v_PhysEvaluate(c,phys);
                }
            }
            return Mat;
        }


        //---------------------------------------
        // Transforms
        //---------------------------------------

        void StdNodalTriExp::v_BwdTrans(
                                        const Array<OneD, const NekDouble>& inarray,
                                        Array<OneD,       NekDouble>& outarray)
        {
            v_BwdTrans_SumFac(inarray,outarray);
        }

        void StdNodalTriExp::v_BwdTrans_SumFac(
                                               const Array<OneD, const NekDouble>& inarray,
                                               Array<OneD,       NekDouble>& outarray)
        {
            Array<OneD, NekDouble> tmp(m_ncoeffs);
            NodalToModal(inarray,tmp);
            StdTriExp::v_BwdTrans_SumFac(tmp,outarray);
        }

        void StdNodalTriExp::v_FwdTrans(
                                        const Array<OneD, const NekDouble>& inarray,
                                        Array<OneD,       NekDouble>& outarray)
        {
            v_IProductWRTBase(inarray,outarray);

            // get Mass matrix inverse
            StdMatrixKey      masskey(eInvMass, DetShapeType(), *this,
                                      NullConstFactorMap, NullVarCoeffMap,
                                      m_nodalPointsKey.GetPointsType());
            DNekMatSharedPtr  matsys = GetStdMatrix(masskey);

            // copy inarray in case inarray == outarray
            NekVector<NekDouble> in(m_ncoeffs,outarray,eCopy);
            NekVector<NekDouble> out(m_ncoeffs,outarray,eWrapper);

            out = (*matsys)*in;
        }


        //---------------------------------------
        // Inner product functions
        //---------------------------------------

        void StdNodalTriExp::v_IProductWRTBase(
            const Array<OneD, const NekDouble>& inarray,
                  Array<OneD,       NekDouble>& outarray)
        {
            v_IProductWRTBase_SumFac(inarray,outarray);
        }

        void StdNodalTriExp::v_IProductWRTBase_SumFac(
            const Array<OneD, const NekDouble>& inarray,
                  Array<OneD,       NekDouble>& outarray,
            bool                                multiplybyweights)
        {
            StdTriExp::v_IProductWRTBase_SumFac(inarray,outarray,multiplybyweights);
            NodalToModalTranspose(outarray,outarray);
        }

        void StdNodalTriExp::v_IProductWRTDerivBase(
            const int                           dir,
            const Array<OneD, const NekDouble>& inarray,
                  Array<OneD,       NekDouble>& outarray)
        {
            v_IProductWRTDerivBase_SumFac(dir,inarray,outarray);
        }

        void StdNodalTriExp::v_IProductWRTDerivBase_SumFac(
            const int                           dir,
            const Array<OneD, const NekDouble>& inarray,
                  Array<OneD,       NekDouble>& outarray)
        {
            StdTriExp::v_IProductWRTDerivBase_SumFac(dir,inarray,outarray);
            NodalToModalTranspose(outarray,outarray);
        }

        //---------------------------------------
        // Evaluation functions
        //---------------------------------------

        void StdNodalTriExp::v_FillMode(
            const int               mode,
            Array<OneD, NekDouble> &outarray)
        {
            ASSERTL2(mode >= m_ncoeffs,
                "calling argument mode is larger than total expansion order");

            Vmath::Zero(m_ncoeffs, outarray, 1);
            outarray[mode] = 1.0;
            v_BwdTrans(outarray,outarray);
        }


        //---------------------------
        // Helper functions
        //---------------------------

        int StdNodalTriExp::v_NumBndryCoeffs() const
        {
            return 3 + (GetBasisNumModes(0)-2) + 2*(GetBasisNumModes(1)-2);
        }

        //--------------------------
        // Mappings
        //--------------------------


        int StdNodalTriExp::v_GetVertexMap(const int localVertexId,
                                           bool useCoeffPacking)
        {
            boost::ignore_unused(useCoeffPacking);
            ASSERTL0(localVertexId >= 0 && localVertexId <= 2,
                     "Local Vertex ID must be between 0 and 2");
            return localVertexId;
        }

        void StdNodalTriExp::v_GetTraceToElementMap(
            const int                  eid,
            Array<OneD, unsigned int> &maparray,
            Array<OneD,          int> &signarray,
            Orientation                edgeOrient,
            int P, int Q)
        {
            boost::ignore_unused(Q);

            ASSERTL0(eid >= 0 && eid <= 2,
                     "Local Edge ID must be between 0 and 2"); 

<<<<<<< HEAD
            
            const int nEdgeCoeffs = GetEdgeNcoeffs(eid);
            
            ASSERTL0(P == -1 || P == nEdgeCoeffs,
                     "Nodal triangle not set up to deal with variable"
                     "polynomial order.");
            
            if (maparray.num_elements() != nEdgeCoeffs)
=======
            const int nEdgeCoeffs = GetTraceNcoeffs(eid);
            
           ASSERTL0(P == -1 || P == nEdgeCoeffs,
                     "Nodal triangle not set up to deal with variable "
                     "polynomial order.");

            if (maparray.size() != nEdgeCoeffs)
>>>>>>> 81af24da
            {
                maparray = Array<OneD, unsigned int>(nEdgeCoeffs);
            }

            if (signarray.size() != nEdgeCoeffs)
            {
                signarray = Array<OneD, int>(nEdgeCoeffs,1);
            }
            else
            {
                fill(signarray.get(), signarray.get()+nEdgeCoeffs, 1);
            }

            Orientation orient = edgeOrient;
            if (eid == 2)
            {
                orient = orient == eForwards ? eBackwards : eForwards;
            }

            maparray[0] = eid;
            maparray[nEdgeCoeffs-1] = eid == 2 ? 0 : eid+1;
            for (int i = 2; i < nEdgeCoeffs; i++)
            {
                maparray[i-1] = eid*(nEdgeCoeffs-2)+1+i; 
            }  

            if (orient == eBackwards)
            {
                reverse(maparray.get(), maparray.get()+nEdgeCoeffs);
            }
        }

        void StdNodalTriExp::v_GetTraceInteriorToElementMap(
            const int                  eid,
            Array<OneD, unsigned int> &maparray,
            Array<OneD,          int> &signarray,
            const Orientation          edgeOrient)
        {
            ASSERTL0(eid >= 0 && eid <= 2,
                     "Local Edge ID must be between 0 and 2"); 
            
            const int nEdgeIntCoeffs = GetTraceNcoeffs(eid)-2;
            
            if (maparray.size() != nEdgeIntCoeffs)
            {
                maparray = Array<OneD, unsigned int>(nEdgeIntCoeffs);
            }

            if (signarray.size() != nEdgeIntCoeffs)
            {
                signarray = Array<OneD, int>(nEdgeIntCoeffs,1);
            }
            else
            {
                fill(signarray.get(), signarray.get()+nEdgeIntCoeffs, 1);
            }

            Orientation orient = edgeOrient;
            if (eid == 2)
            {
                orient = orient == eForwards ? eBackwards : eForwards;
            }

            for (int i = 0; i < nEdgeIntCoeffs; i++)
            {
                maparray[i] = eid*nEdgeIntCoeffs+3+i; 
            }  

            if (orient == eBackwards)
            {
                reverse(maparray.get(), maparray.get()+nEdgeIntCoeffs);
            }
        }

        void StdNodalTriExp::v_GetInteriorMap(
            Array<OneD, unsigned int>& outarray)
        {
            unsigned int i;
            if (outarray.size() != GetNcoeffs()-NumBndryCoeffs())
            {
                outarray = Array<OneD, unsigned int>(
                    GetNcoeffs()-NumBndryCoeffs());
            }

            for (i = NumBndryCoeffs(); i < GetNcoeffs(); i++)
            {
                outarray[i-NumBndryCoeffs()] = i;
            }
        }

        void StdNodalTriExp::v_GetBoundaryMap(
            Array<OneD, unsigned int>& outarray)
        {
            unsigned int i;
            if (outarray.size()!=NumBndryCoeffs())
            {
                outarray = Array<OneD, unsigned int>(NumBndryCoeffs());
            }

            for (i = 0; i < NumBndryCoeffs(); i++)
            {
                outarray[i] = i;
            }
        }


        //---------------------------------------
        // Wrapper functions
        //---------------------------------------

        DNekMatSharedPtr StdNodalTriExp::v_GenMatrix(const StdMatrixKey &mkey)
        {
            DNekMatSharedPtr Mat;

            switch(mkey.GetMatrixType())
            {
                case eNBasisTrans:
                    Mat = GenNBasisTransMatrix();
                    break;
                default:
                    Mat = StdExpansion::CreateGeneralMatrix(mkey);
                    break;
            }

            return Mat;
        }

        DNekMatSharedPtr StdNodalTriExp::v_CreateStdMatrix(
            const StdMatrixKey &mkey)
        {
            return StdNodalTriExp::v_GenMatrix(mkey);
        }


        //---------------------------------------
        // Operator evaluation functions
        //---------------------------------------

        void StdNodalTriExp::v_MassMatrixOp(
            const Array<OneD, const NekDouble> &inarray,
                  Array<OneD,       NekDouble> &outarray,
            const StdMatrixKey                 &mkey)
        {
            StdExpansion::MassMatrixOp_MatFree(inarray,outarray,mkey);
        }

        void StdNodalTriExp::v_LaplacianMatrixOp(
            const Array<OneD, const NekDouble> &inarray,
                  Array<OneD,       NekDouble> &outarray,
            const StdMatrixKey                 &mkey)
        {
            StdExpansion::LaplacianMatrixOp_MatFree_GenericImpl(
                inarray,outarray,mkey);
        }

        void StdNodalTriExp::v_LaplacianMatrixOp(
            const int                           k1,
            const int                           k2,
            const Array<OneD, const NekDouble> &inarray,
                  Array<OneD,       NekDouble> &outarray,
            const StdMatrixKey                 &mkey)

        {
            StdExpansion::LaplacianMatrixOp_MatFree(
                k1,k2,inarray,outarray,mkey);
        }

        void StdNodalTriExp::v_WeakDerivMatrixOp(
            const int                           i,
            const Array<OneD, const NekDouble> &inarray,
                  Array<OneD,       NekDouble> &outarray,
            const StdMatrixKey                 &mkey)
        {
            StdExpansion::WeakDerivMatrixOp_MatFree(i,inarray,outarray,mkey);
        }

        void StdNodalTriExp::v_HelmholtzMatrixOp(
            const Array<OneD, const NekDouble> &inarray,
                  Array<OneD,       NekDouble> &outarray,
            const StdMatrixKey                 &mkey)
        {
            StdExpansion::HelmholtzMatrixOp_MatFree_GenericImpl(
                inarray,outarray,mkey);
        }


        //---------------------------------------
        // Private helper functions
        //---------------------------------------

    } // end of namespace
} // end of namespace
<|MERGE_RESOLUTION|>--- conflicted
+++ resolved
@@ -303,16 +303,6 @@
             ASSERTL0(eid >= 0 && eid <= 2,
                      "Local Edge ID must be between 0 and 2"); 
 
-<<<<<<< HEAD
-            
-            const int nEdgeCoeffs = GetEdgeNcoeffs(eid);
-            
-            ASSERTL0(P == -1 || P == nEdgeCoeffs,
-                     "Nodal triangle not set up to deal with variable"
-                     "polynomial order.");
-            
-            if (maparray.num_elements() != nEdgeCoeffs)
-=======
             const int nEdgeCoeffs = GetTraceNcoeffs(eid);
             
            ASSERTL0(P == -1 || P == nEdgeCoeffs,
@@ -320,7 +310,6 @@
                      "polynomial order.");
 
             if (maparray.size() != nEdgeCoeffs)
->>>>>>> 81af24da
             {
                 maparray = Array<OneD, unsigned int>(nEdgeCoeffs);
             }
