--- conflicted
+++ resolved
@@ -628,18 +628,8 @@
         {
             return 4;
         }
-<<<<<<< HEAD
-
-        int StdQuadExp::v_GetNtraces() const
-        {
-            return 4;
-        }
-        
-        int StdQuadExp::v_GetEdgeNcoeffs(const int i) const
-=======
         
         int StdQuadExp::v_GetTraceNcoeffs(const int i) const
->>>>>>> 81af24da
         {
             ASSERTL2((i >= 0)&&(i <= 3),"edge id is out of range");
 
