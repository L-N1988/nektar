///////////////////////////////////////////////////////////////////////////////
//
// File StdExpansion3D.h
//
// For more information, please see: http://www.nektar.info
//
// The MIT License
//
// Copyright (c) 2006 Division of Applied Mathematics, Brown University (USA),
// Department of Aeronautics, Imperial College London (UK), and Scientific
// Computing and Imaging Institute, University of Utah (USA).
//
// Permission is hereby granted, free of charge, to any person obtaining a
// copy of this software and associated documentation files (the "Software"),
// to deal in the Software without restriction, including without limitation
// the rights to use, copy, modify, merge, publish, distribute, sublicense,
// and/or sell copies of the Software, and to permit persons to whom the
// Software is furnished to do so, subject to the following conditions:
//
// The above copyright notice and this permission notice shall be included
// in all copies or substantial portions of the Software.
//
// THE SOFTWARE IS PROVIDED "AS IS", WITHOUT WARRANTY OF ANY KIND, EXPRESS
// OR IMPLIED, INCLUDING BUT NOT LIMITED TO THE WARRANTIES OF MERCHANTABILITY,
// FITNESS FOR A PARTICULAR PURPOSE AND NONINFRINGEMENT. IN NO EVENT SHALL
// THE AUTHORS OR COPYRIGHT HOLDERS BE LIABLE FOR ANY CLAIM, DAMAGES OR OTHER
// LIABILITY, WHETHER IN AN ACTION OF CONTRACT, TORT OR OTHERWISE, ARISING
// FROM, OUT OF OR IN CONNECTION WITH THE SOFTWARE OR THE USE OR OTHER
// DEALINGS IN THE SOFTWARE.
//
// Description: Daughter of StdExpansion. This class contains routine
// which are common to 3D expansion. Typically this inolves physiocal
// space operations.
//
///////////////////////////////////////////////////////////////////////////////

#ifndef STDEXP3D_H
#define STDEXP3D_H

#include <StdRegions/StdExpansion.h>
#include <StdRegions/StdRegionsDeclspec.h>

namespace Nektar
{
    namespace StdRegions
    {

	class StdExpansion3D;
	typedef std::shared_ptr<StdExpansion3D> StdExpansion3DSharedPtr;

    class StdExpansion3D: virtual public StdExpansion
        {

        public:
            STD_REGIONS_EXPORT StdExpansion3D();
            STD_REGIONS_EXPORT StdExpansion3D(int numcoeffs, const LibUtilities::BasisKey &Ba,
                           const LibUtilities::BasisKey &Bb, const LibUtilities::BasisKey &Bc);
            STD_REGIONS_EXPORT StdExpansion3D(const StdExpansion3D &T);
            STD_REGIONS_EXPORT virtual ~StdExpansion3D();

            // Differentiation

            /** \brief Calculate the 3D derivative in the local
             *  tensor/collapsed coordinate at the physical points
             *
             *    This function is independent of the expansion basis and can
             *    therefore be defined for all tensor product distribution of
             *    quadrature points in a generic manner.  The key operations are:
             *
             *    - \f$ \frac{d}{d\eta_1} \rightarrow {\bf D^T_0 u } \f$ \n
             *    - \f$ \frac{d}{d\eta_2} \rightarrow {\bf D_1 u } \f$
             *    - \f$ \frac{d}{d\eta_3} \rightarrow {\bf D_2 u } \f$
             *
             *  \param inarray array of physical points to be differentiated
             *  \param  outarray_d1 the resulting array of derivative in the
             *  \f$\eta_1\f$ direction will be stored in outarray_d1 as output
             *  of the function
             *  \param outarray_d2 the resulting array of derivative in the
             *  \f$\eta_2\f$ direction will be stored in outarray_d2 as output
             *  of the function
             *  \param outarray_d3 the resulting array of derivative in the
             *  \f$\eta_3\f$ direction will be stored in outarray_d3 as output
             *  of the function
             *
             *  Recall that:
             *  \f$
             *  \hspace{1cm} \begin{array}{llll}
             *  \mbox{Shape}    & \mbox{Cartesian coordinate range} &
             *  \mbox{Collapsed coord.}      &
             *  \mbox{Collapsed coordinate definition}\\
             *  \mbox{Hexahedral}  & -1 \leq \xi_1,\xi_2, \xi_3 \leq  1
             *  & -1 \leq \eta_1,\eta_2, \eta_3 \leq 1
             *  & \eta_1 = \xi_1, \eta_2 = \xi_2, \eta_3 = \xi_3 \\
             *  \mbox{Tetrahedral}  & -1 \leq \xi_1,\xi_2,\xi_3; \xi_1+\xi_2 +\xi_3 \leq  -1
             *  & -1 \leq \eta_1,\eta_2, \eta_3 \leq 1
             *  & \eta_1 = \frac{2(1+\xi_1)}{-\xi_2 -\xi_3}-1, \eta_2 = \frac{2(1+\xi_2)}{1 - \xi_3}-1, \eta_3 = \xi_3 \\
             *  \end{array} \f$
             */
            STD_REGIONS_EXPORT void PhysTensorDeriv(const Array<OneD, const NekDouble> &inarray,
                                 Array<OneD, NekDouble> &outarray_d1,
                                 Array<OneD, NekDouble> &outarray_d2,
                                 Array<OneD, NekDouble> &outarray_d3);

            STD_REGIONS_EXPORT void BwdTrans_SumFacKernel(
                const Array<OneD, const NekDouble>& base0,
                const Array<OneD, const NekDouble>& base1,
                const Array<OneD, const NekDouble>& base2,
                const Array<OneD, const NekDouble>& inarray,
                      Array<OneD,       NekDouble>& outarray,
                      Array<OneD,       NekDouble>& wsp,
                bool                                doCheckCollDir0,
                bool                                doCheckCollDir1,
                bool                                doCheckCollDir2);

            STD_REGIONS_EXPORT void IProductWRTBase_SumFacKernel(
                    const Array<OneD, const NekDouble>& base0,
                    const Array<OneD, const NekDouble>& base1,
                    const Array<OneD, const NekDouble>& base2,
                    const Array<OneD, const NekDouble>& inarray,
                          Array<OneD, NekDouble> &outarray,
                          Array<OneD, NekDouble> &wsp,
                    bool doCheckCollDir0,
                    bool doCheckCollDir1,
                    bool doCheckCollDir2);

            /** \brief return the number of edges in 3D expansion
             */
            int GetNedges() const
            {
                return v_GetNedges();
            }
            
            /** \brief This function returns the number of expansion coefficients
             *  belonging to the \a i-th edge
             *
             *  This function is a wrapper around the virtual function
             *  \a v_GetEdgeNcoeffs()
             *
             *  \param i specifies which edge
             *  \return returns the number of expansion coefficients belonging to
             *  the \a i-th edge
             */
            int GetEdgeNcoeffs(const int i) const
            {
                return v_GetEdgeNcoeffs(i);
            }

            void GetEdgeInteriorToElementMap(
                    const int                  tid,
                    Array<OneD, unsigned int> &maparray,
                    Array<OneD,          int> &signarray,
                    Orientation                traceOrient = eForwards)
            {
                v_GetEdgeInteriorToElementMap(tid,maparray,signarray,traceOrient);
            }

        protected:

            /** \brief This function evaluates the expansion at a single
             *  (arbitrary) point of the domain
             *
             *
             *  Based on the value of the expansion at the quadrature points,
             *  this function calculates the value of the expansion at an
             *  arbitrary single points (with coordinates \f$ \mathbf{x_c}\f$
             *  given by the pointer \a coords). This operation, equivalent to
             *  \f[ u(\mathbf{x_c})  = \sum_p \phi_p(\mathbf{x_c}) \hat{u}_p \f]
             *  is evaluated using Lagrangian interpolants through the quadrature
             *  points:
             *  \f[ u(\mathbf{x_c}) = \sum_p h_p(\mathbf{x_c}) u_p\f]
             *
             *  This function requires that the physical value array
             *  \f$\mathbf{u}\f$ (implemented as the attribute #phys)
             *  is set.
             *
             *  \param coords the coordinates of the single point
             *  \return returns the value of the expansion at the single point
             */
            STD_REGIONS_EXPORT virtual NekDouble v_PhysEvaluate(
                    const Array<OneD, const NekDouble>& coords,
                    const Array<OneD, const NekDouble>& physvals);


            STD_REGIONS_EXPORT virtual NekDouble v_PhysEvaluate(
                    const Array<OneD, DNekMatSharedPtr >& I,
                    const Array<OneD, const NekDouble >& physvals);

            STD_REGIONS_EXPORT virtual void v_BwdTrans_SumFacKernel(
                const Array<OneD, const NekDouble>& base0,
                const Array<OneD, const NekDouble>& base1,
                const Array<OneD, const NekDouble>& base2,
                const Array<OneD, const NekDouble>& inarray,
                      Array<OneD,       NekDouble>& outarray,
                      Array<OneD,       NekDouble>& wsp,
                bool                                doCheckCollDir0,
                bool                                doCheckCollDir1,
                bool                                doCheckCollDir2) = 0;

            STD_REGIONS_EXPORT virtual void v_IProductWRTBase_SumFacKernel(
                const Array<OneD, const NekDouble>& base0,
                const Array<OneD, const NekDouble>& base1,
                const Array<OneD, const NekDouble>& base2,
                const Array<OneD, const NekDouble>& inarray,
                      Array<OneD, NekDouble>&       outarray,
                      Array<OneD, NekDouble>&       wsp,
                bool                                doCheckCollDir0,
                bool                                doCheckCollDir1,
                bool                                doCheckCollDir2) = 0;

            STD_REGIONS_EXPORT virtual void v_LaplacianMatrixOp_MatFree(
                    const Array<OneD, const NekDouble> &inarray,
                          Array<OneD,NekDouble> &outarray,
                    const StdRegions::StdMatrixKey &mkey);

            STD_REGIONS_EXPORT virtual void v_HelmholtzMatrixOp_MatFree(
                    const Array<OneD, const NekDouble> &inarray,
                          Array<OneD,NekDouble> &outarray,
                    const StdRegions::StdMatrixKey &mkey);

            STD_REGIONS_EXPORT virtual NekDouble v_Integral(
                const Array<OneD, const NekDouble>& inarray);

            STD_REGIONS_EXPORT virtual int v_GetNedges(void) const;
            STD_REGIONS_EXPORT virtual int v_GetEdgeNcoeffs(const int i) const;

            STD_REGIONS_EXPORT virtual void v_GetEdgeInteriorToElementMap(
               const int                  tid,
               Array<OneD, unsigned int> &maparray,
               Array<OneD,          int> &signarray,
               Orientation                traceOrient = eForwards);

            STD_REGIONS_EXPORT virtual void v_GenStdMatBwdDeriv(
                  const int dir,
                  DNekMatSharedPtr &mat);

        private:

            virtual int v_GetShapeDimension() const
            {
                return 3;
            }

            virtual int v_GetCoordim(void)
            {
                return 3;
            }
<<<<<<< HEAD
            STD_REGIONS_EXPORT const NormalVector & v_GetSurfaceNormal(const int id) const;
            STD_REGIONS_EXPORT const NormalVector & v_GetFaceNormal(const int face) const;

            inline virtual void v_MultplyStdDerivBase0(
                const Array<OneD, const NekDouble>& inarray,
                Array<OneD, NekDouble> &outarray,
                Array<OneD, NekDouble> &wsp)
            {
                IProductWRTBase_SumFacKernel(m_base[0]->GetDbdata(),
                                         m_base[1]->GetBdata(),
                                         m_base[2]->GetBdata(),
                                         inarray,outarray,wsp,
                                         false,true,true);
            }
            
            inline virtual void v_MultplyStdDerivBase1(
                const Array<OneD, const NekDouble>& inarray,
                Array<OneD, NekDouble> &outarray,
                Array<OneD, NekDouble> &wsp)
            {
                IProductWRTBase_SumFacKernel(m_base[0]->GetBdata(),
                                         m_base[1]->GetDbdata(),
                                         m_base[2]->GetBdata(),
                                         inarray, outarray, wsp,
                                         true,false,true);
            }

            inline virtual void v_MultplyStdDerivBase2(
                const Array<OneD, const NekDouble>& inarray,
                Array<OneD, NekDouble> &outarray,
                Array<OneD, NekDouble> &wsp)
            {
                IProductWRTBase_SumFacKernel(m_base[0]->GetBdata(),
                                         m_base[1]->GetBdata(),
                                         m_base[2]->GetDbdata(),
                                         inarray, outarray, wsp,
                                         true,true,false);
            }
            
=======
>>>>>>> 244f4842
        };

        STD_REGIONS_EXPORT LibUtilities::BasisKey EvaluateTriFaceBasisKey(
            const int                     facedir,
            const LibUtilities::BasisType faceDirBasisType,
            const int                     numpoints,
            const int                     nummodes);

        STD_REGIONS_EXPORT LibUtilities::BasisKey EvaluateQuadFaceBasisKey(
            const int                     facedir,
            const LibUtilities::BasisType faceDirBasisType,
            const int                     numpoints,
            const int                     nummodes);
    } //end of namespace
} //end of namespace

#endif //STDEXP3D_H<|MERGE_RESOLUTION|>--- conflicted
+++ resolved
@@ -244,9 +244,6 @@
             {
                 return 3;
             }
-<<<<<<< HEAD
-            STD_REGIONS_EXPORT const NormalVector & v_GetSurfaceNormal(const int id) const;
-            STD_REGIONS_EXPORT const NormalVector & v_GetFaceNormal(const int face) const;
 
             inline virtual void v_MultplyStdDerivBase0(
                 const Array<OneD, const NekDouble>& inarray,
@@ -283,9 +280,6 @@
                                          inarray, outarray, wsp,
                                          true,true,false);
             }
-            
-=======
->>>>>>> 244f4842
         };
 
         STD_REGIONS_EXPORT LibUtilities::BasisKey EvaluateTriFaceBasisKey(
