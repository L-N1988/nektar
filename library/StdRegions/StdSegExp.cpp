///////////////////////////////////////////////////////////////////////////////
//
// File StdSegExp.cpp
//
// For more information, please see: http://www.nektar.info
//
// The MIT License
//
// Copyright (c) 2006 Division of Applied Mathematics, Brown University (USA),
// Department of Aeronautics, Imperial College London (UK), and Scientific
// Computing and Imaging Institute, University of Utah (USA).
//
// Permission is hereby granted, free of charge, to any person obtaining a
// copy of this software and associated documentation files (the "Software"),
// to deal in the Software without restriction, including without limitation
// the rights to use, copy, modify, merge, publish, distribute, sublicense,
// and/or sell copies of the Software, and to permit persons to whom the
// Software is furnished to do so, subject to the following conditions:
//
// The above copyright notice and this permission notice shall be included
// in all copies or substantial portions of the Software.
//
// THE SOFTWARE IS PROVIDED "AS IS", WITHOUT WARRANTY OF ANY KIND, EXPRESS
// OR IMPLIED, INCLUDING BUT NOT LIMITED TO THE WARRANTIES OF MERCHANTABILITY,
// FITNESS FOR A PARTICULAR PURPOSE AND NONINFRINGEMENT. IN NO EVENT SHALL
// THE AUTHORS OR COPYRIGHT HOLDERS BE LIABLE FOR ANY CLAIM, DAMAGES OR OTHER
// LIABILITY, WHETHER IN AN ACTION OF CONTRACT, TORT OR OTHERWISE, ARISING
// FROM, OUT OF OR IN CONNECTION WITH THE SOFTWARE OR THE USE OR OTHER
// DEALINGS IN THE SOFTWARE.
//
// Description: Routines within Standard Segment Expansions
//
///////////////////////////////////////////////////////////////////////////////

#include <boost/core/ignore_unused.hpp>

#include <StdRegions/StdSegExp.h>
#include <LibUtilities/Foundations/InterpCoeff.h>


using namespace std;

namespace Nektar
{
    namespace StdRegions
    {

        /** \brief Default constructor */

        StdSegExp::StdSegExp()
        {
        }


        /** \brief Constructor using BasisKey class for quadrature points and
         *  order definition
         *
         *  \param Ba BasisKey class definition containing order and quadrature
         *  points.
         */

        StdSegExp::StdSegExp(const LibUtilities::BasisKey &Ba):
        StdExpansion(Ba.GetNumModes(), 1, Ba),
        StdExpansion1D(Ba.GetNumModes(),Ba)
        {
        }


        /** \brief Copy Constructor */

        StdSegExp::StdSegExp(const StdSegExp &T):
                StdExpansion(T),
                StdExpansion1D(T)
        {
        }


        StdSegExp::~StdSegExp()
        {
        }

        /** \brief Return Shape of region, using  ShapeType enum list.
         *  i.e. Segment
         */
        LibUtilities::ShapeType StdSegExp::v_DetShapeType() const
        {
            return LibUtilities::eSegment;
        }

        bool StdSegExp::v_IsBoundaryInteriorExpansion()
        {

            bool returnval = false;

            if(m_base[0]->GetBasisType() == LibUtilities::eModified_A)
            {
                returnval = true;
            }

            if(m_base[0]->GetBasisType() == LibUtilities::eGLL_Lagrange)
            {
                returnval = true;
            }

            return returnval;
        }




        //---------------------------------------------------------------------
        // Integration Methods
        //---------------------------------------------------------------------

        /** \brief Integrate the physical point list \a inarray over region
         *  and return the value
         *
         *  \param inarray definition of function to be integrated evauluated at
         *  quadrature point of expansion.
         *  \return returns \f$\int^1_{-1} u(\xi_1)d \xi_1 \f$ where \f$inarray[i]
         *  = u(\xi_{1i}) \f$
         */
        NekDouble StdSegExp::v_Integral(const Array<OneD, const NekDouble>& inarray )
        {
            NekDouble Int = 0.0;
            int    nquad0 = m_base[0]->GetNumPoints();
            Array<OneD, NekDouble> tmp(nquad0);
            Array<OneD, const NekDouble> z  = m_base[0]->GetZ();
            Array<OneD, const NekDouble> w0 = m_base[0]->GetW();

            // multiply by integration constants
            Vmath::Vmul(nquad0, inarray, 1, w0, 1, tmp, 1);

            Int = Vmath::Vsum(nquad0, tmp, 1);

            return Int;
        }




        //---------------------------------------------------------------------
        // Differentiation Methods
        //---------------------------------------------------------------------


        /** \brief Evaluate the derivative \f$ d/d{\xi_1} \f$ at the physical
         *  quadrature points given by \a inarray and return in \a outarray.
         *
         *  This is a wrapper around StdExpansion1D::Tensor_Deriv
         *  \param inarray array of a function evaluated at the quadrature points
         *  \param  outarray the resulting array of the derivative \f$
         *  du/d_{\xi_1}|_{\xi_{1i}} \f$ will be stored in the array \a outarra
         */

        void StdSegExp::v_PhysDeriv(const Array<OneD, const NekDouble>& inarray,
                Array<OneD, NekDouble> &out_d0,
                Array<OneD, NekDouble> &out_d1,
                Array<OneD, NekDouble> &out_d2)
        {
            boost::ignore_unused(out_d1, out_d2);
            PhysTensorDeriv(inarray,out_d0);
        }


        void StdSegExp::v_PhysDeriv(const int dir,
                const Array<OneD, const NekDouble>& inarray,
                Array<OneD, NekDouble> &outarray)
        {
            boost::ignore_unused(dir);
            ASSERTL1(dir==0,"input dir is out of range");
            PhysTensorDeriv(inarray,outarray);
            // PhysDeriv(inarray, outarray);
        }

        void StdSegExp::v_StdPhysDeriv(
                const Array<OneD, const NekDouble>& inarray,
                Array<OneD, NekDouble> &out_d0,
                Array<OneD, NekDouble> &out_d1,
                Array<OneD, NekDouble> &out_d2)
        {
            boost::ignore_unused(out_d1, out_d2);
            PhysTensorDeriv(inarray,out_d0);
            // PhysDeriv(inarray, out_d0);
        }

        void StdSegExp::v_StdPhysDeriv(
                const int dir,
                const Array<OneD, const NekDouble>& inarray,
                Array<OneD, NekDouble> &outarray)
        {
            boost::ignore_unused(dir);
            ASSERTL1(dir==0,"input dir is out of range");
            PhysTensorDeriv(inarray,outarray);
            // PhysDeriv(inarray, outarray);
        }



        //---------------------------------------------------------------------
        // Transforms
        //---------------------------------------------------------------------

        /** \brief Backward transform from coefficient space given
         *  in \a inarray and evaluate at the physical quadrature
         *  points \a outarray
         *
         *  Operation can be evaluated as \f$ u(\xi_{1i}) =
         *  \sum_{p=0}^{order-1} \hat{u}_p \phi_p(\xi_{1i}) \f$ or equivalently
         *  \f$ {\bf u} = {\bf B}^T {\bf \hat{u}} \f$ where
         *  \f${\bf B}[i][j] = \phi_i(\xi_{1j}), \mbox{\_coeffs}[p] = {\bf
         *  \hat{u}}[p] \f$
         *
         *  The function takes the coefficient array \a inarray as
         *  input for the transformation
         *
         *  \param inarray: the coeffficients of the expansion
         *
         *  \param outarray: the resulting array of the values of the function at
         *  the physical quadrature points will be stored in the array \a outarray
         */

        void StdSegExp::v_BwdTrans(
                const Array<OneD, const NekDouble>& inarray,
                Array<OneD, NekDouble> &outarray)
        {
            int  nquad = m_base[0]->GetNumPoints();

            if(m_base[0]->Collocation())
            {
                Vmath::Vcopy(nquad, inarray, 1, outarray, 1);
            }
            else
            {

            Blas::Dgemv('N',nquad,m_base[0]->GetNumModes(),1.0,
                        (m_base[0]->GetBdata()).get(),
                        nquad,&inarray[0],1,0.0,&outarray[0],1);

            }
        }

        void StdSegExp::v_ReduceOrderCoeffs(
            int                                 numMin,
            const Array<OneD, const NekDouble> &inarray,
                  Array<OneD,       NekDouble> &outarray)
        {
            int n_coeffs = inarray.size();

            Array<OneD, NekDouble> coeff(n_coeffs);
            Array<OneD, NekDouble> coeff_tmp(n_coeffs,0.0);
            Array<OneD, NekDouble> tmp;
            Array<OneD, NekDouble> tmp2;

            int       nmodes0 = m_base[0]->GetNumModes();

            Vmath::Vcopy(n_coeffs,inarray,1,coeff_tmp,1);

            const LibUtilities::PointsKey Pkey0(
                nmodes0, LibUtilities::eGaussLobattoLegendre);

            LibUtilities::BasisKey b0(m_base[0]->GetBasisType(),nmodes0,Pkey0);

            LibUtilities::BasisKey bortho0(LibUtilities::eOrtho_A,nmodes0,Pkey0);

            LibUtilities::InterpCoeff1D(
                b0, coeff_tmp, bortho0, coeff);

            Vmath::Zero(n_coeffs,coeff_tmp,1);

            Vmath::Vcopy(numMin,
                         tmp  = coeff,1,
                         tmp2 = coeff_tmp,1);

            LibUtilities::InterpCoeff1D(
                bortho0, coeff_tmp, b0, outarray);
        }

        /**
         * \brief Forward transform from physical quadrature space stored in \a
         * inarray and evaluate the expansion coefficients and store in \a
         * outarray
         *
         * Perform a forward transform using a Galerkin projection by taking the
         * inner product of the physical points and multiplying by the inverse
         * of the mass matrix using the Solve method of the standard matrix
         * container holding the local mass matrix, i.e. \f$ {\bf \hat{u}} =
         * {\bf M}^{-1} {\bf I} \f$ where \f$ {\bf I}[p] = \int^1_{-1}
         * \phi_p(\xi_1) u(\xi_1) d\xi_1 \f$
         *
         * This function stores the expansion coefficients calculated by the
         * transformation in the coefficient space array \a outarray
         *
         * \param inarray: array of physical quadrature points to be transformed
         * \param outarray: the coeffficients of the expansion
         */
        void StdSegExp::v_FwdTrans(const Array<OneD, const NekDouble>& inarray,
                Array<OneD, NekDouble> &outarray)
        {
            if(m_base[0]->Collocation())
            {
                Vmath::Vcopy(m_ncoeffs, inarray, 1, outarray, 1);
            }
            else
            {
                v_IProductWRTBase(inarray,outarray);

                // get Mass matrix inverse
                StdMatrixKey      masskey(eInvMass,v_DetShapeType(),*this);
                DNekMatSharedPtr  matsys = GetStdMatrix(masskey);

                NekVector<NekDouble> in(m_ncoeffs,outarray,eCopy);
                NekVector<NekDouble> out(m_ncoeffs,outarray,eWrapper);

                out = (*matsys)*in;
            }
        }

        void StdSegExp::v_FwdTrans_BndConstrained(
                const Array<OneD, const NekDouble>& inarray,
                Array<OneD, NekDouble> &outarray)
        {
            if(m_base[0]->Collocation())
            {
                Vmath::Vcopy(m_ncoeffs, inarray, 1, outarray, 1);
            }
            else
            {
                int nInteriorDofs = m_ncoeffs-2;
                int offset        = 0;

                switch(m_base[0]->GetBasisType())
                {
                case LibUtilities::eGLL_Lagrange:
                    {
                        offset = 1;
                    }
                    break;
                case LibUtilities::eGauss_Lagrange:
                {
                    nInteriorDofs = m_ncoeffs;
                    offset = 0;
                }
                break;
                case LibUtilities::eModified_A:
                case LibUtilities::eModified_B:
                    {
                        offset = 2;
                    }
                    break;
                default:
                    ASSERTL0(false,"This type of FwdTrans is not defined for this expansion type");
                }

                fill(outarray.get(), outarray.get()+m_ncoeffs, 0.0 );

                if(m_base[0]->GetBasisType() != LibUtilities::eGauss_Lagrange)
                {
                    outarray[GetVertexMap(0)] = inarray[0];
                    outarray[GetVertexMap(1)] = inarray[m_base[0]->GetNumPoints()-1];

                    if(m_ncoeffs>2)
                    {
                        // ideally, we would like to have tmp0 to be replaced by
                        // outarray (currently MassMatrixOp does not allow aliasing)
                        Array<OneD, NekDouble> tmp0(m_ncoeffs);
                        Array<OneD, NekDouble> tmp1(m_ncoeffs);

                        StdMatrixKey      masskey(eMass,v_DetShapeType(),*this);
                        MassMatrixOp(outarray,tmp0,masskey);
                        v_IProductWRTBase(inarray,tmp1);

                        Vmath::Vsub(m_ncoeffs, tmp1, 1, tmp0, 1, tmp1, 1);

                        // get Mass matrix inverse (only of interior DOF)
                        DNekMatSharedPtr  matsys =
                        (m_stdStaticCondMatrixManager[masskey])-> GetBlock(1,1);

                        Blas::Dgemv('N',nInteriorDofs,nInteriorDofs,1.0,
                                &(matsys->GetPtr())[0],nInteriorDofs,tmp1.get()
                                +offset,1,0.0,outarray.get()+offset,1);
                    }
                }
                else
                {
                    StdSegExp::v_FwdTrans(inarray, outarray);
                }
            }

        }


        void StdSegExp::v_BwdTrans_SumFac(const Array<OneD, const NekDouble>& inarray,
                Array<OneD, NekDouble> &outarray)
        {
            v_BwdTrans(inarray, outarray);
        }



        //---------------------------------------------------------------------
        // Inner product functions
        //---------------------------------------------------------------------



        /** \brief  Inner product of \a inarray over region with respect to
         *  expansion basis \a base and return in \a outarray
         *
         *  Calculate \f$ I[p] = \int^{1}_{-1} \phi_p(\xi_1) u(\xi_1) d\xi_1
         *  = \sum_{i=0}^{nq-1} \phi_p(\xi_{1i}) u(\xi_{1i}) w_i \f$ where
         *  \f$ outarray[p] = I[p], inarray[i] = u(\xi_{1i}), base[p*nq+i] =
         *  \phi_p(\xi_{1i}) \f$.
         *
         *  \param  base an array defining the local basis for the inner product
         *  usually passed from Basis->GetBdata() or Basis->GetDbdata()
         *  \param inarray: physical point array of function to be integrated
         *  \f$ u(\xi_1) \f$
         *  \param coll_check flag to identify when a Basis->Collocation() call
         *  should be performed to see if this is a GLL_Lagrange basis with a
         *  collocation property. (should be set to 0 if taking the inner
         *  product with respect to the derivative of basis)
         *  \param outarray  the values of the inner product with respect to
         *  each basis over region will be stored in the array \a outarray as
         *  output of the function
         */

        void StdSegExp::v_IProductWRTBase(
            const Array<OneD, const NekDouble> &base,
            const Array<OneD, const NekDouble> &inarray,
                  Array<OneD,       NekDouble> &outarray,
            int coll_check)
        {
            boost::ignore_unused(coll_check);

            int    nquad = m_base[0]->GetNumPoints();
            Array<OneD, NekDouble> tmp(nquad);
            Array<OneD, const NekDouble> w =  m_base[0]->GetW();

            Vmath::Vmul(nquad, inarray, 1, w, 1, tmp, 1);

            /* Comment below was a bug for collocated basis
            if(coll_check&&m_base[0]->Collocation())
            {
                Vmath::Vcopy(nquad, tmp, 1, outarray, 1);
            }
            else
            {
                Blas::Dgemv('T',nquad,m_ncoeffs,1.0,base.get(),nquad,
                            &tmp[0],1,0.0,outarray.get(),1);
            }*/

            // Correct implementation
            Blas::Dgemv('T',nquad,m_ncoeffs,1.0,base.get(),nquad,
                        &tmp[0],1,0.0,outarray.get(),1);
        }

        /** \brief Inner product of \a inarray over region with respect to the
         *  expansion basis (this)->m_base[0] and return in \a outarray
         *
         *  Wrapper call to StdSegExp::IProductWRTBase
         *  \param inarray array of function values evaluated at the physical
         *  collocation points
         *  \param outarray  the values of the inner product with respect to
         *  each basis over region will be stored in the array \a outarray as
         *  output of the function
         */
        void StdSegExp::v_IProductWRTBase(const Array<OneD, const NekDouble>& inarray,
                Array<OneD, NekDouble> &outarray)
        {
            v_IProductWRTBase(m_base[0]->GetBdata(),inarray,outarray,1);
        }

        void StdSegExp::v_IProductWRTDerivBase(
                const int dir,
                const Array<OneD, const NekDouble>& inarray,
                Array<OneD, NekDouble> & outarray)
        {
            boost::ignore_unused(dir);
            ASSERTL1(dir >= 0 && dir < 1,"input dir is out of range");
            v_IProductWRTBase(m_base[0]->GetDbdata(),inarray,outarray,1);
        }

        void StdSegExp::v_IProductWRTBase_SumFac(
                const Array<OneD, const NekDouble>& inarray,
                Array<OneD, NekDouble> &outarray,
                bool multiplybyweights)
        {
            int    nquad = m_base[0]->GetNumPoints();
            Array<OneD, NekDouble> tmp(nquad);
            Array<OneD, const NekDouble> w =  m_base[0]->GetW();
            Array<OneD, const NekDouble> base =  m_base[0]->GetBdata();

            if(multiplybyweights)
            {
                Vmath::Vmul(nquad, inarray, 1, w, 1, tmp, 1);

                Blas::Dgemv('T',nquad,m_ncoeffs,1.0,base.get(),nquad,
                                &tmp[0],1,0.0,outarray.get(),1);
            }
            else
            {
                Blas::Dgemv('T',nquad,m_ncoeffs,1.0,base.get(),nquad,
                            &inarray[0],1,0.0,outarray.get(),1);
            }
        }





        //----------------------------
        // Evaluation
        //----------------------------

        void StdSegExp::v_FillMode(const int mode, Array<OneD, NekDouble> &outarray)
        {
            int   nquad = m_base[0]->GetNumPoints();
            const NekDouble * base  = m_base[0]->GetBdata().get();

            ASSERTL2(mode <= m_ncoeffs,
             "calling argument mode is larger than total expansion order");

            Vmath::Vcopy(nquad,(NekDouble *)base+mode*nquad,1, &outarray[0],1);
        }


        NekDouble StdSegExp::v_PhysEvaluate(
                const Array<OneD, const NekDouble>& coords,
                const Array<OneD, const NekDouble>& physvals)
        {
            return  StdExpansion1D::v_PhysEvaluate(coords, physvals);
        }

        void StdSegExp::v_LaplacianMatrixOp(
            const Array<OneD, const NekDouble> &inarray,
                  Array<OneD,       NekDouble> &outarray,
            const StdMatrixKey                 &mkey)
        {
            boost::ignore_unused(mkey);

            int    nquad = m_base[0]->GetNumPoints();

            Array<OneD,NekDouble> physValues(nquad);
            Array<OneD,NekDouble> dPhysValuesdx(nquad);

            v_BwdTrans(inarray,physValues);

            // Laplacian matrix operation
            v_PhysDeriv(physValues,dPhysValuesdx);
            v_IProductWRTBase(m_base[0]->GetDbdata(),dPhysValuesdx,outarray,1);
        }


        void StdSegExp::v_HelmholtzMatrixOp(
            const Array<OneD, const NekDouble> &inarray,
                  Array<OneD,       NekDouble> &outarray,
            const StdMatrixKey                 &mkey)
        {
            int    nquad = m_base[0]->GetNumPoints();

            Array<OneD,NekDouble> physValues(nquad);
            Array<OneD,NekDouble> dPhysValuesdx(nquad);
            Array<OneD,NekDouble> wsp(m_ncoeffs);

            v_BwdTrans(inarray,physValues);

            // mass matrix operation
            v_IProductWRTBase((m_base[0]->GetBdata()),physValues,wsp,1);

            // Laplacian matrix operation
            v_PhysDeriv(physValues,dPhysValuesdx);
            v_IProductWRTBase(m_base[0]->GetDbdata(),dPhysValuesdx,outarray,1);
            Blas::Daxpy(m_ncoeffs, mkey.GetConstFactor(eFactorLambda), wsp.get(), 1, outarray.get(), 1);
        }

        void StdSegExp::v_SVVLaplacianFilter(Array<OneD, NekDouble> &array,
                                            const StdMatrixKey &mkey)
        {
            // Generate an orthogonal expansion
            int nq = m_base[0]->GetNumPoints();
            int nmodes = m_base[0]->GetNumModes();
            // Declare orthogonal basis.
            LibUtilities::PointsKey pKey(nq,m_base[0]->GetPointsType());

            LibUtilities::BasisKey B(LibUtilities::eOrtho_A, nmodes, pKey);
            StdSegExp OrthoExp(B);

            //SVV parameters loaded from the .xml case file
            NekDouble  SvvDiffCoeff  = mkey.GetConstFactor(eFactorSVVDiffCoeff);
            int cutoff = (int) (mkey.GetConstFactor(eFactorSVVCutoffRatio))*nmodes;

            Array<OneD, NekDouble> orthocoeffs(OrthoExp.GetNcoeffs());

            // project onto modal  space.
            OrthoExp.FwdTrans(array,orthocoeffs);

            //
            for(int j = 0; j < nmodes; ++j)
            {
                if(j >= cutoff)//to filter out only the "high-modes"
                {
                     orthocoeffs[j] *=
                         (SvvDiffCoeff*exp(-(j-nmodes)*(j-nmodes)/
                                            ((NekDouble)((j-cutoff+1)*
                                                 (j-cutoff+1)))));
                 }
                else
                {
                     orthocoeffs[j] *= 0.0;
                }
            }

            // backward transform to physical space
            OrthoExp.BwdTrans(orthocoeffs,array);
        }

        void StdSegExp::v_ExponentialFilter(
                                          Array<OneD, NekDouble> &array,
                                    const NekDouble        alpha,
                                    const NekDouble        exponent,
                                    const NekDouble        cutoff)
        {
            // Generate an orthogonal expansion
            int nq     = m_base[0]->GetNumPoints();
            int nmodes = m_base[0]->GetNumModes();
            int P  = nmodes - 1;
            // Declare orthogonal basis.
            LibUtilities::PointsKey pKey(nq,m_base[0]->GetPointsType());

            LibUtilities::BasisKey B(LibUtilities::eOrtho_A, nmodes, pKey);
            StdSegExp OrthoExp(B);

            // Cutoff
            int Pcut = cutoff*P;

            // Project onto orthogonal space.
            Array<OneD, NekDouble> orthocoeffs(OrthoExp.GetNcoeffs());
            OrthoExp.FwdTrans(array,orthocoeffs);

            //
            NekDouble fac;
            for(int j = 0; j < nmodes; ++j)
            {
                //to filter out only the "high-modes"
                if(j > Pcut)
                {
                    fac = (NekDouble) (j - Pcut) / ( (NekDouble) (P - Pcut) );
                    fac = pow(fac, exponent);
                    orthocoeffs[j] *= exp(-alpha*fac);
                }
            }

            // backward transform to physical space
            OrthoExp.BwdTrans(orthocoeffs,array);
        }

        //up to here
        void StdSegExp::v_MultiplyByStdQuadratureMetric(
            const Array<OneD, const NekDouble> &inarray,
                  Array<OneD,       NekDouble> &outarray)
        {
            int nquad0 = m_base[0]->GetNumPoints();

            const Array<OneD, const NekDouble>& w0 = m_base[0]->GetW();

            Vmath::Vmul(nquad0, inarray.get(),1,
                        w0.get(),1,outarray.get(),1);
        }

        void StdSegExp::v_GetCoords(
                Array<OneD, NekDouble> &coords_0,
                Array<OneD, NekDouble> &coords_1,
                Array<OneD, NekDouble> &coords_2)
        {
            boost::ignore_unused(coords_1, coords_2);
            Blas::Dcopy(GetNumPoints(0),(m_base[0]->GetZ()).get(),
                        1,&coords_0[0],1);
        }





        //---------------------------------------------------------------------
        // Helper functions
        //---------------------------------------------------------------------

        int StdSegExp::v_GetNverts() const
        {
            return 2;
        }

        int StdSegExp::v_GetNtraces() const
        {
            return 2;
        }

<<<<<<< HEAD
=======
        int StdSegExp::v_GetTraceNcoeffs(const int i) const
        {
            boost::ignore_unused(i);
            return 1;
        }

        int StdSegExp::v_GetTraceNumPoints(const int i) const
        {
            boost::ignore_unused(i);
            return 1;
        }
        
>>>>>>> 81af24da
        int StdSegExp::v_NumBndryCoeffs() const
        {
            return 2;
        }

        int StdSegExp::v_NumDGBndryCoeffs() const
        {
            return 2;
        }

        int StdSegExp::v_CalcNumberOfCoefficients(
                const std::vector<unsigned int> &nummodes,
                int &modes_offset)
        {
            int nmodes = nummodes[modes_offset];
            modes_offset += 1;

            return nmodes;
        }

        //---------------------------------------------------------------------
        // Wrapper functions
        //---------------------------------------------------------------------

        DNekMatSharedPtr StdSegExp::v_GenMatrix(const StdMatrixKey &mkey)
        {
            DNekMatSharedPtr Mat;
            MatrixType mattype;

            switch(mattype = mkey.GetMatrixType())
            {
            case ePhysInterpToEquiSpaced:
                {
                    int nq = m_base[0]->GetNumPoints();

                    // take definition from key
                    if(mkey.ConstFactorExists(eFactorConst))
                    {
                        nq = (int) mkey.GetConstFactor(eFactorConst);
                    }

                    int neq = LibUtilities::StdSegData::
                                              getNumberOfCoefficients(nq);
                    Array<OneD, NekDouble >   coords (1);
                    DNekMatSharedPtr          I     ;
                    Mat                     = MemoryManager<DNekMat>::
                                                AllocateSharedPtr(neq, nq);

                    for(int i = 0; i < neq; ++i)
                    {
                        coords[0] = -1.0 + 2*i/(NekDouble)(neq-1);
                        I         = m_base[0]->GetI(coords);
                        Vmath::Vcopy(nq, I->GetRawPtr(), 1,
                                         Mat->GetRawPtr()+i,neq);
                    }
                }
                break;
            case eFwdTrans:
                {
                    Mat = MemoryManager<DNekMat>::AllocateSharedPtr(m_ncoeffs,m_ncoeffs);
                    StdMatrixKey iprodkey(eIProductWRTBase,v_DetShapeType(),*this);
                    DNekMat &Iprod = *GetStdMatrix(iprodkey);
                    StdMatrixKey imasskey(eInvMass,v_DetShapeType(),*this);
                    DNekMat &Imass = *GetStdMatrix(imasskey);

                    (*Mat) = Imass*Iprod;
                }
                break;
            default:
                {
                    Mat = StdExpansion::CreateGeneralMatrix(mkey);

                    if(mattype ==  eMass)
                    {
                        // For Fourier basis set the imaginary component
                        // of mean mode to have a unit diagonal component
                        // in mass matrix
                        if(m_base[0]->GetBasisType() == LibUtilities::eFourier)
                        {
                            (*Mat)(1,1) = 1.0;
                        }
                    }
                }
                break;
            }

            return Mat;
        }


        DNekMatSharedPtr StdSegExp::v_CreateStdMatrix(const StdMatrixKey &mkey)
        {
            return v_GenMatrix(mkey);
        }

        //---------------------------------------------------------------------
        // Mappings
        //---------------------------------------------------------------------


        void StdSegExp::v_GetBoundaryMap(Array<OneD, unsigned int>& outarray)
        {
            if(outarray.size() != NumBndryCoeffs())
            {
                outarray = Array<OneD, unsigned int>(NumBndryCoeffs());
            }
            const LibUtilities::BasisType Btype = GetBasisType(0);
            int nummodes = m_base[0]->GetNumModes();

            outarray[0] = 0;

            switch(Btype)
            {
            case LibUtilities::eGLL_Lagrange:
            case LibUtilities::eGauss_Lagrange:
            case LibUtilities::eChebyshev:
            case LibUtilities::eFourier:
                outarray[1]= nummodes-1;
                break;
            case LibUtilities::eModified_A:
            case LibUtilities::eModified_B:
                outarray[1] = 1;
                break;
            default:
                ASSERTL0(0,"Mapping array is not defined for this expansion");
                break;
            }
        }

        void StdSegExp::v_GetInteriorMap(Array<OneD, unsigned int>& outarray)
        {
            int i;
            if(outarray.size()!=GetNcoeffs()-NumBndryCoeffs())
            {
                outarray = Array<OneD, unsigned int>(GetNcoeffs()-NumBndryCoeffs());
            }
            const LibUtilities::BasisType Btype = GetBasisType(0);

            switch(Btype)
            {
            case LibUtilities::eGLL_Lagrange:
            case LibUtilities::eGauss_Lagrange:
            case LibUtilities::eChebyshev:
            case LibUtilities::eFourier:
                for(i = 0 ; i < GetNcoeffs()-2;i++)
                {
                    outarray[i] = i+1;
                }
                break;
            case LibUtilities::eModified_A:
            case LibUtilities::eModified_B:
                for(i = 0 ; i < GetNcoeffs()-2;i++)
                {
                    outarray[i] = i+2;
                }
                break;
            default:
                ASSERTL0(0,"Mapping array is not defined for this expansion");
                break;
            }
        }

        int StdSegExp::v_GetVertexMap(int localVertexId,bool useCoeffPacking)
        {
            boost::ignore_unused(useCoeffPacking);
            ASSERTL0((localVertexId==0)||(localVertexId==1),"local vertex id"
                     "must be between 0 or 1");

            int localDOF = localVertexId;

            if( (m_base[0]->GetBasisType()==LibUtilities::eGLL_Lagrange) &&
                (localVertexId==1) )
            {
                localDOF = m_base[0]->GetNumModes()-1;
            }
            return localDOF;
        }

        void StdSegExp::v_GetSimplexEquiSpacedConnectivity(
            Array<OneD, int> &conn,
            bool              standard)
        {
            boost::ignore_unused(standard);
            int np = m_base[0]->GetNumPoints();

            conn     = Array<OneD, int>(2*(np-1));
            int cnt  = 0;
            for(int i = 0; i < np-1; ++i)
            {
                conn[cnt++] = i;
                conn[cnt++] = i+1;
            }
        }

        void StdSegExp::v_GetTraceToElementMap(
             const int                  tid,
             Array<OneD, unsigned int>& maparray,
             Array<OneD, int>&          signarray,
             Orientation                orient,
             int P,  int Q)
        {
            boost::ignore_unused(P,Q,orient);
            int order0 = m_base[0]->GetNumModes();
    
            ASSERTL0(tid < 2,"eid must be between 0 and 1");

            if (maparray.size() != 2)
            {
                maparray = Array<OneD, unsigned int>(2);
            }

            if(signarray.size() != 2)
            {
                signarray = Array<OneD, int>(2, 1);
            }
            else
            {
                fill(signarray.get(), signarray.get()+2, 1);
            }

            const LibUtilities::BasisType bType = GetBasisType(0);

            if (bType == LibUtilities::eModified_A)
            {
                maparray[0] = 0;
                maparray[1] = 1;
            }
            else if(bType == LibUtilities::eGLL_Lagrange ||
                    bType == LibUtilities::eGauss_Lagrange)
            {
                maparray[0] = 0;
                maparray[1] = order0-1;
            }
            else
            {
                ASSERTL0(false,"Unknown Basis");
            }
        }

    }//end namespace
}//end namespace<|MERGE_RESOLUTION|>--- conflicted
+++ resolved
@@ -696,8 +696,6 @@
             return 2;
         }
 
-<<<<<<< HEAD
-=======
         int StdSegExp::v_GetTraceNcoeffs(const int i) const
         {
             boost::ignore_unused(i);
@@ -710,7 +708,6 @@
             return 1;
         }
         
->>>>>>> 81af24da
         int StdSegExp::v_NumBndryCoeffs() const
         {
             return 2;
