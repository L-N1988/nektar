///////////////////////////////////////////////////////////////////////////////
//
// File StdExpansion.cpp
//
// For more information, please see: http://www.nektar.info
//
// The MIT License
//
// Copyright (c) 2006 Division of Applied Mathematics, Brown University (USA),
// Department of Aeronautics, Imperial College London (UK), and Scientific
// Computing and Imaging Institute, University of Utah (USA).
//
// Permission is hereby granted, free of charge, to any person obtaining a
// copy of this software and associated documentation files (the "Software"),
// to deal in the Software without restriction, including without limitation
// the rights to use, copy, modify, merge, publish, distribute, sublicense,
// and/or sell copies of the Software, and to permit persons to whom the
// Software is furnished to do so, subject to the following conditions:
//
// The above copyright notice and this permission notice shall be included
// in all copies or substantial portions of the Software.
//
// THE SOFTWARE IS PROVIDED "AS IS", WITHOUT WARRANTY OF ANY KIND, EXPRESS
// OR IMPLIED, INCLUDING BUT NOT LIMITED TO THE WARRANTIES OF MERCHANTABILITY,
// FITNESS FOR A PARTICULAR PURPOSE AND NONINFRINGEMENT. IN NO EVENT SHALL
// THE AUTHORS OR COPYRIGHT HOLDERS BE LIABLE FOR ANY CLAIM, DAMAGES OR OTHER
// LIABILITY, WHETHER IN AN ACTION OF CONTRACT, TORT OR OTHERWISE, ARISING
// FROM, OUT OF OR IN CONNECTION WITH THE SOFTWARE OR THE USE OR OTHER
// DEALINGS IN THE SOFTWARE.
//
// Description: Definition of methods in class StdExpansion which is
// the base class to all expansion shapes
//
///////////////////////////////////////////////////////////////////////////////

#include <boost/core/ignore_unused.hpp>

#include <StdRegions/StdExpansion.h>
#include <LibUtilities/Foundations/ManagerAccess.h>  // for BasisManager, etc

namespace Nektar
{
    namespace StdRegions
    {
        StdExpansion::StdExpansion(void):
            m_elmt_id(0),
            m_ncoeffs(0)
        {
        }

        StdExpansion::StdExpansion(const int numcoeffs, const int numbases,
            const LibUtilities::BasisKey &Ba,
            const LibUtilities::BasisKey &Bb,
            const LibUtilities::BasisKey &Bc):
            m_base(numbases),
            m_elmt_id(0),
            m_ncoeffs(numcoeffs),
            m_stdMatrixManager(
                std::bind(&StdExpansion::CreateStdMatrix, this, std::placeholders::_1),
                std::string("StdExpansionStdMatrix")),
            m_stdStaticCondMatrixManager(
                std::bind(&StdExpansion::CreateStdStaticCondMatrix, this, std::placeholders::_1),
                std::string("StdExpansionStdStaticCondMatrix"))
        {
            switch(m_base.size())
            {
            case 3:
                ASSERTL2(Bc!=LibUtilities::NullBasisKey,
                    "NULL Basis attempting to be used.");
                m_base[2] = LibUtilities::BasisManager()[Bc];
                /* Falls through. */
            case 2:
                ASSERTL2(Bb!=LibUtilities::NullBasisKey,
                    "NULL Basis attempting to be used.");
                m_base[1] = LibUtilities::BasisManager()[Bb];
                /* Falls through. */
            case 1:
                ASSERTL2(Ba!=LibUtilities::NullBasisKey,
                    "NULL Basis attempting to be used.");
                m_base[0] = LibUtilities::BasisManager()[Ba];
                break;
            default:
                break;
                // ASSERTL0(false, "numbases incorrectly specified");
            };

        } //end constructor


        StdExpansion::StdExpansion(const StdExpansion &T):
            std::enable_shared_from_this<StdExpansion>(T),
            m_base(T.m_base),
            m_elmt_id(T.m_elmt_id),
            m_ncoeffs(T.m_ncoeffs),
            m_stdMatrixManager(T.m_stdMatrixManager),
            m_stdStaticCondMatrixManager(T.m_stdStaticCondMatrixManager)
        {
        }

        StdExpansion::~StdExpansion()
        {
        }

        NekDouble StdExpansion::Linf(const Array<OneD, const NekDouble>& phys,
                                     const Array<OneD, const NekDouble>& sol)
        {
            NekDouble  val;
            int     ntot = GetTotPoints();
            Array<OneD, NekDouble>  wsp(ntot);

            if(sol ==  NullNekDouble1DArray)
            {
                Vmath::Vabs(ntot, phys, 1, wsp, 1);
            }
            else
            {
                Vmath::Vsub(ntot, sol, 1, phys, 1, wsp, 1);
                Vmath::Vabs(ntot, wsp, 1, wsp, 1);
            }

            val = Vmath::Vamax(ntot, wsp, 1);
            return  val;
        }

        NekDouble StdExpansion::L2(const Array<OneD, const NekDouble>& phys,
                                   const Array<OneD, const NekDouble>& sol)
        {
            NekDouble  val;
            int     ntot = GetTotPoints();
            Array<OneD, NekDouble> wsp(ntot);

            if (sol.size() == 0)
            {
                Vmath::Vmul(ntot, phys, 1, phys, 1, wsp, 1);
            }
            else
            {
                Vmath::Vsub(ntot, sol, 1, phys, 1, wsp, 1);
                Vmath::Vmul(ntot, wsp, 1, wsp, 1, wsp, 1);
            }
            
            val = v_Integral(wsp);

            // if val too small, sqrt returns nan.
            if (fabs(val) < NekConstants::kNekSqrtTol*NekConstants::kNekSqrtTol)
            {
                return 0.0;
            }
            else
            {
                return sqrt(val);
            }
        }

        NekDouble StdExpansion::H1(const Array<OneD, const NekDouble>& phys,
                                   const Array<OneD, const NekDouble>& sol)
        {
            int         i;
            NekDouble  val;
            int     ntot = GetTotPoints();
            int     coordim = v_GetCoordim();
            Array<OneD, NekDouble> wsp(3*ntot);
            Array<OneD, NekDouble> wsp_deriv = wsp + ntot;
            Array<OneD, NekDouble> sum = wsp_deriv + ntot;

            if(sol ==  NullNekDouble1DArray)
            {
                Vmath::Vcopy(ntot,phys, 1, wsp, 1);
                Vmath::Vmul(ntot, phys, 1, phys, 1, sum, 1);
            }
            else
            {
                Vmath::Vsub(ntot, sol, 1, phys, 1, wsp, 1);
                Vmath::Vmul(ntot, wsp, 1, wsp, 1, sum, 1);
            }


            for(i = 0; i < coordim; ++i)
            {
                v_PhysDeriv(i,wsp,wsp_deriv);
                Vmath::Vvtvp(ntot,wsp_deriv,1,wsp_deriv,1,sum,1,sum,1);
            }

            val = sqrt(v_Integral(sum));

            return val;
        }

        DNekBlkMatSharedPtr StdExpansion::CreateStdStaticCondMatrix
                                                       (const StdMatrixKey &mkey)
        {
            DNekBlkMatSharedPtr returnval;

            DNekMatSharedPtr  mat = GetStdMatrix(mkey);
            int nbdry = NumBndryCoeffs(); // also checks to see if this is a boundary interior decomposed expansion
            int nint = m_ncoeffs - nbdry;
            DNekMatSharedPtr A = MemoryManager<DNekMat>::AllocateSharedPtr(nbdry,nbdry);
            DNekMatSharedPtr B = MemoryManager<DNekMat>::AllocateSharedPtr(nbdry,nint);
            DNekMatSharedPtr C = MemoryManager<DNekMat>::AllocateSharedPtr(nint,nbdry);
            DNekMatSharedPtr D = MemoryManager<DNekMat>::AllocateSharedPtr(nint,nint);

            int i,j;

            Array<OneD,unsigned int> bmap(nbdry);
            Array<OneD,unsigned int> imap(nint);
            GetBoundaryMap(bmap);
            GetInteriorMap(imap);

            for(i = 0; i < nbdry; ++i)
            {
                for(j = 0; j < nbdry; ++j)
                {
                    (*A)(i,j) = (*mat)(bmap[i],bmap[j]);
                }

                for(j = 0; j < nint; ++j)
                {
                    (*B)(i,j) = (*mat)(bmap[i],imap[j]);
                }
            }

            for(i = 0; i < nint; ++i)
            {
                for(j = 0; j < nbdry; ++j)
                {
                    (*C)(i,j) = (*mat)(imap[i],bmap[j]);
                }

                for(j = 0; j < nint; ++j)
                {
                    (*D)(i,j) = (*mat)(imap[i],imap[j]);
                }
            }

            // Calculate static condensed system
            if(nint)
            {
                D->Invert();
                (*B) = (*B)*(*D);
                (*A) = (*A) - (*B)*(*C);
            }

            // set up block matrix system
            Array<OneD, unsigned int> exp_size(2);
            exp_size[0] = nbdry;
            exp_size[1] = nint;
            returnval = MemoryManager<DNekBlkMat>::AllocateSharedPtr(exp_size,exp_size);

            returnval->SetBlock(0,0,A);
            returnval->SetBlock(0,1,B);
            returnval->SetBlock(1,0,C);
            returnval->SetBlock(1,1,D);

            return returnval;
        }


        DNekMatSharedPtr StdExpansion::CreateGeneralMatrix(const StdMatrixKey &mkey)
        {
            int     i;
            DNekMatSharedPtr  returnval;

            switch(mkey.GetMatrixType())
            {
            case eInvMass:
                {
                    StdMatrixKey masskey(eMass,mkey.GetShapeType(),*this,NullConstFactorMap,NullVarCoeffMap,mkey.GetNodalPointsType());
                    DNekMatSharedPtr mmat = GetStdMatrix(masskey);

                    returnval = MemoryManager<DNekMat>::AllocateSharedPtr(*mmat); //Populate standard mass matrix.
                    returnval->Invert();
                }
                break;
            case eInvNBasisTrans:
                {
                    StdMatrixKey tmpkey(eNBasisTrans,mkey.GetShapeType(),*this,NullConstFactorMap,NullVarCoeffMap,mkey.GetNodalPointsType());
                    DNekMatSharedPtr tmpmat = GetStdMatrix(tmpkey);
                    returnval = MemoryManager<DNekMat>::AllocateSharedPtr(*tmpmat); //Populate  matrix.
                    returnval->Invert();
                }
                break;
            case eBwdTrans:
                {
                    int nq = GetTotPoints();
                    Array<OneD, NekDouble> tmpin(m_ncoeffs);
                    Array<OneD, NekDouble> tmpout(nq);

                    returnval = MemoryManager<DNekMat>::AllocateSharedPtr(nq,m_ncoeffs);

                    for(int i=0; i<m_ncoeffs; ++i)
                    {
                        Vmath::Zero(m_ncoeffs, tmpin, 1);
                        tmpin[i] = 1.0;

                        BwdTrans_SumFac(tmpin,tmpout);

                        Vmath::Vcopy(nq,tmpout.get(),1,
                                     returnval->GetRawPtr()+i*nq,1);
                    }
                }
                break;
            case eIProductWRTBase:
                {
                    int nq = GetTotPoints();
                    Array<OneD, NekDouble> tmpin(nq);
                    Array<OneD, NekDouble> tmpout(m_ncoeffs);

                    returnval = MemoryManager<DNekMat>::AllocateSharedPtr(m_ncoeffs,nq);

                    for(i=0; i < nq; ++i)
                    {
                        Vmath::Zero(nq, tmpin, 1);
                        tmpin[i] = 1.0;

                        IProductWRTBase_SumFac(tmpin,tmpout);

                        Vmath::Vcopy(m_ncoeffs,tmpout.get(),1,
                                     returnval->GetRawPtr()+i*m_ncoeffs,1);
                    }
                }
                break;
            case eIProductWRTDerivBase0:
                {
                    int nq = GetTotPoints();
                    Array<OneD, NekDouble> tmpin(nq);
                    Array<OneD, NekDouble> tmpout(m_ncoeffs);

                    returnval = MemoryManager<DNekMat>::AllocateSharedPtr(nq,m_ncoeffs);

                    for(i=0; i < nq; ++i)
                    {
                        Vmath::Zero(nq, tmpin, 1);
                        tmpin[i] = 1.0;

                        IProductWRTDerivBase_SumFac(0,tmpin,tmpout);

                        Vmath::Vcopy(m_ncoeffs,tmpout.get(),1,
                                     returnval->GetRawPtr()+i*m_ncoeffs,1);
                    }
                }
                break;
            case eIProductWRTDerivBase1:
                {
                    int nq = GetTotPoints();
                    Array<OneD, NekDouble> tmpin(nq);
                    Array<OneD, NekDouble> tmpout(m_ncoeffs);

                    returnval = MemoryManager<DNekMat>::AllocateSharedPtr(nq,m_ncoeffs);

                    for(i=0; i < nq; ++i)
                    {
                        Vmath::Zero(nq, tmpin, 1);
                        tmpin[i] = 1.0;

                        IProductWRTDerivBase_SumFac(1,tmpin,tmpout);

                        Vmath::Vcopy(m_ncoeffs,tmpout.get(),1,
                                     returnval->GetRawPtr()+i*m_ncoeffs,1);
                    }
                }
                break;
            case eIProductWRTDerivBase2:
                {
                    int nq = GetTotPoints();
                    Array<OneD, NekDouble> tmpin(nq);
                    Array<OneD, NekDouble> tmpout(m_ncoeffs);

                    returnval = MemoryManager<DNekMat>::AllocateSharedPtr(nq,m_ncoeffs);

                    for(i=0; i < nq; ++i)
                    {
                        Vmath::Zero(nq, tmpin, 1);
                        tmpin[i] = 1.0;

                        IProductWRTDerivBase_SumFac(2,tmpin,tmpout);

                        Vmath::Vcopy(m_ncoeffs,tmpout.get(),1,
                                     returnval->GetRawPtr()+i*m_ncoeffs,1);
                    }
                }
                break;
            case eEquiSpacedToCoeffs:
                {
                    // check to see if equispaced basis
                    int nummodes = m_base[0]->GetNumModes();
                    bool equispaced = true;
                    for(int i = 1; i < m_base.size(); ++i)
                    {
                        if(m_base[i]->GetNumModes() != nummodes)
                        {
                            equispaced = false;
                        }
                    }

                    ASSERTL0(equispaced,
                             "Currently need to have same num modes in all "
                             "directionmodes to use EquiSpacedToCoeff method");

                    int ntot = GetTotPoints();
                    Array<OneD, NekDouble>               qmode(ntot);
                    Array<OneD, NekDouble>               emode(m_ncoeffs);

                    returnval = MemoryManager<DNekMat>::AllocateSharedPtr(
                                                        m_ncoeffs,m_ncoeffs);
                    for(int i = 0; i < m_ncoeffs; ++i)
                    {
                        // Get mode at quadrature points
                        FillMode(i,qmode);

                        // interpolate to equi spaced
                        PhysInterpToSimplexEquiSpaced(qmode,emode,nummodes);

                        // fill matrix
                        Vmath::Vcopy(m_ncoeffs, &emode[0], 1,
                                     returnval->GetRawPtr() + i*m_ncoeffs, 1);
                    }
                    // invert matrix
                    returnval->Invert();

                }
                break;
            case eMass:
            case eHelmholtz:
            case eLaplacian:
            case eLaplacian00:
            case eLaplacian01:
            case eLaplacian02:
            case eLaplacian11:
            case eLaplacian12:
            case eLaplacian22:
            case eWeakDeriv0:
            case eWeakDeriv1:
            case eWeakDeriv2:
            case eWeakDirectionalDeriv:
            case eMassLevelCurvature:
            case eLinearAdvectionReaction:
            case eLinearAdvectionDiffusionReaction:
                {
                    Array<OneD, NekDouble> tmp(m_ncoeffs);
                    returnval = MemoryManager<DNekMat>::AllocateSharedPtr(m_ncoeffs,m_ncoeffs);
                    DNekMat &Mat = *returnval;

                    for(i=0; i < m_ncoeffs; ++i)
                    {
                        Vmath::Zero(m_ncoeffs, tmp, 1);
                        tmp[i] = 1.0;

                        GeneralMatrixOp_MatFree(tmp,tmp,mkey);

                        Vmath::Vcopy(m_ncoeffs,&tmp[0],1,
                                     &(Mat.GetPtr())[0]+i*m_ncoeffs,1);
                    }
                }
                break;
            default:
                {
                    NEKERROR(ErrorUtil::efatal, "This type of matrix can not be created using a general approach");
                }
                break;
            }

            return returnval;
        }

        void StdExpansion::GeneralMatrixOp(const Array<OneD, const NekDouble> &inarray,
                                           Array<OneD,NekDouble> &outarray,
                                           const StdMatrixKey &mkey)
        {
            switch(mkey.GetMatrixType())
            {
            case eMass:
                MassMatrixOp(inarray,outarray,mkey);
                break;
            case eWeakDeriv0:
                WeakDerivMatrixOp(0,inarray,outarray,mkey);
                break;
            case eWeakDeriv1:
                WeakDerivMatrixOp(1,inarray,outarray,mkey);
                break;
            case eWeakDeriv2:
                WeakDerivMatrixOp(2,inarray,outarray,mkey);
                break;
            case eWeakDirectionalDeriv:
                WeakDirectionalDerivMatrixOp(inarray,outarray,mkey);
                break;
            case eMassLevelCurvature:
                MassLevelCurvatureMatrixOp(inarray,outarray,mkey);
                break;
            case eLinearAdvectionReaction:
                LinearAdvectionDiffusionReactionMatrixOp(inarray,outarray,mkey,false);
                break;
            case eLinearAdvectionDiffusionReaction:
                LinearAdvectionDiffusionReactionMatrixOp(inarray,outarray,mkey);
                break;
            case eLaplacian:
                LaplacianMatrixOp(inarray,outarray,mkey);
                break;
            case eLaplacian00:
                LaplacianMatrixOp(0,0,inarray,outarray,mkey);
                break;
            case eLaplacian01:
                LaplacianMatrixOp(0,1,inarray,outarray,mkey);
                break;
            case eLaplacian02:
                LaplacianMatrixOp(0,2,inarray,outarray,mkey);
                break;
            case eLaplacian10:
                LaplacianMatrixOp(1,0,inarray,outarray,mkey);
                break;
            case eLaplacian11:
                LaplacianMatrixOp(1,1,inarray,outarray,mkey);
                break;
            case eLaplacian12:
                LaplacianMatrixOp(1,2,inarray,outarray,mkey);
                break;
            case eLaplacian20:
                LaplacianMatrixOp(2,0,inarray,outarray,mkey);
                break;
            case eLaplacian21:
                LaplacianMatrixOp(2,1,inarray,outarray,mkey);
                break;
            case eLaplacian22:
                LaplacianMatrixOp(2,2,inarray,outarray,mkey);
                break;
            case eHelmholtz:
                HelmholtzMatrixOp(inarray,outarray,mkey);
                break;
            default:
                NEKERROR(ErrorUtil::efatal, "This matrix does not have an operator");
                break;
            }
        }

        void StdExpansion::GeneralMatrixOp_MatFree(const Array<OneD, const NekDouble> &inarray,
                                                   Array<OneD,NekDouble> &outarray,
                                                   const StdMatrixKey &mkey)
        {
            switch(mkey.GetMatrixType())
            {
            case eMass:
                MassMatrixOp_MatFree(inarray,outarray,mkey);
                break;
            case eWeakDeriv0:
                WeakDerivMatrixOp_MatFree(0,inarray,outarray,mkey);
                break;
            case eWeakDeriv1:
                WeakDerivMatrixOp_MatFree(1,inarray,outarray,mkey);
                break;
            case eWeakDeriv2:
                WeakDerivMatrixOp_MatFree(2,inarray,outarray,mkey);
                break;
            case eWeakDirectionalDeriv:
                WeakDirectionalDerivMatrixOp_MatFree(inarray,outarray,mkey);
                break;
            case eMassLevelCurvature:
                MassLevelCurvatureMatrixOp_MatFree(inarray,outarray,mkey);
                break;
            case eLinearAdvectionReaction:
                LinearAdvectionDiffusionReactionMatrixOp_MatFree(inarray,outarray,mkey,false);
                break;
            case eLinearAdvectionDiffusionReaction:
                LinearAdvectionDiffusionReactionMatrixOp_MatFree(inarray,outarray,mkey);
                break;
            case eLaplacian:
                LaplacianMatrixOp_MatFree(inarray,outarray,mkey);
                break;
            case eLaplacian00:
                LaplacianMatrixOp_MatFree(0,0,inarray,outarray,mkey);
                break;
            case eLaplacian01:
                LaplacianMatrixOp_MatFree(0,1,inarray,outarray,mkey);
                break;
            case eLaplacian02:
                LaplacianMatrixOp_MatFree(0,2,inarray,outarray,mkey);
                break;
            case eLaplacian10:
                LaplacianMatrixOp_MatFree(1,0,inarray,outarray,mkey);
                break;
            case eLaplacian11:
                LaplacianMatrixOp_MatFree(1,1,inarray,outarray,mkey);
                break;
            case eLaplacian12:
                LaplacianMatrixOp_MatFree(1,2,inarray,outarray,mkey);
                break;
            case eLaplacian20:
                LaplacianMatrixOp_MatFree(2,0,inarray,outarray,mkey);
                break;
            case eLaplacian21:
                LaplacianMatrixOp_MatFree(2,1,inarray,outarray,mkey);
                break;
            case eLaplacian22:
                LaplacianMatrixOp_MatFree(2,2,inarray,outarray,mkey);
                break;
            case eHelmholtz:
                HelmholtzMatrixOp_MatFree(inarray,outarray,mkey);
                break;
            default:
                NEKERROR(ErrorUtil::efatal, "This matrix does not have an operator");
                break;
            }
        }

        void StdExpansion::MassMatrixOp_MatFree(const Array<OneD, const NekDouble> &inarray,
                                                Array<OneD,NekDouble> &outarray,
                                                const StdMatrixKey &mkey)
        {
            int nq = GetTotPoints();
            Array<OneD, NekDouble> tmp(nq);

            v_BwdTrans(inarray,tmp);

            if(mkey.HasVarCoeff(eVarCoeffMass))
            {
                Vmath::Vmul(nq, mkey.GetVarCoeff(eVarCoeffMass), 1, tmp, 1, tmp, 1);
            }

            v_IProductWRTBase(tmp, outarray);
        }

        void StdExpansion::LaplacianMatrixOp_MatFree(const int k1, const int k2,
                                                     const Array<OneD, const NekDouble> &inarray,
                                                     Array<OneD,NekDouble> &outarray,
                                                     const StdMatrixKey &mkey)
        {
            ASSERTL1(k1 >= 0 && k1 < GetCoordim(),"invalid first  argument");
            ASSERTL1(k2 >= 0 && k2 < GetCoordim(),"invalid second argument");

            int nq = GetTotPoints();
            Array<OneD, NekDouble> tmp(nq);
            Array<OneD, NekDouble> dtmp(nq);
            VarCoeffType varcoefftypes[3][3]
                = { {eVarCoeffD00, eVarCoeffD01, eVarCoeffD02},
                    {eVarCoeffD01, eVarCoeffD11, eVarCoeffD12},
                    {eVarCoeffD02, eVarCoeffD12, eVarCoeffD22}
            };

            v_BwdTrans(inarray,tmp);
            v_PhysDeriv(k2,tmp,dtmp);
            if (mkey.GetNVarCoeff()&&
                (!mkey.ConstFactorExists(eFactorSVVDiffCoeff)))
            {
                if (k1 == k2)
                {
                    // By default, k1 == k2 has \sigma = 1 (diagonal entries)
                    if(mkey.HasVarCoeff(varcoefftypes[k1][k1]))
                    {
                        Vmath::Vmul(nq, mkey.GetVarCoeff(varcoefftypes[k1][k1]), 1, dtmp, 1, dtmp, 1);
                    }
                    v_IProductWRTDerivBase_SumFac(k1, dtmp, outarray);
                }
                else
                {
                    // By default, k1 != k2 has \sigma = 0 (off-diagonal entries)
                    if(mkey.HasVarCoeff(varcoefftypes[k1][k2]))
                    {
                        Vmath::Vmul(nq, mkey.GetVarCoeff(varcoefftypes[k1][k2]), 1, dtmp, 1, dtmp, 1);
                        v_IProductWRTDerivBase_SumFac(k1, dtmp, outarray);
                    }
                    else
                    {
                        Vmath::Zero(GetNcoeffs(), outarray, 1);
                    }
                }
            }
            else
            {
                // Multiply by svv tensor
                if(mkey.ConstFactorExists(eFactorSVVDiffCoeff))
                {
                    Vmath::Vcopy(nq, dtmp, 1, tmp, 1);
                    SVVLaplacianFilter(dtmp,mkey);
                    Vmath::Vadd(nq, tmp, 1, dtmp, 1, dtmp, 1);
                }
                v_IProductWRTDerivBase_SumFac(k1, dtmp, outarray);
            }
        }

        void StdExpansion::LaplacianMatrixOp_MatFree_GenericImpl(const Array<OneD, const NekDouble> &inarray,
                                                                 Array<OneD,NekDouble> &outarray,
                                                                 const StdMatrixKey &mkey)
        {
            const int dim = GetCoordim();

            int i,j;

            Array<OneD,NekDouble> store(m_ncoeffs);
            Array<OneD,NekDouble> store2(m_ncoeffs,0.0);

            if(mkey.GetNVarCoeff() == 0||mkey.ConstFactorExists(eFactorSVVDiffCoeff))
            {
                // just call diagonal matrix form of laplcian operator
                for(i = 0; i < dim; ++i)
                {
                    LaplacianMatrixOp(i,i,inarray,store,mkey);
                    Vmath::Vadd(m_ncoeffs, store, 1, store2, 1, store2, 1);
                }
            }
            else
            {
                const MatrixType mtype[3][3]
                    = {{eLaplacian00,eLaplacian01,eLaplacian02},
                       {eLaplacian01,eLaplacian11,eLaplacian12},
                       {eLaplacian02,eLaplacian12,eLaplacian22}};
                StdMatrixKeySharedPtr mkeyij;

                for(i = 0; i < dim; i++)
                {
                    for(j = 0; j < dim; j++)
                    {
                        mkeyij = MemoryManager<StdMatrixKey>::AllocateSharedPtr(mkey,mtype[i][j]);
                        LaplacianMatrixOp(i,j,inarray,store,*mkeyij);
                        Vmath::Vadd(m_ncoeffs, store, 1, store2, 1, store2, 1);
                    }
                }
            }

            Vmath::Vcopy(m_ncoeffs,store2.get(),1,outarray.get(),1);
        }

        void StdExpansion::WeakDerivMatrixOp_MatFree(const int k1,
                                                     const Array<OneD, const NekDouble> &inarray,
                                                     Array<OneD,NekDouble> &outarray,
                                                     const StdMatrixKey &mkey)
        {
            Array<OneD, NekDouble> tmp(GetTotPoints());
            int nq = GetTotPoints();

            v_BwdTrans(inarray,tmp);
            v_PhysDeriv(k1,tmp,tmp);

            VarCoeffType keys[] = {eVarCoeffD00, eVarCoeffD11, eVarCoeffD22};
            if(mkey.HasVarCoeff(keys[k1]))
            {
                Vmath::Vmul(nq, &(mkey.GetVarCoeff(keys[k1]))[0], 1, &tmp[0], 1, &tmp[0], 1);
            }

            v_IProductWRTBase(tmp, outarray);
        }

        void StdExpansion::WeakDirectionalDerivMatrixOp_MatFree(
            const Array<OneD, const NekDouble> &inarray,
                  Array<OneD,NekDouble> &outarray,
            const StdMatrixKey &mkey)
        {
            int nq = GetTotPoints();

            Array<OneD, NekDouble> tmp(nq), Dtmp(nq);
            Array<OneD, NekDouble> Mtmp(nq), Mout(m_ncoeffs);

            v_BwdTrans(inarray,tmp);
            v_PhysDirectionalDeriv(tmp, mkey.GetVarCoeff(eVarCoeffMF), Dtmp);

            v_IProductWRTBase(Dtmp, outarray);

            // Compte M_{div tv}
            Vmath::Vmul(nq, &(mkey.GetVarCoeff(eVarCoeffMFDiv))[0], 1,
                            &tmp[0],                                1,
                            &Mtmp[0],                               1);

            v_IProductWRTBase(Mtmp, Mout);

            // Add D_tv + M_{div tv}
            Vmath::Vadd(m_ncoeffs, &Mout[0],     1,
                                   &outarray[0], 1,
                                   &outarray[0], 1);
        }

        void StdExpansion::MassLevelCurvatureMatrixOp_MatFree
        (const Array<OneD, const NekDouble> &inarray,
         Array<OneD,NekDouble> &outarray,
         const StdMatrixKey &mkey)
        {
            boost::ignore_unused(inarray, outarray, mkey);
        }

        void StdExpansion::LinearAdvectionDiffusionReactionMatrixOp_MatFree
        ( const Array<OneD, const NekDouble> &inarray,
          Array<OneD,NekDouble> &outarray,
          const StdMatrixKey &mkey,
          bool addDiffusionTerm)
        {

            int i;
            int ndir = mkey.GetNVarCoeff(); // assume num.r consts corresponds to directions
            ASSERTL0(ndir,"Must define at least one advection velocity");

            NekDouble   lambda = mkey.GetConstFactor(eFactorLambda);
            int         totpts = GetTotPoints();
            Array<OneD, NekDouble> tmp(3*totpts);
            Array<OneD, NekDouble> tmp_deriv = tmp + totpts;
            Array<OneD, NekDouble> tmp_adv   = tmp_deriv + totpts;


            ASSERTL1(ndir <= GetCoordim(),"Number of constants is larger than coordinate dimensions");

            v_BwdTrans(inarray,tmp);

            VarCoeffType varcoefftypes[] = {eVarCoeffVelX, eVarCoeffVelY, eVarCoeffVelZ};

            //calculate u dx + v dy + ..
            Vmath::Zero(totpts,tmp_adv,1);
            for(i = 0; i < ndir; ++i)
            {
                v_PhysDeriv(i,tmp,tmp_deriv);
                Vmath::Vvtvp(totpts,mkey.GetVarCoeff(varcoefftypes[i]),1,tmp_deriv,1,tmp_adv,1,tmp_adv,1);
            }

            if(lambda) // add -lambda*u
            {
                Vmath::Svtvp(totpts,-lambda,tmp,1,tmp_adv,1,tmp_adv,1);
            }


            if(addDiffusionTerm)
            {
                Array<OneD, NekDouble> lap(m_ncoeffs);
                StdMatrixKey mkeylap(eLaplacian,DetShapeType(),*this,
                                     mkey.GetConstFactors(),
                                     mkey.GetVarCoeffs(),
                                     mkey.GetNodalPointsType());
                LaplacianMatrixOp(inarray,lap,mkeylap);

                v_IProductWRTBase(tmp_adv, outarray);
                // Lap v - u.grad v + lambda*u
                // => (grad u, grad v) + u.grad v - lambda*u
                Vmath::Vadd(m_ncoeffs,lap,1,outarray,1,outarray,1);
            }
            else
            {
                v_IProductWRTBase(tmp_adv, outarray);
            }
        }

        void StdExpansion::HelmholtzMatrixOp_MatFree_GenericImpl
        (const Array<OneD, const NekDouble> &inarray,
         Array<OneD,NekDouble> &outarray,
         const StdMatrixKey &mkey)
        {
            NekDouble lambda = mkey.GetConstFactor(eFactorLambda);
            Array<OneD,NekDouble> tmp(m_ncoeffs);
            StdMatrixKey mkeymass(eMass,DetShapeType(),*this);
            StdMatrixKey mkeylap(eLaplacian,DetShapeType(),*this,
                                 mkey.GetConstFactors(),
                                 mkey.GetVarCoeffs(),
                                 mkey.GetNodalPointsType());

            MassMatrixOp(inarray,tmp,mkeymass);
            LaplacianMatrixOp(inarray,outarray,mkeylap);

            Blas::Daxpy(m_ncoeffs, lambda, tmp, 1, outarray, 1);
        }

        void StdExpansion::BwdTrans_MatOp(const Array<OneD, const NekDouble>& inarray,
                                          Array<OneD, NekDouble> &outarray)
        {
            int nq = GetTotPoints();
            StdMatrixKey      bwdtransmatkey(eBwdTrans,DetShapeType(),*this);
            DNekMatSharedPtr  bwdtransmat = GetStdMatrix(bwdtransmatkey);

            Blas::Dgemv('N',nq,m_ncoeffs,1.0,bwdtransmat->GetPtr().get(),
                        nq, inarray.get(), 1, 0.0, outarray.get(), 1);
        }

        // VIRTUAL INLINE FUNCTIONS FROM HEADER FILE
        NekDouble StdExpansion::StdPhysEvaluate(const Array<OneD, const NekDouble> &Lcoord,
                                                const Array<OneD, const NekDouble> &physvals)
        {
            return v_StdPhysEvaluate(Lcoord,physvals);
        }

        int StdExpansion::v_CalcNumberOfCoefficients(const std::vector<unsigned int>  &nummodes, int &modes_offset)
        {
            boost::ignore_unused(nummodes, modes_offset);
            NEKERROR(ErrorUtil::efatal, "This function is not defined for this class");
            return 0;
        }

        void StdExpansion::v_NormVectorIProductWRTBase(const Array<OneD, const NekDouble> &Fx, Array< OneD, NekDouble> &outarray)
        {
            boost::ignore_unused(Fx, outarray);
            NEKERROR(ErrorUtil::efatal, "This function is not valid for this class");
        }

        void StdExpansion::v_NormVectorIProductWRTBase(const Array<OneD, const NekDouble> &Fx, const Array<OneD, const NekDouble> &Fy, Array< OneD, NekDouble> &outarray)
        {
            boost::ignore_unused(Fx, Fy, outarray);
            NEKERROR(ErrorUtil::efatal, "This function is not valid for this class");
        }

        void StdExpansion::v_NormVectorIProductWRTBase(const Array<OneD, const NekDouble> &Fx,
                                                       const Array<OneD, const NekDouble> &Fy,
                                                       const Array<OneD, const NekDouble> &Fz,
                                                       Array< OneD, NekDouble> &outarray)
        {
            boost::ignore_unused(Fx, Fy, Fz, outarray);
            NEKERROR(ErrorUtil::efatal, "This function is not valid for this class");
        }

        void StdExpansion::v_NormVectorIProductWRTBase(const Array<OneD, const Array<OneD, NekDouble> > &Fvec, Array< OneD, NekDouble> &outarray)
        {
            boost::ignore_unused(Fvec, outarray);
            NEKERROR(ErrorUtil::efatal, "This function is not valid for this class");
        }


        DNekScalBlkMatSharedPtr StdExpansion::v_GetLocStaticCondMatrix
        (const LocalRegions::MatrixKey &mkey)
        {
            boost::ignore_unused(mkey);
            NEKERROR(ErrorUtil::efatal, "This function is only valid for LocalRegions");
            return NullDNekScalBlkMatSharedPtr;
        }

        void StdExpansion::v_DropLocStaticCondMatrix
        (const LocalRegions::MatrixKey &mkey)
        {
            boost::ignore_unused(mkey);
            NEKERROR(ErrorUtil::efatal, "This function is only valid for LocalRegions");
        }

        void StdExpansion::v_SetCoeffsToOrientation(StdRegions::Orientation dir,
                                                    Array<OneD, const NekDouble> &inarray,
                                                    Array<OneD, NekDouble> &outarray)
        {
            boost::ignore_unused(dir, inarray, outarray);
            NEKERROR(ErrorUtil::efatal, "This function is not defined for this shape");
        }

        void StdExpansion::v_SetCoeffsToOrientation(
            Array<OneD, NekDouble> &coeffs,
            StdRegions::Orientation dir)
        {
            boost::ignore_unused(coeffs, dir);
            NEKERROR(ErrorUtil::efatal, "This function is not defined for this shape");
        }


        NekDouble StdExpansion::v_StdPhysEvaluate(const Array<OneD, const NekDouble> &Lcoord,
                                                  const Array<OneD, const NekDouble> &physvals)

        {
            boost::ignore_unused(Lcoord, physvals);
            NEKERROR(ErrorUtil::efatal, "This function is not defined for this shape");
            return 0;
        }

        void StdExpansion::v_LocCoordToLocCollapsed(const Array<OneD, const NekDouble>& xi,Array<OneD, NekDouble>& eta)
        {
            boost::ignore_unused(xi, eta);
            NEKERROR(ErrorUtil::efatal, "This function is not defined for this shape");
        }

        void StdExpansion::v_LocCollapsedToLocCoord(const Array<OneD, const NekDouble>& eta,Array<OneD, NekDouble>& xi)
        {
            boost::ignore_unused(eta, xi);
            NEKERROR(ErrorUtil::efatal, "This function is not defined for this shape");
        }

        int StdExpansion::v_GetNtraces() const
        {
            ASSERTL0(false, "This function is needs defining for this shape");
            return 0;
        }

        int StdExpansion::v_NumBndryCoeffs() const
        {
            ASSERTL0(false, "This function is needs defining for this shape");
            return 0;
        }

        int StdExpansion::v_NumDGBndryCoeffs() const
        {
            ASSERTL0(false, "This function is needs defining for this shape");
            return 0;
        }

        const LibUtilities::BasisKey StdExpansion::v_GetTraceBasisKey(const int i,
                                                                      const int k) const
        {
            boost::ignore_unused(i, k);
            ASSERTL0(false, "This function is not valid or not defined");
            return LibUtilities::NullBasisKey;
        }

        int StdExpansion::v_GetTraceNumPoints(const int i) const
        {
            boost::ignore_unused(i);
            ASSERTL0(false, "This function is not valid or not defined");
            return 0;
        }

        int StdExpansion::v_GetTraceNcoeffs(const int i) const
        {
            boost::ignore_unused(i);
            ASSERTL0(false, "This function is not valid or not defined");
            return 0;
        }

        int StdExpansion::v_GetTraceIntNcoeffs(const int i) const
        {
            boost::ignore_unused(i);
            ASSERTL0(false, "This function is not valid or not defined");
            return 0;
        }

        int StdExpansion::v_GetTotalTraceIntNcoeffs() const
        {
            ASSERTL0(false, "This function is not valid or not defined");
            return 0;
        }

        LibUtilities::PointsKey StdExpansion::v_GetTracePointsKey(const int i, const int j) const
        {
            boost::ignore_unused(i, j);
            ASSERTL0(false, "This function is not valid or not defined");
            return LibUtilities::NullPointsKey;
        }

        const LibUtilities::PointsKey StdExpansion::v_GetNodalPointsKey() const
        {
            ASSERTL0(false, "This function is not valid or not defined");

            return LibUtilities::NullPointsKey;
        }

        LibUtilities::ShapeType StdExpansion::v_DetShapeType() const
        {
            ASSERTL0(false, "This expansion does not have a shape type defined");
            return LibUtilities::eNoShapeType;
        }

        std::shared_ptr<StdExpansion>
        StdExpansion::v_GetStdExp(void) const
        {
            ASSERTL0(false,"This method is not defined for this expansion");
            StdExpansionSharedPtr returnval;
            return returnval;
        }

        std::shared_ptr<StdExpansion>
        StdExpansion::v_GetLinStdExp(void) const
        {
            ASSERTL0(false,"This method is not defined for this expansion");
            StdExpansionSharedPtr returnval;
            return returnval;
        }

        int StdExpansion::v_GetShapeDimension() const
        {
            ASSERTL0(false, "This function is not valid or not defined");
            return 0;
        }

        bool StdExpansion::v_IsBoundaryInteriorExpansion()
        {
            ASSERTL0(false,"This function has not been defined for this expansion");
            return false;
        }


        bool StdExpansion::v_IsNodalNonTensorialExp()
        {
            return false;
        }

        void  StdExpansion::v_IProductWRTStdDerivBase
        (const int dir,
         const Array<OneD, const NekDouble>& inarray,
         Array<OneD, NekDouble> &outarray)
        {
            boost::ignore_unused(dir, inarray, outarray);
            NEKERROR(ErrorUtil::efatal, "This method has not been defined");
        }


        /**
         *
         */
        void  StdExpansion::v_IProductWRTDirectionalDerivBase (
            const Array<OneD, const NekDouble>& direction,
            const Array<OneD, const NekDouble>& inarray,
                  Array<OneD, NekDouble> &outarray)
        {
            boost::ignore_unused(direction, inarray, outarray);
            NEKERROR(ErrorUtil::efatal, "This method has not been defined");
        }


        /**
         *
         */
        void StdExpansion::v_FwdTrans_BndConstrained
                          (const Array<OneD, const NekDouble>& inarray,
                           Array<OneD, NekDouble> &outarray)
        {
            boost::ignore_unused(inarray, outarray);
            NEKERROR(ErrorUtil::efatal, "This method has not been defined");
        }


        /**
         * @brief Integrates the specified function over the domain.
         * @see StdRegions#StdExpansion#Integral.
         */
        NekDouble StdExpansion::v_Integral(const Array<OneD, const NekDouble>& inarray )
        {
            boost::ignore_unused(inarray);
            NEKERROR(ErrorUtil::efatal, "This function is only valid for "
                     "local expansions");
            return 0;
        }

        /**
         * @brief Calculate the derivative of the physical points
         * @see StdRegions#StdExpansion#PhysDeriv
         */
        void StdExpansion::v_PhysDeriv (const Array<OneD, const NekDouble>& inarray,
                                        Array<OneD, NekDouble> &out_d1,
                                        Array<OneD, NekDouble> &out_d2,
                                        Array<OneD, NekDouble> &out_d3)
        {
            boost::ignore_unused(inarray, out_d1, out_d2, out_d3);
            NEKERROR(ErrorUtil::efatal, "This function is only valid for "
                     "local expansions");
        }

        void StdExpansion::v_PhysDeriv_s(const Array<OneD, const NekDouble>& inarray,
                                         Array<OneD, NekDouble> &out_ds)
        {
            boost::ignore_unused(inarray, out_ds);
            NEKERROR(ErrorUtil::efatal, "This function is only valid for "
                     "local expansions");
        }
        void StdExpansion::v_PhysDeriv_n(const Array<OneD, const NekDouble>& inarray,
                                         Array<OneD, NekDouble>& out_dn)
        {
            boost::ignore_unused(inarray, out_dn);
            NEKERROR(ErrorUtil::efatal, "This function is only valid for "
                     "local expansions");
        }

        /**
         * @brief Calculate the derivative of the physical points in a
         * given direction
         * @see StdRegions#StdExpansion#PhysDeriv
         */
        void StdExpansion::v_PhysDeriv(const int dir,
                                       const Array<OneD, const NekDouble>& inarray,
                                       Array<OneD, NekDouble> &out_d0)

        {
            boost::ignore_unused(dir, inarray, out_d0);
            NEKERROR(ErrorUtil::efatal, "This function is only valid for "
                     "specific element types");
        }

        /**
         * @brief Physical derivative along a direction vector.
         * @see StdRegions#StdExpansion#PhysDirectionalDeriv
         */
        void StdExpansion::v_PhysDirectionalDeriv
                         (const Array<OneD, const NekDouble>& inarray,
                          const Array<OneD, const NekDouble>& direction,
                          Array<OneD, NekDouble> &outarray)
        {
            boost::ignore_unused(inarray, direction, outarray);
            NEKERROR(ErrorUtil::efatal, "This function is only valid for "
                     "specific element types");
        }

        void StdExpansion::v_StdPhysDeriv (const Array<OneD, const NekDouble>& inarray,
                                           Array<OneD, NekDouble> &out_d1,
                                           Array<OneD, NekDouble> &out_d2,
                                           Array<OneD, NekDouble> &out_d3)
        {
            boost::ignore_unused(inarray, out_d1, out_d2, out_d3);
            NEKERROR(ErrorUtil::efatal, "Method does not exist for this shape");
        }

        void   StdExpansion::v_StdPhysDeriv
                               (const int dir,
                                const Array<OneD, const NekDouble>& inarray,
                                Array<OneD, NekDouble> &outarray)
        {
            boost::ignore_unused(dir, inarray, outarray);
            NEKERROR(ErrorUtil::efatal, "Method does not exist for this shape");
        }


        NekDouble StdExpansion::v_PhysEvaluate
                                 (const Array<OneD,
                                  const NekDouble>& coords,
                                  const Array<OneD, const NekDouble>& physvals)
        {
            boost::ignore_unused(coords, physvals);
            NEKERROR(ErrorUtil::efatal, "Method does not exist for this shape");
            return 0;
        }


        NekDouble StdExpansion::v_PhysEvaluate
                                  (const Array<OneD, DNekMatSharedPtr > & I,
                                   const Array<OneD, const NekDouble>& physvals)
        {
            boost::ignore_unused(I, physvals);
            NEKERROR(ErrorUtil::efatal, "Method does not exist for this shape");
            return 0;
        }

<<<<<<< HEAD
        void StdExpansion::v_DerivNormalBasisOnTrace
        (Array<OneD, Array<OneD, Array<OneD, NekDouble> > > &dbasis,
         Array<OneD, Array<OneD, Array<OneD, unsigned int> > > &TraceToCoeffMap)
        {
            boost::ignore_unused(dbasis, TraceToCoeffMap);
            NEKERROR(ErrorUtil::efatal, "Method does not exist for this shape");
=======
        NekDouble StdExpansion::v_PhysEvaluateBasis(const Array<OneD, const NekDouble>& coords, int mode)
        {
            boost::ignore_unused(coords, mode);
            NEKERROR(ErrorUtil::efatal, "Method does not exist for this shape");
            return 0;
>>>>>>> 707783cc
        }

        void StdExpansion::v_FillMode(const int mode, Array<OneD, NekDouble> &outarray)
        {
            boost::ignore_unused(mode, outarray);
            NEKERROR(ErrorUtil::efatal, "This function has not "
                     "been defined for this shape");
        }

        DNekMatSharedPtr StdExpansion::v_GenMatrix(const StdMatrixKey &mkey)
        {
            boost::ignore_unused(mkey);
            NEKERROR(ErrorUtil::efatal, "This function has not "
                     "been defined for this element");
            DNekMatSharedPtr returnval;
            return returnval;
        }

        DNekMatSharedPtr StdExpansion::v_CreateStdMatrix(const StdMatrixKey &mkey)
        {
            boost::ignore_unused(mkey);
            NEKERROR(ErrorUtil::efatal, "This function has not "
                     "been defined for this element");
            DNekMatSharedPtr returnval;
            return returnval;
        }

        void StdExpansion::v_GetCoords(Array<OneD, NekDouble> &coords_0,
                                       Array<OneD, NekDouble> &coords_1,
                                       Array<OneD, NekDouble> &coords_2)
        {
            boost::ignore_unused(coords_0, coords_1, coords_2);
            NEKERROR(ErrorUtil::efatal, "Write coordinate definition method");
        }

        void StdExpansion::v_GetCoord(const Array<OneD, const NekDouble>& Lcoord,
                                      Array<OneD, NekDouble> &coord)
        {
            boost::ignore_unused(Lcoord, coord);
            NEKERROR(ErrorUtil::efatal, "Write coordinate definition method");
        }

        int StdExpansion::v_GetCoordim(void)
        {
            NEKERROR(ErrorUtil::efatal, "Write method");
            return -1;
        }
        
        void StdExpansion::v_GetBoundaryMap(Array<OneD, unsigned int>& outarray)
        {
            boost::ignore_unused(outarray);
            NEKERROR(ErrorUtil::efatal,"Method does not exist for this shape" );
        }
        
        void StdExpansion::v_GetInteriorMap(Array<OneD, unsigned int>& outarray)
        {
            boost::ignore_unused(outarray);
            NEKERROR(ErrorUtil::efatal,"Method does not exist for this shape" );
        }
        
        int StdExpansion::v_GetVertexMap(const int localVertexId,
                                         bool useCoeffPacking)
        {
            boost::ignore_unused(localVertexId, useCoeffPacking);
            NEKERROR(ErrorUtil::efatal,"Method does not exist for this shape" );
            return 0;
        }

        void StdExpansion::v_GetTraceToElementMap(
               const int                  tid,
               Array<OneD, unsigned int> &maparray,
               Array<OneD,          int> &signarray,
               Orientation                traceOrient,
               int P, int Q)
        {
            boost::ignore_unused(tid,maparray,signarray,traceOrient,P,Q);
            NEKERROR(ErrorUtil::efatal,"Method does not exist for this shape" );
        }
        
        void StdExpansion::v_GetTraceCoeffMap
                  (const unsigned  int       traceid,
                   Array<OneD, unsigned int>& maparray)
        {
            boost::ignore_unused(traceid,maparray);
            NEKERROR(ErrorUtil::efatal,"Method does not exist for this shape" );
        }

        void StdExpansion::v_GetElmtTraceToTraceMap
                  (const unsigned int         tid,
                   Array<OneD, unsigned int> &maparray,
                   Array<OneD,          int> &signarray,
                   Orientation                traceOrient, 
                   int P ,int Q)
        {
            boost::ignore_unused(tid,maparray,signarray,traceOrient,P,Q);
            NEKERROR(ErrorUtil::efatal,"Method does not exist for this shape" );
        }

        void StdExpansion::v_GetTraceInteriorToElementMap(
               const int                  tid,
               Array<OneD, unsigned int> &maparray,
               Array<OneD,          int> &signarray,
               const Orientation          traceOrient)
        {
            boost::ignore_unused(tid,maparray,signarray,traceOrient);
            NEKERROR(ErrorUtil::efatal,"Method does not exist for this shape" );
        }

        void StdExpansion::v_GetTraceNumModes
                  (const int tid,
                   int &numModes0,
                   int &numModes1,
                   Orientation traceOrient)
        {
            boost::ignore_unused(tid, traceOrient, numModes0, numModes1);
            NEKERROR(ErrorUtil::efatal,"Method does not exist for this shape" );
        }

        void StdExpansion::v_GetVertexPhysVals
            (const int vertex,
             const Array<OneD, const NekDouble> &inarray,
             NekDouble &outarray)
        {
            boost::ignore_unused(vertex, inarray, outarray);
            NEKERROR(ErrorUtil::efatal,"Method does not exist for "
                     "this shape or library" );
        }

        void StdExpansion::v_MultiplyByQuadratureMetric(
                    const Array<OneD, const NekDouble> &inarray,
                    Array<OneD, NekDouble> &outarray)
        {
            v_MultiplyByStdQuadratureMetric(inarray,outarray);
        }
        
        void StdExpansion::v_MultiplyByStdQuadratureMetric(
                    const Array<OneD, const NekDouble> &inarray,
                    Array<OneD, NekDouble> &outarray)
        {
            boost::ignore_unused(inarray, outarray);
            NEKERROR(ErrorUtil::efatal,
                     "Method does not exist for this shape or library");
        }
        
        void StdExpansion::v_BwdTrans_SumFac
            (const Array<OneD, const NekDouble>& inarray,
             Array<OneD, NekDouble> &outarray)
        {
            boost::ignore_unused(inarray, outarray);
            NEKERROR(ErrorUtil::efatal,"Method does not exist for this shape" );
        }
        
        void StdExpansion::v_IProductWRTBase_SumFac
            (const Array<OneD, const NekDouble>& inarray,
             Array<OneD, NekDouble> &outarray,
             bool multiplybyweights)
        {
            boost::ignore_unused(inarray, outarray, multiplybyweights);
            NEKERROR(ErrorUtil::efatal,"Method does not exist for this shape" );
        }
        
        /**
         *
         */
        void StdExpansion::v_IProductWRTDirectionalDerivBase_SumFac(
                const Array<OneD, const NekDouble>& direction,
                const Array<OneD, const NekDouble>& inarray,
                      Array<OneD, NekDouble> &outarray)
        {
            boost::ignore_unused(direction, inarray, outarray);
            NEKERROR(ErrorUtil::efatal,
                     "Method does not exist for this shape" );
        }

        void StdExpansion::v_IProductWRTDerivBase_SumFac
            (const int dir,
             const Array<OneD, const NekDouble>& inarray,
             Array<OneD, NekDouble> &outarray)
        {
            boost::ignore_unused(dir, inarray, outarray);
            NEKERROR(ErrorUtil::efatal,"Method does not exist for this shape" );
        }

        void StdExpansion::v_MassMatrixOp
            (const Array<OneD, const NekDouble> &inarray,
             Array<OneD,NekDouble> &outarray,
             const StdMatrixKey &mkey)
            {
                // If this function is not reimplemented on shape level, the function
                // below will be called
                MassMatrixOp_MatFree(inarray,outarray,mkey);
            }

            void StdExpansion::v_LaplacianMatrixOp
            (const Array<OneD, const NekDouble> &inarray,
             Array<OneD,NekDouble> &outarray,
             const StdMatrixKey &mkey)
            {
                // If this function is not reimplemented on shape level, the function
                // below will be called
                LaplacianMatrixOp_MatFree(inarray,outarray,mkey);
            }


             void StdExpansion::v_SVVLaplacianFilter(Array<OneD,NekDouble> &array,
                                             const StdMatrixKey &mkey)
             {
                 boost::ignore_unused(array, mkey);
                 ASSERTL0(false, "This function is not defined in StdExpansion.");
             }

            void StdExpansion::v_ExponentialFilter(
                                          Array<OneD, NekDouble> &array,
                                    const NekDouble        alpha,
                                    const NekDouble        exponent,
                                    const NekDouble        cutoff)
             {
                 boost::ignore_unused(array, alpha, exponent, cutoff);
                 ASSERTL0(false, "This function is not defined in StdExpansion.");
             }

            void StdExpansion::v_ReduceOrderCoeffs
            (int numMin,
             const Array<OneD, const NekDouble> &inarray,
             Array<OneD, NekDouble> &outarray)
            {
                boost::ignore_unused(numMin, inarray, outarray);
                ASSERTL0(false, "This function is not defined in StdExpansion.");
            }

            void StdExpansion::v_LaplacianMatrixOp
            (const int k1, const int k2,
             const Array<OneD, const NekDouble> &inarray,
             Array<OneD,NekDouble> &outarray,
             const StdMatrixKey &mkey)
            {
                // If this function is not reimplemented on shape level, the function
                // below will be called
                LaplacianMatrixOp_MatFree(k1,k2,inarray,outarray,mkey);
            }

            void StdExpansion::v_WeakDerivMatrixOp
            (const int i,
             const Array<OneD, const NekDouble> &inarray,
             Array<OneD,NekDouble> &outarray,
             const StdMatrixKey &mkey)
            {
                // If this function is not reimplemented on shape level, the function
                // below will be called
                WeakDerivMatrixOp_MatFree(i,inarray,outarray,mkey);

            }

        void StdExpansion::v_WeakDirectionalDerivMatrixOp
                                (const Array<OneD, const NekDouble> &inarray,
                                 Array<OneD,NekDouble> &outarray,
                                 const StdMatrixKey &mkey)
        {
            // If this function is not reimplemented on shape level, the function
            // below will be called
            WeakDirectionalDerivMatrixOp_MatFree(inarray,outarray,mkey);

        }

        void StdExpansion::v_MassLevelCurvatureMatrixOp
                      (const Array<OneD, const NekDouble> &inarray,
                       Array<OneD,NekDouble> &outarray,
                       const StdMatrixKey &mkey)
        {
            // If this function is not reimplemented on shape level, the function
            // below will be called
            MassLevelCurvatureMatrixOp_MatFree(inarray,outarray,mkey);
        }

        void StdExpansion::v_LinearAdvectionDiffusionReactionMatrixOp
                        (const Array<OneD, const NekDouble> &inarray,
                         Array<OneD,NekDouble> &outarray,
                         const StdMatrixKey &mkey, bool addDiffusionTerm)
        {
            // If this function is not reimplemented on shape level, the function
            // below will be called
            LinearAdvectionDiffusionReactionMatrixOp_MatFree(inarray,outarray,
                                                             mkey,addDiffusionTerm);

        }

        void StdExpansion::v_HelmholtzMatrixOp(const Array<OneD,
                                               const NekDouble> &inarray,
                                               Array<OneD,NekDouble> &outarray,
                                               const StdMatrixKey &mkey)
        {
            // If this function is not reimplemented on shape level, the function
            // below will be called
            HelmholtzMatrixOp_MatFree(inarray,outarray,mkey);
        }

        void StdExpansion::v_LaplacianMatrixOp_MatFree(const Array<OneD,
                                                       const NekDouble> &inarray,
                                                       Array<OneD,NekDouble> &outarray,
                                                       const StdMatrixKey &mkey)
        {
            // If this function is not reimplemented on shape level, the function
            // below will be called
            LaplacianMatrixOp_MatFree_GenericImpl(inarray,outarray,mkey);
        }

        void StdExpansion::v_LaplacianMatrixOp_MatFree_Kernel(
                            const Array<OneD, const NekDouble> &inarray,
                                  Array<OneD,       NekDouble> &outarray,
                                  Array<OneD,       NekDouble> &wsp)
        {
            boost::ignore_unused(inarray, outarray, wsp);
            ASSERTL0(false, "Not implemented.");
        }

        void StdExpansion::v_HelmholtzMatrixOp_MatFree(const Array<OneD, const NekDouble> &inarray,
                                                       Array<OneD,NekDouble> &outarray,
                                                       const StdMatrixKey &mkey)
        {
            // If this function is not reimplemented on shape level, the function
            // below will be called
            HelmholtzMatrixOp_MatFree_GenericImpl(inarray,outarray,mkey);
        }

        DNekMatSharedPtr
        StdExpansion::v_BuildInverseTransformationMatrix(
            const DNekScalMatSharedPtr & m_transformationmatrix)
        {
            boost::ignore_unused(m_transformationmatrix);
            NEKERROR(ErrorUtil::efatal, "This function is only valid for LocalRegions");
            return NullDNekMatSharedPtr;
        }

        void StdExpansion::PhysInterpToSimplexEquiSpaced(
            const Array<OneD, const NekDouble> &inarray,
            Array<OneD, NekDouble>       &outarray,
            int npset)
        {
            LibUtilities::ShapeType shape = DetShapeType();
            DNekMatSharedPtr  intmat;

            int nqtot = GetTotPoints();
            int np = 0;
            if(npset == -1) // use values from basis num points()
            {
                int nqbase;
                for(int i = 0; i < m_base.size(); ++i)
                {
                    nqbase = m_base[i]->GetNumPoints();
                    np     = std::max(np,nqbase);
                }

                StdMatrixKey Ikey(ePhysInterpToEquiSpaced, shape, *this);
                intmat = GetStdMatrix(Ikey);
            }
            else
            {
                np = npset;

                ConstFactorMap cmap;
                cmap[eFactorConst] = np;
                StdMatrixKey Ikey(ePhysInterpToEquiSpaced, shape, *this, cmap);
                intmat = GetStdMatrix(Ikey);

            }

            NekVector<NekDouble> in (nqtot,inarray,eWrapper);
            NekVector<NekDouble> out(LibUtilities::GetNumberOfCoefficients
                                     (shape,np,np,np),outarray,eWrapper);
            out = (*intmat) * in;
        }

        void StdExpansion::v_GetSimplexEquiSpacedConnectivity(
            Array<OneD, int> &conn,
            bool              standard)
        {
            boost::ignore_unused(conn, standard);
            ASSERTL0(false, "Not implemented.");
        }

        void StdExpansion::EquiSpacedToCoeffs(
            const Array<OneD, const NekDouble> &inarray,
                  Array<OneD, NekDouble>       &outarray)
        {
            LibUtilities::ShapeType shape = DetShapeType();

            // inarray has to be consistent with NumModes definition
            // There is also a check in GetStdMatrix to see if all
            // modes are of the same size
            ConstFactorMap cmap;

            cmap[eFactorConst] = m_base[0]->GetNumModes();
            StdMatrixKey      Ikey(eEquiSpacedToCoeffs, shape, *this,cmap);
            DNekMatSharedPtr  intmat = GetStdMatrix(Ikey);

            NekVector<NekDouble> in (m_ncoeffs, inarray, eWrapper);
            NekVector<NekDouble> out(m_ncoeffs, outarray,eWrapper);
            out = (*intmat) * in;
        }
        
    }//end namespace
}//end namespace<|MERGE_RESOLUTION|>--- conflicted
+++ resolved
@@ -1207,20 +1207,11 @@
             return 0;
         }
 
-<<<<<<< HEAD
-        void StdExpansion::v_DerivNormalBasisOnTrace
-        (Array<OneD, Array<OneD, Array<OneD, NekDouble> > > &dbasis,
-         Array<OneD, Array<OneD, Array<OneD, unsigned int> > > &TraceToCoeffMap)
-        {
-            boost::ignore_unused(dbasis, TraceToCoeffMap);
-            NEKERROR(ErrorUtil::efatal, "Method does not exist for this shape");
-=======
         NekDouble StdExpansion::v_PhysEvaluateBasis(const Array<OneD, const NekDouble>& coords, int mode)
         {
             boost::ignore_unused(coords, mode);
             NEKERROR(ErrorUtil::efatal, "Method does not exist for this shape");
             return 0;
->>>>>>> 707783cc
         }
 
         void StdExpansion::v_FillMode(const int mode, Array<OneD, NekDouble> &outarray)
