///////////////////////////////////////////////////////////////////////////////
//
// File StdExpansion.cpp
//
// For more information, please see: http://www.nektar.info
//
// The MIT License
//
// Copyright (c) 2006 Division of Applied Mathematics, Brown University (USA),
// Department of Aeronautics, Imperial College London (UK), and Scientific
// Computing and Imaging Institute, University of Utah (USA).
//
// License for the specific language governing rights and limitations under
// Permission is hereby granted, free of charge, to any person obtaining a
// copy of this software and associated documentation files (the "Software"),
// to deal in the Software without restriction, including without limitation
// the rights to use, copy, modify, merge, publish, distribute, sublicense,
// and/or sell copies of the Software, and to permit persons to whom the
// Software is furnished to do so, subject to the following conditions:
//
// The above copyright notice and this permission notice shall be included
// in all copies or substantial portions of the Software.
//
// THE SOFTWARE IS PROVIDED "AS IS", WITHOUT WARRANTY OF ANY KIND, EXPRESS
// OR IMPLIED, INCLUDING BUT NOT LIMITED TO THE WARRANTIES OF MERCHANTABILITY,
// FITNESS FOR A PARTICULAR PURPOSE AND NONINFRINGEMENT. IN NO EVENT SHALL
// THE AUTHORS OR COPYRIGHT HOLDERS BE LIABLE FOR ANY CLAIM, DAMAGES OR OTHER
// LIABILITY, WHETHER IN AN ACTION OF CONTRACT, TORT OR OTHERWISE, ARISING
// FROM, OUT OF OR IN CONNECTION WITH THE SOFTWARE OR THE USE OR OTHER
// DEALINGS IN THE SOFTWARE.
//
// Description: Definition of methods in class StdExpansion which is
// the base class to all expansion shapes
//
///////////////////////////////////////////////////////////////////////////////

#include <StdRegions/StdExpansion.h>
#include <LibUtilities/Foundations/ManagerAccess.h>  // for BasisManager, etc

namespace Nektar
{
    namespace StdRegions
    {
        StdExpansion::StdExpansion(void):
            m_elmt_id(0),
            m_ncoeffs(0)
        {
        }

        StdExpansion::StdExpansion(const int numcoeffs, const int numbases,
            const LibUtilities::BasisKey &Ba,
            const LibUtilities::BasisKey &Bb,
            const LibUtilities::BasisKey &Bc):
            m_base(numbases),
            m_elmt_id(0),
            m_ncoeffs(numcoeffs),
            m_stdMatrixManager(
                boost::bind(&StdExpansion::CreateStdMatrix, this, _1),
                std::string("StdExpansionStdMatrix")),
            m_stdStaticCondMatrixManager(
                boost::bind(&StdExpansion::CreateStdStaticCondMatrix, this, _1),
                std::string("StdExpansionStdStaticCondMatrix")),
            m_IndexMapManager(
                boost::bind(&StdExpansion::CreateIndexMap,this, _1),
                std::string("StdExpansionIndexMap"))
        {
            switch(m_base.num_elements())
            {
            case 3:
                ASSERTL2(Bc!=LibUtilities::NullBasisKey,
                    "NULL Basis attempting to be used.");
                m_base[2] = LibUtilities::BasisManager()[Bc];

            case 2:
                ASSERTL2(Bb!=LibUtilities::NullBasisKey,
                    "NULL Basis attempting to be used.");

                m_base[1] = LibUtilities::BasisManager()[Bb];
            case 1:
                ASSERTL2(Ba!=LibUtilities::NullBasisKey,
                    "NULL Basis attempting to be used.");
                m_base[0] = LibUtilities::BasisManager()[Ba];
                break;
            default:
                break;
//                ASSERTL0(false, "numbases incorrectly specified");
            };

        } //end constructor


        StdExpansion::StdExpansion(const StdExpansion &T):
            m_base(T.m_base),
            m_elmt_id(T.m_elmt_id),
            m_ncoeffs(T.m_ncoeffs),
            m_stdMatrixManager(T.m_stdMatrixManager),
            m_stdStaticCondMatrixManager(T.m_stdStaticCondMatrixManager),
            m_IndexMapManager(T.m_IndexMapManager)
        {
        }

        StdExpansion::~StdExpansion()
        {
        }

        NekDouble StdExpansion::Linf(const Array<OneD, const NekDouble>& phys,
                                     const Array<OneD, const NekDouble>& sol)
        {
            NekDouble  val;
            int     ntot = GetTotPoints();
            Array<OneD, NekDouble>  wsp(ntot);

            if(sol ==  NullNekDouble1DArray)
            {
                Vmath::Vabs(ntot, phys, 1, wsp, 1);
            }
            else
            {
                Vmath::Vsub(ntot, sol, 1, phys, 1, wsp, 1);
                Vmath::Vabs(ntot, wsp, 1, wsp, 1);
            }

            val = Vmath::Vamax(ntot, wsp, 1);

            return  val;
        }

        NekDouble StdExpansion::L2(const Array<OneD, const NekDouble>& phys,
                                   const Array<OneD, const NekDouble>& sol)
        {
            NekDouble  val;
            int     ntot = GetTotPoints();
            Array<OneD, NekDouble> wsp(ntot);

            if (sol.num_elements() == 0)
            {
                Vmath::Vmul(ntot, phys, 1, phys, 1, wsp, 1);
            }
            else
            {
                Vmath::Vsub(ntot, sol, 1, phys, 1, wsp, 1);
                Vmath::Vmul(ntot, wsp, 1, wsp, 1, wsp, 1);
            }

            val = v_Integral(wsp);

            // if val too small, sqrt returns nan.
            if (fabs(val) < NekConstants::kNekSqrtTol*NekConstants::kNekSqrtTol)
            {
                return 0.0;
            }
            else
            {
                return sqrt(val);
            }
        }

        NekDouble StdExpansion::H1(const Array<OneD, const NekDouble>& phys,
                                   const Array<OneD, const NekDouble>& sol)
        {
            int         i;
            NekDouble  val;
            int     ntot = GetTotPoints();
            int     coordim = v_GetCoordim();
            Array<OneD, NekDouble> wsp(3*ntot);
            Array<OneD, NekDouble> wsp_deriv = wsp + ntot;
            Array<OneD, NekDouble> sum = wsp_deriv + ntot;

            if(sol ==  NullNekDouble1DArray)
            {
                Vmath::Vcopy(ntot,phys, 1, wsp, 1);
                Vmath::Vmul(ntot, phys, 1, phys, 1, sum, 1);
            }
            else
            {
                Vmath::Vsub(ntot, sol, 1, phys, 1, wsp, 1);
                Vmath::Vmul(ntot, wsp, 1, wsp, 1, sum, 1);
            }


            for(i = 0; i < coordim; ++i)
            {
                v_PhysDeriv(i,wsp,wsp_deriv);
                Vmath::Vvtvp(ntot,wsp_deriv,1,wsp_deriv,1,sum,1,sum,1);
            }

            val = sqrt(v_Integral(sum));

            return val;
        }


        DNekBlkMatSharedPtr StdExpansion::CreateStdStaticCondMatrix(const StdMatrixKey &mkey)
        {
            DNekBlkMatSharedPtr returnval;

            DNekMatSharedPtr  mat = GetStdMatrix(mkey);
            int nbdry = NumBndryCoeffs(); // also checks to see if this is a boundary interior decomposed expansion
            int nint = m_ncoeffs - nbdry;
            DNekMatSharedPtr A = MemoryManager<DNekMat>::AllocateSharedPtr(nbdry,nbdry);
            DNekMatSharedPtr B = MemoryManager<DNekMat>::AllocateSharedPtr(nbdry,nint);
            DNekMatSharedPtr C = MemoryManager<DNekMat>::AllocateSharedPtr(nint,nbdry);
            DNekMatSharedPtr D = MemoryManager<DNekMat>::AllocateSharedPtr(nint,nint);

            int i,j;

            Array<OneD,unsigned int> bmap(nbdry);
            Array<OneD,unsigned int> imap(nint);
            GetBoundaryMap(bmap);
            GetInteriorMap(imap);

            for(i = 0; i < nbdry; ++i)
            {
                for(j = 0; j < nbdry; ++j)
                {
                    (*A)(i,j) = (*mat)(bmap[i],bmap[j]);
                }

                for(j = 0; j < nint; ++j)
                {
                    (*B)(i,j) = (*mat)(bmap[i],imap[j]);
                }
            }

            for(i = 0; i < nint; ++i)
            {
                for(j = 0; j < nbdry; ++j)
                {
                    (*C)(i,j) = (*mat)(imap[i],bmap[j]);
                }

                for(j = 0; j < nint; ++j)
                {
                    (*D)(i,j) = (*mat)(imap[i],imap[j]);
                }
            }

            // Calculate static condensed system
            if(nint)
            {
                D->Invert();
                (*B) = (*B)*(*D);
                (*A) = (*A) - (*B)*(*C);
            }

            // set up block matrix system
            Array<OneD, unsigned int> exp_size(2);
            exp_size[0] = nbdry;
            exp_size[1] = nint;
            returnval = MemoryManager<DNekBlkMat>::AllocateSharedPtr(exp_size,exp_size);

            returnval->SetBlock(0,0,A);
            returnval->SetBlock(0,1,B);
            returnval->SetBlock(1,0,C);
            returnval->SetBlock(1,1,D);

            return returnval;
        }

        IndexMapValuesSharedPtr StdExpansion::CreateIndexMap(const IndexMapKey &ikey)
        {
            IndexMapValuesSharedPtr returnval;

            IndexMapType itype = ikey.GetIndexMapType();

            int entity = ikey.GetIndexEntity();

            Orientation orient = ikey.GetIndexOrientation();

            Array<OneD,unsigned int>     map;
            Array<OneD,int>             sign;

            switch(itype)
            {
                case eEdgeToElement:
                    {
                    v_GetEdgeToElementMap(entity,orient,map,sign);
                }
                break;
                case eFaceToElement:
                {
                    v_GetFaceToElementMap(entity,orient,map,sign);
                }
                break;
                case eEdgeInterior:
                {
                    v_GetEdgeInteriorMap(entity,orient,map,sign);
                }
                break;
                case eFaceInterior:
                {
                    v_GetFaceInteriorMap(entity,orient,map,sign);
                }
                break;
                case eBoundary:
                {
                    ASSERTL0(false,"Boundary Index Map not implemented yet.");
                }
                break;
                case eVertex:
                {
                    ASSERTL0(false,"Vertex Index Map not implemented yet.");
                }
                break;
                default:
                {
                    ASSERTL0(false,"The Index Map you are requiring is not between the possible options.");
                }
            }

            returnval = MemoryManager<IndexMapValues>::AllocateSharedPtr(map.num_elements());

            for(int i = 0; i < map.num_elements(); i++)
            {
                (*returnval)[i].index =  map[i];
                (*returnval)[i].sign  =  sign[i];
            }

            return returnval;
        }

        DNekMatSharedPtr StdExpansion::CreateGeneralMatrix(const StdMatrixKey &mkey)
        {
            int     i;
            DNekMatSharedPtr  returnval;

            switch(mkey.GetMatrixType())
            {
            case eInvMass:
                {
                    StdMatrixKey masskey(eMass,mkey.GetShapeType(),*this,NullConstFactorMap,NullVarCoeffMap,mkey.GetNodalPointsType());
                    DNekMatSharedPtr mmat = GetStdMatrix(masskey);

                    returnval = MemoryManager<DNekMat>::AllocateSharedPtr(*mmat); //Populate standard mass matrix.
                    returnval->Invert();
                }
                break;
            case eInvNBasisTrans:
                {
                    StdMatrixKey tmpkey(eNBasisTrans,mkey.GetShapeType(),*this,NullConstFactorMap,NullVarCoeffMap,mkey.GetNodalPointsType());
                    DNekMatSharedPtr tmpmat = GetStdMatrix(tmpkey);
                    returnval = MemoryManager<DNekMat>::AllocateSharedPtr(*tmpmat); //Populate  matrix.
                    returnval->Invert();
                }
                break;
            case eBwdTrans:
                {
                    int nq = GetTotPoints();
                    Array<OneD, NekDouble> tmpin(m_ncoeffs);
                    Array<OneD, NekDouble> tmpout(nq);

                    returnval = MemoryManager<DNekMat>::AllocateSharedPtr(nq,m_ncoeffs);

                    for(int i=0; i<m_ncoeffs; ++i)
                    {
                        Vmath::Zero(m_ncoeffs, tmpin, 1);
                        tmpin[i] = 1.0;

                        BwdTrans_SumFac(tmpin,tmpout);

                        Vmath::Vcopy(nq,tmpout.get(),1,
                                     returnval->GetRawPtr()+i*nq,1);
                    }
                }
                break;
            case eIProductWRTBase:
                {
                    int nq = GetTotPoints();
                    Array<OneD, NekDouble> tmpin(nq);
                    Array<OneD, NekDouble> tmpout(m_ncoeffs);

                    returnval = MemoryManager<DNekMat>::AllocateSharedPtr(m_ncoeffs,nq);

                    for(i=0; i < nq; ++i)
                    {
                        Vmath::Zero(nq, tmpin, 1);
                        tmpin[i] = 1.0;

                        IProductWRTBase_SumFac(tmpin,tmpout);

                        Vmath::Vcopy(m_ncoeffs,tmpout.get(),1,
                                     returnval->GetRawPtr()+i*m_ncoeffs,1);
                    }
                }
                break;
            case eIProductWRTDerivBase0:
                {
                    int nq = GetTotPoints();
                    Array<OneD, NekDouble> tmpin(nq);
                    Array<OneD, NekDouble> tmpout(m_ncoeffs);

                    returnval = MemoryManager<DNekMat>::AllocateSharedPtr(nq,m_ncoeffs);

                    for(i=0; i < nq; ++i)
                    {
                        Vmath::Zero(nq, tmpin, 1);
                        tmpin[i] = 1.0;

                        IProductWRTDerivBase_SumFac(0,tmpin,tmpout);

                        Vmath::Vcopy(m_ncoeffs,tmpout.get(),1,
                                     returnval->GetRawPtr()+i*m_ncoeffs,1);
                    }
                }
                break;
            case eIProductWRTDerivBase1:
                {
                    int nq = GetTotPoints();
                    Array<OneD, NekDouble> tmpin(nq);
                    Array<OneD, NekDouble> tmpout(m_ncoeffs);

                    returnval = MemoryManager<DNekMat>::AllocateSharedPtr(nq,m_ncoeffs);

                    for(i=0; i < nq; ++i)
                    {
                        Vmath::Zero(nq, tmpin, 1);
                        tmpin[i] = 1.0;

                        IProductWRTDerivBase_SumFac(1,tmpin,tmpout);

                        Vmath::Vcopy(m_ncoeffs,tmpout.get(),1,
                                     returnval->GetRawPtr()+i*m_ncoeffs,1);
                    }
                }
                break;
            case eIProductWRTDerivBase2:
                {
                    int nq = GetTotPoints();
                    Array<OneD, NekDouble> tmpin(nq);
                    Array<OneD, NekDouble> tmpout(m_ncoeffs);

                    returnval = MemoryManager<DNekMat>::AllocateSharedPtr(nq,m_ncoeffs);

                    for(i=0; i < nq; ++i)
                    {
                        Vmath::Zero(nq, tmpin, 1);
                        tmpin[i] = 1.0;

                        IProductWRTDerivBase_SumFac(2,tmpin,tmpout);

                        Vmath::Vcopy(m_ncoeffs,tmpout.get(),1,
                                     returnval->GetRawPtr()+i*m_ncoeffs,1);
                    }
                }
                break;
            case eEquiSpacedToCoeffs:
                {
                    // check to see if equispaced basis
                    int nummodes = m_base[0]->GetNumModes();
                    bool equispaced = true;
                    for(int i = 1; i < m_base.num_elements(); ++i)
                    {
                        if(m_base[i]->GetNumModes() != nummodes)
                        {
                            equispaced = false;
                        }
                    }
                        
                    ASSERTL0(equispaced, "Currently need to have same num modes in all directionmodes to use EquiSpacedToCoeff method");

                    int ntot = GetTotPoints();
                    Array<OneD, NekDouble>               qmode(ntot);
                    Array<OneD, NekDouble>               emode(m_ncoeffs);

                    returnval = MemoryManager<DNekMat>::AllocateSharedPtr(m_ncoeffs,m_ncoeffs);
                    int cnt = 0;
                    
                    for(int i = 0; i < m_ncoeffs; ++i)
                    {
                        // Get mode at quadrature points 
                        FillMode(i,qmode); 
                        
                        // interpolate to equi spaced
                        PhysInterpToSimplexEquiSpaced(qmode,emode,nummodes);
                        
                        // fill matrix
                        Vmath::Vcopy(m_ncoeffs, &emode[0], 1,
                                     returnval->GetRawPtr() + i*m_ncoeffs, 1);
                        
                    }
                    // invert matrix 
                    returnval->Invert();

                }
                break;
            case eMass:
            case eHelmholtz:
            case eLaplacian:
            case eLaplacian00:
            case eLaplacian01:
            case eLaplacian02:
            case eLaplacian11:
            case eLaplacian12:
            case eLaplacian22:
            case eWeakDeriv0:
            case eWeakDeriv1:
            case eWeakDeriv2:
            case eWeakDirectionalDeriv:
            case eMassLevelCurvature:
            case eLinearAdvectionReaction:
            case eLinearAdvectionDiffusionReaction:
                {
                    Array<OneD, NekDouble> tmp(m_ncoeffs);
                    returnval = MemoryManager<DNekMat>::AllocateSharedPtr(m_ncoeffs,m_ncoeffs);
                    DNekMat &Mat = *returnval;

                    for(i=0; i < m_ncoeffs; ++i)
                    {
                        Vmath::Zero(m_ncoeffs, tmp, 1);
                        tmp[i] = 1.0;

                        GeneralMatrixOp_MatFree(tmp,tmp,mkey);

                        Vmath::Vcopy(m_ncoeffs,&tmp[0],1,
                                     &(Mat.GetPtr())[0]+i*m_ncoeffs,1);
                    }
                }
                break;
            default:
                {
                    NEKERROR(ErrorUtil::efatal, "This type of matrix can not be created using a general approach");
                }
                break;
            }

            return returnval;
        }

        void StdExpansion::GeneralMatrixOp(const Array<OneD, const NekDouble> &inarray,
                                           Array<OneD,NekDouble> &outarray,
                                           const StdMatrixKey &mkey)
        {
            switch(mkey.GetMatrixType())
            {
            case eMass:
                MassMatrixOp(inarray,outarray,mkey);
                break;
            case eWeakDeriv0:
                WeakDerivMatrixOp(0,inarray,outarray,mkey);
                break;
            case eWeakDeriv1:
                WeakDerivMatrixOp(1,inarray,outarray,mkey);
                break;
            case eWeakDeriv2:
                WeakDerivMatrixOp(2,inarray,outarray,mkey);
                break;
            case eWeakDirectionalDeriv:
                WeakDirectionalDerivMatrixOp(inarray,outarray,mkey);
                break;
            case eMassLevelCurvature:
                MassLevelCurvatureMatrixOp(inarray,outarray,mkey);
                break;
            case eLinearAdvectionReaction:
                LinearAdvectionDiffusionReactionMatrixOp(inarray,outarray,mkey,false);
                break;
            case eLinearAdvectionDiffusionReaction:
                LinearAdvectionDiffusionReactionMatrixOp(inarray,outarray,mkey);
                break;
            case eLaplacian:
                LaplacianMatrixOp(inarray,outarray,mkey);
                break;
            case eLaplacian00:
                LaplacianMatrixOp(0,0,inarray,outarray,mkey);
                break;
            case eLaplacian01:
                LaplacianMatrixOp(0,1,inarray,outarray,mkey);
                break;
            case eLaplacian02:
                LaplacianMatrixOp(0,2,inarray,outarray,mkey);
                break;
            case eLaplacian10:
                LaplacianMatrixOp(1,0,inarray,outarray,mkey);
                break;
            case eLaplacian11:
                LaplacianMatrixOp(1,1,inarray,outarray,mkey);
                break;
            case eLaplacian12:
                LaplacianMatrixOp(1,2,inarray,outarray,mkey);
                break;
            case eLaplacian20:
                LaplacianMatrixOp(2,0,inarray,outarray,mkey);
                break;
            case eLaplacian21:
                LaplacianMatrixOp(2,1,inarray,outarray,mkey);
                break;
            case eLaplacian22:
                LaplacianMatrixOp(2,2,inarray,outarray,mkey);
                break;
            case eHelmholtz:
                HelmholtzMatrixOp(inarray,outarray,mkey);
                break;
            default:
                NEKERROR(ErrorUtil::efatal, "This matrix does not have an operator");
                break;
            }
        }

        void StdExpansion::GeneralMatrixOp_MatFree(const Array<OneD, const NekDouble> &inarray,
                                                   Array<OneD,NekDouble> &outarray,
                                                   const StdMatrixKey &mkey)
        {
            switch(mkey.GetMatrixType())
            {
            case eMass:
                MassMatrixOp_MatFree(inarray,outarray,mkey);
                break;
            case eWeakDeriv0:
                WeakDerivMatrixOp_MatFree(0,inarray,outarray,mkey);
                break;
            case eWeakDeriv1:
                WeakDerivMatrixOp_MatFree(1,inarray,outarray,mkey);
                break;
            case eWeakDeriv2:
                WeakDerivMatrixOp_MatFree(2,inarray,outarray,mkey);
                break;
            case eWeakDirectionalDeriv:
                WeakDirectionalDerivMatrixOp_MatFree(inarray,outarray,mkey);
                break;
            case eMassLevelCurvature:
                MassLevelCurvatureMatrixOp_MatFree(inarray,outarray,mkey);
                break;
            case eLinearAdvectionReaction:
                LinearAdvectionDiffusionReactionMatrixOp_MatFree(inarray,outarray,mkey,false);
                break;
            case eLinearAdvectionDiffusionReaction:
                LinearAdvectionDiffusionReactionMatrixOp_MatFree(inarray,outarray,mkey);
                break;
            case eLaplacian:
                LaplacianMatrixOp_MatFree(inarray,outarray,mkey);
                break;
            case eLaplacian00:
                LaplacianMatrixOp_MatFree(0,0,inarray,outarray,mkey);
                break;
            case eLaplacian01:
                LaplacianMatrixOp_MatFree(0,1,inarray,outarray,mkey);
                break;
            case eLaplacian02:
                LaplacianMatrixOp_MatFree(0,2,inarray,outarray,mkey);
                break;
            case eLaplacian10:
                LaplacianMatrixOp_MatFree(1,0,inarray,outarray,mkey);
                break;
            case eLaplacian11:
                LaplacianMatrixOp_MatFree(1,1,inarray,outarray,mkey);
                break;
            case eLaplacian12:
                LaplacianMatrixOp_MatFree(1,2,inarray,outarray,mkey);
                break;
            case eLaplacian20:
                LaplacianMatrixOp_MatFree(2,0,inarray,outarray,mkey);
                break;
            case eLaplacian21:
                LaplacianMatrixOp_MatFree(2,1,inarray,outarray,mkey);
                break;
            case eLaplacian22:
                LaplacianMatrixOp_MatFree(2,2,inarray,outarray,mkey);
                break;
            case eHelmholtz:
                HelmholtzMatrixOp_MatFree(inarray,outarray,mkey);
                break;
            default:
                NEKERROR(ErrorUtil::efatal, "This matrix does not have an operator");
                break;
            }
        }

        void StdExpansion::MassMatrixOp_MatFree(const Array<OneD, const NekDouble> &inarray,
                                                Array<OneD,NekDouble> &outarray,
                                                const StdMatrixKey &mkey)
        {
            int nq = GetTotPoints();
            Array<OneD, NekDouble> tmp(nq);

            v_BwdTrans(inarray,tmp);

            if(mkey.HasVarCoeff(eVarCoeffMass))
            {
                Vmath::Vmul(nq, mkey.GetVarCoeff(eVarCoeffMass), 1, tmp, 1, tmp, 1);
            }

            v_IProductWRTBase(tmp, outarray);
        }

        void StdExpansion::LaplacianMatrixOp_MatFree(const int k1, const int k2,
                                                     const Array<OneD, const NekDouble> &inarray,
                                                     Array<OneD,NekDouble> &outarray,
                                                     const StdMatrixKey &mkey)
        {
            ASSERTL1(k1 >= 0 && k1 < GetCoordim(),"invalid first  argument");
            ASSERTL1(k2 >= 0 && k2 < GetCoordim(),"invalid second argument");

            int nq = GetTotPoints();
            Array<OneD, NekDouble> tmp(nq);
            Array<OneD, NekDouble> dtmp(nq);
            VarCoeffType varcoefftypes[3][3]
                = { {eVarCoeffD00, eVarCoeffD01, eVarCoeffD02},
                    {eVarCoeffD01, eVarCoeffD11, eVarCoeffD12},
                    {eVarCoeffD02, eVarCoeffD12, eVarCoeffD22}
            };

            v_BwdTrans(inarray,tmp);
            v_PhysDeriv(k2,tmp,dtmp);
            if (mkey.GetNVarCoeff()&&
                (!mkey.ConstFactorExists(eFactorSVVDiffCoeff)))
            {
                if (k1 == k2)
                {
                    // By default, k1 == k2 has \sigma = 1 (diagonal entries)
                    if(mkey.HasVarCoeff(varcoefftypes[k1][k1]))
                    {
                        Vmath::Vmul(nq, mkey.GetVarCoeff(varcoefftypes[k1][k1]), 1, dtmp, 1, dtmp, 1);
                    }
                    v_IProductWRTDerivBase(k1, dtmp, outarray);
                }
                else
                {
                    // By default, k1 != k2 has \sigma = 0 (off-diagonal entries)
                    if(mkey.HasVarCoeff(varcoefftypes[k1][k2]))
                    {
                        Vmath::Vmul(nq, mkey.GetVarCoeff(varcoefftypes[k1][k2]), 1, dtmp, 1, dtmp, 1);
                        v_IProductWRTDerivBase(k1, dtmp, outarray);
                    }
                    else
                    {
                        Vmath::Zero(GetNcoeffs(), outarray, 1);
                    }
                }
            }
            else
            {
                // Multiply by svv tensor
                if(mkey.ConstFactorExists(eFactorSVVDiffCoeff))
                {
                    Vmath::Vcopy(nq, dtmp, 1, tmp, 1);
                    SVVLaplacianFilter(dtmp,mkey);
                    Vmath::Vadd(nq, tmp, 1, dtmp, 1, dtmp, 1);
                }
                v_IProductWRTDerivBase(k1, dtmp, outarray);
            }
        }

        void StdExpansion::LaplacianMatrixOp_MatFree_GenericImpl(const Array<OneD, const NekDouble> &inarray,
                                                                 Array<OneD,NekDouble> &outarray,
                                                                 const StdMatrixKey &mkey)
        {
            const int dim = GetCoordim();

            int i,j;

            Array<OneD,NekDouble> store(m_ncoeffs);
            Array<OneD,NekDouble> store2(m_ncoeffs,0.0);

            if(mkey.GetNVarCoeff() == 0||mkey.ConstFactorExists(eFactorSVVDiffCoeff))
            {
                // just call diagonal matrix form of laplcian operator
                for(i = 0; i < dim; ++i)
                {
                    LaplacianMatrixOp(i,i,inarray,store,mkey);
                    Vmath::Vadd(m_ncoeffs, store, 1, store2, 1, store2, 1);
                }
            }
            else
            {
                const MatrixType mtype[3][3]
                    = {{eLaplacian00,eLaplacian01,eLaplacian02},
                       {eLaplacian01,eLaplacian11,eLaplacian12},
                       {eLaplacian02,eLaplacian12,eLaplacian22}};
                StdMatrixKeySharedPtr mkeyij;

                for(i = 0; i < dim; i++)
                {
                    for(j = 0; j < dim; j++)
                    {
                        mkeyij = MemoryManager<StdMatrixKey>::AllocateSharedPtr(mkey,mtype[i][j]);
                        LaplacianMatrixOp(i,j,inarray,store,*mkeyij);
                        Vmath::Vadd(m_ncoeffs, store, 1, store2, 1, store2, 1);
                    }
                }
            }

            Vmath::Vcopy(m_ncoeffs,store2.get(),1,outarray.get(),1);
        }

        void StdExpansion::WeakDerivMatrixOp_MatFree(const int k1,
                                                     const Array<OneD, const NekDouble> &inarray,
                                                     Array<OneD,NekDouble> &outarray,
                                                     const StdMatrixKey &mkey)
        {
            Array<OneD, NekDouble> tmp(GetTotPoints());
            int nq = GetTotPoints();

            v_BwdTrans(inarray,tmp);
            v_PhysDeriv(k1,tmp,tmp);

            VarCoeffType keys[] = {eVarCoeffD00, eVarCoeffD11, eVarCoeffD22};
            if(mkey.HasVarCoeff(keys[k1]))
            {
                Vmath::Vmul(nq, &(mkey.GetVarCoeff(keys[k1]))[0], 1, &tmp[0], 1, &tmp[0], 1);
            }

            v_IProductWRTBase(tmp, outarray);
        }

        void StdExpansion::WeakDirectionalDerivMatrixOp_MatFree(const Array<OneD, const NekDouble> &inarray,
                                                                Array<OneD,NekDouble> &outarray,
                                                                const StdMatrixKey &mkey)
        {
            int nq = GetTotPoints();
            //            int varsize = ((mkey.GetVariableCoefficient(0)).num_elements())/dim;
            Array<OneD, NekDouble> tmp(nq);

            v_BwdTrans(inarray,tmp);
            // For Deformed mesh ==============
            //            if (varsize==nq)
            //            {
            //                v_PhysDirectionalDeriv(tmp,mkey.GetVariableCoefficient(0),tmp);
            //            }
            //
            //            // For Regular mesh ==========
            //            else
            //            {
            //                ASSERTL0(false, "Wrong route");
            //            }

            v_IProductWRTBase(tmp, outarray);
        }

        void StdExpansion::MassLevelCurvatureMatrixOp_MatFree(const Array<OneD, const NekDouble> &inarray,
                                                              Array<OneD,NekDouble> &outarray,
                                                              const StdMatrixKey &mkey)
        {
            ///@todo fix this
            //          int nqtot = GetTotPoints();
            //          int matrixid = mkey.GetMatrixID();
            //
            //          NekDouble checkweight=0.0;
            //          Array<OneD, NekDouble> tmp(nqtot), tan(nqtot), dtan0(nqtot), dtan1(nqtot), weight(nqtot,0.0);
            //
            //          int gmatnumber = (mkey.GetVariableCoefficient(1)).num_elements();
            //
            //          v_BwdTrans(inarray,tmp);
            //
            //          // weight = \grad \cdot tanvec
            //          for(int k = 0; k < GetCoordim(); ++k)
            //          {
            //              Vmath::Vcopy(nqtot, &(mkey.GetVariableCoefficient(0))[k*nqtot],
            //                              1, &tan[0], 1);
            //
            //              // For Regular mesh ...
            //              if(gmatnumber==1)
            //              {
            //                  // D_{/xi} and D_{/eta}
            //                  v_PhysDeriv(0,tan,dtan0);
            //                  v_PhysDeriv(1,tan,dtan1);
            //
            //                  // d v / d x_i = (d \xi / d x_i)*( d v / d \xi ) + (d \eta / d x_i)*( d v / d \eta )
            //                  Vmath::Svtvp(nqtot,(mkey.GetVariableCoefficient(2*k+1))[0],&dtan0[0],1,&weight[0],1,&weight[0],1);
            //                  Vmath::Svtvp(nqtot,(mkey.GetVariableCoefficient(2*k+2))[0],&dtan1[0],1,&weight[0],1,&weight[0],1);
            //              }
            //
            //              // For Curved mesh ...
            //              else if(gmatnumber==nqtot)
            //              {
            //                  // D_{x} and D_{y}
            //                  v_PhysDeriv(k,tan,dtan0);
            //                  Vmath::Vadd(nqtot,&dtan0[0],1,&weight[0],1,&weight[0],1);
            //              }
            //
            //              else
            //              {
            //                  ASSERTL1( ((gmatnumber=1) || (gmatnumber==nqtot) ), "Gmat is not in a right size");
            //              }
            //          }
            //
            //          Vmath::Vmul(nqtot, &weight[0], 1, &tmp[0], 1, &tmp[0], 1);
            //          v_IProductWRTBase(tmp, outarray);
        }

        void StdExpansion::LinearAdvectionDiffusionReactionMatrixOp_MatFree( const Array<OneD, const NekDouble> &inarray,
                                                                             Array<OneD,NekDouble> &outarray,
                                                                             const StdMatrixKey &mkey,
                                                                             bool addDiffusionTerm)
        {

            int i;
            int ndir = mkey.GetNVarCoeff(); // assume num.r consts corresponds to directions
            ASSERTL0(ndir,"Must define at least one advection velocity");

            NekDouble   lambda = mkey.GetConstFactor(eFactorLambda);
            int         totpts = GetTotPoints();
            Array<OneD, NekDouble> tmp(3*totpts);
            Array<OneD, NekDouble> tmp_deriv = tmp + totpts;
            Array<OneD, NekDouble> tmp_adv   = tmp_deriv + totpts;


            ASSERTL1(ndir <= GetCoordim(),"Number of constants is larger than coordinate dimensions");

            v_BwdTrans(inarray,tmp);

            VarCoeffType varcoefftypes[] = {eVarCoeffVelX, eVarCoeffVelY};

            //calculate u dx + v dy + ..
            Vmath::Zero(totpts,tmp_adv,1);
            for(i = 0; i < ndir; ++i)
            {
                v_PhysDeriv(i,tmp,tmp_deriv);
                Vmath::Vvtvp(totpts,mkey.GetVarCoeff(varcoefftypes[i]),1,tmp_deriv,1,tmp_adv,1,tmp_adv,1);
            }

            if(lambda) // add -lambda*u
            {
                Vmath::Svtvp(totpts,-lambda,tmp,1,tmp_adv,1,tmp_adv,1);
            }


            if(addDiffusionTerm)
            {
                Array<OneD, NekDouble> lap(m_ncoeffs);
                StdMatrixKey mkeylap(eLaplacian,DetShapeType(),*this);
                LaplacianMatrixOp(inarray,lap,mkeylap);

                v_IProductWRTBase(tmp_adv, outarray);
                // Lap v - u.grad v + lambda*u
                // => (grad u, grad v) + u.grad v - lambda*u
                Vmath::Vadd(m_ncoeffs,lap,1,outarray,1,outarray,1);
            }
            else
            {
                v_IProductWRTBase(tmp_adv, outarray);
            }

        }


        void StdExpansion::HelmholtzMatrixOp_MatFree_GenericImpl(const Array<OneD, const NekDouble> &inarray,
                                                                 Array<OneD,NekDouble> &outarray,
                                                                 const StdMatrixKey &mkey)
        {
            NekDouble lambda = mkey.GetConstFactor(eFactorLambda);
            Array<OneD,NekDouble> tmp(m_ncoeffs);
            StdMatrixKey mkeymass(eMass,DetShapeType(),*this);
            StdMatrixKey mkeylap(eLaplacian,DetShapeType(),*this);

            MassMatrixOp(inarray,tmp,mkeymass);
            LaplacianMatrixOp(inarray,outarray,mkeylap);

            Blas::Daxpy(m_ncoeffs, lambda, tmp, 1, outarray, 1);
        }

        void StdExpansion::BwdTrans_MatOp(const Array<OneD, const NekDouble>& inarray,
                                          Array<OneD, NekDouble> &outarray)
        {
            int nq = GetTotPoints();
            StdMatrixKey      bwdtransmatkey(eBwdTrans,DetShapeType(),*this);
            DNekMatSharedPtr  bwdtransmat = GetStdMatrix(bwdtransmatkey);

            Blas::Dgemv('N',nq,m_ncoeffs,1.0,bwdtransmat->GetPtr().get(),
                        nq, inarray.get(), 1, 0.0, outarray.get(), 1);
        }

        // VIRTUAL INLINE FUNCTIONS FROM HEADER FILE
        void StdExpansion::SetUpPhysNormals(const int edge)
        {
            v_SetUpPhysNormals(edge);
        }

        NekDouble StdExpansion::StdPhysEvaluate(const Array<OneD, const NekDouble> &Lcoord,
                                                const Array<OneD, const NekDouble> &physvals)
        {
            return v_StdPhysEvaluate(Lcoord,physvals);
        }

        int StdExpansion::v_GetElmtId(void)
        {
            return m_elmt_id;
        }

        const Array<OneD, const NekDouble>& StdExpansion::v_GetPhysNormals(void)
        {
            NEKERROR(ErrorUtil::efatal, "This function is not valid for this class");
            return NullNekDouble1DArray;
        }


        void StdExpansion::v_SetPhysNormals(Array<OneD, const NekDouble> &normal)
        {
            NEKERROR(ErrorUtil::efatal, "This function is not valid for this class");
        }

        void StdExpansion::v_SetUpPhysNormals(const int edge)
        {
            NEKERROR(ErrorUtil::efatal, "This function is not valid for this class");
        }

        int StdExpansion::v_CalcNumberOfCoefficients(const std::vector<unsigned int>  &nummodes, int &modes_offset)
        {
            NEKERROR(ErrorUtil::efatal, "This function is not defined for this class");
            return 0;
        }

        void StdExpansion::v_ExtractDataToCoeffs(const NekDouble *data,
                                                 const std::vector<unsigned int > &nummodes,
                                                 const int nmode_offset,
                                                 NekDouble *coeffs)
        {
            NEKERROR(ErrorUtil::efatal, "This function is not defined for this class");
        }

<<<<<<< HEAD

=======
>>>>>>> 680d616b
        void StdExpansion::v_NormVectorIProductWRTBase(const Array<OneD, const NekDouble> &Fx, Array< OneD, NekDouble> &outarray)
        {
            NEKERROR(ErrorUtil::efatal, "This function is not valid for this class");
        }

        void StdExpansion::v_NormVectorIProductWRTBase(const Array<OneD, const NekDouble> &Fx, const Array<OneD, const NekDouble> &Fy, Array< OneD, NekDouble> &outarray)
        {
            NEKERROR(ErrorUtil::efatal, "This function is not valid for this class");
        }

        void StdExpansion::v_NormVectorIProductWRTBase(const Array<OneD, const NekDouble> &Fx,
                                                       const Array<OneD, const NekDouble> &Fy,
                                                       const Array<OneD, const NekDouble> &Fz,
                                                       Array< OneD, NekDouble> &outarray)
        {
            NEKERROR(ErrorUtil::efatal, "This function is not valid for this class");
        }

        void StdExpansion::v_NormVectorIProductWRTBase(const Array<OneD, const Array<OneD, NekDouble> > &Fvec, Array< OneD, NekDouble> &outarray)
        {
            NEKERROR(ErrorUtil::efatal, "This function is not valid for this class");
        }


        DNekScalBlkMatSharedPtr StdExpansion::v_GetLocStaticCondMatrix(const LocalRegions::MatrixKey &mkey)
        {
            NEKERROR(ErrorUtil::efatal, "This function is only valid for LocalRegions");
            return NullDNekScalBlkMatSharedPtr;
        }

        void StdExpansion::v_DropLocStaticCondMatrix(const LocalRegions::MatrixKey &mkey)
        {
            NEKERROR(ErrorUtil::efatal, "This function is only valid for LocalRegions");
        }

        StdRegions::Orientation StdExpansion::v_GetForient(int face)

        {
            NEKERROR(ErrorUtil::efatal, "This function is only valid for three-dimensional  LocalRegions");
            return eDir1FwdDir1_Dir2FwdDir2;
        }

        StdRegions::Orientation StdExpansion::v_GetEorient(int edge)
        {
            NEKERROR(ErrorUtil::efatal, "This function is only valid for two-dimensional  LocalRegions");
            return eForwards;
        }

        StdRegions::Orientation StdExpansion::v_GetPorient(int point)
        {
            NEKERROR(ErrorUtil::efatal, "This function is only valid for one-dimensional  LocalRegions");
            return eFwd;
        }


        StdRegions::Orientation StdExpansion::v_GetCartesianEorient(int edge)
        {
            NEKERROR(ErrorUtil::efatal, "This function is only valid for two-dimensional  LocalRegions");
            return eForwards;
        }


        void StdExpansion::v_SetCoeffsToOrientation(StdRegions::Orientation dir,
                                                    Array<OneD, const NekDouble> &inarray,
                                                    Array<OneD, NekDouble> &outarray)
        {
            NEKERROR(ErrorUtil::efatal, "This function is not defined for this shape");
        }

        void StdExpansion::v_SetCoeffsToOrientation(
            Array<OneD, NekDouble> &coeffs,
            StdRegions::Orientation dir)
        {
            NEKERROR(ErrorUtil::efatal, "This function is not defined for this shape");
        }


        NekDouble StdExpansion::v_StdPhysEvaluate(const Array<OneD, const NekDouble> &Lcoord,
                                                  const Array<OneD, const NekDouble> &physvals)

        {
            NEKERROR(ErrorUtil::efatal, "This function is not defined for this shape");
            return 0;
        }

        void StdExpansion::v_LocCoordToLocCollapsed(const Array<OneD, const NekDouble>& xi,Array<OneD, NekDouble>& eta)
        {
            NEKERROR(ErrorUtil::efatal, "This function is not defined for this shape");
        }

        int StdExpansion::v_GetNedges() const
        {
            ASSERTL0(false, "This function is needs defining for this shape");
            return 0;
        }

        int StdExpansion::v_GetNfaces() const
        {
            ASSERTL0(false, "This function is needs defining for this shape");
            return 0;
        }

        int StdExpansion::v_NumBndryCoeffs() const
        {
            ASSERTL0(false, "This function is needs defining for this shape");
            return 0;
        }

        int StdExpansion::v_NumDGBndryCoeffs() const
        {
            ASSERTL0(false, "This function is needs defining for this shape");
            return 0;
        }

        int StdExpansion::v_GetEdgeNcoeffs(const int i) const
        {
            ASSERTL0(false, "This function is not valid or not defined");
            return 0;
        }

        int StdExpansion::v_GetTotalEdgeIntNcoeffs() const
        {
            ASSERTL0(false, "This function is not valid or not defined");
            return 0;
        }

        int StdExpansion::v_GetEdgeNumPoints(const int i) const
        {
            ASSERTL0(false, "This function is not valid or not defined");
            return 0;
        }

        int StdExpansion::v_DetCartesianDirOfEdge(const int edge)
        {
            ASSERTL0(false, "This function is not valid or not defined");
            return 0;
        }

        const LibUtilities::BasisKey StdExpansion::v_DetEdgeBasisKey(const int i) const
        {
            ASSERTL0(false, "This function is not valid or not defined");
            return LibUtilities::NullBasisKey;
        }

        const LibUtilities::BasisKey StdExpansion::v_DetFaceBasisKey(const int i, const int k) const
        {
            ASSERTL0(false, "This function is not valid or not defined");
            return LibUtilities::NullBasisKey;
        }

        int StdExpansion::v_GetFaceNumPoints(const int i) const
        {
            ASSERTL0(false, "This function is not valid or not defined");
            return 0;
        }

        int StdExpansion::v_GetFaceNcoeffs(const int i) const
        {
            ASSERTL0(false, "This function is not valid or not defined");
            return 0;
        }

        int StdExpansion::v_GetFaceIntNcoeffs(const int i) const
        {
            ASSERTL0(false, "This function is not valid or not defined");
            return 0;
        }

        int StdExpansion::v_GetTotalFaceIntNcoeffs() const
        {
            ASSERTL0(false, "This function is not valid or not defined");
            return 0;
        }        
        
        int StdExpansion::v_GetTraceNcoeffs(const int i) const
        {
            ASSERTL0(false, "This function is not valid or not defined");
            return 0;
        }


        LibUtilities::PointsKey StdExpansion::v_GetFacePointsKey(const int i, const int j) const
        {
            ASSERTL0(false, "This function is not valid or not defined");
            return LibUtilities::NullPointsKey;
        }

        LibUtilities::BasisType StdExpansion::v_GetEdgeBasisType(const int i) const
        {
            ASSERTL0(false, "This function is not valid or not defined");
            
            return LibUtilities::eNoBasisType;
        }

        const LibUtilities::PointsKey StdExpansion::v_GetNodalPointsKey() const
        {
            ASSERTL0(false, "This function is not valid or not defined");

            return LibUtilities::NullPointsKey;
        }

        LibUtilities::ShapeType StdExpansion::v_DetShapeType() const
        {
            ASSERTL0(false, "This expansion does not have a shape type defined");
            return LibUtilities::eNoShapeType;
        }

        boost::shared_ptr<StdExpansion> 
        StdExpansion::v_GetStdExp(void) const
        {
            ASSERTL0(false,"This method is not defined for this expansion");
            StdExpansionSharedPtr returnval;
            return returnval;
        }

        int StdExpansion::v_GetShapeDimension() const
        {
            ASSERTL0(false, "This function is not valid or not defined");
            return 0;
        }

        bool StdExpansion::v_IsBoundaryInteriorExpansion()
        {
            ASSERTL0(false,"This function has not been defined for this expansion");
            return false;
        }


        bool StdExpansion::v_IsNodalNonTensorialExp()
        {
            return false;
        }

        void  StdExpansion::v_IProductWRTDerivBase (const int dir,
                                                    const Array<OneD, const NekDouble>& inarray,
                                                    Array<OneD, NekDouble> &outarray)
        {
            NEKERROR(ErrorUtil::efatal, "This method has not been defined");
        }

        /**
         *
         */
        void StdExpansion::v_FwdTrans_BndConstrained(const Array<OneD, const NekDouble>& inarray,
                                                     Array<OneD, NekDouble> &outarray)
        {
            NEKERROR(ErrorUtil::efatal, "This method has not been defined");
        }


        /**
         * @brief Integrates the specified function over the domain.
         * @see StdRegions#StdExpansion#Integral.
         */
        NekDouble StdExpansion::v_Integral(const Array<OneD, const NekDouble>& inarray )
        {
            NEKERROR(ErrorUtil::efatal, "This function is only valid for "
                     "local expansions");
            return 0;
        }


        void StdExpansion::v_AddRobinMassMatrix(const int edgeid, const Array<OneD, const NekDouble > &primCoeffs, DNekMatSharedPtr &inoutmat)
        {
            NEKERROR(ErrorUtil::efatal, "This function is only valid for "
                     "specific element types");
        }

        void StdExpansion::v_AddRobinEdgeContribution(const int edgeid, const Array<OneD, const NekDouble > &primCoeffs, Array<OneD, NekDouble> &coeffs)
        {
            NEKERROR(ErrorUtil::efatal, "This function is only valid for "
                     "specific element types");
        }

        /**
         * @brief Calculate the derivative of the physical points
         * @see StdRegions#StdExpansion#PhysDeriv
         */
        void StdExpansion::v_PhysDeriv (const Array<OneD, const NekDouble>& inarray,
                                        Array<OneD, NekDouble> &out_d1,
                                        Array<OneD, NekDouble> &out_d2,
                                        Array<OneD, NekDouble> &out_d3)
        {
            NEKERROR(ErrorUtil::efatal, "This function is only valid for "
                     "local expansions");
        }

        void StdExpansion::v_PhysDeriv_s(const Array<OneD, const NekDouble>& inarray,
                                         Array<OneD, NekDouble> &out_ds)
        {
            NEKERROR(ErrorUtil::efatal, "This function is only valid for "
                     "local expansions");
        }
        void StdExpansion::v_PhysDeriv_n(const Array<OneD, const NekDouble>& inarray,
                                         Array<OneD, NekDouble>& out_dn)
        {
            NEKERROR(ErrorUtil::efatal, "This function is only valid for "
                     "local expansions");
        }

        /**
         * @brief Calculate the derivative of the physical points in a
         * given direction
         * @see StdRegions#StdExpansion#PhysDeriv
         */
        void StdExpansion::v_PhysDeriv(const int dir,
                                       const Array<OneD, const NekDouble>& inarray,
                                       Array<OneD, NekDouble> &out_d0)

        {
            NEKERROR(ErrorUtil::efatal, "This function is only valid for "
                     "specific element types");
        }

        /**
         * @brief Physical derivative along a direction vector.
         * @see StdRegions#StdExpansion#PhysDirectionalDeriv
         */
        void StdExpansion::v_PhysDirectionalDeriv(const Array<OneD, const NekDouble>& inarray,
                                                  const Array<OneD, const NekDouble>& direction,
                                                  Array<OneD, NekDouble> &outarray)
        {
            NEKERROR(ErrorUtil::efatal, "This function is only valid for "
                     "specific element types");
        }

        void StdExpansion::v_StdPhysDeriv (const Array<OneD, const NekDouble>& inarray,
                                           Array<OneD, NekDouble> &out_d1,
                                           Array<OneD, NekDouble> &out_d2,
                                           Array<OneD, NekDouble> &out_d3)
        {
            NEKERROR(ErrorUtil::efatal, "Method does not exist for this shape");
        }

        void   StdExpansion::v_StdPhysDeriv (const int dir,
                                             const Array<OneD, const NekDouble>& inarray,
                                             Array<OneD, NekDouble> &outarray)
        {
            NEKERROR(ErrorUtil::efatal, "Method does not exist for this shape");
        }


        NekDouble StdExpansion::v_PhysEvaluate(const Array<OneD, const NekDouble>& coords, const Array<OneD, const NekDouble>& physvals)
        {
            NEKERROR(ErrorUtil::efatal, "Method does not exist for this shape");
            return 0;
        }


        NekDouble StdExpansion::v_PhysEvaluate(const Array<OneD, DNekMatSharedPtr > & I, const Array<OneD, const NekDouble>& physvals)
        {
            NEKERROR(ErrorUtil::efatal, "Method does not exist for this shape");
            return 0;
        }


        void StdExpansion::v_FillMode(const int mode, Array<OneD, NekDouble> &outarray)
        {
            NEKERROR(ErrorUtil::efatal, "This function has not "
                     "been defined for this shape");
        }

        DNekMatSharedPtr StdExpansion::v_GenMatrix(const StdMatrixKey &mkey)
        {
            NEKERROR(ErrorUtil::efatal, "This function has not "
                     "been defined for this element");
            DNekMatSharedPtr returnval;
            return returnval;
        }

        DNekMatSharedPtr StdExpansion::v_CreateStdMatrix(const StdMatrixKey &mkey)
        {
            NEKERROR(ErrorUtil::efatal, "This function has not "
                     "been defined for this element");
            DNekMatSharedPtr returnval;
            return returnval;
        }

        void StdExpansion::v_GetCoords(Array<OneD, NekDouble> &coords_0,
                                       Array<OneD, NekDouble> &coords_1,
                                       Array<OneD, NekDouble> &coords_2)
        {
            NEKERROR(ErrorUtil::efatal, "Write coordinate definition method");
        }

        void StdExpansion::v_GetCoord(const Array<OneD, const NekDouble>& Lcoord,
                                      Array<OneD, NekDouble> &coord)
        {
            NEKERROR(ErrorUtil::efatal, "Write coordinate definition method");
        }

            int StdExpansion::v_GetCoordim(void)
            {
                NEKERROR(ErrorUtil::efatal, "Write method");
                return -1;
            }

            void StdExpansion::v_GetBoundaryMap(Array<OneD, unsigned int>& outarray)
            {
                NEKERROR(ErrorUtil::efatal,"Method does not exist for this shape" );
            }

            void StdExpansion::v_GetInteriorMap(Array<OneD, unsigned int>& outarray)
            {
                NEKERROR(ErrorUtil::efatal,"Method does not exist for this shape" );
            }

        int StdExpansion::v_GetVertexMap(const int localVertexId,
                                         bool useCoeffPacking)
            {
                NEKERROR(ErrorUtil::efatal,"Method does not exist for this shape" );
                return 0;
            }

            void StdExpansion::v_GetEdgeInteriorMap(const int eid, const Orientation edgeOrient,
                                              Array<OneD, unsigned int> &maparray,
                                              Array<OneD, int> &signarray)
            {
                NEKERROR(ErrorUtil::efatal,"Method does not exist for this shape" );
            }

            void StdExpansion::v_GetFaceInteriorMap(const int fid, const Orientation faceOrient,
                                              Array<OneD, unsigned int> &maparray,
                                              Array<OneD, int> &signarray)
            {
                NEKERROR(ErrorUtil::efatal,"Method does not exist for this shape" );
            }

            void StdExpansion::v_GetEdgeToElementMap(
                const int                  eid,
                const Orientation          edgeOrient,
                Array<OneD, unsigned int>& maparray,
                Array<OneD, int>&          signarray,
                int                        P)
            {
                NEKERROR(ErrorUtil::efatal, "Method does not exist for this shape");
            }

            void StdExpansion::v_GetFaceToElementMap(const int fid, const Orientation faceOrient,
                                                     Array<OneD, unsigned int> &maparray,
                                                     Array<OneD, int> &signarray,
                                                     int nummodesA, int nummodesB)
            {
                NEKERROR(ErrorUtil::efatal,"Method does not exist for this shape" );
            }

            void StdExpansion::v_GetEdgePhysVals(const int edge, const Array<OneD, const NekDouble> &inarray, Array<OneD,NekDouble> &outarray)
            {
                NEKERROR(ErrorUtil::efatal,"Method does not exist for this shape or library" );
            }

            void StdExpansion::v_GetEdgePhysVals(const int edge,  const boost::shared_ptr<StdExpansion>  &EdgeExp, const Array<OneD, const NekDouble> &inarray, Array<OneD,NekDouble> &outarray)
            {
                NEKERROR(ErrorUtil::efatal,"Method does not exist for this shape or library" );
            }

        void StdExpansion::v_GetTracePhysVals(const int edge,  const boost::shared_ptr<StdExpansion>  &EdgeExp, const Array<OneD, const NekDouble> &inarray, Array<OneD,NekDouble> &outarray, StdRegions::Orientation  orient)
            {
                NEKERROR(ErrorUtil::efatal,"Method does not exist for this shape or library" );
            }

            void StdExpansion::v_GetVertexPhysVals(const int vertex, const Array<OneD, const NekDouble> &inarray, NekDouble &outarray)
            {
                NEKERROR(ErrorUtil::efatal,"Method does not exist for this shape or library" );
            }

            void StdExpansion::v_GetEdgeInterpVals(const int edge,const Array<OneD, const NekDouble> &inarray,Array<OneD,NekDouble> &outarray)
            {
                NEKERROR(ErrorUtil::efatal,"Method does not exist for this shape or library" );
            }

            void StdExpansion::v_GetEdgeQFactors(
                    const int edge,
                    Array<OneD, NekDouble> &outarray)
            {
                NEKERROR(ErrorUtil::efatal,
                     "Method does not exist for this shape or library");
            }
        
            void StdExpansion::v_GetFacePhysVals( const int                                face,
                                             const boost::shared_ptr<StdExpansion>   &FaceExp,
                const Array<OneD, const NekDouble>      &inarray,
                      Array<OneD,       NekDouble>      &outarray,
                StdRegions::Orientation                  orient)
            {
                NEKERROR(ErrorUtil::efatal,"Method does not exist for this shape or library" );
            }
        
            void StdExpansion::v_GetEdgePhysMap(
                const int  edge,
                Array<OneD, int>   &outarray)
            {
                NEKERROR(ErrorUtil::efatal,
                     "Method does not exist for this shape or library" );
            }

            void StdExpansion::v_GetFacePhysMap(const int  face,
                                                Array<OneD, int>   &outarray)
            {
                NEKERROR(ErrorUtil::efatal,"Method does not exist for this shape or library" );
            }

            void StdExpansion::v_MultiplyByQuadratureMetric(
                    const Array<OneD, const NekDouble> &inarray,
                    Array<OneD, NekDouble> &outarray)
            {
                v_MultiplyByStdQuadratureMetric(inarray,outarray);
            }
        
            void StdExpansion::v_MultiplyByStdQuadratureMetric(
                    const Array<OneD, const NekDouble> &inarray,
                    Array<OneD, NekDouble> &outarray)
            {
                NEKERROR(ErrorUtil::efatal, "Method does not exist for this shape or library");
            }

            const  boost::shared_ptr<SpatialDomains::GeomFactors>& StdExpansion::v_GetMetricInfo() const
            {
                NEKERROR(ErrorUtil::efatal, "This function is only valid for LocalRegions");
                return SpatialDomains::NullGeomFactorsSharedPtr;

            }

            void StdExpansion::v_BwdTrans_SumFac(const Array<OneD, const NekDouble>& inarray,
                                           Array<OneD, NekDouble> &outarray)
            {
                NEKERROR(ErrorUtil::efatal,"Method does not exist for this shape" );
            }

            void StdExpansion::v_IProductWRTBase_SumFac(const Array<OneD, const NekDouble>& inarray,
                                                        Array<OneD, NekDouble> &outarray,
                                                        bool multiplybyweights)
            {
                NEKERROR(ErrorUtil::efatal,"Method does not exist for this shape" );
            }

            void StdExpansion::v_IProductWRTDerivBase_SumFac(const int dir,
                                                       const Array<OneD, const NekDouble>& inarray,
                                                       Array<OneD, NekDouble> &outarray)
            {
                NEKERROR(ErrorUtil::efatal,"Method does not exist for this shape" );
            }

            void StdExpansion::v_MassMatrixOp(const Array<OneD, const NekDouble> &inarray,
                                        Array<OneD,NekDouble> &outarray,
                                        const StdMatrixKey &mkey)
            {
                // If this function is not reimplemented on shape level, the function
                // below will be called
                MassMatrixOp_MatFree(inarray,outarray,mkey);
            }

            void StdExpansion::v_LaplacianMatrixOp(const Array<OneD, const NekDouble> &inarray,
                                             Array<OneD,NekDouble> &outarray,
                                             const StdMatrixKey &mkey)
            {
                // If this function is not reimplemented on shape level, the function
                // below will be called
                LaplacianMatrixOp_MatFree(inarray,outarray,mkey);
            }


             void StdExpansion::v_SVVLaplacianFilter(Array<OneD,NekDouble> &array,
                                             const StdMatrixKey &mkey)
             {
                 ASSERTL0(false, "This function is not defined in StdExpansion.");
             }

            void StdExpansion::v_ReduceOrderCoeffs(int numMin,
                                                   const Array<OneD, const NekDouble> &inarray,
                                                   Array<OneD, NekDouble> &outarray)
            {
                ASSERTL0(false, "This function is not defined in StdExpansion.");
            }

            void StdExpansion::v_LaplacianMatrixOp(const int k1, const int k2,
                                             const Array<OneD, const NekDouble> &inarray,
                                             Array<OneD,NekDouble> &outarray,
                                             const StdMatrixKey &mkey)
            {
                // If this function is not reimplemented on shape level, the function
                // below will be called
                LaplacianMatrixOp_MatFree(k1,k2,inarray,outarray,mkey);
            }

            void StdExpansion::v_WeakDerivMatrixOp(const int i,
                                             const Array<OneD, const NekDouble> &inarray,
                                             Array<OneD,NekDouble> &outarray,
                                             const StdMatrixKey &mkey)
            {
                // If this function is not reimplemented on shape level, the function
                // below will be called
                WeakDerivMatrixOp_MatFree(i,inarray,outarray,mkey);

            }

        void StdExpansion::v_WeakDirectionalDerivMatrixOp(const Array<OneD, const NekDouble> &inarray,
                                                          Array<OneD,NekDouble> &outarray,
                                                          const StdMatrixKey &mkey)
        {
            // If this function is not reimplemented on shape level, the function
            // below will be called
            WeakDirectionalDerivMatrixOp_MatFree(inarray,outarray,mkey);

        }

        void StdExpansion::v_MassLevelCurvatureMatrixOp(const Array<OneD, const NekDouble> &inarray,
                                                        Array<OneD,NekDouble> &outarray,
                                                        const StdMatrixKey &mkey)
        {
            // If this function is not reimplemented on shape level, the function
            // below will be called
            MassLevelCurvatureMatrixOp_MatFree(inarray,outarray,mkey);
        }

        void StdExpansion::v_LinearAdvectionDiffusionReactionMatrixOp(const Array<OneD,
                                                                      const NekDouble> &inarray,
                                                                      Array<OneD,NekDouble> &outarray,
                                                                      const StdMatrixKey &mkey, bool addDiffusionTerm)
        {
            // If this function is not reimplemented on shape level, the function
            // below will be called
            LinearAdvectionDiffusionReactionMatrixOp_MatFree(inarray,outarray,mkey,addDiffusionTerm);

        }

        void StdExpansion::v_HelmholtzMatrixOp(const Array<OneD, const NekDouble> &inarray,
                                               Array<OneD,NekDouble> &outarray,
                                               const StdMatrixKey &mkey)
        {
            // If this function is not reimplemented on shape level, the function
            // below will be called
            HelmholtzMatrixOp_MatFree(inarray,outarray,mkey);
        }

        void StdExpansion::v_LaplacianMatrixOp_MatFree(const Array<OneD, const NekDouble> &inarray,
                                                       Array<OneD,NekDouble> &outarray,
                                                       const StdMatrixKey &mkey)
        {
            // If this function is not reimplemented on shape level, the function
            // below will be called
            LaplacianMatrixOp_MatFree_GenericImpl(inarray,outarray,mkey);
        }

        void StdExpansion::v_LaplacianMatrixOp_MatFree_Kernel(
                            const Array<OneD, const NekDouble> &inarray,
                                  Array<OneD,       NekDouble> &outarray,
                                  Array<OneD,       NekDouble> &wsp)
        {
            ASSERTL0(false, "Not implemented.");
        }

        void StdExpansion::v_HelmholtzMatrixOp_MatFree(const Array<OneD, const NekDouble> &inarray,
                                                       Array<OneD,NekDouble> &outarray,
                                                       const StdMatrixKey &mkey)
        {
            // If this function is not reimplemented on shape level, the function
            // below will be called
            HelmholtzMatrixOp_MatFree_GenericImpl(inarray,outarray,mkey);
        }

        const NormalVector & StdExpansion::v_GetEdgeNormal(const int edge) const
        {
            ASSERTL0(false, "Cannot get edge normals for this expansion.");
            static NormalVector result;
            return result;
        }

        void StdExpansion::v_ComputeEdgeNormal(const int edge)
        {
            ASSERTL0(false, "Cannot compute edge normal for this expansion.");
        }

        void StdExpansion::v_NegateEdgeNormal(const int edge)
        {
            ASSERTL0(false, "Not implemented.");
        }

        bool StdExpansion::v_EdgeNormalNegated(const int edge)
        {
            ASSERTL0(false, "Not implemented.");
            return false;
        }

        void StdExpansion::v_ComputeFaceNormal(const int face)
        {
            ASSERTL0(false, "Cannot compute face normal for this expansion.");
        }

        void StdExpansion::v_NegateFaceNormal(const int face)
        {
            ASSERTL0(false, "Not implemented.");
        }

        bool StdExpansion::v_FaceNormalNegated(const int face)
        {
            ASSERTL0(false, "Not implemented.");
            return false;
        }

        void StdExpansion::v_ComputeVertexNormal(const int vertex)
        {
            ASSERTL0(false, "Cannot compute vertex normal for this expansion.");
        }

        const NormalVector & StdExpansion::v_GetFaceNormal(const int face) const
        {
            ASSERTL0(false, "Cannot get face normals for this expansion.");
            static NormalVector result;
            return result;
        }

        const NormalVector & StdExpansion::v_GetVertexNormal(const int vertex) const
        {
            ASSERTL0(false, "Cannot get vertex normals for this expansion.");
            static NormalVector result;
            return result;
        }

        const NormalVector & StdExpansion::v_GetSurfaceNormal(const int id) const
        {
            ASSERTL0(false, "Cannot get face normals for this expansion.");
            static NormalVector result;
            return result;
        }

        Array<OneD, unsigned int>
        StdExpansion::v_GetEdgeInverseBoundaryMap(int eid)
        {
            ASSERTL0(false, "Not implemented.");
            Array<OneD, unsigned int> noinversemap(1);
            return noinversemap;
        }

        Array<OneD, unsigned int>
        StdExpansion::v_GetFaceInverseBoundaryMap(int fid,
                                StdRegions::Orientation faceOrient)
        {
            ASSERTL0(false, "Not implemented.");
            Array<OneD, unsigned int> noinversemap(1);
            return noinversemap;
        }

        DNekMatSharedPtr
        StdExpansion::v_BuildInverseTransformationMatrix(
            const DNekScalMatSharedPtr & m_transformationmatrix)
        {
            NEKERROR(ErrorUtil::efatal, "This function is only valid for LocalRegions");
            return NullDNekMatSharedPtr;
        }

        void StdExpansion::PhysInterpToSimplexEquiSpaced(
            const Array<OneD, const NekDouble> &inarray,
            Array<OneD, NekDouble>       &outarray,
            int npset)
        {
            LibUtilities::ShapeType shape = DetShapeType();
            DNekMatSharedPtr  intmat;

            int nqtot = GetTotPoints(); 
            int np = 0;
            if(npset == -1) // use values from basis num points()
            {
                int nqbase;
                for(int i = 0; i < m_base.num_elements(); ++i)
                {
                    nqbase = m_base[i]->GetNumPoints();
                    np     = max(np,nqbase);
                }
                
                StdMatrixKey Ikey(ePhysInterpToEquiSpaced, shape, *this);
                intmat = GetStdMatrix(Ikey);
            }
            else
            {
                np = npset;
                
                ConstFactorMap cmap; 
                cmap[eFactorConst] = np;
                StdMatrixKey Ikey(ePhysInterpToEquiSpaced, shape, *this, cmap);
                intmat = GetStdMatrix(Ikey);

            }

            NekVector<NekDouble> in (nqtot,inarray,eWrapper);
            NekVector<NekDouble> out(LibUtilities::GetNumberOfCoefficients(shape,np,np,np),outarray,eWrapper);
            out = (*intmat) * in;
        }

        void StdExpansion::v_GetSimplexEquiSpacedConnectivity(
            Array<OneD, int> &conn,
            bool              standard)
        {
            ASSERTL0(false, "Not implemented.");
        }

        void StdExpansion::EquiSpacedToCoeffs(
            const Array<OneD, const NekDouble> &inarray,
                  Array<OneD, NekDouble>       &outarray)
        {
            LibUtilities::ShapeType shape = DetShapeType();

            // inarray has to be consistent with NumModes definition
            // There is also a check in GetStdMatrix to see if all
            // modes are of the same size
            ConstFactorMap cmap;

            cmap[eFactorConst] = m_base[0]->GetNumModes();
            StdMatrixKey      Ikey(eEquiSpacedToCoeffs, shape, *this,cmap);
            DNekMatSharedPtr  intmat = GetStdMatrix(Ikey);
            
            NekVector<NekDouble> in (m_ncoeffs, inarray, eWrapper);
            NekVector<NekDouble> out(m_ncoeffs, outarray,eWrapper);
            out = (*intmat) * in;
        }

    }//end namespace
}//end namespace<|MERGE_RESOLUTION|>--- conflicted
+++ resolved
@@ -1006,10 +1006,6 @@
             NEKERROR(ErrorUtil::efatal, "This function is not defined for this class");
         }
 
-<<<<<<< HEAD
-
-=======
->>>>>>> 680d616b
         void StdExpansion::v_NormVectorIProductWRTBase(const Array<OneD, const NekDouble> &Fx, Array< OneD, NekDouble> &outarray)
         {
             NEKERROR(ErrorUtil::efatal, "This function is not valid for this class");
