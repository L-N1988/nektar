--- conflicted
+++ resolved
@@ -1609,15 +1609,12 @@
         {
             ASSERTL0(false, "Not implemented.");
         }
-<<<<<<< HEAD
-        
+
         bool StdExpansion::v_FaceNormalNegated(const int face)
         {
             ASSERTL0(false, "Not implemented.");
             return false;
         }
-=======
->>>>>>> aed43873
 
         void StdExpansion::v_ComputeVertexNormal(const int vertex)
         {
