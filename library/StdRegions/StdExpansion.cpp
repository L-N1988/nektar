///////////////////////////////////////////////////////////////////////////////
//
// File StdExpansion.cpp
//
// For more information, please see: http://www.nektar.info
//
// The MIT License
//
// Copyright (c) 2006 Division of Applied Mathematics, Brown University (USA),
// Department of Aeronautics, Imperial College London (UK), and Scientific
// Computing and Imaging Institute, University of Utah (USA).
//
// Permission is hereby granted, free of charge, to any person obtaining a
// copy of this software and associated documentation files (the "Software"),
// to deal in the Software without restriction, including without limitation
// the rights to use, copy, modify, merge, publish, distribute, sublicense,
// and/or sell copies of the Software, and to permit persons to whom the
// Software is furnished to do so, subject to the following conditions:
//
// The above copyright notice and this permission notice shall be included
// in all copies or substantial portions of the Software.
//
// THE SOFTWARE IS PROVIDED "AS IS", WITHOUT WARRANTY OF ANY KIND, EXPRESS
// OR IMPLIED, INCLUDING BUT NOT LIMITED TO THE WARRANTIES OF MERCHANTABILITY,
// FITNESS FOR A PARTICULAR PURPOSE AND NONINFRINGEMENT. IN NO EVENT SHALL
// THE AUTHORS OR COPYRIGHT HOLDERS BE LIABLE FOR ANY CLAIM, DAMAGES OR OTHER
// LIABILITY, WHETHER IN AN ACTION OF CONTRACT, TORT OR OTHERWISE, ARISING
// FROM, OUT OF OR IN CONNECTION WITH THE SOFTWARE OR THE USE OR OTHER
// DEALINGS IN THE SOFTWARE.
//
// Description: Definition of methods in class StdExpansion which is
// the base class to all expansion shapes
//
///////////////////////////////////////////////////////////////////////////////

#include <boost/core/ignore_unused.hpp>

#include <StdRegions/StdExpansion.h>
#include <LibUtilities/Foundations/ManagerAccess.h>  // for BasisManager, etc

namespace Nektar
{
    namespace StdRegions
    {
        StdExpansion::StdExpansion(void):
            m_elmt_id(0),
            m_ncoeffs(0)
        {
        }

        StdExpansion::StdExpansion(const int numcoeffs, const int numbases,
            const LibUtilities::BasisKey &Ba,
            const LibUtilities::BasisKey &Bb,
            const LibUtilities::BasisKey &Bc):
            m_base(numbases),
            m_elmt_id(0),
            m_ncoeffs(numcoeffs),
            m_stdMatrixManager(
                std::bind(&StdExpansion::CreateStdMatrix, this, std::placeholders::_1),
                std::string("StdExpansionStdMatrix")),
            m_stdStaticCondMatrixManager(
                std::bind(&StdExpansion::CreateStdStaticCondMatrix, this, std::placeholders::_1),
                std::string("StdExpansionStdStaticCondMatrix")),
            m_IndexMapManager(
                std::bind(&StdExpansion::CreateIndexMap,this, std::placeholders::_1),
                std::string("StdExpansionIndexMap"))
        {
            switch(m_base.num_elements())
            {
            case 3:
                ASSERTL2(Bc!=LibUtilities::NullBasisKey,
                    "NULL Basis attempting to be used.");
                m_base[2] = LibUtilities::BasisManager()[Bc];
                /* Falls through. */
            case 2:
                ASSERTL2(Bb!=LibUtilities::NullBasisKey,
                    "NULL Basis attempting to be used.");
                m_base[1] = LibUtilities::BasisManager()[Bb];
                /* Falls through. */
            case 1:
                ASSERTL2(Ba!=LibUtilities::NullBasisKey,
                    "NULL Basis attempting to be used.");
                m_base[0] = LibUtilities::BasisManager()[Ba];
                break;
            default:
                break;
//                ASSERTL0(false, "numbases incorrectly specified");
            };

        } //end constructor


        StdExpansion::StdExpansion(const StdExpansion &T):
            std::enable_shared_from_this<StdExpansion>(T),
            m_base(T.m_base),
            m_elmt_id(T.m_elmt_id),
            m_ncoeffs(T.m_ncoeffs),
            m_stdMatrixManager(T.m_stdMatrixManager),
            m_stdStaticCondMatrixManager(T.m_stdStaticCondMatrixManager),
            m_IndexMapManager(T.m_IndexMapManager)
        {
        }

        StdExpansion::~StdExpansion()
        {
        }

        NekDouble StdExpansion::Linf(const Array<OneD, const NekDouble>& phys,
                                     const Array<OneD, const NekDouble>& sol)
        {
            NekDouble  val;
            int     ntot = GetTotPoints();
            Array<OneD, NekDouble>  wsp(ntot);

            if(sol ==  NullNekDouble1DArray)
            {
                Vmath::Vabs(ntot, phys, 1, wsp, 1);
            }
            else
            {
                Vmath::Vsub(ntot, sol, 1, phys, 1, wsp, 1);
                Vmath::Vabs(ntot, wsp, 1, wsp, 1);
            }

            val = Vmath::Vamax(ntot, wsp, 1);

            return  val;
        }

        NekDouble StdExpansion::L2(const Array<OneD, const NekDouble>& phys,
                                   const Array<OneD, const NekDouble>& sol)
        {
            NekDouble  val;
            int     ntot = GetTotPoints();
            Array<OneD, NekDouble> wsp(ntot);

            if (sol.num_elements() == 0)
            {
                Vmath::Vmul(ntot, phys, 1, phys, 1, wsp, 1);
            }
            else
            {
                Vmath::Vsub(ntot, sol, 1, phys, 1, wsp, 1);
                Vmath::Vmul(ntot, wsp, 1, wsp, 1, wsp, 1);
            }

            val = v_Integral(wsp);

            // if val too small, sqrt returns nan.
            if (fabs(val) < NekConstants::kNekSqrtTol*NekConstants::kNekSqrtTol)
            {
                return 0.0;
            }
            else
            {
                return sqrt(val);
            }
        }

        NekDouble StdExpansion::H1(const Array<OneD, const NekDouble>& phys,
                                   const Array<OneD, const NekDouble>& sol)
        {
            int         i;
            NekDouble  val;
            int     ntot = GetTotPoints();
            int     coordim = v_GetCoordim();
            Array<OneD, NekDouble> wsp(3*ntot);
            Array<OneD, NekDouble> wsp_deriv = wsp + ntot;
            Array<OneD, NekDouble> sum = wsp_deriv + ntot;

            if(sol ==  NullNekDouble1DArray)
            {
                Vmath::Vcopy(ntot,phys, 1, wsp, 1);
                Vmath::Vmul(ntot, phys, 1, phys, 1, sum, 1);
            }
            else
            {
                Vmath::Vsub(ntot, sol, 1, phys, 1, wsp, 1);
                Vmath::Vmul(ntot, wsp, 1, wsp, 1, sum, 1);
            }


            for(i = 0; i < coordim; ++i)
            {
                v_PhysDeriv(i,wsp,wsp_deriv);
                Vmath::Vvtvp(ntot,wsp_deriv,1,wsp_deriv,1,sum,1,sum,1);
            }

            val = sqrt(v_Integral(sum));

            return val;
        }


        DNekBlkMatSharedPtr StdExpansion::CreateStdStaticCondMatrix(const StdMatrixKey &mkey)
        {
            DNekBlkMatSharedPtr returnval;

            DNekMatSharedPtr  mat = GetStdMatrix(mkey);
            int nbdry = NumBndryCoeffs(); // also checks to see if this is a boundary interior decomposed expansion
            int nint = m_ncoeffs - nbdry;
            DNekMatSharedPtr A = MemoryManager<DNekMat>::AllocateSharedPtr(nbdry,nbdry);
            DNekMatSharedPtr B = MemoryManager<DNekMat>::AllocateSharedPtr(nbdry,nint);
            DNekMatSharedPtr C = MemoryManager<DNekMat>::AllocateSharedPtr(nint,nbdry);
            DNekMatSharedPtr D = MemoryManager<DNekMat>::AllocateSharedPtr(nint,nint);

            int i,j;

            Array<OneD,unsigned int> bmap(nbdry);
            Array<OneD,unsigned int> imap(nint);
            GetBoundaryMap(bmap);
            GetInteriorMap(imap);

            for(i = 0; i < nbdry; ++i)
            {
                for(j = 0; j < nbdry; ++j)
                {
                    (*A)(i,j) = (*mat)(bmap[i],bmap[j]);
                }

                for(j = 0; j < nint; ++j)
                {
                    (*B)(i,j) = (*mat)(bmap[i],imap[j]);
                }
            }

            for(i = 0; i < nint; ++i)
            {
                for(j = 0; j < nbdry; ++j)
                {
                    (*C)(i,j) = (*mat)(imap[i],bmap[j]);
                }

                for(j = 0; j < nint; ++j)
                {
                    (*D)(i,j) = (*mat)(imap[i],imap[j]);
                }
            }

            // Calculate static condensed system
            if(nint)
            {
                D->Invert();
                (*B) = (*B)*(*D);
                (*A) = (*A) - (*B)*(*C);
            }

            // set up block matrix system
            Array<OneD, unsigned int> exp_size(2);
            exp_size[0] = nbdry;
            exp_size[1] = nint;
            returnval = MemoryManager<DNekBlkMat>::AllocateSharedPtr(exp_size,exp_size);

            returnval->SetBlock(0,0,A);
            returnval->SetBlock(0,1,B);
            returnval->SetBlock(1,0,C);
            returnval->SetBlock(1,1,D);

            return returnval;
        }

        IndexMapValuesSharedPtr StdExpansion::CreateIndexMap(const IndexMapKey &ikey)
        {
            IndexMapValuesSharedPtr returnval;

            IndexMapType itype = ikey.GetIndexMapType();

            int entity = ikey.GetIndexEntity();

            Orientation orient = ikey.GetIndexOrientation();

            Array<OneD,unsigned int>     map;
            Array<OneD,int>             sign;

            switch(itype)
            {
                case eEdgeToElement:
                    {
                    v_GetEdgeToElementMap(entity,orient,map,sign);
                }
                break;
                case eFaceToElement:
                {
                    v_GetFaceToElementMap(entity,orient,map,sign);
                }
                break;
                case eEdgeInterior:
                {
                    v_GetEdgeInteriorMap(entity,orient,map,sign);
                }
                break;
                case eFaceInterior:
                {
                    v_GetFaceInteriorMap(entity,orient,map,sign);
                }
                break;
                case eBoundary:
                {
                    ASSERTL0(false,"Boundary Index Map not implemented yet.");
                }
                break;
                case eVertex:
                {
                    ASSERTL0(false,"Vertex Index Map not implemented yet.");
                }
                break;
                default:
                {
                    ASSERTL0(false,"The Index Map you are requiring is not between the possible options.");
                }
            }

            returnval = MemoryManager<IndexMapValues>::AllocateSharedPtr(map.num_elements());

            for(int i = 0; i < map.num_elements(); i++)
            {
                (*returnval)[i].index =  map[i];
                (*returnval)[i].sign  =  sign[i];
            }

            return returnval;
        }

        DNekMatSharedPtr StdExpansion::CreateGeneralMatrix(const StdMatrixKey &mkey)
        {
            int     i;
            DNekMatSharedPtr  returnval;

            switch(mkey.GetMatrixType())
            {
            case eInvMass:
                {
                    StdMatrixKey masskey(eMass,mkey.GetShapeType(),*this,NullConstFactorMap,NullVarCoeffMap,mkey.GetNodalPointsType());
                    DNekMatSharedPtr mmat = GetStdMatrix(masskey);

                    returnval = MemoryManager<DNekMat>::AllocateSharedPtr(*mmat); //Populate standard mass matrix.
                    returnval->Invert();
                }
                break;
            case eInvNBasisTrans:
                {
                    StdMatrixKey tmpkey(eNBasisTrans,mkey.GetShapeType(),*this,NullConstFactorMap,NullVarCoeffMap,mkey.GetNodalPointsType());
                    DNekMatSharedPtr tmpmat = GetStdMatrix(tmpkey);
                    returnval = MemoryManager<DNekMat>::AllocateSharedPtr(*tmpmat); //Populate  matrix.
                    returnval->Invert();
                }
                break;
            case eBwdTrans:
                {
                    int nq = GetTotPoints();
                    Array<OneD, NekDouble> tmpin(m_ncoeffs);
                    Array<OneD, NekDouble> tmpout(nq);

                    returnval = MemoryManager<DNekMat>::AllocateSharedPtr(nq,m_ncoeffs);

                    for(int i=0; i<m_ncoeffs; ++i)
                    {
                        Vmath::Zero(m_ncoeffs, tmpin, 1);
                        tmpin[i] = 1.0;

                        BwdTrans_SumFac(tmpin,tmpout);

                        Vmath::Vcopy(nq,tmpout.get(),1,
                                     returnval->GetRawPtr()+i*nq,1);
                    }
                }
                break;
            case eIProductWRTBase:
                {
                    int nq = GetTotPoints();
                    Array<OneD, NekDouble> tmpin(nq);
                    Array<OneD, NekDouble> tmpout(m_ncoeffs);

                    returnval = MemoryManager<DNekMat>::AllocateSharedPtr(m_ncoeffs,nq);

                    for(i=0; i < nq; ++i)
                    {
                        Vmath::Zero(nq, tmpin, 1);
                        tmpin[i] = 1.0;

                        IProductWRTBase_SumFac(tmpin,tmpout);

                        Vmath::Vcopy(m_ncoeffs,tmpout.get(),1,
                                     returnval->GetRawPtr()+i*m_ncoeffs,1);
                    }
                }
                break;
            case eIProductWRTDerivBase0:
                {
                    int nq = GetTotPoints();
                    Array<OneD, NekDouble> tmpin(nq);
                    Array<OneD, NekDouble> tmpout(m_ncoeffs);

                    returnval = MemoryManager<DNekMat>::AllocateSharedPtr(nq,m_ncoeffs);

                    for(i=0; i < nq; ++i)
                    {
                        Vmath::Zero(nq, tmpin, 1);
                        tmpin[i] = 1.0;

                        IProductWRTDerivBase_SumFac(0,tmpin,tmpout);

                        Vmath::Vcopy(m_ncoeffs,tmpout.get(),1,
                                     returnval->GetRawPtr()+i*m_ncoeffs,1);
                    }
                }
                break;
            case eIProductWRTDerivBase1:
                {
                    int nq = GetTotPoints();
                    Array<OneD, NekDouble> tmpin(nq);
                    Array<OneD, NekDouble> tmpout(m_ncoeffs);

                    returnval = MemoryManager<DNekMat>::AllocateSharedPtr(nq,m_ncoeffs);

                    for(i=0; i < nq; ++i)
                    {
                        Vmath::Zero(nq, tmpin, 1);
                        tmpin[i] = 1.0;

                        IProductWRTDerivBase_SumFac(1,tmpin,tmpout);

                        Vmath::Vcopy(m_ncoeffs,tmpout.get(),1,
                                     returnval->GetRawPtr()+i*m_ncoeffs,1);
                    }
                }
                break;
            case eIProductWRTDerivBase2:
                {
                    int nq = GetTotPoints();
                    Array<OneD, NekDouble> tmpin(nq);
                    Array<OneD, NekDouble> tmpout(m_ncoeffs);

                    returnval = MemoryManager<DNekMat>::AllocateSharedPtr(nq,m_ncoeffs);

                    for(i=0; i < nq; ++i)
                    {
                        Vmath::Zero(nq, tmpin, 1);
                        tmpin[i] = 1.0;

                        IProductWRTDerivBase_SumFac(2,tmpin,tmpout);

                        Vmath::Vcopy(m_ncoeffs,tmpout.get(),1,
                                     returnval->GetRawPtr()+i*m_ncoeffs,1);
                    }
                }
                break;
            case eEquiSpacedToCoeffs:
                {
                    // check to see if equispaced basis
                    int nummodes = m_base[0]->GetNumModes();
                    bool equispaced = true;
                    for(int i = 1; i < m_base.num_elements(); ++i)
                    {
                        if(m_base[i]->GetNumModes() != nummodes)
                        {
                            equispaced = false;
                        }
                    }

                    ASSERTL0(equispaced,
                             "Currently need to have same num modes in all "
                             "directionmodes to use EquiSpacedToCoeff method");

                    int ntot = GetTotPoints();
                    Array<OneD, NekDouble>               qmode(ntot);
                    Array<OneD, NekDouble>               emode(m_ncoeffs);

                    returnval = MemoryManager<DNekMat>::AllocateSharedPtr(
                                                        m_ncoeffs,m_ncoeffs);
                    for(int i = 0; i < m_ncoeffs; ++i)
                    {
                        // Get mode at quadrature points
                        FillMode(i,qmode);

                        // interpolate to equi spaced
                        PhysInterpToSimplexEquiSpaced(qmode,emode,nummodes);

                        // fill matrix
                        Vmath::Vcopy(m_ncoeffs, &emode[0], 1,
                                     returnval->GetRawPtr() + i*m_ncoeffs, 1);
                    }
                    // invert matrix
                    returnval->Invert();

                }
                break;
            case eMass:
            case eHelmholtz:
            case eLaplacian:
            case eLaplacian00:
            case eLaplacian01:
            case eLaplacian02:
            case eLaplacian11:
            case eLaplacian12:
            case eLaplacian22:
            case eWeakDeriv0:
            case eWeakDeriv1:
            case eWeakDeriv2:
            case eWeakDirectionalDeriv:
            case eMassLevelCurvature:
            case eLinearAdvectionReaction:
            case eLinearAdvectionDiffusionReaction:
                {
                    Array<OneD, NekDouble> tmp(m_ncoeffs);
                    returnval = MemoryManager<DNekMat>::AllocateSharedPtr(m_ncoeffs,m_ncoeffs);
                    DNekMat &Mat = *returnval;

                    for(i=0; i < m_ncoeffs; ++i)
                    {
                        Vmath::Zero(m_ncoeffs, tmp, 1);
                        tmp[i] = 1.0;

                        GeneralMatrixOp_MatFree(tmp,tmp,mkey);

                        Vmath::Vcopy(m_ncoeffs,&tmp[0],1,
                                     &(Mat.GetPtr())[0]+i*m_ncoeffs,1);
                    }
                }
                break;
            default:
                {
                    NEKERROR(ErrorUtil::efatal, "This type of matrix can not be created using a general approach");
                }
                break;
            }

            return returnval;
        }

        void StdExpansion::GeneralMatrixOp(const Array<OneD, const NekDouble> &inarray,
                                           Array<OneD,NekDouble> &outarray,
                                           const StdMatrixKey &mkey)
        {
            switch(mkey.GetMatrixType())
            {
            case eMass:
                MassMatrixOp(inarray,outarray,mkey);
                break;
            case eWeakDeriv0:
                WeakDerivMatrixOp(0,inarray,outarray,mkey);
                break;
            case eWeakDeriv1:
                WeakDerivMatrixOp(1,inarray,outarray,mkey);
                break;
            case eWeakDeriv2:
                WeakDerivMatrixOp(2,inarray,outarray,mkey);
                break;
            case eWeakDirectionalDeriv:
                WeakDirectionalDerivMatrixOp(inarray,outarray,mkey);
                break;
            case eMassLevelCurvature:
                MassLevelCurvatureMatrixOp(inarray,outarray,mkey);
                break;
            case eLinearAdvectionReaction:
                LinearAdvectionDiffusionReactionMatrixOp(inarray,outarray,mkey,false);
                break;
            case eLinearAdvectionDiffusionReaction:
                LinearAdvectionDiffusionReactionMatrixOp(inarray,outarray,mkey);
                break;
            case eLaplacian:
                LaplacianMatrixOp(inarray,outarray,mkey);
                break;
            case eLaplacian00:
                LaplacianMatrixOp(0,0,inarray,outarray,mkey);
                break;
            case eLaplacian01:
                LaplacianMatrixOp(0,1,inarray,outarray,mkey);
                break;
            case eLaplacian02:
                LaplacianMatrixOp(0,2,inarray,outarray,mkey);
                break;
            case eLaplacian10:
                LaplacianMatrixOp(1,0,inarray,outarray,mkey);
                break;
            case eLaplacian11:
                LaplacianMatrixOp(1,1,inarray,outarray,mkey);
                break;
            case eLaplacian12:
                LaplacianMatrixOp(1,2,inarray,outarray,mkey);
                break;
            case eLaplacian20:
                LaplacianMatrixOp(2,0,inarray,outarray,mkey);
                break;
            case eLaplacian21:
                LaplacianMatrixOp(2,1,inarray,outarray,mkey);
                break;
            case eLaplacian22:
                LaplacianMatrixOp(2,2,inarray,outarray,mkey);
                break;
            case eHelmholtz:
                HelmholtzMatrixOp(inarray,outarray,mkey);
                break;
            default:
                NEKERROR(ErrorUtil::efatal, "This matrix does not have an operator");
                break;
            }
        }

        void StdExpansion::GeneralMatrixOp_MatFree(const Array<OneD, const NekDouble> &inarray,
                                                   Array<OneD,NekDouble> &outarray,
                                                   const StdMatrixKey &mkey)
        {
            switch(mkey.GetMatrixType())
            {
            case eMass:
                MassMatrixOp_MatFree(inarray,outarray,mkey);
                break;
            case eWeakDeriv0:
                WeakDerivMatrixOp_MatFree(0,inarray,outarray,mkey);
                break;
            case eWeakDeriv1:
                WeakDerivMatrixOp_MatFree(1,inarray,outarray,mkey);
                break;
            case eWeakDeriv2:
                WeakDerivMatrixOp_MatFree(2,inarray,outarray,mkey);
                break;
            case eWeakDirectionalDeriv:
                WeakDirectionalDerivMatrixOp_MatFree(inarray,outarray,mkey);
                break;
            case eMassLevelCurvature:
                MassLevelCurvatureMatrixOp_MatFree(inarray,outarray,mkey);
                break;
            case eLinearAdvectionReaction:
                LinearAdvectionDiffusionReactionMatrixOp_MatFree(inarray,outarray,mkey,false);
                break;
            case eLinearAdvectionDiffusionReaction:
                LinearAdvectionDiffusionReactionMatrixOp_MatFree(inarray,outarray,mkey);
                break;
            case eLaplacian:
                LaplacianMatrixOp_MatFree(inarray,outarray,mkey);
                break;
            case eLaplacian00:
                LaplacianMatrixOp_MatFree(0,0,inarray,outarray,mkey);
                break;
            case eLaplacian01:
                LaplacianMatrixOp_MatFree(0,1,inarray,outarray,mkey);
                break;
            case eLaplacian02:
                LaplacianMatrixOp_MatFree(0,2,inarray,outarray,mkey);
                break;
            case eLaplacian10:
                LaplacianMatrixOp_MatFree(1,0,inarray,outarray,mkey);
                break;
            case eLaplacian11:
                LaplacianMatrixOp_MatFree(1,1,inarray,outarray,mkey);
                break;
            case eLaplacian12:
                LaplacianMatrixOp_MatFree(1,2,inarray,outarray,mkey);
                break;
            case eLaplacian20:
                LaplacianMatrixOp_MatFree(2,0,inarray,outarray,mkey);
                break;
            case eLaplacian21:
                LaplacianMatrixOp_MatFree(2,1,inarray,outarray,mkey);
                break;
            case eLaplacian22:
                LaplacianMatrixOp_MatFree(2,2,inarray,outarray,mkey);
                break;
            case eHelmholtz:
                HelmholtzMatrixOp_MatFree(inarray,outarray,mkey);
                break;
            default:
                NEKERROR(ErrorUtil::efatal, "This matrix does not have an operator");
                break;
            }
        }

        void StdExpansion::MassMatrixOp_MatFree(const Array<OneD, const NekDouble> &inarray,
                                                Array<OneD,NekDouble> &outarray,
                                                const StdMatrixKey &mkey)
        {
            int nq = GetTotPoints();
            Array<OneD, NekDouble> tmp(nq);

            v_BwdTrans(inarray,tmp);

            if(mkey.HasVarCoeff(eVarCoeffMass))
            {
                Vmath::Vmul(nq, mkey.GetVarCoeff(eVarCoeffMass), 1, tmp, 1, tmp, 1);
            }
            
            v_IProductWRTBase(tmp, outarray);
        }

        void StdExpansion::LaplacianMatrixOp_MatFree(const int k1, const int k2,
                                                     const Array<OneD, const NekDouble> &inarray,
                                                     Array<OneD,NekDouble> &outarray,
                                                     const StdMatrixKey &mkey)
        {
            ASSERTL1(k1 >= 0 && k1 < GetCoordim(),"invalid first  argument");
            ASSERTL1(k2 >= 0 && k2 < GetCoordim(),"invalid second argument");

            int nq = GetTotPoints();
            Array<OneD, NekDouble> tmp(nq);
            Array<OneD, NekDouble> dtmp(nq);
            VarCoeffType varcoefftypes[3][3]
                = { {eVarCoeffD00, eVarCoeffD01, eVarCoeffD02},
                    {eVarCoeffD01, eVarCoeffD11, eVarCoeffD12},
                    {eVarCoeffD02, eVarCoeffD12, eVarCoeffD22}
            };

            v_BwdTrans(inarray,tmp);
            v_PhysDeriv(k2,tmp,dtmp);
            if (mkey.GetNVarCoeff()&&
                (!mkey.ConstFactorExists(eFactorSVVDiffCoeff)))
            {
                if (k1 == k2)
                {
                    // By default, k1 == k2 has \sigma = 1 (diagonal entries)
                    if(mkey.HasVarCoeff(varcoefftypes[k1][k1]))
                    {
                        Vmath::Vmul(nq, mkey.GetVarCoeff(varcoefftypes[k1][k1]), 1, dtmp, 1, dtmp, 1);
                    }
                    v_IProductWRTDerivBase(k1, dtmp, outarray);
                }
                else
                {
                    // By default, k1 != k2 has \sigma = 0 (off-diagonal entries)
                    if(mkey.HasVarCoeff(varcoefftypes[k1][k2]))
                    {
                        Vmath::Vmul(nq, mkey.GetVarCoeff(varcoefftypes[k1][k2]), 1, dtmp, 1, dtmp, 1);
                        v_IProductWRTDerivBase(k1, dtmp, outarray);
                    }
                    else
                    {
                        Vmath::Zero(GetNcoeffs(), outarray, 1);
                    }
                }
            }
            else
            {
                // Multiply by svv tensor
                if(mkey.ConstFactorExists(eFactorSVVDiffCoeff))
                {
                    Vmath::Vcopy(nq, dtmp, 1, tmp, 1);
                    SVVLaplacianFilter(dtmp,mkey);
                    Vmath::Vadd(nq, tmp, 1, dtmp, 1, dtmp, 1);
                }
                v_IProductWRTDerivBase(k1, dtmp, outarray);
            }
        }

        void StdExpansion::LaplacianMatrixOp_MatFree_GenericImpl(const Array<OneD, const NekDouble> &inarray,
                                                                 Array<OneD,NekDouble> &outarray,
                                                                 const StdMatrixKey &mkey)
        {
            const int dim = GetCoordim();

            int i,j;

            Array<OneD,NekDouble> store(m_ncoeffs);
            Array<OneD,NekDouble> store2(m_ncoeffs,0.0);

            if(mkey.GetNVarCoeff() == 0||mkey.ConstFactorExists(eFactorSVVDiffCoeff))
            {
                // just call diagonal matrix form of laplcian operator
                for(i = 0; i < dim; ++i)
                {
                    LaplacianMatrixOp(i,i,inarray,store,mkey);
                    Vmath::Vadd(m_ncoeffs, store, 1, store2, 1, store2, 1);
                }
            }
            else
            {
                const MatrixType mtype[3][3]
                    = {{eLaplacian00,eLaplacian01,eLaplacian02},
                       {eLaplacian01,eLaplacian11,eLaplacian12},
                       {eLaplacian02,eLaplacian12,eLaplacian22}};
                StdMatrixKeySharedPtr mkeyij;

                for(i = 0; i < dim; i++)
                {
                    for(j = 0; j < dim; j++)
                    {
                        mkeyij = MemoryManager<StdMatrixKey>::AllocateSharedPtr(mkey,mtype[i][j]);
                        LaplacianMatrixOp(i,j,inarray,store,*mkeyij);
                        Vmath::Vadd(m_ncoeffs, store, 1, store2, 1, store2, 1);
                    }
                }
            }

            Vmath::Vcopy(m_ncoeffs,store2.get(),1,outarray.get(),1);
        }

        void StdExpansion::WeakDerivMatrixOp_MatFree(const int k1,
                                                     const Array<OneD, const NekDouble> &inarray,
                                                     Array<OneD,NekDouble> &outarray,
                                                     const StdMatrixKey &mkey)
        {
            Array<OneD, NekDouble> tmp(GetTotPoints());
            int nq = GetTotPoints();

            v_BwdTrans(inarray,tmp);
            v_PhysDeriv(k1,tmp,tmp);

            VarCoeffType keys[] = {eVarCoeffD00, eVarCoeffD11, eVarCoeffD22};
            if(mkey.HasVarCoeff(keys[k1]))
            {
                Vmath::Vmul(nq, &(mkey.GetVarCoeff(keys[k1]))[0], 1, &tmp[0], 1, &tmp[0], 1);
            }

            v_IProductWRTBase(tmp, outarray);
        }

        void StdExpansion::WeakDirectionalDerivMatrixOp_MatFree(
            const Array<OneD, const NekDouble> &inarray,
                  Array<OneD,NekDouble> &outarray,
            const StdMatrixKey &mkey)
        {
            int nq = GetTotPoints();

            Array<OneD, NekDouble> tmp(nq), Dtmp(nq);
            Array<OneD, NekDouble> Mtmp(nq), Mout(m_ncoeffs);

            v_BwdTrans(inarray,tmp);
            v_PhysDirectionalDeriv(tmp, mkey.GetVarCoeff(eVarCoeffMF), Dtmp);

            v_IProductWRTBase(Dtmp, outarray);

            // Compte M_{div tv}
            Vmath::Vmul(nq, &(mkey.GetVarCoeff(eVarCoeffMFDiv))[0], 1,
                            &tmp[0],                                1,
                            &Mtmp[0],                               1);

            v_IProductWRTBase(Mtmp, Mout);

            // Add D_tv + M_{div tv}
            Vmath::Vadd(m_ncoeffs, &Mout[0],     1,
                                   &outarray[0], 1,
                                   &outarray[0], 1);
        }

        void StdExpansion::MassLevelCurvatureMatrixOp_MatFree(const Array<OneD, const NekDouble> &inarray,
                                                              Array<OneD,NekDouble> &outarray,
                                                              const StdMatrixKey &mkey)
        {
            boost::ignore_unused(inarray, outarray, mkey);
            ///@todo fix this
            //          int nqtot = GetTotPoints();
            //          int matrixid = mkey.GetMatrixID();
            //
            //          NekDouble checkweight=0.0;
            //          Array<OneD, NekDouble> tmp(nqtot), tan(nqtot), dtan0(nqtot), dtan1(nqtot), weight(nqtot,0.0);
            //
            //          int gmatnumber = (mkey.GetVariableCoefficient(1)).num_elements();
            //
            //          v_BwdTrans(inarray,tmp);
            //
            //          // weight = \grad \cdot tanvec
            //          for(int k = 0; k < GetCoordim(); ++k)
            //          {
            //              Vmath::Vcopy(nqtot, &(mkey.GetVariableCoefficient(0))[k*nqtot],
            //                              1, &tan[0], 1);
            //
            //              // For Regular mesh ...
            //              if(gmatnumber==1)
            //              {
            //                  // D_{/xi} and D_{/eta}
            //                  v_PhysDeriv(0,tan,dtan0);
            //                  v_PhysDeriv(1,tan,dtan1);
            //
            //                  // d v / d x_i = (d \xi / d x_i)*( d v / d \xi ) + (d \eta / d x_i)*( d v / d \eta )
            //                  Vmath::Svtvp(nqtot,(mkey.GetVariableCoefficient(2*k+1))[0],&dtan0[0],1,&weight[0],1,&weight[0],1);
            //                  Vmath::Svtvp(nqtot,(mkey.GetVariableCoefficient(2*k+2))[0],&dtan1[0],1,&weight[0],1,&weight[0],1);
            //              }
            //
            //              // For Curved mesh ...
            //              else if(gmatnumber==nqtot)
            //              {
            //                  // D_{x} and D_{y}
            //                  v_PhysDeriv(k,tan,dtan0);
            //                  Vmath::Vadd(nqtot,&dtan0[0],1,&weight[0],1,&weight[0],1);
            //              }
            //
            //              else
            //              {
            //                  ASSERTL1( ((gmatnumber=1) || (gmatnumber==nqtot) ), "Gmat is not in a right size");
            //              }
            //          }
            //
            //          Vmath::Vmul(nqtot, &weight[0], 1, &tmp[0], 1, &tmp[0], 1);
            //          v_IProductWRTBase(tmp, outarray);
        }

        void StdExpansion::LinearAdvectionDiffusionReactionMatrixOp_MatFree( const Array<OneD, const NekDouble> &inarray,
                                                                             Array<OneD,NekDouble> &outarray,
                                                                             const StdMatrixKey &mkey,
                                                                             bool addDiffusionTerm)
        {

            int i;
            int ndir = mkey.GetNVarCoeff(); // assume num.r consts corresponds to directions
            ASSERTL0(ndir,"Must define at least one advection velocity");

            NekDouble   lambda = mkey.GetConstFactor(eFactorLambda);
            int         totpts = GetTotPoints();
            Array<OneD, NekDouble> tmp(3*totpts);
            Array<OneD, NekDouble> tmp_deriv = tmp + totpts;
            Array<OneD, NekDouble> tmp_adv   = tmp_deriv + totpts;


            ASSERTL1(ndir <= GetCoordim(),"Number of constants is larger than coordinate dimensions");

            v_BwdTrans(inarray,tmp);

            VarCoeffType varcoefftypes[] = {eVarCoeffVelX, eVarCoeffVelY, eVarCoeffVelZ};

            //calculate u dx + v dy + ..
            Vmath::Zero(totpts,tmp_adv,1);
            for(i = 0; i < ndir; ++i)
            {
                v_PhysDeriv(i,tmp,tmp_deriv);
                Vmath::Vvtvp(totpts,mkey.GetVarCoeff(varcoefftypes[i]),1,tmp_deriv,1,tmp_adv,1,tmp_adv,1);
            }

            if(lambda) // add -lambda*u
            {
                Vmath::Svtvp(totpts,-lambda,tmp,1,tmp_adv,1,tmp_adv,1);
            }


            if(addDiffusionTerm)
            {
                Array<OneD, NekDouble> lap(m_ncoeffs);
                StdMatrixKey mkeylap(eLaplacian,DetShapeType(),*this);
                LaplacianMatrixOp(inarray,lap,mkeylap);

                v_IProductWRTBase(tmp_adv, outarray);
                // Lap v - u.grad v + lambda*u
                // => (grad u, grad v) + u.grad v - lambda*u
                Vmath::Vadd(m_ncoeffs,lap,1,outarray,1,outarray,1);
            }
            else
            {
                v_IProductWRTBase(tmp_adv, outarray);
            }

        }


        void StdExpansion::HelmholtzMatrixOp_MatFree_GenericImpl(const Array<OneD, const NekDouble> &inarray,
                                                                 Array<OneD,NekDouble> &outarray,
                                                                 const StdMatrixKey &mkey)
        {
            NekDouble lambda = mkey.GetConstFactor(eFactorLambda);
            Array<OneD,NekDouble> tmp(m_ncoeffs);
            StdMatrixKey mkeymass(eMass,DetShapeType(),*this);
            StdMatrixKey mkeylap(eLaplacian,DetShapeType(),*this);

            MassMatrixOp(inarray,tmp,mkeymass);
            LaplacianMatrixOp(inarray,outarray,mkeylap);

            Blas::Daxpy(m_ncoeffs, lambda, tmp, 1, outarray, 1);
        }

        void StdExpansion::BwdTrans_MatOp(const Array<OneD, const NekDouble>& inarray,
                                          Array<OneD, NekDouble> &outarray)
        {
            int nq = GetTotPoints();
            StdMatrixKey      bwdtransmatkey(eBwdTrans,DetShapeType(),*this);
            DNekMatSharedPtr  bwdtransmat = GetStdMatrix(bwdtransmatkey);

            Blas::Dgemv('N',nq,m_ncoeffs,1.0,bwdtransmat->GetPtr().get(),
                        nq, inarray.get(), 1, 0.0, outarray.get(), 1);
        }

        // VIRTUAL INLINE FUNCTIONS FROM HEADER FILE
        void StdExpansion::SetUpPhysNormals(const int edge)
        {
            v_SetUpPhysNormals(edge);
        }

        NekDouble StdExpansion::StdPhysEvaluate(const Array<OneD, const NekDouble> &Lcoord,
                                                const Array<OneD, const NekDouble> &physvals)
        {
            return v_StdPhysEvaluate(Lcoord,physvals);
        }

        int StdExpansion::v_GetElmtId(void)
        {
            return m_elmt_id;
        }

        const Array<OneD, const NekDouble>& StdExpansion::v_GetPhysNormals(void)
        {
            NEKERROR(ErrorUtil::efatal, "This function is not valid for this class");
            return NullNekDouble1DArray;
        }


        void StdExpansion::v_SetPhysNormals(Array<OneD, const NekDouble> &normal)
        {
            boost::ignore_unused(normal);
            NEKERROR(ErrorUtil::efatal, "This function is not valid for this class");
        }

        void StdExpansion::v_SetUpPhysNormals(const int edge)
        {
            boost::ignore_unused(edge);
            NEKERROR(ErrorUtil::efatal, "This function is not valid for this class");
        }

        int StdExpansion::v_CalcNumberOfCoefficients(const std::vector<unsigned int>  &nummodes, int &modes_offset)
        {
            boost::ignore_unused(nummodes, modes_offset);
            NEKERROR(ErrorUtil::efatal, "This function is not defined for this class");
            return 0;
        }

        void StdExpansion::v_NormVectorIProductWRTBase(const Array<OneD, const NekDouble> &Fx, Array< OneD, NekDouble> &outarray)
        {
            boost::ignore_unused(Fx, outarray);
            NEKERROR(ErrorUtil::efatal, "This function is not valid for this class");
        }

        void StdExpansion::v_NormVectorIProductWRTBase(const Array<OneD, const NekDouble> &Fx, const Array<OneD, const NekDouble> &Fy, Array< OneD, NekDouble> &outarray)
        {
            boost::ignore_unused(Fx, Fy, outarray);
            NEKERROR(ErrorUtil::efatal, "This function is not valid for this class");
        }

        void StdExpansion::v_NormVectorIProductWRTBase(const Array<OneD, const NekDouble> &Fx,
                                                       const Array<OneD, const NekDouble> &Fy,
                                                       const Array<OneD, const NekDouble> &Fz,
                                                       Array< OneD, NekDouble> &outarray)
        {
            boost::ignore_unused(Fx, Fy, Fz, outarray);
            NEKERROR(ErrorUtil::efatal, "This function is not valid for this class");
        }

        void StdExpansion::v_NormVectorIProductWRTBase(const Array<OneD, const Array<OneD, NekDouble> > &Fvec, Array< OneD, NekDouble> &outarray)
        {
            boost::ignore_unused(Fvec, outarray);
            NEKERROR(ErrorUtil::efatal, "This function is not valid for this class");
        }


        DNekScalBlkMatSharedPtr StdExpansion::v_GetLocStaticCondMatrix(const LocalRegions::MatrixKey &mkey)
        {
            boost::ignore_unused(mkey);
            NEKERROR(ErrorUtil::efatal, "This function is only valid for LocalRegions");
            return NullDNekScalBlkMatSharedPtr;
        }

        void StdExpansion::v_DropLocStaticCondMatrix(const LocalRegions::MatrixKey &mkey)
        {
            boost::ignore_unused(mkey);
            NEKERROR(ErrorUtil::efatal, "This function is only valid for LocalRegions");
        }

        StdRegions::Orientation StdExpansion::v_GetForient(int face)

        {
            boost::ignore_unused(face);
            NEKERROR(ErrorUtil::efatal, "This function is only valid for three-dimensional  LocalRegions");
            return eDir1FwdDir1_Dir2FwdDir2;
        }

        StdRegions::Orientation StdExpansion::v_GetEorient(int edge)
        {
            boost::ignore_unused(edge);
            NEKERROR(ErrorUtil::efatal, "This function is only valid for two-dimensional  LocalRegions");
            return eForwards;
        }

        void StdExpansion::v_SetCoeffsToOrientation(StdRegions::Orientation dir,
                                                    Array<OneD, const NekDouble> &inarray,
                                                    Array<OneD, NekDouble> &outarray)
        {
            boost::ignore_unused(dir, inarray, outarray);
            NEKERROR(ErrorUtil::efatal, "This function is not defined for this shape");
        }

        void StdExpansion::v_SetCoeffsToOrientation(
            Array<OneD, NekDouble> &coeffs,
            StdRegions::Orientation dir)
        {
            boost::ignore_unused(coeffs, dir);
            NEKERROR(ErrorUtil::efatal, "This function is not defined for this shape");
        }


        NekDouble StdExpansion::v_StdPhysEvaluate(const Array<OneD, const NekDouble> &Lcoord,
                                                  const Array<OneD, const NekDouble> &physvals)

        {
            boost::ignore_unused(Lcoord, physvals);
            NEKERROR(ErrorUtil::efatal, "This function is not defined for this shape");
            return 0;
        }

        void StdExpansion::v_LocCoordToLocCollapsed(const Array<OneD, const NekDouble>& xi,Array<OneD, NekDouble>& eta)
        {
            boost::ignore_unused(xi, eta);
            NEKERROR(ErrorUtil::efatal, "This function is not defined for this shape");
        }

        int StdExpansion::v_GetNedges() const
        {
            ASSERTL0(false, "This function is needs defining for this shape");
            return 0;
        }

        int StdExpansion::v_GetNfaces() const
        {
            ASSERTL0(false, "This function is needs defining for this shape");
            return 0;
        }

        int StdExpansion::v_NumBndryCoeffs() const
        {
            ASSERTL0(false, "This function is needs defining for this shape");
            return 0;
        }

        int StdExpansion::v_NumDGBndryCoeffs() const
        {
            ASSERTL0(false, "This function is needs defining for this shape");
            return 0;
        }

        int StdExpansion::v_GetEdgeNcoeffs(const int i) const
        {
            boost::ignore_unused(i);
            ASSERTL0(false, "This function is not valid or not defined");
            return 0;
        }

        int StdExpansion::v_GetTotalEdgeIntNcoeffs() const
        {
            ASSERTL0(false, "This function is not valid or not defined");
            return 0;
        }

        int StdExpansion::v_GetEdgeNumPoints(const int i) const
        {
            boost::ignore_unused(i);
            ASSERTL0(false, "This function is not valid or not defined");
            return 0;
        }

        int StdExpansion::v_DetCartesianDirOfEdge(const int edge)
        {
            boost::ignore_unused(edge);
            ASSERTL0(false, "This function is not valid or not defined");
            return 0;
        }

        const LibUtilities::BasisKey StdExpansion::v_DetEdgeBasisKey(const int i) const
        {
            boost::ignore_unused(i);
            ASSERTL0(false, "This function is not valid or not defined");
            return LibUtilities::NullBasisKey;
        }

        const LibUtilities::BasisKey StdExpansion::v_DetFaceBasisKey(const int i, const int k) const
        {
            boost::ignore_unused(i, k);
            ASSERTL0(false, "This function is not valid or not defined");
            return LibUtilities::NullBasisKey;
        }

        int StdExpansion::v_GetFaceNumPoints(const int i) const
        {
            boost::ignore_unused(i);
            ASSERTL0(false, "This function is not valid or not defined");
            return 0;
        }

        int StdExpansion::v_GetFaceNcoeffs(const int i) const
        {
            boost::ignore_unused(i);
            ASSERTL0(false, "This function is not valid or not defined");
            return 0;
        }

        int StdExpansion::v_GetFaceIntNcoeffs(const int i) const
        {
            boost::ignore_unused(i);
            ASSERTL0(false, "This function is not valid or not defined");
            return 0;
        }

        int StdExpansion::v_GetTotalFaceIntNcoeffs() const
        {
            ASSERTL0(false, "This function is not valid or not defined");
            return 0;
        }        
        
        int StdExpansion::v_GetTraceNcoeffs(const int i) const
        {
            boost::ignore_unused(i);
            ASSERTL0(false, "This function is not valid or not defined");
            return 0;
        }


        LibUtilities::PointsKey StdExpansion::v_GetFacePointsKey(const int i, const int j) const
        {
            boost::ignore_unused(i, j);
            ASSERTL0(false, "This function is not valid or not defined");
            return LibUtilities::NullPointsKey;
        }

        LibUtilities::BasisType StdExpansion::v_GetEdgeBasisType(const int i) const
        {
            boost::ignore_unused(i);
            ASSERTL0(false, "This function is not valid or not defined");
            
            return LibUtilities::eNoBasisType;
        }

        const LibUtilities::PointsKey StdExpansion::v_GetNodalPointsKey() const
        {
            ASSERTL0(false, "This function is not valid or not defined");

            return LibUtilities::NullPointsKey;
        }

        LibUtilities::ShapeType StdExpansion::v_DetShapeType() const
        {
            ASSERTL0(false, "This expansion does not have a shape type defined");
            return LibUtilities::eNoShapeType;
        }

        std::shared_ptr<StdExpansion> 
        StdExpansion::v_GetStdExp(void) const
        {
            ASSERTL0(false,"This method is not defined for this expansion");
            StdExpansionSharedPtr returnval;
            return returnval;
        }

        std::shared_ptr<StdExpansion> 
        StdExpansion::v_GetLinStdExp(void) const
        {
            ASSERTL0(false,"This method is not defined for this expansion");
            StdExpansionSharedPtr returnval;
            return returnval;
        }
        
        int StdExpansion::v_GetShapeDimension() const
        {
            ASSERTL0(false, "This function is not valid or not defined");
            return 0;
        }

        bool StdExpansion::v_IsBoundaryInteriorExpansion()
        {
            ASSERTL0(false,"This function has not been defined for this expansion");
            return false;
        }


        bool StdExpansion::v_IsNodalNonTensorialExp()
        {
            return false;
        }

        void  StdExpansion::v_IProductWRTDerivBase (const int dir,
                                                    const Array<OneD, const NekDouble>& inarray,
                                                    Array<OneD, NekDouble> &outarray)
        {
            boost::ignore_unused(dir, inarray, outarray);
            NEKERROR(ErrorUtil::efatal, "This method has not been defined");
        }


        /**
         *
         */
        void  StdExpansion::v_IProductWRTDirectionalDerivBase (
            const Array<OneD, const NekDouble>& direction,
            const Array<OneD, const NekDouble>& inarray,
                  Array<OneD, NekDouble> &outarray)
        {
            boost::ignore_unused(direction, inarray, outarray);
            NEKERROR(ErrorUtil::efatal, "This method has not been defined");
        }


        /**
         *
         */
        void StdExpansion::v_FwdTrans_BndConstrained(const Array<OneD, const NekDouble>& inarray,
                                                     Array<OneD, NekDouble> &outarray)
        {
            boost::ignore_unused(inarray, outarray);
            NEKERROR(ErrorUtil::efatal, "This method has not been defined");
        }


        /**
         * @brief Integrates the specified function over the domain.
         * @see StdRegions#StdExpansion#Integral.
         */
        NekDouble StdExpansion::v_Integral(const Array<OneD, const NekDouble>& inarray )
        {
            boost::ignore_unused(inarray);
            NEKERROR(ErrorUtil::efatal, "This function is only valid for "
                     "local expansions");
            return 0;
        }


        void StdExpansion::v_AddRobinMassMatrix(const int edgeid, const Array<OneD, const NekDouble > &primCoeffs, DNekMatSharedPtr &inoutmat)
        {
            boost::ignore_unused(edgeid, primCoeffs, inoutmat);
            NEKERROR(ErrorUtil::efatal, "This function is only valid for "
                     "specific element types");
        }

        void StdExpansion::v_AddRobinEdgeContribution(const int edgeid, const Array<OneD, const NekDouble > &primCoeffs, Array<OneD, NekDouble> &coeffs)
        {
            boost::ignore_unused(edgeid, primCoeffs, coeffs);
            NEKERROR(ErrorUtil::efatal, "This function is only valid for "
                     "specific element types");
        }

        /**
         * @brief Calculate the derivative of the physical points
         * @see StdRegions#StdExpansion#PhysDeriv
         */
        void StdExpansion::v_PhysDeriv (const Array<OneD, const NekDouble>& inarray,
                                        Array<OneD, NekDouble> &out_d1,
                                        Array<OneD, NekDouble> &out_d2,
                                        Array<OneD, NekDouble> &out_d3)
        {
            boost::ignore_unused(inarray, out_d1, out_d2, out_d3);
            NEKERROR(ErrorUtil::efatal, "This function is only valid for "
                     "local expansions");
        }

        void StdExpansion::v_PhysDeriv_s(const Array<OneD, const NekDouble>& inarray,
                                         Array<OneD, NekDouble> &out_ds)
        {
            boost::ignore_unused(inarray, out_ds);
            NEKERROR(ErrorUtil::efatal, "This function is only valid for "
                     "local expansions");
        }
        void StdExpansion::v_PhysDeriv_n(const Array<OneD, const NekDouble>& inarray,
                                         Array<OneD, NekDouble>& out_dn)
        {
            boost::ignore_unused(inarray, out_dn);
            NEKERROR(ErrorUtil::efatal, "This function is only valid for "
                     "local expansions");
        }

        /**
         * @brief Calculate the derivative of the physical points in a
         * given direction
         * @see StdRegions#StdExpansion#PhysDeriv
         */
        void StdExpansion::v_PhysDeriv(const int dir,
                                       const Array<OneD, const NekDouble>& inarray,
                                       Array<OneD, NekDouble> &out_d0)

        {
            boost::ignore_unused(dir, inarray, out_d0);
            NEKERROR(ErrorUtil::efatal, "This function is only valid for "
                     "specific element types");
        }

        /**
         * @brief Physical derivative along a direction vector.
         * @see StdRegions#StdExpansion#PhysDirectionalDeriv
         */
        void StdExpansion::v_PhysDirectionalDeriv(const Array<OneD, const NekDouble>& inarray,
                                                  const Array<OneD, const NekDouble>& direction,
                                                  Array<OneD, NekDouble> &outarray)
        {
            boost::ignore_unused(inarray, direction, outarray);
            NEKERROR(ErrorUtil::efatal, "This function is only valid for "
                     "specific element types");
        }

        void StdExpansion::v_StdPhysDeriv (const Array<OneD, const NekDouble>& inarray,
                                           Array<OneD, NekDouble> &out_d1,
                                           Array<OneD, NekDouble> &out_d2,
                                           Array<OneD, NekDouble> &out_d3)
        {
            boost::ignore_unused(inarray, out_d1, out_d2, out_d3);
            NEKERROR(ErrorUtil::efatal, "Method does not exist for this shape");
        }

        void   StdExpansion::v_StdPhysDeriv (const int dir,
                                             const Array<OneD, const NekDouble>& inarray,
                                             Array<OneD, NekDouble> &outarray)
        {
            boost::ignore_unused(dir, inarray, outarray);
            NEKERROR(ErrorUtil::efatal, "Method does not exist for this shape");
        }


        NekDouble StdExpansion::v_PhysEvaluate(const Array<OneD, const NekDouble>& coords, const Array<OneD, const NekDouble>& physvals)
        {
            boost::ignore_unused(coords, physvals);
            NEKERROR(ErrorUtil::efatal, "Method does not exist for this shape");
            return 0;
        }


        NekDouble StdExpansion::v_PhysEvaluate(const Array<OneD, DNekMatSharedPtr > & I, const Array<OneD, const NekDouble>& physvals)
        {
            boost::ignore_unused(I, physvals);
            NEKERROR(ErrorUtil::efatal, "Method does not exist for this shape");
            return 0;
        }


        void StdExpansion::v_FillMode(const int mode, Array<OneD, NekDouble> &outarray)
        {
            boost::ignore_unused(mode, outarray);
            NEKERROR(ErrorUtil::efatal, "This function has not "
                     "been defined for this shape");
        }

        DNekMatSharedPtr StdExpansion::v_GenMatrix(const StdMatrixKey &mkey)
        {
            boost::ignore_unused(mkey);
            NEKERROR(ErrorUtil::efatal, "This function has not "
                     "been defined for this element");
            DNekMatSharedPtr returnval;
            return returnval;
        }

        DNekMatSharedPtr StdExpansion::v_CreateStdMatrix(const StdMatrixKey &mkey)
        {
            boost::ignore_unused(mkey);
            NEKERROR(ErrorUtil::efatal, "This function has not "
                     "been defined for this element");
            DNekMatSharedPtr returnval;
            return returnval;
        }

        void StdExpansion::v_GetCoords(Array<OneD, NekDouble> &coords_0,
                                       Array<OneD, NekDouble> &coords_1,
                                       Array<OneD, NekDouble> &coords_2)
        {
            boost::ignore_unused(coords_0, coords_1, coords_2);
            NEKERROR(ErrorUtil::efatal, "Write coordinate definition method");
        }

        void StdExpansion::v_GetCoord(const Array<OneD, const NekDouble>& Lcoord,
                                      Array<OneD, NekDouble> &coord)
        {
            boost::ignore_unused(Lcoord, coord);
            NEKERROR(ErrorUtil::efatal, "Write coordinate definition method");
        }

            int StdExpansion::v_GetCoordim(void)
            {
                NEKERROR(ErrorUtil::efatal, "Write method");
                return -1;
            }

            void StdExpansion::v_GetBoundaryMap(Array<OneD, unsigned int>& outarray)
            {
                boost::ignore_unused(outarray);
                NEKERROR(ErrorUtil::efatal,"Method does not exist for this shape" );
            }

            void StdExpansion::v_GetInteriorMap(Array<OneD, unsigned int>& outarray)
            {
                boost::ignore_unused(outarray);
                NEKERROR(ErrorUtil::efatal,"Method does not exist for this shape" );
            }

            int StdExpansion::v_GetVertexMap(const int localVertexId,
                                         bool useCoeffPacking)
            {
                boost::ignore_unused(localVertexId, useCoeffPacking);
                NEKERROR(ErrorUtil::efatal,"Method does not exist for this shape" );
                return 0;
            }

            void StdExpansion::v_GetEdgeInteriorMap(const int eid, const Orientation edgeOrient,
                                              Array<OneD, unsigned int> &maparray,
                                              Array<OneD, int> &signarray)
            {
                boost::ignore_unused(eid, edgeOrient, maparray, signarray);
                NEKERROR(ErrorUtil::efatal,"Method does not exist for this shape" );
            }

            void StdExpansion::v_GetFaceNumModes(
                                              const int fid,
                                              const Orientation faceOrient,
                                              int &numModes0,
                                              int &numModes1)
            {
                boost::ignore_unused(fid, faceOrient, numModes0, numModes1);
                NEKERROR(ErrorUtil::efatal,"Method does not exist for this shape" );
            }

            void StdExpansion::v_GetFaceInteriorMap(const int fid, const Orientation faceOrient,
                                              Array<OneD, unsigned int> &maparray,
                                              Array<OneD, int> &signarray)
            {
                boost::ignore_unused(fid, faceOrient, maparray, signarray);
                NEKERROR(ErrorUtil::efatal,"Method does not exist for this shape" );
            }

            void StdExpansion::v_GetEdgeToElementMap(
                const int                  eid,
                const Orientation          edgeOrient,
                Array<OneD, unsigned int>& maparray,
                Array<OneD, int>&          signarray,
                int                        P)
            {
                boost::ignore_unused(eid, edgeOrient, maparray, signarray, P);
                NEKERROR(ErrorUtil::efatal, "Method does not exist for this shape");
            }

            void StdExpansion::v_GetFaceToElementMap(const int fid, const Orientation faceOrient,
                                                     Array<OneD, unsigned int> &maparray,
                                                     Array<OneD, int> &signarray,
                                                     int nummodesA, int nummodesB)
            {
                boost::ignore_unused(fid, faceOrient, maparray, signarray,
                                     nummodesA, nummodesB);
                NEKERROR(ErrorUtil::efatal,"Method does not exist for this shape" );
            }

            void StdExpansion::v_GetEdgePhysVals(const int edge, const Array<OneD, const NekDouble> &inarray, Array<OneD,NekDouble> &outarray)
            {
                boost::ignore_unused(edge, inarray, outarray);
                NEKERROR(ErrorUtil::efatal,"Method does not exist for this shape or library" );
            }

            void StdExpansion::v_GetEdgePhysVals(const int edge,  const std::shared_ptr<StdExpansion>  &EdgeExp, const Array<OneD, const NekDouble> &inarray, Array<OneD,NekDouble> &outarray)
            {
                boost::ignore_unused(edge, EdgeExp, inarray, outarray);
                NEKERROR(ErrorUtil::efatal,"Method does not exist for this shape or library" );
            }

        void StdExpansion::v_GetTracePhysVals(const int edge,  const std::shared_ptr<StdExpansion>  &EdgeExp, const Array<OneD, const NekDouble> &inarray, Array<OneD,NekDouble> &outarray, StdRegions::Orientation  orient)
            {
                boost::ignore_unused(edge, EdgeExp, inarray, outarray, orient);
                NEKERROR(ErrorUtil::efatal,"Method does not exist for this shape or library" );
            }

            void StdExpansion::v_GetVertexPhysVals(const int vertex, const Array<OneD, const NekDouble> &inarray, NekDouble &outarray)
            {
                boost::ignore_unused(vertex, inarray, outarray);
<<<<<<< HEAD
=======
                NEKERROR(ErrorUtil::efatal,"Method does not exist for this shape or library" );
            }

            void StdExpansion::v_AddVertexPhysVals(
                const int                 vertex,
                const NekDouble           &inarray,
                Array<OneD, NekDouble>   &outarray)
            {
                boost::ignore_unused(vertex,inarray,outarray);

>>>>>>> af485672
                NEKERROR(ErrorUtil::efatal,"Method does not exist for this shape or library" );
            }

            void StdExpansion::v_GetEdgeInterpVals(const int edge,const Array<OneD, const NekDouble> &inarray,Array<OneD,NekDouble> &outarray)
            {
                boost::ignore_unused(edge, inarray, outarray);
                NEKERROR(ErrorUtil::efatal,"Method does not exist for this shape or library" );
            }

            void StdExpansion::v_GetEdgeQFactors(
                    const int edge,
                    Array<OneD, NekDouble> &outarray)
            {
                boost::ignore_unused(edge, outarray);
                NEKERROR(ErrorUtil::efatal,
                     "Method does not exist for this shape or library");
            }
        
            void StdExpansion::v_GetFacePhysVals( const int                                face,
                                             const std::shared_ptr<StdExpansion>   &FaceExp,
                const Array<OneD, const NekDouble>      &inarray,
                      Array<OneD,       NekDouble>      &outarray,
                StdRegions::Orientation                  orient)
            {
                boost::ignore_unused(face, FaceExp, inarray, outarray, orient);
                NEKERROR(ErrorUtil::efatal,"Method does not exist for this shape or library" );
            }
        
            void StdExpansion::v_GetEdgePhysMap(
                const int  edge,
                Array<OneD, int>   &outarray)
            {
                boost::ignore_unused(edge, outarray);
                NEKERROR(ErrorUtil::efatal,
                     "Method does not exist for this shape or library" );
            }

            void StdExpansion::v_GetFacePhysMap(const int  face,
                                                Array<OneD, int>   &outarray)
            {
                boost::ignore_unused(face, outarray);
                NEKERROR(ErrorUtil::efatal,"Method does not exist for this shape or library" );
            }

            void StdExpansion::v_MultiplyByQuadratureMetric(
                    const Array<OneD, const NekDouble> &inarray,
                    Array<OneD, NekDouble> &outarray)
            {
                boost::ignore_unused(inarray, outarray);
                v_MultiplyByStdQuadratureMetric(inarray,outarray);
            }

            void StdExpansion::v_DividByQuadratureMetric(
                    const Array<OneD, const NekDouble> &inarray,
                    Array<OneD, NekDouble> &outarray)
            {
                v_DividByStdQuadratureMetric(inarray,outarray);
            }
        
            void StdExpansion::v_MultiplyByStdQuadratureMetric(
                    const Array<OneD, const NekDouble> &inarray,
                    Array<OneD, NekDouble> &outarray)
            {
                boost::ignore_unused(inarray, outarray);
                NEKERROR(ErrorUtil::efatal, "Method does not exist for this shape or library");
            }


            void StdExpansion::v_DividByStdQuadratureMetric(
                    const Array<OneD, const NekDouble> &inarray,
                    Array<OneD, NekDouble> &outarray)
            {
                boost::ignore_unused(inarray,outarray);
                NEKERROR(ErrorUtil::efatal, "v_DividByStdQuadratureMetric does not exist for this shape or library");
            }

            void StdExpansion::v_BwdTrans_SumFac(const Array<OneD, const NekDouble>& inarray,
                                           Array<OneD, NekDouble> &outarray)
            {
                boost::ignore_unused(inarray, outarray);
                NEKERROR(ErrorUtil::efatal,"Method does not exist for this shape" );
            }

            void StdExpansion::v_IProductWRTBase_SumFac(const Array<OneD, const NekDouble>& inarray,
                                                        Array<OneD, NekDouble> &outarray,
                                                        bool multiplybyweights)
            {
                boost::ignore_unused(inarray, outarray, multiplybyweights);
                NEKERROR(ErrorUtil::efatal,"Method does not exist for this shape" );
            }

            /**
             *
             */
            void StdExpansion::v_IProductWRTDirectionalDerivBase_SumFac(
                const Array<OneD, const NekDouble>& direction,
                const Array<OneD, const NekDouble>& inarray,
                      Array<OneD, NekDouble> &outarray)
            {
                boost::ignore_unused(direction, inarray, outarray);
                NEKERROR(ErrorUtil::efatal,
                         "Method does not exist for this shape" );
            }

            void StdExpansion::v_IProductWRTDerivBase_SumFac(const int dir,
                                                       const Array<OneD, const NekDouble>& inarray,
                                                       Array<OneD, NekDouble> &outarray)
            {
                boost::ignore_unused(dir, inarray, outarray);
                NEKERROR(ErrorUtil::efatal,"Method does not exist for this shape" );
            }

            void StdExpansion::v_MassMatrixOp(const Array<OneD, const NekDouble> &inarray,
                                        Array<OneD,NekDouble> &outarray,
                                        const StdMatrixKey &mkey)
            {
                // If this function is not reimplemented on shape level, the function
                // below will be called
                MassMatrixOp_MatFree(inarray,outarray,mkey);
            }

            void StdExpansion::v_LaplacianMatrixOp(const Array<OneD, const NekDouble> &inarray,
                                             Array<OneD,NekDouble> &outarray,
                                             const StdMatrixKey &mkey)
            {
                // If this function is not reimplemented on shape level, the function
                // below will be called
                LaplacianMatrixOp_MatFree(inarray,outarray,mkey);
            }


             void StdExpansion::v_SVVLaplacianFilter(Array<OneD,NekDouble> &array,
                                             const StdMatrixKey &mkey)
             {
                 boost::ignore_unused(array, mkey);
                 ASSERTL0(false, "This function is not defined in StdExpansion.");
             }

            void StdExpansion::v_ExponentialFilter(
                                          Array<OneD, NekDouble> &array,
                                    const NekDouble        alpha,
                                    const NekDouble        exponent,
                                    const NekDouble        cutoff)
             {
                 boost::ignore_unused(array, alpha, exponent, cutoff);
                 ASSERTL0(false, "This function is not defined in StdExpansion.");
             }

            void StdExpansion::v_ReduceOrderCoeffs(int numMin,
                                                   const Array<OneD, const NekDouble> &inarray,
                                                   Array<OneD, NekDouble> &outarray)
            {
                boost::ignore_unused(numMin, inarray, outarray);
                ASSERTL0(false, "This function is not defined in StdExpansion.");
            }

            void StdExpansion::v_LaplacianMatrixOp(const int k1, const int k2,
                                             const Array<OneD, const NekDouble> &inarray,
                                             Array<OneD,NekDouble> &outarray,
                                             const StdMatrixKey &mkey)
            {
                // If this function is not reimplemented on shape level, the function
                // below will be called
                LaplacianMatrixOp_MatFree(k1,k2,inarray,outarray,mkey);
            }

            void StdExpansion::v_WeakDerivMatrixOp(const int i,
                                             const Array<OneD, const NekDouble> &inarray,
                                             Array<OneD,NekDouble> &outarray,
                                             const StdMatrixKey &mkey)
            {
                // If this function is not reimplemented on shape level, the function
                // below will be called
                WeakDerivMatrixOp_MatFree(i,inarray,outarray,mkey);

            }

        void StdExpansion::v_WeakDirectionalDerivMatrixOp(const Array<OneD, const NekDouble> &inarray,
                                                          Array<OneD,NekDouble> &outarray,
                                                          const StdMatrixKey &mkey)
        {
            // If this function is not reimplemented on shape level, the function
            // below will be called
            WeakDirectionalDerivMatrixOp_MatFree(inarray,outarray,mkey);

        }

        void StdExpansion::v_MassLevelCurvatureMatrixOp(const Array<OneD, const NekDouble> &inarray,
                                                        Array<OneD,NekDouble> &outarray,
                                                        const StdMatrixKey &mkey)
        {
            // If this function is not reimplemented on shape level, the function
            // below will be called
            MassLevelCurvatureMatrixOp_MatFree(inarray,outarray,mkey);
        }

        void StdExpansion::v_LinearAdvectionDiffusionReactionMatrixOp(const Array<OneD,
                                                                      const NekDouble> &inarray,
                                                                      Array<OneD,NekDouble> &outarray,
                                                                      const StdMatrixKey &mkey, bool addDiffusionTerm)
        {
            // If this function is not reimplemented on shape level, the function
            // below will be called
            LinearAdvectionDiffusionReactionMatrixOp_MatFree(inarray,outarray,mkey,addDiffusionTerm);

        }

        void StdExpansion::v_HelmholtzMatrixOp(const Array<OneD, const NekDouble> &inarray,
                                               Array<OneD,NekDouble> &outarray,
                                               const StdMatrixKey &mkey)
        {
            // If this function is not reimplemented on shape level, the function
            // below will be called
            HelmholtzMatrixOp_MatFree(inarray,outarray,mkey);
        }

        void StdExpansion::v_LaplacianMatrixOp_MatFree(const Array<OneD, const NekDouble> &inarray,
                                                       Array<OneD,NekDouble> &outarray,
                                                       const StdMatrixKey &mkey)
        {
            // If this function is not reimplemented on shape level, the function
            // below will be called
            LaplacianMatrixOp_MatFree_GenericImpl(inarray,outarray,mkey);
        }

        void StdExpansion::v_LaplacianMatrixOp_MatFree_Kernel(
                            const Array<OneD, const NekDouble> &inarray,
                                  Array<OneD,       NekDouble> &outarray,
                                  Array<OneD,       NekDouble> &wsp)
        {
            boost::ignore_unused(inarray, outarray, wsp);
            ASSERTL0(false, "Not implemented.");
        }

        void StdExpansion::v_HelmholtzMatrixOp_MatFree(const Array<OneD, const NekDouble> &inarray,
                                                       Array<OneD,NekDouble> &outarray,
                                                       const StdMatrixKey &mkey)
        {
            // If this function is not reimplemented on shape level, the function
            // below will be called
            HelmholtzMatrixOp_MatFree_GenericImpl(inarray,outarray,mkey);
        }

        const NormalVector & StdExpansion::v_GetEdgeNormal(const int edge) const
        {
            boost::ignore_unused(edge);
            ASSERTL0(false, "Cannot get edge normals for this expansion.");
            static NormalVector result;
            return result;
        }

        void StdExpansion::v_ComputeEdgeNormal(const int edge)
        {
            boost::ignore_unused(edge);
            ASSERTL0(false, "Cannot compute edge normal for this expansion.");
        }

        void StdExpansion::v_NegateEdgeNormal(const int edge)
        {
            boost::ignore_unused(edge);
            ASSERTL0(false, "Not implemented.");
        }

        bool StdExpansion::v_EdgeNormalNegated(const int edge)
        {
            boost::ignore_unused(edge);
            ASSERTL0(false, "Not implemented.");
            return false;
        }

        void StdExpansion::v_ComputeFaceNormal(const int face)
        {
            boost::ignore_unused(face);
            ASSERTL0(false, "Cannot compute face normal for this expansion.");
        }

        void StdExpansion::v_NegateFaceNormal(const int face)
        {
            boost::ignore_unused(face);
            ASSERTL0(false, "Not implemented.");
        }

        bool StdExpansion::v_FaceNormalNegated(const int face)
        {
            boost::ignore_unused(face);
            ASSERTL0(false, "Not implemented.");
            return false;
        }

        void StdExpansion::v_ComputeVertexNormal(const int vertex)
        {
            boost::ignore_unused(vertex);
            ASSERTL0(false, "Cannot compute vertex normal for this expansion.");
        }

        void StdExpansion::v_NegateVertexNormal(const int vertex)
        {
            boost::ignore_unused(vertex);
            ASSERTL0(false, "Not implemented.");
        }

        bool StdExpansion::v_VertexNormalNegated(const int vertex)
        {
            boost::ignore_unused(vertex);
            ASSERTL0(false, "Not implemented.");
            return false;
        }

        const NormalVector & StdExpansion::v_GetFaceNormal(const int face) const
        {
            boost::ignore_unused(face);
            ASSERTL0(false, "Cannot get face normals for this expansion.");
            static NormalVector result;
            return result;
        }

        const NormalVector & StdExpansion::v_GetVertexNormal(const int vertex) const
        {
            boost::ignore_unused(vertex);
            ASSERTL0(false, "Cannot get vertex normals for this expansion.");
            static NormalVector result;
            return result;
        }

        const NormalVector & StdExpansion::v_GetSurfaceNormal(const int id) const
        {
            boost::ignore_unused(id);
            ASSERTL0(false, "Cannot get face normals for this expansion.");
            static NormalVector result;
            return result;
        }

        Array<OneD, unsigned int>
        StdExpansion::v_GetEdgeInverseBoundaryMap(int eid)
        {
            boost::ignore_unused(eid);
            ASSERTL0(false, "Not implemented.");
            Array<OneD, unsigned int> noinversemap(1);
            return noinversemap;
        }

        Array<OneD, unsigned int>
        StdExpansion::v_GetFaceInverseBoundaryMap(int fid,
                                                  StdRegions::Orientation faceOrient,
                                                  int P1,
                                                  int P2)
        {
            boost::ignore_unused(fid, faceOrient, P1, P2);
            ASSERTL0(false, "Not implemented.");
            Array<OneD, unsigned int> noinversemap(1);
            return noinversemap;
        }

        void StdExpansion::v_GetInverseBoundaryMaps(
                    Array<OneD, unsigned int> &vmap,
                    Array<OneD, Array<OneD, unsigned int> > &emap,
                    Array<OneD, Array<OneD, unsigned int> > &fmap)
        {
            boost::ignore_unused(vmap, emap, fmap);
            ASSERTL0(false, "Not implemented.");
        }
        
        DNekMatSharedPtr
        StdExpansion::v_BuildInverseTransformationMatrix(
            const DNekScalMatSharedPtr & m_transformationmatrix)
        {
            boost::ignore_unused(m_transformationmatrix);
            NEKERROR(ErrorUtil::efatal, "This function is only valid for LocalRegions");
            return NullDNekMatSharedPtr;
        }

        void StdExpansion::PhysInterpToSimplexEquiSpaced(
            const Array<OneD, const NekDouble> &inarray,
            Array<OneD, NekDouble>       &outarray,
            int npset)
        {
            LibUtilities::ShapeType shape = DetShapeType();
            DNekMatSharedPtr  intmat;

            int nqtot = GetTotPoints(); 
            int np = 0;
            if(npset == -1) // use values from basis num points()
            {
                int nqbase;
                for(int i = 0; i < m_base.num_elements(); ++i)
                {
                    nqbase = m_base[i]->GetNumPoints();
                    np     = std::max(np,nqbase);
                }
                
                StdMatrixKey Ikey(ePhysInterpToEquiSpaced, shape, *this);
                intmat = GetStdMatrix(Ikey);
            }
            else
            {
                np = npset;
                
                ConstFactorMap cmap; 
                cmap[eFactorConst] = np;
                StdMatrixKey Ikey(ePhysInterpToEquiSpaced, shape, *this, cmap);
                intmat = GetStdMatrix(Ikey);

            }

            NekVector<NekDouble> in (nqtot,inarray,eWrapper);
            NekVector<NekDouble> out(LibUtilities::GetNumberOfCoefficients(shape,np,np,np),outarray,eWrapper);
            out = (*intmat) * in;
        }

        void StdExpansion::v_GetSimplexEquiSpacedConnectivity(
            Array<OneD, int> &conn,
            bool              standard)
        {
            boost::ignore_unused(conn, standard);
            ASSERTL0(false, "Not implemented.");
        }

        void StdExpansion::EquiSpacedToCoeffs(
            const Array<OneD, const NekDouble> &inarray,
                  Array<OneD, NekDouble>       &outarray)
        {
            LibUtilities::ShapeType shape = DetShapeType();

            // inarray has to be consistent with NumModes definition
            // There is also a check in GetStdMatrix to see if all
            // modes are of the same size
            ConstFactorMap cmap;

            cmap[eFactorConst] = m_base[0]->GetNumModes();
            StdMatrixKey      Ikey(eEquiSpacedToCoeffs, shape, *this,cmap);
            DNekMatSharedPtr  intmat = GetStdMatrix(Ikey);
            
            NekVector<NekDouble> in (m_ncoeffs, inarray, eWrapper);
            NekVector<NekDouble> out(m_ncoeffs, outarray,eWrapper);
            out = (*intmat) * in;
        }
    }//end namespace
}//end namespace<|MERGE_RESOLUTION|>--- conflicted
+++ resolved
@@ -1543,8 +1543,6 @@
             void StdExpansion::v_GetVertexPhysVals(const int vertex, const Array<OneD, const NekDouble> &inarray, NekDouble &outarray)
             {
                 boost::ignore_unused(vertex, inarray, outarray);
-<<<<<<< HEAD
-=======
                 NEKERROR(ErrorUtil::efatal,"Method does not exist for this shape or library" );
             }
 
@@ -1555,7 +1553,6 @@
             {
                 boost::ignore_unused(vertex,inarray,outarray);
 
->>>>>>> af485672
                 NEKERROR(ErrorUtil::efatal,"Method does not exist for this shape or library" );
             }
 
