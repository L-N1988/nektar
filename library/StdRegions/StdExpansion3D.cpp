///////////////////////////////////////////////////////////////////////////////
//
// File StdExpansion3D.cpp
//
// For more information, please see: http://www.nektar.info
//
// The MIT License
//
// Copyright (c) 2006 Division of Applied Mathematics, Brown University (USA),
// Department of Aeronautics, Imperial College London (UK), and Scientific
// Computing and Imaging Institute, University of Utah (USA).
//
// Permission is hereby granted, free of charge, to any person obtaining a
// copy of this software and associated documentation files (the "Software"),
// to deal in the Software without restriction, including without limitation
// the rights to use, copy, modify, merge, publish, distribute, sublicense,
// and/or sell copies of the Software, and to permit persons to whom the
// Software is furnished to do so, subject to the following conditions:
//
// The above copyright notice and this permission notice shall be included
// in all copies or substantial portions of the Software.
//
// THE SOFTWARE IS PROVIDED "AS IS", WITHOUT WARRANTY OF ANY KIND, EXPRESS
// OR IMPLIED, INCLUDING BUT NOT LIMITED TO THE WARRANTIES OF MERCHANTABILITY,
// FITNESS FOR A PARTICULAR PURPOSE AND NONINFRINGEMENT. IN NO EVENT SHALL
// THE AUTHORS OR COPYRIGHT HOLDERS BE LIABLE FOR ANY CLAIM, DAMAGES OR OTHER
// LIABILITY, WHETHER IN AN ACTION OF CONTRACT, TORT OR OTHERWISE, ARISING
// FROM, OUT OF OR IN CONNECTION WITH THE SOFTWARE OR THE USE OR OTHER
// DEALINGS IN THE SOFTWARE.
//
// Description: Daughter of StdExpansion. This class contains routine
// which are common to 3D expansion. Typically this inolves physiocal
// space operations.
//
///////////////////////////////////////////////////////////////////////////////

#include <boost/core/ignore_unused.hpp>

#include <StdRegions/StdExpansion3D.h>

#ifdef max
#undef max
#endif

namespace Nektar
{
    namespace StdRegions
    {
        StdExpansion3D::StdExpansion3D()
        {
        }

        StdExpansion3D::StdExpansion3D(int                           numcoeffs,
                                       const LibUtilities::BasisKey &Ba,
                                       const LibUtilities::BasisKey &Bb,
                                       const LibUtilities::BasisKey &Bc) :
            StdExpansion(numcoeffs,3,Ba,Bb,Bc)
        {
        }

        StdExpansion3D::StdExpansion3D(const StdExpansion3D &T):
            StdExpansion(T)
        {
        }

        StdExpansion3D::~StdExpansion3D()
        {
        }
        void StdExpansion3D::PhysTensorDeriv(
            const Array<OneD, const NekDouble> &inarray,
                  Array<OneD,       NekDouble> &out_dx,
                  Array<OneD,       NekDouble> &out_dy,
                  Array<OneD,       NekDouble> &out_dz)
        {
            const int nquad0 = m_base[0]->GetNumPoints();
            const int nquad1 = m_base[1]->GetNumPoints();
            const int nquad2 = m_base[2]->GetNumPoints();

            Array<OneD, NekDouble> wsp(nquad0*nquad1*nquad2);

            // copy inarray to wsp in case inarray is used as outarray
            Vmath::Vcopy(nquad0*nquad1*nquad2, &inarray[0], 1, &wsp[0], 1);

            if (out_dx.size() > 0)
            {
                NekDouble  *D0 = &((m_base[0]->GetD())->GetPtr())[0];

                Blas::Dgemm('N','N', nquad0,nquad1*nquad2,nquad0,1.0,
                            D0,nquad0,&wsp[0],nquad0,0.0,&out_dx[0],nquad0);
            }

            if (out_dy.size() > 0)
            {
                NekDouble   *D1 = &((m_base[1]->GetD())->GetPtr())[0];
                for (int j = 0; j < nquad2; ++j)
                {
                    Blas::Dgemm('N', 'T', nquad0, nquad1,      nquad1,
                                1.0, &wsp[j*nquad0*nquad1],    nquad0,
                                D1,                            nquad1,
                                0.0, &out_dy[j*nquad0*nquad1], nquad0);
                }
            }

            if (out_dz.size() > 0)
            {
                NekDouble     *D2 = &((m_base[2]->GetD())->GetPtr())[0];

                Blas::Dgemm('N','T',nquad0*nquad1,nquad2,nquad2,1.0,
                            &wsp[0],nquad0*nquad1,D2,nquad2,0.0,&out_dz[0],
                            nquad0*nquad1);
            }
        }

        void StdExpansion3D::BwdTrans_SumFacKernel(
            const Array<OneD, const NekDouble>& base0,
            const Array<OneD, const NekDouble>& base1,
            const Array<OneD, const NekDouble>& base2,
            const Array<OneD, const NekDouble>& inarray,
                  Array<OneD,       NekDouble>& outarray,
                  Array<OneD,       NekDouble>& wsp,
            bool                                doCheckCollDir0,
            bool                                doCheckCollDir1,
            bool                                doCheckCollDir2)
        {
            v_BwdTrans_SumFacKernel(base0, base1, base2, inarray, outarray, wsp, doCheckCollDir0, doCheckCollDir1, doCheckCollDir2);
        }

        void StdExpansion3D::IProductWRTBase_SumFacKernel(
                const Array<OneD, const NekDouble>& base0,
                const Array<OneD, const NekDouble>& base1,
                const Array<OneD, const NekDouble>& base2,
                const Array<OneD, const NekDouble>& inarray,
                      Array<OneD, NekDouble> &outarray,
                      Array<OneD, NekDouble> &wsp,
                bool doCheckCollDir0,
                bool doCheckCollDir1,
                bool doCheckCollDir2)
        {
            v_IProductWRTBase_SumFacKernel(base0, base1, base2, inarray, outarray, wsp, doCheckCollDir0, doCheckCollDir1, doCheckCollDir2);
        }

        NekDouble StdExpansion3D::v_PhysEvaluate(
            const Array<OneD, const NekDouble> &coords,
            const Array<OneD, const NekDouble> &physvals)
        {
            Array<OneD, NekDouble> eta = Array<OneD, NekDouble>(3);
            Array<OneD, DNekMatSharedPtr>  I(3);

            WARNINGL2(coords[0] >= -1 - NekConstants::kNekZeroTol,"coord[0] < -1");
            WARNINGL2(coords[0] <=  1 + NekConstants::kNekZeroTol,"coord[0] >  1");
            WARNINGL2(coords[1] >= -1 - NekConstants::kNekZeroTol,"coord[1] < -1");
            WARNINGL2(coords[1] <=  1 + NekConstants::kNekZeroTol,"coord[1] >  1");
            WARNINGL2(coords[2] >= -1 - NekConstants::kNekZeroTol,"coord[2] < -1");
            WARNINGL2(coords[2] <=  1 + NekConstants::kNekZeroTol,"coord[2] >  1");

            // Obtain local collapsed corodinate from
            // cartesian coordinate.
            LocCoordToLocCollapsed(coords,eta);

            // Get Lagrange interpolants.
            I[0] = m_base[0]->GetI(eta);
            I[1] = m_base[1]->GetI(eta+1);
            I[2] = m_base[2]->GetI(eta+2);

            return v_PhysEvaluate(I,physvals);
        }

        NekDouble StdExpansion3D::v_PhysEvaluate(
            const Array<OneD, DNekMatSharedPtr > &I,
            const Array<OneD, const NekDouble> &physvals)
        {
            NekDouble  value;

            int Qx = m_base[0]->GetNumPoints();
            int Qy = m_base[1]->GetNumPoints();
            int Qz = m_base[2]->GetNumPoints();

            Array<OneD, NekDouble> sumFactorization_qr = Array<OneD, NekDouble>(Qy*Qz);
            Array<OneD, NekDouble> sumFactorization_r  = Array<OneD, NekDouble>(Qz);

            // Lagrangian interpolation matrix
            NekDouble *interpolatingNodes = 0;

            // Interpolate first coordinate direction
            interpolatingNodes = &I[0]->GetPtr()[0];

            Blas::Dgemv('T',Qx,Qy*Qz,1.0,&physvals[0],Qx,&interpolatingNodes[0], 1, 0.0, &sumFactorization_qr[0], 1);

            // Interpolate in second coordinate direction
            interpolatingNodes = &I[1]->GetPtr()[0];

            Blas::Dgemv('T',Qy,Qz,1.0,&sumFactorization_qr[0],Qy,&interpolatingNodes[0],1,0.0,&sumFactorization_r[0], 1);

            // Interpolate in third coordinate direction
            interpolatingNodes = &I[2]->GetPtr()[0];
            value = Blas::Ddot(Qz, interpolatingNodes, 1, &sumFactorization_r[0], 1);

            return value;
        }


        /**
         * @param   inarray     Input coefficients.
         * @param   output      Output coefficients.
         * @param   mkey        Matrix key
         */
        void StdExpansion3D::v_LaplacianMatrixOp_MatFree(
                const Array<OneD, const NekDouble> &inarray,
                      Array<OneD,NekDouble> &outarray,
                const StdRegions::StdMatrixKey &mkey)
        {
            if ( mkey.GetNVarCoeff() == 0 &&
                !mkey.ConstFactorExists(eFactorSVVCutoffRatio))
            {
                // This implementation is only valid when there are no
                // coefficients associated to the Laplacian operator
                int nqtot = GetTotPoints();

                const Array<OneD, const NekDouble>& base0  = m_base[0]->GetBdata();
                const Array<OneD, const NekDouble>& base1  = m_base[1]->GetBdata();
                const Array<OneD, const NekDouble>& base2  = m_base[2]->GetBdata();

                // Allocate temporary storage
                Array<OneD,NekDouble> wsp0(7*nqtot);
                Array<OneD,NekDouble> wsp1(wsp0+nqtot);

                if(!(m_base[0]->Collocation() && m_base[1]->Collocation() &&
                     m_base[2]->Collocation()))
                {
                    // LAPLACIAN MATRIX OPERATION
                    // wsp0 = u       = B   * u_hat
                    // wsp1 = du_dxi1 = D_xi1 * wsp0 = D_xi1 * u
                    // wsp2 = du_dxi2 = D_xi2 * wsp0 = D_xi2 * u
                    BwdTrans_SumFacKernel(base0,base1,base2,inarray,wsp0,wsp1,true,true,true);
                    LaplacianMatrixOp_MatFree_Kernel(wsp0,outarray,wsp1);
                }
                else
                {
                    LaplacianMatrixOp_MatFree_Kernel(inarray,outarray,wsp1);
                }
            }
            else
            {
                StdExpansion::LaplacianMatrixOp_MatFree_GenericImpl(inarray,outarray,mkey);
            }
        }


        void StdExpansion3D::v_HelmholtzMatrixOp_MatFree(
                const Array<OneD, const NekDouble> &inarray,
                      Array<OneD,NekDouble> &outarray,
                const StdRegions::StdMatrixKey &mkey)
        {
            if(mkey.GetNVarCoeff() == 0)
            {
                using std::max;

                int nquad0  = m_base[0]->GetNumPoints();
                int nquad1  = m_base[1]->GetNumPoints();
                int nquad2  = m_base[2]->GetNumPoints();
                int nmodes0 = m_base[0]->GetNumModes();
                int nmodes1 = m_base[1]->GetNumModes();
                int nmodes2 = m_base[2]->GetNumModes();
                int wspsize = max(nquad0*nmodes2*(nmodes1+nquad1),
                                  nquad0*nquad1*(nquad2+nmodes0)+
                                  nmodes0*nmodes1*nquad2);

                NekDouble lambda  = mkey.GetConstFactor(StdRegions::eFactorLambda);

                const Array<OneD, const NekDouble>& base0 = m_base[0]->GetBdata ();
                const Array<OneD, const NekDouble>& base1 = m_base[1]->GetBdata ();
                const Array<OneD, const NekDouble>& base2 = m_base[2]->GetBdata ();
                Array<OneD,NekDouble> wsp0(8*wspsize);
                Array<OneD,NekDouble> wsp1(wsp0+1*wspsize);
                Array<OneD,NekDouble> wsp2(wsp0+2*wspsize);

                if(!(m_base[0]->Collocation() && m_base[1]->Collocation() &&
                     m_base[2]->Collocation()))
                {
                    // MASS MATRIX OPERATION
                    // The following is being calculated:
                    // wsp0     = B   * u_hat = u
                    // wsp1     = W   * wsp0
                    // outarray = B^T * wsp1  = B^T * W * B * u_hat = M * u_hat
                    BwdTrans_SumFacKernel           (base0,base1,base2,inarray,
                                                     wsp0,wsp2,true,true,true);
                    MultiplyByQuadratureMetric      (wsp0,wsp1);
                    IProductWRTBase_SumFacKernel    (base0,base1,base2,wsp1,
                                                     outarray,wsp2,true,true,true);
                    LaplacianMatrixOp_MatFree_Kernel(wsp0,wsp1,wsp2);
                }
                else
                {
                    // specialised implementation for the classical spectral
                    // element method
                    MultiplyByQuadratureMetric      (inarray,outarray);
                    LaplacianMatrixOp_MatFree_Kernel(inarray,wsp1,wsp2);
                }

                // outarray = lambda * outarray + wsp1
                //          = (lambda * M + L ) * u_hat
                Vmath::Svtvp(m_ncoeffs,lambda,&outarray[0],1,&wsp1[0],1,
                             &outarray[0],1);
            }
            else
            {
                StdExpansion::HelmholtzMatrixOp_MatFree_GenericImpl(inarray,outarray,mkey);
            }

        }

<<<<<<< HEAD
=======
        const NormalVector & StdExpansion3D::v_GetSurfaceNormal(
                const int id) const
        {
            return v_GetFaceNormal(id);
        }

        const NormalVector & StdExpansion3D::v_GetFaceNormal(const int face) const
        {
            auto x = m_faceNormals.find(face);
            ASSERTL0 (x != m_faceNormals.end(),
                      "face normal not computed.");
            return x->second;
        }

>>>>>>> 1a916cde
        NekDouble StdExpansion3D::v_Integral(
            const Array<OneD, const NekDouble>& inarray)
        {
            const int nqtot = GetTotPoints();
            Array<OneD, NekDouble> tmp(GetTotPoints());
            MultiplyByStdQuadratureMetric(inarray, tmp);
            return Vmath::Vsum(nqtot, tmp, 1);
        }
<<<<<<< HEAD
        
        
=======


        void StdExpansion3D::v_NegateFaceNormal(const int face)
        {
            m_negatedNormals[face] = true;
            for (int i = 0; i < GetCoordim(); ++i)
            {
                Vmath::Neg(m_faceNormals[face][i].size(),
                           m_faceNormals[face][i], 1);
            }
        }

        bool StdExpansion3D::v_FaceNormalNegated(const int face)
        {
            return m_negatedNormals[face];
        }
>>>>>>> 1a916cde

        LibUtilities::BasisKey EvaluateQuadFaceBasisKey(
            const int                     facedir,
            const LibUtilities::BasisType faceDirBasisType,
            const int                     numpoints,
            const int                     nummodes)
        {
            boost::ignore_unused(facedir);

            switch(faceDirBasisType)
            {
                case LibUtilities::eModified_A:
                {
                    const LibUtilities::PointsKey pkey(
                        numpoints, LibUtilities::eGaussLobattoLegendre);
                    return LibUtilities::BasisKey(
                        LibUtilities::eModified_A, nummodes, pkey);
                }
                case LibUtilities::eModified_B:
                case LibUtilities::eModified_C:
                {
                    const LibUtilities::PointsKey pkey(
                        numpoints+1, LibUtilities::eGaussLobattoLegendre);
                    return LibUtilities::BasisKey(
                        LibUtilities::eModified_A, nummodes, pkey);
                }
                case LibUtilities::eGLL_Lagrange:
                {
                    const LibUtilities::PointsKey pkey(
                        numpoints, LibUtilities::eGaussLobattoLegendre);
                    return LibUtilities::BasisKey(
                        LibUtilities::eGLL_Lagrange, nummodes, pkey);
                }
                case LibUtilities::eOrtho_A:
                {
                    const LibUtilities::PointsKey pkey(
                        numpoints, LibUtilities::eGaussLobattoLegendre);
                    return LibUtilities::BasisKey(
                        LibUtilities::eOrtho_A, nummodes, pkey);
                }
                case LibUtilities::eOrtho_B:
                case LibUtilities::eOrtho_C:
                {
                    const LibUtilities::PointsKey pkey(
                        numpoints+1, LibUtilities::eGaussLobattoLegendre);
                    return LibUtilities::BasisKey(
                        LibUtilities::eOrtho_A, nummodes, pkey);
                }
                default:
                {
                    ASSERTL0(false, "expansion type unknown");
                    break;
                }
            }

            // Keep things happy by returning a value.
            return LibUtilities::NullBasisKey;
        }

        LibUtilities::BasisKey EvaluateTriFaceBasisKey(
            const int                     facedir,
            const LibUtilities::BasisType faceDirBasisType,
            const int                     numpoints,
            const int                     nummodes)
        {
            switch(faceDirBasisType)
            {
                case LibUtilities::eModified_A:
                {
                    const LibUtilities::PointsKey pkey(
                        numpoints, LibUtilities::eGaussLobattoLegendre);
                    return LibUtilities::BasisKey(
                        LibUtilities::eModified_A, nummodes, pkey);
                }
                case LibUtilities::eModified_B:
                case LibUtilities::eModified_C:
                case LibUtilities::eModifiedPyr_C:
                {
                    switch (facedir)
                    {
                        case 0:
                        {
                            const LibUtilities::PointsKey pkey(
                                numpoints+1,
                                LibUtilities::eGaussLobattoLegendre);
                            return LibUtilities::BasisKey(
                                LibUtilities::eModified_A, nummodes, pkey);
                        }
                        case 1:
                        {
//                            const LibUtilities::PointsKey pkey(
//                                numpoints+1,
//                                LibUtilities::eGaussLobattoLegendre);
                            const LibUtilities::PointsKey pkey(
	 			numpoints,
				LibUtilities::eGaussRadauMAlpha1Beta0);
                            return LibUtilities::BasisKey(
                                LibUtilities::eModified_B, nummodes, pkey);
                        }
                        default:
                        {

                            ASSERTL0(false,"invalid value to flag");
                            break;
                        }
                    }
                    break;
                }

                case LibUtilities::eGLL_Lagrange:
                {
                    switch (facedir)
                    {
                        case 0:
                        {
                            const LibUtilities::PointsKey pkey(
                                numpoints,
                                LibUtilities::eGaussLobattoLegendre);
                            return LibUtilities::BasisKey(
                                LibUtilities::eOrtho_A, nummodes, pkey);
                        }
                        case 1:
                        {
                            const LibUtilities::PointsKey pkey(
                                numpoints,
                                LibUtilities::eGaussRadauMAlpha1Beta0);
                            return LibUtilities::BasisKey(
                                LibUtilities::eOrtho_B, nummodes, pkey);
                        }
                        default:
                        {
                            ASSERTL0(false,"invalid value to flag");
                            break;
                        }
                    }
                    break;
                }

                case LibUtilities::eOrtho_A:
                case LibUtilities::eOrtho_B:
                case LibUtilities::eOrtho_C:
                case LibUtilities::eOrthoPyr_C:
                {
                    switch (facedir)
                    {
                        case 0:
                        {
                            const LibUtilities::PointsKey pkey(
                                numpoints,
                                LibUtilities::eGaussLobattoLegendre);
                            return LibUtilities::BasisKey(
                                LibUtilities::eOrtho_A, nummodes, pkey);
                        }
                        case 1:
                        {
                            const LibUtilities::PointsKey pkey(
                                numpoints,
                                LibUtilities::eGaussRadauMAlpha1Beta0);
                            return LibUtilities::BasisKey(
                                LibUtilities::eOrtho_B, nummodes, pkey);
                        }
                        default:
                        {
                            ASSERTL0(false,"invalid value to flag");
                            break;
                        }
                    }
                    break;
                }
                default:
                {
                    ASSERTL0(false,"expansion type unknown");
                    break;
                }
            }

            // Keep things happy by returning a value.
            return LibUtilities::NullBasisKey;
        }
    }//end namespace
}//end namespace<|MERGE_RESOLUTION|>--- conflicted
+++ resolved
@@ -306,26 +306,8 @@
             {
                 StdExpansion::HelmholtzMatrixOp_MatFree_GenericImpl(inarray,outarray,mkey);
             }
-
-        }
-
-<<<<<<< HEAD
-=======
-        const NormalVector & StdExpansion3D::v_GetSurfaceNormal(
-                const int id) const
-        {
-            return v_GetFaceNormal(id);
-        }
-
-        const NormalVector & StdExpansion3D::v_GetFaceNormal(const int face) const
-        {
-            auto x = m_faceNormals.find(face);
-            ASSERTL0 (x != m_faceNormals.end(),
-                      "face normal not computed.");
-            return x->second;
-        }
-
->>>>>>> 1a916cde
+        }
+
         NekDouble StdExpansion3D::v_Integral(
             const Array<OneD, const NekDouble>& inarray)
         {
@@ -334,27 +316,6 @@
             MultiplyByStdQuadratureMetric(inarray, tmp);
             return Vmath::Vsum(nqtot, tmp, 1);
         }
-<<<<<<< HEAD
-        
-        
-=======
-
-
-        void StdExpansion3D::v_NegateFaceNormal(const int face)
-        {
-            m_negatedNormals[face] = true;
-            for (int i = 0; i < GetCoordim(); ++i)
-            {
-                Vmath::Neg(m_faceNormals[face][i].size(),
-                           m_faceNormals[face][i], 1);
-            }
-        }
-
-        bool StdExpansion3D::v_FaceNormalNegated(const int face)
-        {
-            return m_negatedNormals[face];
-        }
->>>>>>> 1a916cde
 
         LibUtilities::BasisKey EvaluateQuadFaceBasisKey(
             const int                     facedir,
