///////////////////////////////////////////////////////////////////////////////
//
// File StdExpansion2D.h
//
// For more information, please see: http://www.nektar.info
//
// The MIT License
//
// Copyright (c) 2006 Division of Applied Mathematics, Brown University (USA),
// Department of Aeronautics, Imperial College London (UK), and Scientific
// Computing and Imaging Institute, University of Utah (USA).
//
// Permission is hereby granted, free of charge, to any person obtaining a
// copy of this software and associated documentation files (the "Software"),
// to deal in the Software without restriction, including without limitation
// the rights to use, copy, modify, merge, publish, distribute, sublicense,
// and/or sell copies of the Software, and to permit persons to whom the
// Software is furnished to do so, subject to the following conditions:
//
// The above copyright notice and this permission notice shall be included
// in all copies or substantial portions of the Software.
//
// THE SOFTWARE IS PROVIDED "AS IS", WITHOUT WARRANTY OF ANY KIND, EXPRESS
// OR IMPLIED, INCLUDING BUT NOT LIMITED TO THE WARRANTIES OF MERCHANTABILITY,
// FITNESS FOR A PARTICULAR PURPOSE AND NONINFRINGEMENT. IN NO EVENT SHALL
// THE AUTHORS OR COPYRIGHT HOLDERS BE LIABLE FOR ANY CLAIM, DAMAGES OR OTHER
// LIABILITY, WHETHER IN AN ACTION OF CONTRACT, TORT OR OTHERWISE, ARISING
// FROM, OUT OF OR IN CONNECTION WITH THE SOFTWARE OR THE USE OR OTHER
// DEALINGS IN THE SOFTWARE.
//
// Description: Daughter of StdExpansion. This class contains routine
// which are common to 2D expansion. Typically this inolves physiocal
// space operations.
//
///////////////////////////////////////////////////////////////////////////////

#ifndef STDEXP2D_H
#define STDEXP2D_H

#include <StdRegions/StdExpansion.h>
#include <StdRegions/StdRegionsDeclspec.h>

namespace Nektar
{
namespace StdRegions
{

    class StdExpansion2D: virtual public StdExpansion
    {
        public:
            STD_REGIONS_EXPORT StdExpansion2D();
            STD_REGIONS_EXPORT StdExpansion2D(int numcoeffs, const LibUtilities::BasisKey &Ba,
                           const LibUtilities::BasisKey &Bb);
            STD_REGIONS_EXPORT StdExpansion2D(const StdExpansion2D &T);
            STD_REGIONS_EXPORT virtual ~StdExpansion2D();

            // Generic operations in different element

            /** \brief Calculate the 2D derivative in the local
             *  tensor/collapsed coordinate at the physical points
             *
             *  This function is independent of the expansion basis and can
             *  therefore be defined for all tensor product distribution of
             *  quadrature points in a generic manner.  The key operations are:
             *
             *  - \f$ \frac{d}{d\eta_1} \rightarrow {\bf D^T_0 u } \f$ \n
             *  - \f$ \frac{d}{d\eta_2} \rightarrow {\bf D_1 u } \f$
             *
             *  \param inarray array of physical points to be differentiated
             *  \param  outarray_d0 the resulting array of derivative in the
             *  \f$\eta_1\f$ direction will be stored in outarray_d0 as output
             *  of the function
             *  \param outarray_d1 the resulting array of derivative in the
             *  \f$\eta_2\f$ direction will be stored in outarray_d1 as output
             *  of the function
             *
             *  Recall that:
             *  \f$
             *  \hspace{1cm} \begin{array}{llll}
             *  \mbox{Shape}    & \mbox{Cartesian coordinate range} &
             *  \mbox{Collapsed coord.}      &
             *  \mbox{Collapsed coordinate definition}\\
             *  \mbox{Quadrilateral}  & -1 \leq \xi_1,\xi_2 \leq  1
             *  & -1 \leq \eta_1,\eta_2 \leq 1
             *  & \eta_1 = \xi_1, \eta_2 = \xi_2\\
             *  \mbox{Triangle}  & -1 \leq \xi_1,\xi_2; \xi_1+\xi_2 \leq  0
             *  & -1 \leq \eta_1,\eta_2 \leq 1
             *  & \eta_1 = \frac{2(1+\xi_1)}{(1-\xi_2)}-1, \eta_2 = \xi_2 \\
             *  \end{array} \f$
             */
            STD_REGIONS_EXPORT void PhysTensorDeriv(
                    const Array<OneD, const NekDouble>& inarray,
                          Array<OneD, NekDouble> &outarray_d0,
                          Array<OneD, NekDouble> &outarray_d1);

            STD_REGIONS_EXPORT NekDouble Integral(
                    const Array<OneD, const NekDouble>& inarray,
                    const Array<OneD, const NekDouble>& w0,
                    const Array<OneD, const NekDouble>& w1);

            STD_REGIONS_EXPORT void BwdTrans_SumFacKernel(
                    const Array<OneD, const NekDouble>& base0,
                    const Array<OneD, const NekDouble>& base1,
                    const Array<OneD, const NekDouble>& inarray,
                    Array<OneD, NekDouble> &outarray,
                    Array<OneD, NekDouble> &wsp,
                    bool doCheckCollDir0 = true,
                    bool doCheckCollDir1 = true);

            STD_REGIONS_EXPORT void IProductWRTBase_SumFacKernel(
                    const Array<OneD, const NekDouble>& base0,
                    const Array<OneD, const NekDouble>& base1,
                    const Array<OneD, const NekDouble>& inarray,
                    Array<OneD, NekDouble> &outarray,
                    Array<OneD, NekDouble> &wsp,
                    bool doCheckCollDir0 = true,
                    bool doCheckCollDir1 = true);

        protected:

            /** \brief This function evaluates the expansion at a single
             *  (arbitrary) point of the domain
             *
             *  This function is a wrapper around the virtual function
             *  \a v_PhysEvaluate()
             *
             *  Based on the value of the expansion at the quadrature points,
             *  this function calculates the value of the expansion at an
             *  arbitrary single points (with coordinates \f$ \mathbf{x_c}\f$
             *  given by the pointer \a coords). This operation, equivalent to
             *  \f[ u(\mathbf{x_c})  = \sum_p \phi_p(\mathbf{x_c}) \hat{u}_p \f]
             *  is evaluated using Lagrangian interpolants through the quadrature
             *  points:
             *  \f[ u(\mathbf{x_c}) = \sum_p h_p(\mathbf{x_c}) u_p\f]
             *
             *  This function requires that the physical value array
             *  \f$\mathbf{u}\f$ (implemented as the attribute #m_phys)
             *  is set.
             *
             *  \param coords the coordinates of the single point
             *  \return returns the value of the expansion at the single point
             */
            STD_REGIONS_EXPORT virtual NekDouble v_PhysEvaluate(
                    const Array<OneD, const NekDouble>& coords,
                    const Array<OneD, const NekDouble>& physvals);

            STD_REGIONS_EXPORT virtual NekDouble v_PhysEvaluate(
                    const Array<OneD, DNekMatSharedPtr>& I,
                    const Array<OneD, const NekDouble> & physvals);
            
            STD_REGIONS_EXPORT virtual void v_BwdTrans_SumFacKernel(
                    const Array<OneD, const NekDouble>& base0,
                    const Array<OneD, const NekDouble>& base1,
                    const Array<OneD, const NekDouble>& inarray,
                    Array<OneD, NekDouble> &outarray,
                    Array<OneD, NekDouble> &wsp,
                    bool doCheckCollDir0,
                    bool doCheckCollDir1) = 0;

            STD_REGIONS_EXPORT virtual void v_IProductWRTBase_SumFacKernel(
                    const Array<OneD, const NekDouble>& base0,
                    const Array<OneD, const NekDouble>& base1,
                    const Array<OneD, const NekDouble>& inarray,
                    Array<OneD, NekDouble> &outarray,
                    Array<OneD, NekDouble> &wsp,
                    bool doCheckCollDir0,
                    bool doCheckCollDir1) = 0;

            STD_REGIONS_EXPORT virtual void v_LaplacianMatrixOp_MatFree(
                    const Array<OneD, const NekDouble> &inarray,
                          Array<OneD,       NekDouble> &outarray,
                    const StdRegions::StdMatrixKey &mkey);
            STD_REGIONS_EXPORT virtual void v_HelmholtzMatrixOp_MatFree(
                    const Array<OneD, const NekDouble> &inarray,
                          Array<OneD,       NekDouble> &outarray,
                    const StdRegions::StdMatrixKey &mkey);

<<<<<<< HEAD
            STD_REGIONS_EXPORT virtual int v_GetTraceNcoeffs(const int i) const
            {
                return GetEdgeNcoeffs(i);
            }

            STD_REGIONS_EXPORT virtual void v_GenStdMatBwdDeriv(
                  const int dir,
                  DNekMatSharedPtr &mat);
=======
>>>>>>> 244f4842
        private:

            // Virtual Functions ----------------------------------------
            virtual int v_GetShapeDimension() const
            {
                return 2;
            }

            virtual int v_GetCoordim(void)
            {
                return 2;
            }
      
            inline virtual void v_MultplyStdDerivBase0(
                const Array<OneD, const NekDouble>& inarray,
                Array<OneD, NekDouble> &outarray,
                Array<OneD, NekDouble> &wsp)
            {
                IProductWRTBase_SumFacKernel(
                        m_base[0]->GetDbdata(), m_base[1]->GetBdata(),
                        inarray, outarray, wsp, false, true);
            }
            inline virtual void v_MultplyStdDerivBase1(
                const Array<OneD, const NekDouble>& inarray,
                Array<OneD, NekDouble> &outarray,
                Array<OneD, NekDouble> &wsp)
            {
                IProductWRTBase_SumFacKernel(
                m_base[0]->GetBdata() , m_base[1]->GetDbdata(),
                inarray, outarray, wsp, true, false);
            }
    };

    typedef std::shared_ptr<StdExpansion2D> StdExpansion2DSharedPtr;

} //end of namespace
} //end of namespace

#endif //STDEXP2D_H<|MERGE_RESOLUTION|>--- conflicted
+++ resolved
@@ -175,17 +175,9 @@
                           Array<OneD,       NekDouble> &outarray,
                     const StdRegions::StdMatrixKey &mkey);
 
-<<<<<<< HEAD
-            STD_REGIONS_EXPORT virtual int v_GetTraceNcoeffs(const int i) const
-            {
-                return GetEdgeNcoeffs(i);
-            }
-
             STD_REGIONS_EXPORT virtual void v_GenStdMatBwdDeriv(
                   const int dir,
                   DNekMatSharedPtr &mat);
-=======
->>>>>>> 244f4842
         private:
 
             // Virtual Functions ----------------------------------------
