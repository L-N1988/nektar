///////////////////////////////////////////////////////////////////////////////
//
// File StdSegExp.h
//
// For more information, please see: http://www.nektar.info
//
// The MIT License
//
// Copyright (c) 2006 Division of Applied Mathematics, Brown University (USA),
// Department of Aeronautics, Imperial College London (UK), and Scientific
// Computing and Imaging Institute, University of Utah (USA).
//
// Permission is hereby granted, free of charge, to any person obtaining a
// copy of this software and associated documentation files (the "Software"),
// to deal in the Software without restriction, including without limitation
// the rights to use, copy, modify, merge, publish, distribute, sublicense,
// and/or sell copies of the Software, and to permit persons to whom the
// Software is furnished to do so, subject to the following conditions:
//
// The above copyright notice and this permission notice shall be included
// in all copies or substantial portions of the Software.
//
// THE SOFTWARE IS PROVIDED "AS IS", WITHOUT WARRANTY OF ANY KIND, EXPRESS
// OR IMPLIED, INCLUDING BUT NOT LIMITED TO THE WARRANTIES OF MERCHANTABILITY,
// FITNESS FOR A PARTICULAR PURPOSE AND NONINFRINGEMENT. IN NO EVENT SHALL
// THE AUTHORS OR COPYRIGHT HOLDERS BE LIABLE FOR ANY CLAIM, DAMAGES OR OTHER
// LIABILITY, WHETHER IN AN ACTION OF CONTRACT, TORT OR OTHERWISE, ARISING
// FROM, OUT OF OR IN CONNECTION WITH THE SOFTWARE OR THE USE OR OTHER
// DEALINGS IN THE SOFTWARE.
//
// Description: Header file for Standard Segment Expansions
//
///////////////////////////////////////////////////////////////////////////////

#ifndef NEKTAR_LIBS_STDREGIONS_STDSEGEXP_H
#define NEKTAR_LIBS_STDREGIONS_STDSEGEXP_H

#include <StdRegions/StdExpansion1D.h>
#include <StdRegions/StdRegionsDeclspec.h>

namespace Nektar
{
    namespace StdRegions
    {

        class StdSegExp;
        typedef std::shared_ptr<StdSegExp> StdSegExpSharedPtr;

        /// Class representing a segment element in reference space

        /// All interface of this class sits in StdExpansion class

        class StdSegExp: virtual public StdExpansion1D
        {
        public:

            STD_REGIONS_EXPORT StdSegExp();

            STD_REGIONS_EXPORT StdSegExp(const LibUtilities::BasisKey &Ba);

            STD_REGIONS_EXPORT StdSegExp(const StdSegExp &T);

            STD_REGIONS_EXPORT ~StdSegExp();


    protected:


            //----------------------------
            // Integration Methods
            //----------------------------

            STD_REGIONS_EXPORT virtual NekDouble v_Integral(
                    const Array<OneD, const NekDouble>& inarray);

            //-----------------------------
            // Differentiation Methods
            //-----------------------------

            STD_REGIONS_EXPORT virtual void v_PhysDeriv(
                    const Array<OneD, const NekDouble>& inarray,
                    Array<OneD, NekDouble> &out_d0,
                    Array<OneD, NekDouble> &out_d1 = NullNekDouble1DArray,
                    Array<OneD, NekDouble> &out_d2 = NullNekDouble1DArray);

            STD_REGIONS_EXPORT virtual void v_PhysDeriv(
                    const int dir,
                    const Array<OneD, const NekDouble>& inarray,
                    Array<OneD, NekDouble> &outarray);

            STD_REGIONS_EXPORT virtual void v_StdPhysDeriv(
                    const Array<OneD, const NekDouble>& inarray,
                    Array<OneD, NekDouble> &out_d0,
                    Array<OneD, NekDouble> &out_d1 = NullNekDouble1DArray,
                    Array<OneD, NekDouble> &out_d2 = NullNekDouble1DArray);

            STD_REGIONS_EXPORT virtual void v_StdPhysDeriv (
                    const int dir,
                    const Array<OneD, const NekDouble>& inarray,
                    Array<OneD, NekDouble> &outarray);

            //-----------------------------
            // Transforms
            //-----------------------------

            STD_REGIONS_EXPORT virtual void v_BwdTrans(
                    const Array<OneD, const NekDouble>& inarray,
                    Array<OneD, NekDouble> &outarray);

            STD_REGIONS_EXPORT virtual void v_FwdTrans(
                    const Array<OneD, const NekDouble>& inarray,
                    Array<OneD, NekDouble> &outarray);

            STD_REGIONS_EXPORT virtual void v_BwdTrans_SumFac(
                    const Array<OneD, const NekDouble>& inarray,
                    Array<OneD, NekDouble> &outarray);

            STD_REGIONS_EXPORT virtual void v_FwdTrans_BndConstrained(
                    const Array<OneD, const NekDouble>& inarray,
                    Array<OneD, NekDouble> &outarray);

            //----------------------------
            // Inner product functions
            //----------------------------

            STD_REGIONS_EXPORT virtual void v_IProductWRTBase(
                    const Array<OneD, const NekDouble>& inarray,
                    Array<OneD, NekDouble> &outarray);

            STD_REGIONS_EXPORT virtual void v_IProductWRTBase(
                    const Array<OneD, const NekDouble>& base,
                    const Array<OneD, const NekDouble>& inarray,
                    Array<OneD, NekDouble> &outarray,
                    int coll_check);

            STD_REGIONS_EXPORT virtual void v_IProductWRTBase_SumFac(
                    const Array<OneD, const NekDouble>& inarray,
                    Array<OneD, NekDouble> &outarray,
                    bool multiplybyweights = true);

            STD_REGIONS_EXPORT virtual void v_IProductWRTDerivBase (
                    const int dir,
                    const Array<OneD, const NekDouble> &inarray,
                    Array<OneD, NekDouble> &outarray);



            //----------------------------
            // Evaluations Methods
            //---------------------------

            STD_REGIONS_EXPORT virtual NekDouble v_PhysEvaluate(
                    const Array<OneD, const NekDouble>& Lcoords,
                    const Array<OneD, const NekDouble>& physvals);

            STD_REGIONS_EXPORT virtual void v_LaplacianMatrixOp(
                    const Array<OneD, const NekDouble> &inarray,
                    Array<OneD,NekDouble> &outarray,
                    const StdMatrixKey &mkey);

            STD_REGIONS_EXPORT virtual void v_HelmholtzMatrixOp(
                    const Array<OneD, const NekDouble> &inarray,
                    Array<OneD,NekDouble> &outarray,
                    const StdMatrixKey &mkey);

            STD_REGIONS_EXPORT virtual void v_SVVLaplacianFilter(
                    Array<OneD, NekDouble> &array,
                    const StdMatrixKey &mkey);

            STD_REGIONS_EXPORT virtual void v_ExponentialFilter(
                          Array<OneD, NekDouble> &array,
                    const NekDouble        alpha,
                    const NekDouble        exponent,
                    const NekDouble        cutoff);

            STD_REGIONS_EXPORT virtual void v_MultiplyByStdQuadratureMetric(
                    const Array<OneD, const NekDouble> &inarray,
                    Array<OneD,       NekDouble> &outarray);

            STD_REGIONS_EXPORT virtual void v_FillMode(
                    const int mode,
                    Array<OneD, NekDouble> &outarray);

            STD_REGIONS_EXPORT virtual void v_GetCoords(
                    Array<OneD, NekDouble> &coords_0,
                    Array<OneD, NekDouble> &coords_1,
                    Array<OneD, NekDouble> &coords_2);


            //----------------------------
            // Public Mappings
            //---------------------------

            STD_REGIONS_EXPORT virtual void v_GetBoundaryMap(
                    Array<OneD, unsigned int>& outarray);

            STD_REGIONS_EXPORT virtual void v_GetInteriorMap(
                    Array<OneD, unsigned int>& outarray);

            STD_REGIONS_EXPORT virtual int v_GetVertexMap(int localVertexId,
                                                          bool useCoeffPacking = false);

            //----------------------------
            // Helper functions
            //---------------------------
            STD_REGIONS_EXPORT virtual int v_GetNverts() const;
            STD_REGIONS_EXPORT virtual int v_GetNtraces() const;
<<<<<<< HEAD
=======
            STD_REGIONS_EXPORT virtual int v_GetTraceNcoeffs(const int i) const;
            STD_REGIONS_EXPORT virtual int v_GetTraceNumPoints(const int i) const;
>>>>>>> 81af24da
            STD_REGIONS_EXPORT virtual int v_NumBndryCoeffs() const;
            STD_REGIONS_EXPORT virtual int v_NumDGBndryCoeffs() const;
            STD_REGIONS_EXPORT virtual bool v_IsBoundaryInteriorExpansion();
            STD_REGIONS_EXPORT virtual int v_CalcNumberOfCoefficients(
                    const std::vector<unsigned int> &nummodes,
                    int &modes_offset);
            STD_REGIONS_EXPORT virtual LibUtilities::ShapeType
                v_DetShapeType() const;

            //----------------------------
            // Wrapper functions
            //---------------------------

            STD_REGIONS_EXPORT virtual DNekMatSharedPtr v_GenMatrix(
                    const StdMatrixKey &mkey);

            STD_REGIONS_EXPORT virtual DNekMatSharedPtr v_CreateStdMatrix(
                    const StdMatrixKey &mkey);

            //---------------------------------------
            // Output interpolation functions
            //---------------------------------------
            STD_REGIONS_EXPORT virtual void v_GetSimplexEquiSpacedConnectivity(
                    Array<OneD, int> &conn,
                    bool standard = true);

            // Operator evaluation functions
            //---------------------------------------

	    STD_REGIONS_EXPORT virtual void v_ReduceOrderCoeffs(
                    int numMin,
                    const Array<OneD, const NekDouble> &inarray,
                    Array<OneD, NekDouble> &outarray);

            STD_REGIONS_EXPORT virtual void v_GetTraceToElementMap(
                    const int                  tid,
                    Array<OneD, unsigned int>& maparray,
                    Array<OneD, int>&          signarray,
                    Orientation                edgeOrient,
                    int P,  int Q);
                                                                              ;

            
        private:

        };


    } //end of namespace
} //end of namespace

#endif //STDSEGEXP_H
<|MERGE_RESOLUTION|>--- conflicted
+++ resolved
@@ -205,11 +205,8 @@
             //---------------------------
             STD_REGIONS_EXPORT virtual int v_GetNverts() const;
             STD_REGIONS_EXPORT virtual int v_GetNtraces() const;
-<<<<<<< HEAD
-=======
             STD_REGIONS_EXPORT virtual int v_GetTraceNcoeffs(const int i) const;
             STD_REGIONS_EXPORT virtual int v_GetTraceNumPoints(const int i) const;
->>>>>>> 81af24da
             STD_REGIONS_EXPORT virtual int v_NumBndryCoeffs() const;
             STD_REGIONS_EXPORT virtual int v_NumDGBndryCoeffs() const;
             STD_REGIONS_EXPORT virtual bool v_IsBoundaryInteriorExpansion();
