///////////////////////////////////////////////////////////////////////////////
//
// File StdTetExp.h
//
// For more information, please see: http://www.nektar.info
//
// The MIT License
//
// Copyright (c) 2006 Division of Applied Mathematics, Brown University (USA),
// Department of Aeronautics, Imperial College London (UK), and Scientific
// Computing and Imaging Institute, University of Utah (USA).
//
// License for the specific language governing rights and limitations under
// Permission is hereby granted, free of charge, to any person obtaining a
// copy of this software and associated documentation files (the "Software"),
// to deal in the Software without restriction, including without limitation
// the rights to use, copy, modify, merge, publish, distribute, sublicense,
// and/or sell copies of the Software, and to permit persons to whom the
// Software is furnished to do so, subject to the following conditions:
//
// The above copyright notice and this permission notice shall be included
// in all copies or substantial portions of the Software.
//
// THE SOFTWARE IS PROVIDED "AS IS", WITHOUT WARRANTY OF ANY KIND, EXPRESS
// OR IMPLIED, INCLUDING BUT NOT LIMITED TO THE WARRANTIES OF MERCHANTABILITY,
// FITNESS FOR A PARTICULAR PURPOSE AND NONINFRINGEMENT. IN NO EVENT SHALL
// THE AUTHORS OR COPYRIGHT HOLDERS BE LIABLE FOR ANY CLAIM, DAMAGES OR OTHER
// LIABILITY, WHETHER IN AN ACTION OF CONTRACT, TORT OR OTHERWISE, ARISING
// FROM, OUT OF OR IN CONNECTION WITH THE SOFTWARE OR THE USE OR OTHER
// DEALINGS IN THE SOFTWARE.
//
// Description: Header field for tetrahedral routines built upon
// StdExpansion3D
//
///////////////////////////////////////////////////////////////////////////////



#include <StdRegions/StdTetExp.h>

namespace Nektar
{
    namespace StdRegions
    {
        StdTetExp::StdTetExp()
        {
        }


        StdTetExp::StdTetExp(const LibUtilities::BasisKey &Ba,
                             const LibUtilities::BasisKey &Bb,
                             const LibUtilities::BasisKey &Bc):
            StdExpansion(LibUtilities::StdTetData::getNumberOfCoefficients(
                             Ba.GetNumModes(),
                             Bb.GetNumModes(),
                             Bc.GetNumModes()),
                         3, Ba, Bb, Bc),
            StdExpansion3D(LibUtilities::StdTetData::getNumberOfCoefficients(
                               Ba.GetNumModes(),
                               Bb.GetNumModes(),
                               Bc.GetNumModes()),
                           Ba, Bb, Bc)
        {
            ASSERTL0(Ba.GetNumModes() <= Bb.GetNumModes(),
                     "order in 'a' direction is higher than order "
                     "in 'b' direction");
            ASSERTL0(Ba.GetNumModes() <= Bc.GetNumModes(),
                     "order in 'a' direction is higher than order "
                     "in 'c' direction");
            ASSERTL0(Bb.GetNumModes() <= Bc.GetNumModes(),
                     "order in 'b' direction is higher than order "
                     "in 'c' direction");
        }

        StdTetExp::StdTetExp(const StdTetExp &T):
            StdExpansion(T),
            StdExpansion3D(T)
        {
        }


        StdTetExp::~StdTetExp()
        {
        }

        //----------------------------
        // Differentiation Methods
        //----------------------------

        /**
         * \brief Calculate the derivative of the physical points
         *
         * The derivative is evaluated at the nodal physical points.
         * Derivatives with respect to the local Cartesian coordinates
         *
         * \f$\begin{Bmatrix} \frac {\partial} {\partial \xi_1} \\ \frac
         * {\partial} {\partial \xi_2} \\ \frac {\partial} {\partial \xi_3}
         * \end{Bmatrix} = \begin{Bmatrix} \frac 4 {(1-\eta_2)(1-\eta_3)}
         * \frac \partial {\partial \eta_1} \ \ \frac {2(1+\eta_1)}
         * {(1-\eta_2)(1-\eta_3)} \frac \partial {\partial \eta_1} + \frac 2
         * {1-\eta_3} \frac \partial {\partial \eta_3} \\ \frac {2(1 +
         * \eta_1)} {2(1 - \eta_2)(1-\eta_3)} \frac \partial {\partial \eta_1}
         * + \frac {1 + \eta_2} {1 - \eta_3} \frac \partial {\partial \eta_2}
         * + \frac \partial {\partial \eta_3} \end{Bmatrix}\f$
         **/
        void StdTetExp::v_PhysDeriv(
            const Array<OneD, const NekDouble>& inarray,
                  Array<OneD,       NekDouble>& out_dxi0,
                  Array<OneD,       NekDouble>& out_dxi1,
                  Array<OneD,       NekDouble>& out_dxi2 )
        {
            int    Q0 = m_base[0]->GetNumPoints();
            int    Q1 = m_base[1]->GetNumPoints();
            int    Q2 = m_base[2]->GetNumPoints();
            int    Qtot = Q0*Q1*Q2;

            // Compute the physical derivative
            Array<OneD, NekDouble> out_dEta0(3*Qtot,0.0);
            Array<OneD, NekDouble> out_dEta1 = out_dEta0 + Qtot;
            Array<OneD, NekDouble> out_dEta2 = out_dEta1 + Qtot;

            bool Do_2 = (out_dxi2.num_elements() > 0)? true:false;
            bool Do_1 = (out_dxi1.num_elements() > 0)? true:false;

            if(Do_2) // Need all local derivatives
            {
                PhysTensorDeriv(inarray, out_dEta0, out_dEta1, out_dEta2);
            }
            else if (Do_1) // Need 0 and 1 derivatives
            {
                PhysTensorDeriv(inarray, out_dEta0, out_dEta1, NullNekDouble1DArray);
            }
            else // Only need Eta0 derivaitve
            {
                PhysTensorDeriv(inarray, out_dEta0, NullNekDouble1DArray,
                                NullNekDouble1DArray);
            }

            Array<OneD, const NekDouble> eta_0, eta_1, eta_2;
            eta_0 = m_base[0]->GetZ();
            eta_1 = m_base[1]->GetZ();
            eta_2 = m_base[2]->GetZ();

            // calculate 2.0/((1-eta_1)(1-eta_2)) Out_dEta0

            NekDouble *dEta0 = &out_dEta0[0];
            NekDouble fac;
            for(int k=0; k< Q2; ++k)
            {
                for(int j=0; j<Q1; ++j,dEta0+=Q0)
                {
                    Vmath::Smul(Q0,2.0/(1.0-eta_1[j]),dEta0,1,dEta0,1);
                }
                fac = 1.0/(1.0-eta_2[k]);
                Vmath::Smul(Q0*Q1,fac,&out_dEta0[0]+k*Q0*Q1,1,&out_dEta0[0]+k*Q0*Q1,1);
            }

            if (out_dxi0.num_elements() > 0)
            {
                // out_dxi0 = 4.0/((1-eta_1)(1-eta_2)) Out_dEta0
                Vmath::Smul(Qtot,2.0,out_dEta0,1,out_dxi0,1);
            }

            if (Do_1||Do_2)
            {
                Array<OneD, NekDouble> Fac0(Q0);
                Vmath::Sadd(Q0,1.0,eta_0,1,Fac0,1);


                // calculate 2.0*(1+eta_0)/((1-eta_1)(1-eta_2)) Out_dEta0
                for(int k = 0; k < Q1*Q2; ++k)
                {
                    Vmath::Vmul(Q0,&Fac0[0],1,&out_dEta0[0]+k*Q0,1,&out_dEta0[0]+k*Q0,1);
                }
                // calculate 2/(1.0-eta_2) out_dEta1
                for(int k = 0; k < Q2; ++k)
                {
                    Vmath::Smul(Q0*Q1,2.0/(1.0-eta_2[k]),&out_dEta1[0]+k*Q0*Q1,1,
                                &out_dEta1[0]+k*Q0*Q1,1);
                }

                if(Do_1)
                {
                    // calculate out_dxi1 = 2.0(1+eta_0)/((1-eta_1)(1-eta_2)) Out_dEta0
                    // + 2/(1.0-eta_2) out_dEta1
                    Vmath::Vadd(Qtot,out_dEta0,1,out_dEta1,1,out_dxi1,1);
                }


                if(Do_2)
                {
                    // calculate (1 + eta_1)/(1 -eta_2)*out_dEta1
                    NekDouble *dEta1 = &out_dEta1[0];
                    for(int k=0; k< Q2; ++k)
                    {
                        for(int j=0; j<Q1; ++j,dEta1+=Q0)
                        {
                            Vmath::Smul(Q0,(1.0+eta_1[j])/2.0,dEta1,1,dEta1,1);
                        }
                    }
<<<<<<< HEAD
=======

>>>>>>> 6450b595
                    // calculate out_dxi2 =
                    // 2.0(1+eta_0)/((1-eta_1)(1-eta_2)) Out_dEta0 +
                    // (1 + eta_1)/(1 -eta_2)*out_dEta1 + out_dEta2
                    Vmath::Vadd(Qtot,out_dEta0,1,out_dEta1,1,out_dxi2,1);
                    Vmath::Vadd(Qtot,out_dEta2,1,out_dxi2 ,1,out_dxi2,1);

                }
            }
        }

        /**
         * @param   dir         Direction in which to compute derivative.
         *                      Valid values are 0, 1, 2.
         * @param   inarray     Input array.
         * @param   outarray    Output array.
         */
        void StdTetExp::v_PhysDeriv(
            const int                           dir,
            const Array<OneD, const NekDouble>& inarray,
                  Array<OneD,       NekDouble>& outarray)
        {
            switch(dir)
            {
                case 0:
                {
                    v_PhysDeriv(inarray, outarray, NullNekDouble1DArray,
                                NullNekDouble1DArray);
                    break;
                }
                case 1:
                {
                    v_PhysDeriv(inarray, NullNekDouble1DArray, outarray,
                                NullNekDouble1DArray);
                    break;
                }
                case 2:
                {
                    v_PhysDeriv(inarray, NullNekDouble1DArray,
                                NullNekDouble1DArray, outarray);
                    break;
                }
            default:
                {
                    ASSERTL1(false, "input dir is out of range");
                }
                break;
            }
        }

        void StdTetExp::v_StdPhysDeriv(
            const Array<OneD, const NekDouble>& inarray,
                  Array<OneD,       NekDouble>& out_d0,
                  Array<OneD,       NekDouble>& out_d1,
                  Array<OneD,       NekDouble>& out_d2)
        {
            StdTetExp::v_PhysDeriv(inarray, out_d0, out_d1, out_d2);
        }

        void StdTetExp::v_StdPhysDeriv(
            const int                           dir,
            const Array<OneD, const NekDouble>& inarray,
                  Array<OneD,       NekDouble>& outarray)
        {
            StdTetExp::v_PhysDeriv(dir, inarray, outarray);
        }

        //---------------------------------------
        // Transforms
        //---------------------------------------

        /**
         * @note 'r' (base[2]) runs fastest in this element
         *
         * \f$ u^{\delta} (\xi_{1i}, \xi_{2j}, \xi_{3k}) = \sum_{m(pqr)} \hat
         *  u_{pqr} \phi_{pqr} (\xi_{1i}, \xi_{2j}, \xi_{3k})\f$
         *
         * Backward transformation is three dimensional tensorial expansion
         * \f$ u (\xi_{1i}, \xi_{2j}, \xi_{3k}) = \sum_{p=0}^{Q_x} \psi_p^a
         * (\xi_{1i}) \lbrace { \sum_{q=0}^{Q_y} \psi_{pq}^b (\xi_{2j})
         * \lbrace { \sum_{r=0}^{Q_z} \hat u_{pqr} \psi_{pqr}^c (\xi_{3k})
         * \rbrace} \rbrace}. \f$ And sumfactorizing step of the form is as:\\
         *
         * \f$ f_{pq} (\xi_{3k}) = \sum_{r=0}^{Q_z} \hat u_{pqr} \psi_{pqr}^c
         * (\xi_{3k}),\\
         *
         * g_{p} (\xi_{2j}, \xi_{3k}) = \sum_{r=0}^{Q_y} \psi_{pq}^b
         * (\xi_{2j}) f_{pq} (\xi_{3k}),\\
         *
         * u(\xi_{1i}, \xi_{2j}, \xi_{3k}) = \sum_{p=0}^{Q_x} \psi_{p}^a
         * (\xi_{1i}) g_{p} (\xi_{2j}, \xi_{3k}).  \f$
         */
        void StdTetExp::v_BwdTrans(
                    const Array<OneD, const NekDouble>& inarray,
                          Array<OneD,       NekDouble>& outarray)
        {
            ASSERTL1((m_base[1]->GetBasisType() != LibUtilities::eOrtho_B)  ||
                     (m_base[1]->GetBasisType() != LibUtilities::eModified_B),
                     "Basis[1] is not a general tensor type");

            ASSERTL1((m_base[2]->GetBasisType() != LibUtilities::eOrtho_C) ||
                     (m_base[2]->GetBasisType() != LibUtilities::eModified_C),
                     "Basis[2] is not a general tensor type");

            if(m_base[0]->Collocation() && m_base[1]->Collocation()
                    && m_base[2]->Collocation())
            {
                Vmath::Vcopy(m_base[0]->GetNumPoints()
                                * m_base[1]->GetNumPoints()
                                * m_base[2]->GetNumPoints(),
                             inarray, 1, outarray, 1);
            }
            else
            {
                StdTetExp::v_BwdTrans_SumFac(inarray,outarray);
            }
        }


        /**
         * Sum-factorisation implementation of the BwdTrans operation.
         */
        void StdTetExp::v_BwdTrans_SumFac(
            const Array<OneD, const NekDouble>& inarray,
                  Array<OneD,       NekDouble>& outarray)
        {
            int  nquad1 = m_base[1]->GetNumPoints();
            int  nquad2 = m_base[2]->GetNumPoints();
            int  order0 = m_base[0]->GetNumModes();
            int  order1 = m_base[1]->GetNumModes();

            Array<OneD, NekDouble> wsp(nquad2*order0*order1*(order1+1)/2+
                                       nquad2*nquad1*order0);

            BwdTrans_SumFacKernel(m_base[0]->GetBdata(),
                                  m_base[1]->GetBdata(),
                                  m_base[2]->GetBdata(),
                                  inarray,outarray,wsp,
                                  true,true,true);
        }


        /**
         * @param   base0       x-dirn basis matrix
         * @param   base1       y-dirn basis matrix
         * @param   base2       z-dirn basis matrix
         * @param   inarray     Input vector of modes.
         * @param   outarray    Output vector of physical space data.
         * @param   wsp         Workspace of size Q_x*P_z*(P_y+Q_y)
         * @param   doCheckCollDir0     Check for collocation of basis.
         * @param   doCheckCollDir1     Check for collocation of basis.
         * @param   doCheckCollDir2     Check for collocation of basis.
         * @todo    Account for some directions being collocated. See
         *          StdQuadExp as an example.
         */
        void StdTetExp::v_BwdTrans_SumFacKernel(
            const Array<OneD, const NekDouble>& base0,
            const Array<OneD, const NekDouble>& base1,
            const Array<OneD, const NekDouble>& base2,
            const Array<OneD, const NekDouble>& inarray,
                  Array<OneD,       NekDouble>& outarray,
                  Array<OneD,       NekDouble>& wsp,
            bool                                doCheckCollDir0,
            bool                                doCheckCollDir1,
            bool                                doCheckCollDir2)
        {
            int  nquad0 = m_base[0]->GetNumPoints();
            int  nquad1 = m_base[1]->GetNumPoints();
            int  nquad2 = m_base[2]->GetNumPoints();

            int  order0 = m_base[0]->GetNumModes();
            int  order1 = m_base[1]->GetNumModes();
            int  order2 = m_base[2]->GetNumModes();

            Array<OneD, NekDouble > tmp  = wsp;
            Array<OneD, NekDouble > tmp1 = tmp + nquad2*order0*order1*(order1+1)/2;

            int i, j, mode, mode1, cnt;

            // Perform summation over '2' direction
            mode = mode1 = cnt = 0;
            for(i = 0; i < order0; ++i)
            {
                for(j = 0; j < order1-i; ++j, ++cnt)
                {
                    Blas::Dgemv('N', nquad2, order2-i-j,
                                1.0, base2.get()+mode*nquad2, nquad2,
                                     inarray.get()+mode1,     1,
                                0.0, tmp.get()+cnt*nquad2,    1);
                    mode  += order2-i-j;
                    mode1 += order2-i-j;
                }
                //increment mode in case order1!=order2
                for(j = order1-i; j < order2-i; ++j)
                {
                    mode += order2-i-j;
                }
            }

            // fix for modified basis by adding split of top singular
            // vertex mode - currently (1+c)/2 x (1-b)/2 x (1-a)/2
            // component is evaluated
            if(m_base[0]->GetBasisType() == LibUtilities::eModified_A)
            {
                // top singular vertex - (1+c)/2 x (1+b)/2 x (1-a)/2 component
                Blas::Daxpy(nquad2,inarray[1],base2.get()+nquad2,1,
                            &tmp[0]+nquad2,1);

                // top singular vertex - (1+c)/2 x (1-b)/2 x (1+a)/2 component
                Blas::Daxpy(nquad2,inarray[1],base2.get()+nquad2,1,
                            &tmp[0]+order1*nquad2,1);
            }

            // Perform summation over '1' direction
            mode = 0;
            for(i = 0; i < order0; ++i)
            {
                Blas::Dgemm('N', 'T', nquad1, nquad2, order1-i,
                            1.0, base1.get()+mode*nquad1,    nquad1,
                                 tmp.get()+mode*nquad2,      nquad2,
                            0.0, tmp1.get()+i*nquad1*nquad2, nquad1);
                mode  += order1-i;
            }

            // fix for modified basis by adding additional split of
            // top and base singular vertex modes as well as singular
            // edge
            if(m_base[0]->GetBasisType() == LibUtilities::eModified_A)
            {
                // use tmp to sort out singular vertices and
                // singular edge components with (1+b)/2 (1+a)/2 form
                for(i = 0; i < nquad2; ++i)
                {
                    Blas::Daxpy(nquad1,tmp[nquad2+i], base1.get()+nquad1,1,
                                &tmp1[nquad1*nquad2]+i*nquad1,1);
                }
            }

            // Perform summation over '0' direction
            Blas::Dgemm('N', 'T', nquad0, nquad1*nquad2, order0,
                        1.0, base0.get(),    nquad0,
                             tmp1.get(),     nquad1*nquad2,
                        0.0, outarray.get(), nquad0);
        }


        /**
         * @param   inarray     array of physical quadrature points to be
         *                      transformed.
         * @param   outarray    updated array of expansion coefficients.
         */
        void StdTetExp::v_FwdTrans(const Array<OneD, const NekDouble>& inarray,
                                 Array<OneD, NekDouble> &outarray)
        {
            v_IProductWRTBase(inarray,outarray);

            // get Mass matrix inverse
            StdMatrixKey      masskey(eInvMass,DetShapeType(),*this);
            DNekMatSharedPtr  matsys = GetStdMatrix(masskey);

            // copy inarray in case inarray == outarray
            DNekVec in (m_ncoeffs, outarray);
            DNekVec out(m_ncoeffs, outarray, eWrapper);

            out = (*matsys)*in;
        }


        //---------------------------------------
        // Inner product functions
        //---------------------------------------

        /**
         * \f$ \begin{array}{rcl} I_{pqr} = (\phi_{pqr}, u)_{\delta} & = &
         * \sum_{i=0}^{nq_0} \sum_{j=0}^{nq_1} \sum_{k=0}^{nq_2} \psi_{p}^{a}
         * (\eta_{1i}) \psi_{pq}^{b} (\eta_{2j}) \psi_{pqr}^{c} (\eta_{3k})
         * w_i w_j w_k u(\eta_{1,i} \eta_{2,j} \eta_{3,k}) J_{i,j,k}\\ & = &
         * \sum_{i=0}^{nq_0} \psi_p^a(\eta_{1,i}) \sum_{j=0}^{nq_1}
         * \psi_{pq}^b(\eta_{2,j}) \sum_{k=0}^{nq_2} \psi_{pqr}^c
         * u(\eta_{1i},\eta_{2j},\eta_{3k}) J_{i,j,k} \end{array} \f$ \n
         *
         * where
         *
         * \f$ \phi_{pqr} (\xi_1 , \xi_2 , \xi_3) = \psi_p^a (\eta_1)
         * \psi_{pq}^b (\eta_2) \psi_{pqr}^c (\eta_3) \f$
         *
         * which can be implemented as \n \f$f_{pqr} (\xi_{3k}) =
         * \sum_{k=0}^{nq_3} \psi_{pqr}^c u(\eta_{1i},\eta_{2j},\eta_{3k})
         *
         * J_{i,j,k} = {\bf B_3 U}   \f$ \n
         *
         * \f$ g_{pq} (\xi_{3k}) = \sum_{j=0}^{nq_1} \psi_{pq}^b (\xi_{2j})
         * f_{pqr} (\xi_{3k}) = {\bf B_2 F} \f$ \n
         *
         * \f$ (\phi_{pqr}, u)_{\delta} = \sum_{k=0}^{nq_0} \psi_{p}^a
         * (\xi_{3k}) g_{pq} (\xi_{3k}) = {\bf B_1 G} \f$
         *
         * @param   inarray     Function evaluated at physical collocation
         *                      points.
         * @param   outarray    Inner product with respect to each basis
         *                      function over the element.
         */
        void StdTetExp::v_IProductWRTBase(
                    const Array<OneD, const NekDouble>& inarray,
                          Array<OneD, NekDouble> & outarray)
        {
            ASSERTL1( (m_base[1]->GetBasisType() != LibUtilities::eOrtho_B)  ||
                      (m_base[1]->GetBasisType() != LibUtilities::eModified_B),
                      "Basis[1] is not a general tensor type");

            ASSERTL1( (m_base[2]->GetBasisType() != LibUtilities::eOrtho_C) ||
                      (m_base[2]->GetBasisType() != LibUtilities::eModified_C),
                      "Basis[2] is not a general tensor type");

            if(m_base[0]->Collocation() && m_base[1]->Collocation())
            {
                MultiplyByQuadratureMetric(inarray,outarray);
            }
            else
            {
                StdTetExp::v_IProductWRTBase_SumFac(inarray,outarray);
            }
        }


        void StdTetExp::v_IProductWRTBase_MatOp(
            const Array<OneD, const NekDouble>& inarray,
                  Array<OneD,       NekDouble>& outarray)
        {
            int nq = GetTotPoints();
            StdMatrixKey      iprodmatkey(eIProductWRTBase,DetShapeType(),*this);
            DNekMatSharedPtr  iprodmat = GetStdMatrix(iprodmatkey);

            Blas::Dgemv('N',m_ncoeffs,nq,1.0,iprodmat->GetPtr().get(),
                        m_ncoeffs, inarray.get(), 1, 0.0, outarray.get(), 1);
        }


        /**
         * @param   inarray     Function evaluated at physical collocation
         *                      points.
         * @param   outarray    Inner product with respect to each basis
         *                      function over the element.
         */
        void StdTetExp::v_IProductWRTBase_SumFac(
            const Array<OneD, const NekDouble>& inarray,
            Array<OneD,       NekDouble>& outarray,
            bool multiplybyweights)
        {
            int  nquad0 = m_base[0]->GetNumPoints();
            int  nquad1 = m_base[1]->GetNumPoints();
            int  nquad2 = m_base[2]->GetNumPoints();
            int  order0 = m_base[0]->GetNumModes();
            int  order1 = m_base[1]->GetNumModes();

            Array<OneD, NekDouble> wsp (nquad1*nquad2*order0 +
                                        nquad2*order0*(2*order1-order0+1)/2);

            if(multiplybyweights)
            {
                Array<OneD, NekDouble> tmp (nquad0*nquad1*nquad2);
                MultiplyByQuadratureMetric(inarray, tmp);

                StdTetExp::IProductWRTBase_SumFacKernel(
                              m_base[0]->GetBdata(),
                              m_base[1]->GetBdata(),
                              m_base[2]->GetBdata(),
                              tmp, outarray, wsp, true, true, true);
            }
            else
            {
                StdTetExp::IProductWRTBase_SumFacKernel(
                               m_base[0]->GetBdata(),
                               m_base[1]->GetBdata(),
                               m_base[2]->GetBdata(),
                               inarray, outarray, wsp, true, true, true);
            }
        }


        void StdTetExp::v_IProductWRTBase_SumFacKernel(
                    const Array<OneD, const NekDouble>& base0,
                    const Array<OneD, const NekDouble>& base1,
                    const Array<OneD, const NekDouble>& base2,
                    const Array<OneD, const NekDouble>& inarray,
                          Array<OneD,       NekDouble> &outarray,
                          Array<OneD,       NekDouble> &wsp,
                          bool                          doCheckCollDir0,
                          bool                          doCheckCollDir1,
                          bool                          doCheckCollDir2)
        {
            int  nquad0 = m_base[0]->GetNumPoints();
            int  nquad1 = m_base[1]->GetNumPoints();
            int  nquad2 = m_base[2]->GetNumPoints();

            int  order0 = m_base[0]->GetNumModes();
            int  order1 = m_base[1]->GetNumModes();
            int  order2 = m_base[2]->GetNumModes();

            Array<OneD, NekDouble > tmp1 = wsp;
            Array<OneD, NekDouble > tmp2 = wsp + nquad1*nquad2*order0;

            int i,j, mode,mode1, cnt;

            // Inner product with respect to the '0' direction
            Blas::Dgemm('T', 'N', nquad1*nquad2, order0, nquad0,
                        1.0, inarray.get(), nquad0,
                             base0.get(),   nquad0,
                        0.0, tmp1.get(),    nquad1*nquad2);

            // Inner product with respect to the '1' direction
            for(mode=i=0; i < order0; ++i)
            {
                Blas::Dgemm('T', 'N', nquad2, order1-i, nquad1,
                            1.0, tmp1.get()+i*nquad1*nquad2, nquad1,
                                 base1.get()+mode*nquad1,    nquad1,
                            0.0, tmp2.get()+mode*nquad2,     nquad2);
                mode  += order1-i;
            }

            // fix for modified basis for base singular vertex
            if(m_base[0]->GetBasisType() == LibUtilities::eModified_A)
            {
                //base singular vertex and singular edge (1+b)/2
                //(1+a)/2 components (makes tmp[nquad2] entry into (1+b)/2)
                Blas::Dgemv('T', nquad1, nquad2,
                            1.0, tmp1.get()+nquad1*nquad2, nquad1,
                                 base1.get()+nquad1,       1,
                            1.0, tmp2.get()+nquad2,        1);
            }

            // Inner product with respect to the '2' direction
            mode = mode1 = cnt = 0;
            for(i = 0; i < order0; ++i)
            {
                for(j = 0; j < order1-i; ++j, ++cnt)
                {
                    Blas::Dgemv('T', nquad2, order2-i-j,
                                1.0, base2.get()+mode*nquad2, nquad2,
                                     tmp2.get()+cnt*nquad2,   1,
                                0.0, outarray.get()+mode1,    1);
                    mode  += order2-i-j;
                    mode1 += order2-i-j;
                }
                //increment mode in case order1!=order2
                for(j = order1-i; j < order2-i; ++j)
                {
                    mode += order2-i-j;
                }
            }

            // fix for modified basis for top singular vertex component
            // Already have evaluated (1+c)/2 (1-b)/2 (1-a)/2
            if(m_base[0]->GetBasisType() == LibUtilities::eModified_A)
            {
                // add in (1+c)/2 (1+b)/2   component
                outarray[1] += Blas::Ddot(nquad2,base2.get()+nquad2,1,
                                          &tmp2[nquad2],1);

                // add in (1+c)/2 (1-b)/2 (1+a)/2 component
                outarray[1] += Blas::Ddot(nquad2,base2.get()+nquad2,1,
                                          &tmp2[nquad2*order1],1);
            }
        }


        void StdTetExp::v_IProductWRTDerivBase(
            const int                           dir,
            const Array<OneD, const NekDouble>& inarray,
                  Array<OneD,       NekDouble>& outarray)
        {
            StdTetExp::v_IProductWRTDerivBase_SumFac(dir,inarray,outarray);
        }


        void StdTetExp::v_IProductWRTDerivBase_MatOp(
            const int                           dir,
            const Array<OneD, const NekDouble>& inarray,
                  Array<OneD,       NekDouble>& outarray)
        {
            ASSERTL0((dir==0)||(dir==1)||(dir==2),"input dir is out of range");

            int nq = GetTotPoints();
            MatrixType mtype;

            switch (dir)
            {
                case 0:
                    mtype = eIProductWRTDerivBase0;
                    break;
                case 1:
                    mtype = eIProductWRTDerivBase1;
                    break;
                case 2:
                    mtype = eIProductWRTDerivBase2;
                    break;
            }

            StdMatrixKey     iprodmatkey(mtype,DetShapeType(),*this);
            DNekMatSharedPtr iprodmat = GetStdMatrix(iprodmatkey);

            Blas::Dgemv('N',m_ncoeffs,nq,1.0,iprodmat->GetPtr().get(),
                        m_ncoeffs, inarray.get(), 1, 0.0, outarray.get(), 1);
        }


        /**
         * @param   inarray     Function evaluated at physical collocation
         *                      points.
         * @param   outarray    Inner product with respect to each basis
         *                      function over the element.
         */
        void StdTetExp::v_IProductWRTDerivBase_SumFac(
            const int dir,
            const Array<OneD, const NekDouble>& inarray,
                  Array<OneD,       NekDouble>& outarray)
        {
            int    i;
            int    nquad0  = m_base[0]->GetNumPoints();
            int    nquad1  = m_base[1]->GetNumPoints();
            int    nquad2  = m_base[2]->GetNumPoints();
            int    nqtot   = nquad0*nquad1*nquad2;
            int    nmodes0 = m_base[0]->GetNumModes();
            int    nmodes1 = m_base[1]->GetNumModes();
            int    wspsize = nquad0 + nquad1 + nquad2 + max(nqtot,m_ncoeffs)
                + nquad1*nquad2*nmodes0 + nquad2*nmodes0*(2*nmodes1-nmodes0+1)/2;

            Array<OneD, NekDouble> gfac0(wspsize);
            Array<OneD, NekDouble> gfac1(gfac0 + nquad0);
            Array<OneD, NekDouble> gfac2(gfac1 + nquad1);
            Array<OneD, NekDouble> tmp0 (gfac2 + nquad2);
            Array<OneD, NekDouble> wsp(tmp0 + max(nqtot,m_ncoeffs));

            const Array<OneD, const NekDouble>& z0 = m_base[0]->GetZ();
            const Array<OneD, const NekDouble>& z1 = m_base[1]->GetZ();
            const Array<OneD, const NekDouble>& z2 = m_base[2]->GetZ();

            // set up geometric factor: (1+z0)/2
            for(i = 0; i < nquad0; ++i)
            {
                gfac0[i] = 0.5*(1+z0[i]);
            }

            // set up geometric factor: 2/(1-z1)
            for(i = 0; i < nquad1; ++i)
            {
                gfac1[i] = 2.0/(1-z1[i]);
            }

            // Set up geometric factor: 2/(1-z2)
            for(i = 0; i < nquad2; ++i)
            {
            	gfac2[i] = 2.0/(1-z2[i]);
            }

            // Derivative in first direction is always scaled as follows
            for(i = 0; i < nquad1*nquad2; ++i)
            {
                Vmath::Smul(nquad0,gfac1[i%nquad1],&inarray[0]+i*nquad0,1,&tmp0[0]+i*nquad0,1);
            }
            for(i = 0; i < nquad2; ++i)
            {
                Vmath::Smul(nquad0*nquad1,gfac2[i],&tmp0[0]+i*nquad0*nquad1,1,&tmp0[0]+i*nquad0*nquad1,1);
            }

            MultiplyByQuadratureMetric(tmp0,tmp0);

            switch(dir)
            {
            case 0:
                {
                    IProductWRTBase_SumFacKernel(m_base[0]->GetDbdata(),
                                                 m_base[1]->GetBdata(),
                                                 m_base[2]->GetBdata(),
                                                 tmp0,outarray,wsp,
                                                 false, true, true);
                }
                break;
            case 1:
                {
                    Array<OneD, NekDouble> tmp3(m_ncoeffs);

                    for(i = 0; i < nquad1*nquad2; ++i)
                    {
                        Vmath::Vmul(nquad0,&gfac0[0],1,&tmp0[0]+i*nquad0,1,&tmp0[0]+i*nquad0,1);
                    }

                    IProductWRTBase_SumFacKernel(m_base[0]->GetDbdata(),
                                                 m_base[1]->GetBdata(),
                                                 m_base[2]->GetBdata(),
                                                 tmp0,tmp3,wsp,
                                                 false, true, true);

                    for(i = 0; i < nquad2; ++i)
                    {
                        Vmath::Smul(nquad0*nquad1,gfac2[i],&inarray[0]+i*nquad0*nquad1,1,&tmp0[0]+i*nquad0*nquad1,1);
                    }
                    MultiplyByQuadratureMetric(tmp0,tmp0);
                    IProductWRTBase_SumFacKernel(m_base[0]->GetBdata(),
                                                 m_base[1]->GetDbdata(),
                                                 m_base[2]->GetBdata(),
                                                 tmp0,outarray,wsp,
                                                 true, false, true);
                    Vmath::Vadd(m_ncoeffs,&tmp3[0],1,&outarray[0],1,&outarray[0],1);
                }
                break;
            case 2:
				{
                    Array<OneD, NekDouble> tmp3(m_ncoeffs);
                    Array<OneD, NekDouble> tmp4(m_ncoeffs);
                    for(i = 0; i < nquad1; ++i)
                    {
                        gfac1[i] = (1+z1[i])/2;
                    }

                    for(i = 0; i < nquad1*nquad2; ++i)
                    {
                        Vmath::Vmul(nquad0,&gfac0[0],1,&tmp0[0]+i*nquad0,1,&tmp0[0]+i*nquad0,1);
                    }
                    IProductWRTBase_SumFacKernel(m_base[0]->GetDbdata(),
                                                 m_base[1]->GetBdata(),
                                                 m_base[2]->GetBdata(),
                                                 tmp0,tmp3,wsp,
                                                 false, true, true);

                    for(i = 0; i < nquad2; ++i)
                    {
                        Vmath::Smul(nquad0*nquad1,gfac2[i],&inarray[0]+i*nquad0*nquad1,1,&tmp0[0]+i*nquad0*nquad1,1);
                    }
                    for(i = 0; i < nquad1*nquad2; ++i)
                    {
                        Vmath::Smul(nquad0,gfac1[i%nquad1],&tmp0[0]+i*nquad0,1,&tmp0[0]+i*nquad0,1);
                    }
                    MultiplyByQuadratureMetric(tmp0,tmp0);
                    IProductWRTBase_SumFacKernel(m_base[0]->GetBdata(),
                                                 m_base[1]->GetDbdata(),
                                                 m_base[2]->GetBdata(),
                                                 tmp0,tmp4,wsp,
                                                 true, false, true);

                    MultiplyByQuadratureMetric(inarray,tmp0);
                    IProductWRTBase_SumFacKernel(m_base[0]->GetBdata(),
                                                 m_base[1]->GetBdata(),
                                                 m_base[2]->GetDbdata(),
                                                 tmp0,outarray,wsp,
                                                 true, true, false);

                    Vmath::Vadd(m_ncoeffs,&tmp3[0],1,&outarray[0],1,&outarray[0],1);
                    Vmath::Vadd(m_ncoeffs,&tmp4[0],1,&outarray[0],1,&outarray[0],1);
				}
                break;
            default:
                {
                    ASSERTL1(false, "input dir is out of range");
                }
                break;
            }
        }


        //---------------------------------------
        // Evaluation functions
        //---------------------------------------


        void StdTetExp::v_LocCoordToLocCollapsed(
                                        const Array<OneD, const NekDouble>& xi,
                                        Array<OneD, NekDouble>& eta)
        {
            if( fabs(xi[2]-1.0) < NekConstants::kNekZeroTol)
            {
                // Very top point of the tetrahedron
                eta[0] = -1.0;
                eta[1] = -1.0;
                eta[2] = xi[2];
            }
            else
            {
                if( fabs(xi[1]-1.0) <  NekConstants::kNekZeroTol )
                {
                    // Distant diagonal edge shared by all eta_x
                    // coordinate planes: the xi_y == -xi_z line
                    eta[0] = -1.0;
                }
                else if (fabs(xi[1] + xi[2]) < NekConstants::kNekZeroTol)
                {
                    eta[0] = -1.0;
                }
                else
                {
                    eta[0] = 2.0*(1.0+xi[0])/(-xi[1]-xi[2]) - 1.0;
                }
                eta[1] = 2.0*(1.0+xi[1])/(1.0-xi[2]) - 1.0;
                eta[2] = xi[2];
            }
        }

        void StdTetExp::v_FillMode(
            const int                     mode,
                  Array<OneD, NekDouble> &outarray)
        {
            Array<OneD, NekDouble> tmp(m_ncoeffs,0.0);
            tmp[mode] = 1.0;
            StdTetExp::v_BwdTrans(tmp, outarray);
        }


        //---------------------------
        // Helper functions
        //---------------------------

        int StdTetExp::v_GetNverts() const
        {
            return 4;
        }

        int StdTetExp::v_GetNedges() const
        {
            return 6;
        }

        int StdTetExp::v_GetNfaces() const
        {
            return 4;
        }

        LibUtilities::ShapeType StdTetExp::v_DetShapeType() const
        {
            return DetShapeType();
        }

        int StdTetExp::v_NumBndryCoeffs() const
        {
            ASSERTL1(GetBasisType(0) == LibUtilities::eModified_A ||
                     GetBasisType(0) == LibUtilities::eGLL_Lagrange,
                     "BasisType is not a boundary interior form");
            ASSERTL1(GetBasisType(1) == LibUtilities::eModified_B ||
                     GetBasisType(1) == LibUtilities::eGLL_Lagrange,
                     "BasisType is not a boundary interior form");
            ASSERTL1(GetBasisType(2) == LibUtilities::eModified_C ||
                     GetBasisType(2) == LibUtilities::eGLL_Lagrange,
                     "BasisType is not a boundary interior form");

            int P = m_base[0]->GetNumModes();
            int Q = m_base[1]->GetNumModes();
            int R = m_base[2]->GetNumModes();

            return LibUtilities::StdTetData::
                                        getNumberOfBndCoefficients(P, Q, R);
        }

        int StdTetExp::v_NumDGBndryCoeffs() const
        {
            ASSERTL1(GetBasisType(0) == LibUtilities::eModified_A ||
                     GetBasisType(0) == LibUtilities::eGLL_Lagrange,
                     "BasisType is not a boundary interior form");
            ASSERTL1(GetBasisType(1) == LibUtilities::eModified_B ||
                     GetBasisType(1) == LibUtilities::eGLL_Lagrange,
                     "BasisType is not a boundary interior form");
            ASSERTL1(GetBasisType(2) == LibUtilities::eModified_C ||
                     GetBasisType(2) == LibUtilities::eGLL_Lagrange,
                     "BasisType is not a boundary interior form");

            int P = m_base[0]->GetNumModes()-1;
            int Q = m_base[1]->GetNumModes()-1;
            int R = m_base[2]->GetNumModes()-1;


            return  (Q+1) + P*(1 + 2*Q - P)/2  // base face
                +   (R+1) + P*(1 + 2*R - P)/2  // front face
                + 2*(R+1) + Q*(1 + 2*R - Q);   // back two faces
        }

        int StdTetExp::v_GetEdgeNcoeffs(const int i) const
        {
            ASSERTL2((i >= 0) && (i <= 5), "edge id is out of range");
            int P = m_base[0]->GetNumModes();
            int Q = m_base[1]->GetNumModes();
            int R = m_base[2]->GetNumModes();

            if (i == 0)
            {
                return P;
            }
            else if (i == 1 || i == 2)
            {
                return Q;
            }
            else
            {
                return R;
            }
        }

        int StdTetExp::v_GetTotalEdgeIntNcoeffs() const
        {
            int P = m_base[0]->GetNumModes()-2;
            int Q = m_base[1]->GetNumModes()-2;
            int R = m_base[2]->GetNumModes()-2;

            return P+Q+4*R;
	}

        int StdTetExp::v_GetFaceNcoeffs(const int i) const
        {
            ASSERTL2((i >= 0) && (i <= 3), "face id is out of range");
            int nFaceCoeffs = 0;
            int nummodesA, nummodesB, P, Q;
            if (i == 0)
            {
                nummodesA = GetBasisNumModes(0);
                nummodesB = GetBasisNumModes(1);
            }
            else if ((i == 1) || (i == 2))
            {
                nummodesA = GetBasisNumModes(0);
                nummodesB = GetBasisNumModes(2);
            }
            else
            {
                nummodesA = GetBasisNumModes(1);
                nummodesB = GetBasisNumModes(2);
            }
            P = nummodesA - 1;
            Q = nummodesB - 1;
            nFaceCoeffs = Q+1 + (P*(1 + 2*Q - P))/2;
            return nFaceCoeffs;
        }

        int StdTetExp::v_GetFaceIntNcoeffs(const int i) const
        {
            ASSERTL2((i >= 0) && (i <= 3), "face id is out of range");
            int Pi = m_base[0]->GetNumModes() - 2;
            int Qi = m_base[1]->GetNumModes() - 2;
            int Ri = m_base[2]->GetNumModes() - 2;

            if((i == 0))
            {
                return Pi * (2*Qi - Pi - 1) / 2;
            }
            else if((i == 1))
            {
                return Pi * (2*Ri - Pi - 1) / 2;
            }
            else
            {
                return Qi * (2*Ri - Qi - 1) / 2;
            }
        }

        int StdTetExp::v_GetTotalFaceIntNcoeffs() const
        {
            int Pi = m_base[0]->GetNumModes() - 2;
            int Qi = m_base[1]->GetNumModes() - 2;
            int Ri = m_base[2]->GetNumModes() - 2;

            return Pi * (2*Qi - Pi - 1) / 2 +
	           Pi * (2*Ri - Pi - 1) / 2 +
	           Qi * (2*Ri - Qi - 1);
	}

        int StdTetExp::v_GetFaceNumPoints(const int i) const
        {
            ASSERTL2(i >= 0 && i <= 3, "face id is out of range");

            if (i == 0)
            {
                return m_base[0]->GetNumPoints()*
                       m_base[1]->GetNumPoints();
            }
            else if (i == 1)
            {
                return m_base[0]->GetNumPoints()*
                       m_base[2]->GetNumPoints();
            }
            else
            {
                return m_base[1]->GetNumPoints()*
                       m_base[2]->GetNumPoints();
            }
        }

        LibUtilities::PointsKey StdTetExp::v_GetFacePointsKey(
            const int i, const int j) const
        {
            ASSERTL2(i >= 0 && i <= 3, "face id is out of range");
            ASSERTL2(j == 0 || j == 1, "face direction is out of range");

            if (i == 0)
            {
                return m_base[j]->GetPointsKey();
            }
            else if (i == 1)
            {
                return m_base[2*j]->GetPointsKey();
            }
            else
            {
                return m_base[j+1]->GetPointsKey();
            }
        }

        int StdTetExp::v_CalcNumberOfCoefficients(
            const std::vector<unsigned int>& nummodes,
                  int                      & modes_offset)
        {
            int nmodes = LibUtilities::StdTetData::getNumberOfCoefficients(
                nummodes[modes_offset],
                nummodes[modes_offset+1],
                nummodes[modes_offset+2]);
            modes_offset += 3;

            return nmodes;
        }

        const LibUtilities::BasisKey StdTetExp::v_DetFaceBasisKey(
            const int i, const int k) const
        {
            ASSERTL2(i >= 0 && i <= 4, "face id is out of range");
            ASSERTL2(k == 0 || k == 1, "face direction out of range");

            int dir = k;
            switch(i)
            {
                case 0:
                    dir = k;
                    break;
                case 1:
                    dir = 2*k;
                    break;
                case 2:
                case 3:
                    dir = k+1;
                    break;
            }

            return EvaluateTriFaceBasisKey(k,
                                           m_base[dir]->GetBasisType(),
                                           m_base[dir]->GetNumPoints(),
                                           m_base[dir]->GetNumModes());

            // Should not get here.
            return LibUtilities::NullBasisKey;
        }

        LibUtilities::BasisType StdTetExp::v_GetEdgeBasisType(const int i) const
        {
            ASSERTL2(i >= 0 && i <= 5, "edge id is out of range");

            if (i == 0)
            {
                return GetBasisType(0);
            }
            else if (i == 1 || i == 2)
            {
                return GetBasisType(1);
            }
            else
            {
                return GetBasisType(2);
            }
        }

        void StdTetExp::v_GetCoords(
            Array<OneD, NekDouble> &xi_x,
            Array<OneD, NekDouble> &xi_y,
            Array<OneD, NekDouble> &xi_z)
        {
            Array<OneD, const NekDouble> eta_x = m_base[0]->GetZ();
            Array<OneD, const NekDouble> eta_y = m_base[1]->GetZ();
            Array<OneD, const NekDouble> eta_z = m_base[2]->GetZ();
            int Qx = GetNumPoints(0);
            int Qy = GetNumPoints(1);
            int Qz = GetNumPoints(2);

            // Convert collapsed coordinates into cartesian coordinates: eta
            // --> xi
            for( int k = 0; k < Qz; ++k ) {
                for( int j = 0; j < Qy; ++j ) {
                    for( int i = 0; i < Qx; ++i ) {
                        int s = i + Qx*(j + Qy*k);
                        xi_x[s] = (eta_x[i] + 1.0) * (1.0 - eta_y[j]) * (1.0 - eta_z[k]) / 4  -  1.0;
                        xi_y[s] = (eta_y[j] + 1.0) * (1.0 - eta_z[k]) / 2  -  1.0;
                        xi_z[s] = eta_z[k];
                    }
                }
            }
        }

        bool StdTetExp::v_IsBoundaryInteriorExpansion()
        {
            return (m_base[0]->GetBasisType() == LibUtilities::eModified_A) &&
                   (m_base[1]->GetBasisType() == LibUtilities::eModified_B) &&
                   (m_base[2]->GetBasisType() == LibUtilities::eModified_C);
        }


        //--------------------------
        // Mappings
        //--------------------------

        /**
         * Maps Expansion2D modes of a 2D face to the corresponding expansion
         * modes.
         */
        void StdTetExp::v_GetFaceToElementMap(
            const int                  fid,
            const Orientation      faceOrient,
            Array<OneD, unsigned int> &maparray,
            Array<OneD,          int> &signarray,
            int                        nummodesA,
            int                        nummodesB)
        {
            int P, Q, i, j, k, idx;

            ASSERTL1(v_IsBoundaryInteriorExpansion(),
                     "Method only implemented for Modified_A BasisType (x "
                     "direction), Modified_B BasisType (y direction), and "
                     "Modified_C BasisType(z direction)");

            int nFaceCoeffs = 0;

            if (nummodesA == -1)
            {
                switch(fid)
                {
                    case 0:
                        nummodesA = m_base[0]->GetNumModes();
                        nummodesB = m_base[1]->GetNumModes();
                        break;
                    case 1:
                        nummodesA = m_base[0]->GetNumModes();
                        nummodesB = m_base[2]->GetNumModes();
                        break;
                    case 2:
                    case 3:
                        nummodesA = m_base[1]->GetNumModes();
                        nummodesB = m_base[2]->GetNumModes();
                        break;
                }
            }

            P = nummodesA;
            Q = nummodesB;

            nFaceCoeffs = Q + ((P-1)*(1 + 2*(Q-1) - (P-1)))/2;

            // Allocate the map array and sign array; set sign array to ones (+)
            if(maparray.num_elements() != nFaceCoeffs)
            {
                maparray = Array<OneD, unsigned int>(nFaceCoeffs,1);
            }

            if(signarray.num_elements() != nFaceCoeffs)
            {
                signarray = Array<OneD, int>(nFaceCoeffs,1);
            }
            else
            {
                fill( signarray.get() , signarray.get()+nFaceCoeffs, 1 );
            }

            switch (fid)
            {
                case 0:
                    idx = 0;
                    for (i = 0; i < P; ++i)
                    {
                        for (j = 0; j < Q-i; ++j)
                        {
                            if ((int)faceOrient == 7 && i > 1)
                            {
                                signarray[idx] = (i%2 ? -1 : 1);
                            }
                            maparray[idx++] = GetMode(i,j,0);
                        }
                    }
                    break;
                case 1:
                    idx = 0;
                    for (i = 0; i < P; ++i)
                    {
                        for (k = 0; k < Q-i; ++k)
                        {
                            if ((int)faceOrient == 7 && i > 1)
                            {
                                signarray[idx] = (i%2 ? -1: 1);
                            }
                            maparray[idx++] = GetMode(i,0,k);
                        }
                    }
                    break;
                case 2:
                    idx = 0;
                    for (j = 0; j < P-1; ++j)
                    {
                        for (k = 0; k < Q-1-j; ++k)
                        {
                            if ((int)faceOrient == 7 && j > 1)
                            {
                                signarray[idx] = ((j+1)%2 ? -1: 1);
                            }
                            maparray[idx++] = GetMode(1,j,k);
                            // Incorporate modes from zeroth plane where needed.
                            if (j == 0 && k == 0) {
                                maparray[idx++] = GetMode(0,0,1);
                            }
                            if (j == 0 && k == Q-2) {
                                for (int r = 0; r < Q-1; ++r) {
                                    maparray[idx++] = GetMode(0,1,r);
                                }
                            }
                        }
                    }
                    break;
                case 3:
                    idx = 0;
                    for (j = 0; j < P; ++j)
                    {
                        for (k = 0; k < Q-j; ++k)
                        {
                            if ((int)faceOrient == 7 && j > 1)
                            {
                                signarray[idx] = (j%2 ? -1: 1);
                            }
                            maparray[idx++] = GetMode(0,j,k);
                        }
                    }
                    break;
                default:
                    ASSERTL0(false, "Element map not available.");
            }

            if ((int)faceOrient == 7)
            {
                swap(maparray[0], maparray[Q]);

                for (i = 1; i < Q-1; ++i)
                {
                    swap(maparray[i+1], maparray[Q+i]);
                }
            }
        }

        int StdTetExp::v_GetVertexMap(const int localVertexId, bool useCoeffPacking)
        {
            ASSERTL0((GetEdgeBasisType(localVertexId)==LibUtilities::eModified_A)||
                     (GetEdgeBasisType(localVertexId)==LibUtilities::eModified_B)||
                     (GetEdgeBasisType(localVertexId)==LibUtilities::eModified_C),
                     "Mapping not defined for this type of basis");

            int localDOF = 0;
            if(useCoeffPacking == true) // follow packing of coefficients i.e q,r,p
            {
                switch(localVertexId)
                {
                case 0:
                    {
                        localDOF = GetMode(0,0,0);
                        break;
                    }
                case 1:
                    {
                        localDOF = GetMode(0,0,1);
                        break;
                    }
                case 2:
                    {
                        localDOF = GetMode(0,1,0);
                        break;
                    }
                case 3:
                    {
                        localDOF = GetMode(1,0,0);
                        break;
                    }
                default:
                    {
                        ASSERTL0(false,"Vertex ID must be between 0 and 3");
                        break;
                    }
                }
            }
            else
            {
                switch(localVertexId)
                {
                case 0:
                    {
                        localDOF = GetMode(0,0,0);
                        break;
                    }
                case 1:
                    {
                        localDOF = GetMode(1,0,0);
                        break;
                    }
                case 2:
                    {
                        localDOF = GetMode(0,1,0);
                        break;
                    }
                case 3:
                    {
                    localDOF = GetMode(0,0,1);
                    break;
                    }
                default:
                    {
                        ASSERTL0(false,"Vertex ID must be between 0 and 3");
                        break;
                    }
                }

            }

            return localDOF;
        }

        /**
         * Maps interior modes of an edge to the elemental modes.
         */
        void StdTetExp::v_GetEdgeInteriorMap(
            const int                  eid,
            const Orientation      edgeOrient,
            Array<OneD, unsigned int> &maparray,
            Array<OneD,          int> &signarray)
        {
            int i;
            const int P = m_base[0]->GetNumModes();
            const int Q = m_base[1]->GetNumModes();
            const int R = m_base[2]->GetNumModes();

            const int nEdgeIntCoeffs = v_GetEdgeNcoeffs(eid)-2;

            if(maparray.num_elements() != nEdgeIntCoeffs)
            {
                maparray = Array<OneD, unsigned int>(nEdgeIntCoeffs);
            }
            else
            {
            	fill( maparray.get(), maparray.get() + nEdgeIntCoeffs, 0);
            }

            if(signarray.num_elements() != nEdgeIntCoeffs)
            {
                signarray = Array<OneD, int>(nEdgeIntCoeffs,1);
            }
            else
            {
                fill( signarray.get() , signarray.get()+nEdgeIntCoeffs, 1 );
            }

            switch (eid)
            {
                case 0:
                    for (i = 0; i < P-2; ++i)
                    {
                        maparray[i] = GetMode(i+2, 0, 0);
                    }
                    if(edgeOrient==eBackwards)
                    {
                        for(i = 1; i < nEdgeIntCoeffs; i+=2)
                        {
                            signarray[i] = -1;
                        }
                    }
                    break;
                case 1:
                    for (i = 0; i < Q-2; ++i)
                    {
                        maparray[i] = GetMode(1, i+1, 0);
                    }
                    if(edgeOrient==eBackwards)
                    {
                        for(i = 1; i < nEdgeIntCoeffs; i+=2)
                        {
                            signarray[i] = -1;
                        }
                    }
                    break;
                case 2:
                    for (i = 0; i < Q-2; ++i)
                    {
                        maparray[i] = GetMode(0, i+2, 0);
                    }
                    if(edgeOrient==eBackwards)
                    {
                    	for(i = 1; i < nEdgeIntCoeffs; i+=2)
                        {
                        	signarray[i] = -1;
                        }
                    }
                    break;
                case 3:
                    for (i = 0; i < R-2; ++i)
                    {
                    	maparray[i] = GetMode(0, 0, i+2);
                    }
                    if(edgeOrient==eBackwards)
                    {
                        for(i = 1; i < nEdgeIntCoeffs; i+=2)
                        {
                            signarray[i] = -1;
                        }
                    }
                    break;
                case 4:
                    for (i = 0; i < R - 2; ++i)
                    {
                    	maparray[i] = GetMode(1, 0, i+1);
                    }
                    if(edgeOrient==eBackwards)
                    {
                        for(i = 1; i < nEdgeIntCoeffs; i+=2)
                        {
                            signarray[i] = -1;
                        }
                    }
                    break;
                case 5:
                    for (i = 0; i < R-2; ++i)
                    {
                    	maparray[i] = GetMode(0, 1, i+1);
                    }
                    if(edgeOrient==eBackwards)
                    {
                        for(i = 1; i < nEdgeIntCoeffs; i+=2)
                        {
                            signarray[i] = -1;
                        }
                    }
                    break;
                default:
                    ASSERTL0(false, "Edge not defined.");
                    break;
            }
        }

        void StdTetExp::v_GetFaceInteriorMap(
            const int                  fid,
            const Orientation      faceOrient,
            Array<OneD, unsigned int> &maparray,
            Array<OneD,          int> &signarray)
        {
            int i, j, idx, k;
            const int P = m_base[0]->GetNumModes();
            const int Q = m_base[1]->GetNumModes();
            const int R = m_base[2]->GetNumModes();

            const int nFaceIntCoeffs = v_GetFaceIntNcoeffs(fid);

            if(maparray.num_elements() != nFaceIntCoeffs)
            {
                maparray = Array<OneD, unsigned int>(nFaceIntCoeffs);
            }

            if(signarray.num_elements() != nFaceIntCoeffs)
            {
                signarray = Array<OneD, int>(nFaceIntCoeffs,1);
            }
            else
            {
                fill( signarray.get() , signarray.get()+nFaceIntCoeffs, 1 );
            }

            switch (fid)
            {
                case 0:
                    idx = 0;
                    for (i = 2; i < P-1; ++i)
                    {
                        for (j = 1; j < Q-i; ++j)
                        {
                            if ((int)faceOrient == 7)
                            {
                                signarray[idx] = (i%2 ? -1 : 1);
                            }
                            maparray[idx++] = GetMode(i,j,0);
                        }
                    }
                    break;
                case 1:
                    idx = 0;
                    for (i = 2; i < P; ++i)
                    {
                        for (k = 1; k < R-i; ++k)
                        {
                            if ((int)faceOrient == 7)
                            {
                                signarray[idx] = (i%2 ? -1: 1);
                            }
                            maparray[idx++] = GetMode(i,0,k);
                        }
                    }
                    break;
                case 2:
                    idx = 0;
                    for (j = 1; j < Q-2; ++j)
                    {
                        for (k = 1; k < R-1-j; ++k)
                        {
                            if ((int)faceOrient == 7)
                            {
                                signarray[idx] = ((j+1)%2 ? -1: 1);
                            }
                            maparray[idx++] = GetMode(1,j,k);
                        }
                    }
                    break;
                case 3:
                    idx = 0;
                    for (j = 2; j < Q-1; ++j)
                    {
                        for (k = 1; k < R-j; ++k)
                        {
                            if ((int)faceOrient == 7)
                            {
                                signarray[idx] = (j%2 ? -1: 1);
                            }
                            maparray[idx++] = GetMode(0,j,k);
                        }
                    }
                    break;
                default:
                    ASSERTL0(false, "Face interior map not available.");
                    break;
            }
        }

        /**
         * List of all interior modes in the expansion.
         */
        void StdTetExp::v_GetInteriorMap(Array<OneD, unsigned int>& outarray)
        {
            ASSERTL1(GetBasisType(0) == LibUtilities::eModified_A ||
                     GetBasisType(0) == LibUtilities::eGLL_Lagrange,
                     "BasisType is not a boundary interior form");
            ASSERTL1(GetBasisType(1) == LibUtilities::eModified_B ||
                     GetBasisType(1) == LibUtilities::eGLL_Lagrange,
                     "BasisType is not a boundary interior form");
            ASSERTL1(GetBasisType(2) == LibUtilities::eModified_C ||
                     GetBasisType(2) == LibUtilities::eGLL_Lagrange,
                     "BasisType is not a boundary interior form");

            int P = m_base[0]->GetNumModes();
            int Q = m_base[1]->GetNumModes();
            int R = m_base[2]->GetNumModes();

            int nIntCoeffs = m_ncoeffs - NumBndryCoeffs();

            if(outarray.num_elements() != nIntCoeffs)
            {
                outarray = Array<OneD, unsigned int>(nIntCoeffs);
            }

            int idx = 0;
            for (int i = 2; i < P-2; ++i)
            {
            	for (int j = 1; j < Q-i-1; ++j)
            	{
                    for (int k = 1; k < R-i-j; ++k)
                    {
                        outarray[idx++] = GetMode(i,j,k);
                    }
            	}
            }
        }

        /**
         * List of all boundary modes in the the expansion.
         */
        void StdTetExp::v_GetBoundaryMap(Array<OneD, unsigned int>& outarray)
        {
            ASSERTL1(GetBasisType(0) == LibUtilities::eModified_A ||
                     GetBasisType(0) == LibUtilities::eGLL_Lagrange,
                     "BasisType is not a boundary interior form");
            ASSERTL1(GetBasisType(1) == LibUtilities::eModified_B ||
                     GetBasisType(1) == LibUtilities::eGLL_Lagrange,
                     "BasisType is not a boundary interior form");
            ASSERTL1(GetBasisType(2) == LibUtilities::eModified_C ||
                     GetBasisType(2) == LibUtilities::eGLL_Lagrange,
                     "BasisType is not a boundary interior form");

            int P = m_base[0]->GetNumModes();
            int Q = m_base[1]->GetNumModes();
            int R = m_base[2]->GetNumModes();

            int i,j,k;
            int idx = 0;

            for (i = 0; i < P; ++i)
            {
            	// First two Q-R planes are entirely boundary modes
            	if (i < 2)
            	{
                    for (j = 0; j < Q-i; j++)
                    {
                        for (k = 0; k < R-i-j; ++k)
                        {
                            outarray[idx++] = GetMode(i,j,k);
                        }
                    }
            	}
            	// Remaining Q-R planes contain boundary modes on bottom and
            	// left edge.
            	else
            	{
                    for (k = 0; k < R-i; ++k)
                    {
                        outarray[idx++] = GetMode(i,0,k);
                    }
                    for (j = 1; j < Q-i; ++j)
                    {
                        outarray[idx++] = GetMode(i,j,0);
                    }
            	}
            }
        }


        //---------------------------------------
        // Wrapper functions
        //---------------------------------------
        DNekMatSharedPtr StdTetExp::v_GenMatrix(const StdMatrixKey &mkey)
        {

            MatrixType mtype   = mkey.GetMatrixType();

            DNekMatSharedPtr Mat;

            switch(mtype)
            {
            case ePhysInterpToEquiSpaced:
                {
                    int nq0 = m_base[0]->GetNumPoints();
                    int nq1 = m_base[1]->GetNumPoints();
                    int nq2 = m_base[2]->GetNumPoints();
                    int nq = max(nq0,max(nq1,nq2));
                    int neq = LibUtilities::StdTetData::
                                            getNumberOfCoefficients(nq,nq,nq);
                    Array<OneD, Array<OneD, NekDouble> > coords(neq);
                    Array<OneD, NekDouble>    coll(3);
                    Array<OneD, DNekMatSharedPtr> I(3);
                    Array<OneD, NekDouble> tmp(nq0);

                    Mat = MemoryManager<DNekMat>::
                                    AllocateSharedPtr(neq, nq0 * nq1 * nq2);
                    int cnt = 0;

                    for(int i = 0; i < nq; ++i)
                    {
                        for(int j = 0; j < nq-i; ++j)
                        {
                            for(int k = 0; k < nq-i-j; ++k,++cnt)
                            {
                                coords[cnt] = Array<OneD, NekDouble>(3);
                                coords[cnt][0] = -1.0 + 2*k/(NekDouble)(nq-1);
                                coords[cnt][1] = -1.0 + 2*j/(NekDouble)(nq-1);
                                coords[cnt][2] = -1.0 + 2*i/(NekDouble)(nq-1);
                            }
                        }
                    }

                    for(int i = 0; i < neq; ++i)
                    {
                        LocCoordToLocCollapsed(coords[i],coll);

                        I[0] = m_base[0]->GetI(coll);
                        I[1] = m_base[1]->GetI(coll+1);
                        I[2] = m_base[2]->GetI(coll+2);

                        // interpolate first coordinate direction
                        NekDouble fac;
                        for( int k = 0; k < nq2; ++k)
                        {
                            for (int j  = 0; j < nq1; ++j)
                            {

                                fac = (I[1]->GetPtr())[j]*(I[2]->GetPtr())[k];
                                Vmath::Smul(nq0,fac,I[0]->GetPtr(),1,tmp,1);

                                Vmath::Vcopy(nq0, &tmp[0], 1,
                                             Mat->GetRawPtr()+
                                             k*nq0*nq1*neq+
                                             j*nq0*neq+i,neq);
                            }
                        }
                    }
                }
                break;
            default:
                {
                    Mat = StdExpansion::CreateGeneralMatrix(mkey);
                }
                break;
            }

            return Mat;
        }

        DNekMatSharedPtr StdTetExp::v_CreateStdMatrix(const StdMatrixKey &mkey)
        {
            return v_GenMatrix(mkey);
        }


        //---------------------------------------
        // Private helper functions
        //---------------------------------------

        /**
         * @brief Compute the mode number in the expansion for a particular
         * tensorial combination.
         *
         * Modes are numbered with the r index travelling fastest, followed by
         * q and then p, and each q-r plane is of size
         * (Q+1)*(Q+2)/2+max(0,R-Q-p)*Q. For example, when P=2, Q=3 and R=4
         * the indexing inside each q-r plane (with r increasing upwards and q
         * to the right) is:
         *
         * p = 0:      p = 1:       p = 2:
         * ----------------------------------
         * 4
         * 3 8         17
         * 2 7 11      16 20        26
         * 1 6 10 13   15 19 22     25 28
         * 0 5 9  12   14 18 21 23  24 27 29
         *
         * Note that in this element, we must have that \f$ P \leq Q \leq
         * R\f$.
         */
        int StdTetExp::GetMode(const int I, const int J, const int K)
        {
            const int Q = m_base[1]->GetNumModes();
            const int R = m_base[2]->GetNumModes();

            int i,j,q_hat,k_hat;
            int cnt = 0;

            // Traverse to q-r plane number I
            for (i = 0; i < I; ++i)
            {
                // Size of triangle part
                q_hat = min(Q,R-i);
                // Size of rectangle part
                k_hat = max(R-Q-i,0);
                cnt  += q_hat*(q_hat+1)/2 + k_hat*Q;
            }

            // Traverse to q column J
            q_hat = R-I;
            for (j = 0; j < J; ++j)
            {
                cnt += q_hat;
                q_hat--;
            }

            // Traverse up stacks to K
            cnt += K;

            return cnt;
        }

        void StdTetExp::v_MultiplyByStdQuadratureMetric(
            const Array<OneD, const NekDouble>& inarray,
                  Array<OneD,       NekDouble>& outarray)
        {
            int i, j;

            int  nquad0 = m_base[0]->GetNumPoints();
            int  nquad1 = m_base[1]->GetNumPoints();
            int  nquad2 = m_base[2]->GetNumPoints();

            const Array<OneD, const NekDouble>& w0 = m_base[0]->GetW();
            const Array<OneD, const NekDouble>& w1 = m_base[1]->GetW();
            const Array<OneD, const NekDouble>& w2 = m_base[2]->GetW();

            const Array<OneD, const NekDouble>& z1 = m_base[1]->GetZ();
            const Array<OneD, const NekDouble>& z2 = m_base[2]->GetZ();

            // multiply by integration constants
            for(i = 0; i < nquad1*nquad2; ++i)
            {
                Vmath::Vmul(nquad0,(NekDouble*)&inarray[0]+i*nquad0,1,
                            w0.get(),1, &outarray[0]+i*nquad0,1);
            }

            switch(m_base[1]->GetPointsType())
            {
                // (1,0) Jacobi Inner product.
                case LibUtilities::eGaussRadauMAlpha1Beta0:
                    for(j = 0; j < nquad2; ++j)
                    {
                        for(i = 0; i < nquad1; ++i)
                        {
                            Blas::Dscal(nquad0,0.5*w1[i], &outarray[0]+i*nquad0+
                                        j*nquad0*nquad1,1);
                        }
                    }
                    break;

                default:
                    for(j = 0; j < nquad2; ++j)
                    {
                        for(i = 0; i < nquad1; ++i)
                        {
                            Blas::Dscal(nquad0,
                                        0.5*(1-z1[i])*w1[i],
                                        &outarray[0]+i*nquad0 + j*nquad0*nquad1,
                                        1 );
                        }
                    }
                    break;
            }

            switch(m_base[2]->GetPointsType())
            {
                // (2,0) Jacobi inner product.
            case LibUtilities::eGaussRadauMAlpha2Beta0:
                for(i = 0; i < nquad2; ++i)
                {
                    Blas::Dscal(nquad0*nquad1, 0.25*w2[i],
                                &outarray[0]+i*nquad0*nquad1, 1);
                }
                break;
                // (1,0) Jacobi inner product.
            case LibUtilities::eGaussRadauMAlpha1Beta0:
                for(i = 0; i < nquad2; ++i)
                {
                    Blas::Dscal(nquad0*nquad1, 0.25*(1-z2[i])*w2[i],
                                &outarray[0]+i*nquad0*nquad1, 1);
                }
                break;
            default:
                for(i = 0; i < nquad2; ++i)
                {
                    Blas::Dscal(nquad0*nquad1,0.25*(1-z2[i])*(1-z2[i])*w2[i],
                                &outarray[0]+i*nquad0*nquad1,1);
                }
                break;
            }
        }

        void StdTetExp::v_SVVLaplacianFilter(Array<OneD, NekDouble> &array,
                                             const StdMatrixKey &mkey)
        {
            //To do : 1) add a test to ensure 0 \leq SvvCutoff \leq 1.
            //        2) check if the transfer function needs an analytical
            //           Fourier transform.
            //        3) if it doesn't : find a transfer function that renders
            //           the if( cutoff_a ...) useless to reduce computational
            //           cost.
            //        4) add SVVDiffCoef to both models!!

            int qa = m_base[0]->GetNumPoints();
            int qb = m_base[1]->GetNumPoints();
            int qc = m_base[2]->GetNumPoints();
            int nmodes_a = m_base[0]->GetNumModes();
            int nmodes_b = m_base[1]->GetNumModes();
            int nmodes_c = m_base[2]->GetNumModes();

            // Declare orthogonal basis.
            LibUtilities::PointsKey pa(qa,m_base[0]->GetPointsType());
            LibUtilities::PointsKey pb(qb,m_base[1]->GetPointsType());
            LibUtilities::PointsKey pc(qc,m_base[2]->GetPointsType());

            LibUtilities::BasisKey Ba(LibUtilities::eOrtho_A,nmodes_a,pa);
            LibUtilities::BasisKey Bb(LibUtilities::eOrtho_B,nmodes_b,pb);
            LibUtilities::BasisKey Bc(LibUtilities::eOrtho_C,nmodes_c,pc);

            StdTetExp OrthoExp(Ba,Bb,Bc);


            Array<OneD, NekDouble> orthocoeffs(OrthoExp.GetNcoeffs());
            int i,j,k,cnt = 0;

            //SVV filter paramaters (how much added diffusion relative to physical one
            // and fraction of modes from which you start applying this added diffusion)
            //
            NekDouble  SvvDiffCoeff = mkey.GetConstFactor(StdRegions::eFactorSVVDiffCoeff);
            NekDouble  SVVCutOff = mkey.GetConstFactor(StdRegions::eFactorSVVCutoffRatio);


            //Defining the cut of mode
            int cutoff_a = (int) (SVVCutOff*nmodes_a);
            int cutoff_b = (int) (SVVCutOff*nmodes_b);
            int cutoff_c = (int) (SVVCutOff*nmodes_c);
            int nmodes = min(min(nmodes_a,nmodes_b),nmodes_c);
            NekDouble cutoff = min(min(cutoff_a,cutoff_b),cutoff_c);
            NekDouble epsilon = 1;

            // project onto physical space.
            OrthoExp.FwdTrans(array,orthocoeffs);

            //------"New" Version August 22nd '13--------------------
            for(i = 0; i < nmodes_a; ++i)
            {
                for(j = 0; j < nmodes_b-i; ++j)
                {
                    for(k = 0; k < nmodes_c-i-j; ++k)
                    {
                        if(i + j + k >= cutoff)
                        {
                            orthocoeffs[cnt] *= ((1.0+SvvDiffCoeff)*exp(-(i+j+k-nmodes)*(i+j+k-nmodes)/((NekDouble)((i+j+k-cutoff+epsilon)*(i+j+k-cutoff+epsilon)))));
                        }
                        cnt++;
                    }
                }
            }
            // backward transform to physical space
            OrthoExp.BwdTrans(orthocoeffs,array);
        }


        void StdTetExp::v_ReduceOrderCoeffs(
            int                                 numMin,
            const Array<OneD, const NekDouble> &inarray,
                  Array<OneD,       NekDouble> &outarray)
        {
            int nquad0   = m_base[0]->GetNumPoints();
            int nquad1   = m_base[1]->GetNumPoints();
            int nquad2   = m_base[2]->GetNumPoints();
            int nqtot    = nquad0 * nquad1 * nquad2;
            int nmodes0  = m_base[0]->GetNumModes();
            int nmodes1  = m_base[1]->GetNumModes();
            int nmodes2  = m_base[2]->GetNumModes();
            int numMax   = nmodes0;

            Array<OneD, NekDouble> coeff     (m_ncoeffs);
            Array<OneD, NekDouble> coeff_tmp1(m_ncoeffs, 0.0);
            Array<OneD, NekDouble> coeff_tmp2(m_ncoeffs, 0.0);
            Array<OneD, NekDouble> phys_tmp  (nqtot,     0.0);
            Array<OneD, NekDouble> tmp, tmp2, tmp3, tmp4;

            Vmath::Vcopy(m_ncoeffs,inarray,1,coeff_tmp2,1);

            const LibUtilities::PointsKey Pkey0 = m_base[0]->GetPointsKey();
            const LibUtilities::PointsKey Pkey1 = m_base[1]->GetPointsKey();
            const LibUtilities::PointsKey Pkey2 = m_base[2]->GetPointsKey();

            LibUtilities::BasisKey bortho0(LibUtilities::eOrtho_A,
                                           nmodes0, Pkey0);
            LibUtilities::BasisKey bortho1(LibUtilities::eOrtho_B,
                                           nmodes1, Pkey1);
            LibUtilities::BasisKey bortho2(LibUtilities::eOrtho_C,
                                           nmodes2, Pkey2);

            Vmath::Zero(m_ncoeffs, coeff_tmp2, 1);

            StdRegions::StdTetExpSharedPtr OrthoTetExp;
            OrthoTetExp = MemoryManager<StdRegions::StdTetExp>
                ::AllocateSharedPtr(bortho0, bortho1, bortho2);

            BwdTrans(inarray,phys_tmp);
            OrthoTetExp->FwdTrans(phys_tmp, coeff);

            Vmath::Zero(m_ncoeffs,outarray,1);

            // filtering
            int cnt = 0;
            for (int u = 0; u < numMin; ++u)
            {
                for (int i = 0; i < numMin-u; ++i)
                {
                    Vmath::Vcopy(numMin - u - i, tmp  = coeff      + cnt, 1,
                                                 tmp2 = coeff_tmp1 + cnt, 1);
                    cnt += numMax - u - i;
                }
                for (int i = numMin; i < numMax-u; ++i)
                {
                    cnt += numMax - u - i;
                }
            }

            OrthoTetExp->BwdTrans(coeff_tmp1,phys_tmp);
            FwdTrans(phys_tmp, outarray);
        }


        void StdTetExp::v_GetSimplexEquiSpacedConnectivity(
            Array<OneD, int> &conn,
            bool              standard)
        {
            int np0 = m_base[0]->GetNumPoints();
            int np1 = m_base[1]->GetNumPoints();
            int np2 = m_base[2]->GetNumPoints();
            int np = max(np0,max(np1,np2));


            conn = Array<OneD, int>(4*(np-1)*(np-1)*(np-1));

            int row   = 0;
            int rowp1 = 0;
            int plane = 0;
            int row1   = 0;
            int row1p1 = 0;
            int planep1= 0;
            int cnt = 0;
            for(int i = 0; i < np-1; ++i)
            {
                planep1 += (np-i)*(np-i+1)/2;
                row    = 0; // current plane row offset
                rowp1  = 0; // current plane row plus one offset
                row1   = 0; // next plane row offset
                row1p1 = 0; // nex plane row plus one offset
                for(int j = 0; j < np-i-1; ++j)
                {
                    rowp1 += np-i-j;
                    row1p1 += np-i-j-1;
                    for(int k = 0; k < np-i-j-2; ++k)
                    {
                        conn[cnt++] = plane   + row   +k+1;
                        conn[cnt++] = plane   + row   +k;
                        conn[cnt++] = plane   + rowp1 +k;
                        conn[cnt++] = planep1 + row1  +k;

                        conn[cnt++] = plane   + row   +k+1;
                        conn[cnt++] = plane   + rowp1 +k+1;
                        conn[cnt++] = planep1 + row1  +k+1;
                        conn[cnt++] = planep1 + row1  +k;

                        conn[cnt++] = plane   + rowp1 +k+1;
                        conn[cnt++] = plane   + row   +k+1;
                        conn[cnt++] = plane   + rowp1 +k;
                        conn[cnt++] = planep1 + row1  +k;

                        conn[cnt++] = planep1 + row1  +k;
                        conn[cnt++] = planep1 + row1p1+k;
                        conn[cnt++] = plane   + rowp1 +k;
                        conn[cnt++] = plane   + rowp1 +k+1;

                        conn[cnt++] = planep1 + row1  +k;
                        conn[cnt++] = planep1 + row1p1+k;
                        conn[cnt++] = planep1 + row1  +k+1;
                        conn[cnt++] = plane   + rowp1 +k+1;

                        if(k < np-i-j-3)
                        {
                            conn[cnt++] = plane   + rowp1  +k+1;
                            conn[cnt++] = planep1 + row1p1 +k+1;
                            conn[cnt++] = planep1 + row1   +k+1;
                            conn[cnt++] = planep1 + row1p1 +k;
                        }
                    }

                    conn[cnt++] = plane   + row   + np-i-j-1;
                    conn[cnt++] = plane   + row   + np-i-j-2;
                    conn[cnt++] = plane   + rowp1 + np-i-j-2;
                    conn[cnt++] = planep1 + row1  + np-i-j-2;

                    row  += np-i-j;
                    row1 += np-i-j-1;
                }
                plane += (np-i)*(np-i+1)/2;
            }
        }

    }//end namespace
}//end namespace<|MERGE_RESOLUTION|>--- conflicted
+++ resolved
@@ -198,10 +198,7 @@
                             Vmath::Smul(Q0,(1.0+eta_1[j])/2.0,dEta1,1,dEta1,1);
                         }
                     }
-<<<<<<< HEAD
-=======
-
->>>>>>> 6450b595
+
                     // calculate out_dxi2 =
                     // 2.0(1+eta_0)/((1-eta_1)(1-eta_2)) Out_dEta0 +
                     // (1 + eta_1)/(1 -eta_2)*out_dEta1 + out_dEta2
