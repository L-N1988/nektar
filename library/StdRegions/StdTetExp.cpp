///////////////////////////////////////////////////////////////////////////////
//
// File StdTetExp.h
//
// For more information, please see: http://www.nektar.info
//
// The MIT License
//
// Copyright (c) 2006 Division of Applied Mathematics, Brown University (USA),
// Department of Aeronautics, Imperial College London (UK), and Scientific
// Computing and Imaging Institute, University of Utah (USA).
//
// License for the specific language governing rights and limitations under
// Permission is hereby granted, free of charge, to any person obtaining a
// copy of this software and associated documentation files (the "Software"),
// to deal in the Software without restriction, including without limitation
// the rights to use, copy, modify, merge, publish, distribute, sublicense,
// and/or sell copies of the Software, and to permit persons to whom the
// Software is furnished to do so, subject to the following conditions:
//
// The above copyright notice and this permission notice shall be included
// in all copies or substantial portions of the Software.
//
// THE SOFTWARE IS PROVIDED "AS IS", WITHOUT WARRANTY OF ANY KIND, EXPRESS
// OR IMPLIED, INCLUDING BUT NOT LIMITED TO THE WARRANTIES OF MERCHANTABILITY,
// FITNESS FOR A PARTICULAR PURPOSE AND NONINFRINGEMENT. IN NO EVENT SHALL
// THE AUTHORS OR COPYRIGHT HOLDERS BE LIABLE FOR ANY CLAIM, DAMAGES OR OTHER
// LIABILITY, WHETHER IN AN ACTION OF CONTRACT, TORT OR OTHERWISE, ARISING
// FROM, OUT OF OR IN CONNECTION WITH THE SOFTWARE OR THE USE OR OTHER
// DEALINGS IN THE SOFTWARE.
//
// Description: Header field for tetrahedral routines built upon
// StdExpansion3D
//
///////////////////////////////////////////////////////////////////////////////



#include <StdRegions/StdTetExp.h>

namespace Nektar
{
    namespace StdRegions
    {
        StdTetExp::StdTetExp()
        {
        }
        

        StdTetExp::StdTetExp(const LibUtilities::BasisKey &Ba,
                             const LibUtilities::BasisKey &Bb,
                             const LibUtilities::BasisKey &Bc):
            StdExpansion(LibUtilities::StdTetData::getNumberOfCoefficients(
                             Ba.GetNumModes(),
                             Bb.GetNumModes(), 
                             Bc.GetNumModes()),
                         3, Ba, Bb, Bc),
            StdExpansion3D(LibUtilities::StdTetData::getNumberOfCoefficients(
                               Ba.GetNumModes(), 
                               Bb.GetNumModes(), 
                               Bc.GetNumModes()),
                           Ba, Bb, Bc)
        {
            ASSERTL0(Ba.GetNumModes() <= Bb.GetNumModes(), 
                     "order in 'a' direction is higher than order "
                     "in 'b' direction");
            ASSERTL0(Ba.GetNumModes() <= Bc.GetNumModes(), 
                     "order in 'a' direction is higher than order "
                     "in 'c' direction");
            ASSERTL0(Bb.GetNumModes() <= Bc.GetNumModes(),
                     "order in 'b' direction is higher than order "
                     "in 'c' direction");
        }

        StdTetExp::StdTetExp(const StdTetExp &T):
            StdExpansion(T),
            StdExpansion3D(T)
        {
        }


        StdTetExp::~StdTetExp()
        {
        }

<<<<<<< HEAD
=======
        //-------------------------------
        // Integration Methods
        //-------------------------------
        void StdTetExp::TripleTensorProduct(
                                const Array<OneD, const NekDouble>& fx,
                                const Array<OneD, const NekDouble>& gy,
                                const Array<OneD, const NekDouble>& hz,
                                const Array<OneD, const NekDouble>& inarray,
                                      Array<OneD, NekDouble> & outarray )
        {
            // Using matrix operation, not sum-factorization.
            // Regarding the 3D array, inarray[k][j][i], x is changing the
            // fastest and z the slowest. Thus, the first x-vector of points
            // refers to the first row of the first stack. The first y-vector
            // refers to the first column of the first stack. The first z-
            // vector refers to the vector of stacks intersecting the first row
            // and first column. So in C++, i refers to column, j to row, and k
            // to stack. Contrasting this with the usual C++ matrix convention,
            // note that i does not refer to a C++ row, nor j to C++ column.

            int nx = fx.num_elements();
            int ny = gy.num_elements();
            int nz = hz.num_elements();
            
            // Multiply by integration constants...
            // Hadamard multiplication refers to elementwise multiplication of
            // two vectors.

            // Hadamard each row with the first vector (x-vector); the index i
            // is changing the fastest.
            // For each j and k, iterate over each row in all of the stacks at
            // once
            for (int jk = 0; jk < ny*nz; ++jk)
            {
                Vmath::Vmul(
                        nx,                 // Size of first weight vector
                        &inarray[0] + jk*nx, 1, // Offset and stride of each
                                            //  row-vector (x is changing
                                            //  fastest)
                        fx.get(), 1,        // First weight vector (with stride
                                            //  of 1)
                        &outarray[0] + jk*nx, 1     // Output has same offset
                                            //  and stride as input
                        );
            }

            // Hadamard each column with the second vector (y-vector)
            // For each stack   in the 3D-array, do the following...
            for (int k = 0; k < nz; ++k)
            {
                // Iterate over each column in the current stack
                for (int i = 0; i < nx; ++i)
                {
                    Vmath::Vmul(
                        ny,                 // Size of second weight vector
                        &outarray[0] + i + nx*ny*k, nx, // Offset and stride of
                                            //  each column-vector
                        gy.get(), 1,        // second weight vector (with
                                            //  stride of 1)
                        &outarray[0] + i + nx*ny*k, nx  // Output has same
                                            //  offset and stride as input
                        );
                }
            }

            // Hadamard each stack-vector with the third vector (z-vector)
            // Iterate over each element in the topmost stack
            for (int ij = 0; ij < nx*ny; ++ij)
            {
                Vmath::Vmul(
                        nz,                 // Size of third weight vector
                        &outarray[0] + ij, nx*ny,   // Offset and stride of
                                            //  each stack-vector
                        hz.get(), 1,        // Third weight vector (with stride
                                            //  of 1)
                        &outarray[0] + ij, nx*ny    // Output has same offset
                                            //  and stride as input
                        );
            }

        }


        /**
         * Inner-Product with respect to the weights: i.e., this is the triple
         * sum of the product of the four inputs over the Hexahedron.
         * x-dimension is the row, it is the index that changes the fastest
         * y-dimension is the column
         * z-dimension is the stack, it is the index that changes the slowest
         */
        NekDouble StdTetExp::TripleInnerProduct(
                                const Array<OneD, const NekDouble>& fxyz,
                                const Array<OneD, const NekDouble>& wx,
                                const Array<OneD, const NekDouble>& wy,
                                const Array<OneD, const NekDouble>& wz)
        {
            int Qx = wx.num_elements();
            int Qy = wy.num_elements();
            int Qz = wz.num_elements();
            
            if( fxyz.num_elements() != Qx*Qy*Qz ) {
                cerr << "TripleTetrahedralInnerProduct expected "
                     << fxyz.num_elements()
                     << " quadrature points from the discretized input "
                        "function but got "
                     << Qx*Qy*Qz << " instead." << endl;
            }

            // Sum-factorizing over the stacks
            Array<OneD, NekDouble> A(Qx*Qy, 0.0);
            for( int i = 0; i < Qx; ++i ) {
                for( int j = 0; j < Qy; ++j ) {
                    for( int k = 0; k < Qz; ++k ) {
                        A[i + Qx*j] +=  fxyz[i + Qx*(j + Qy*k)] * wz[k];
                    }
                }
            }

            // Sum-factorizing over the columns
            Array<OneD, NekDouble> b(Qx, 0.0);
            for( int i = 0; i < Qx; ++i ) {
                for( int j = 0; j < Qy; ++j ) {
                    b[i] +=  A[i + Qx*j] * wy[j];
                }
            }

            // Sum-factorizing over the rows
            NekDouble c = 0;
            for( int i = 0; i < Qx; ++i ) {
                c +=  b[i] * wx[i];
            }

            return c;
        }


        NekDouble StdTetExp::Integral3D(
            const Array<OneD, const NekDouble>& inarray,
            const Array<OneD, const NekDouble>& wx,
            const Array<OneD, const NekDouble>& wy,
            const Array<OneD, const NekDouble>& wz)
        {
            return TripleInnerProduct(inarray, wx, wy, wz);
        }



        /**
         * @param   inarray     definition of function to be returned at
         *                      quadrature point of expansion.
         * @returns \f$\int^1_{-1}\int^1_{-1}\int^1_{-1}
         * u(\eta_1, \eta_2, \eta_3) J[i,j,k] d \eta_1 d \eta_2 d \eta_3 \f$ \n
         * = \f$\sum_{i=0}^{Q_1 - 1} \sum_{j=0}^{Q_2 - 1} \sum_{k=0}^{Q_3 - 1}
         *   u(\eta_{1i}^{0,0}, \eta_{2j}^{1,0},\eta_{3k}^{2,0})w_{i}^{1,0}
         *   \hat w_{j}^{1,0} \hat w_{k}^{2,0}    \f$ \n
         * where
         * \f$inarray[i,j, k]  = u(\eta_{1i},\eta_{2j}, \eta_{3k}) \f$, \n
         * \f$\hat w_{j}^{1,0} = \frac {w_{j}^{1,0}} {2}, \hat w_{k}^{2,0}
         *                     = \frac{w_{k}^{2,0}} {4} \f$ \n
         * and \f$ J[i,j,k] \f$ is the Jacobian evaluated at the quadrature
         * point.
         */
        NekDouble StdTetExp::v_Integral(
            const Array<OneD, const NekDouble>& inarray)
        {
            // Using implementation from page 145 of Spencer Sherwin's book
            int Qy = m_base[1]->GetNumPoints();
            int Qz = m_base[2]->GetNumPoints();

            // Get the point distributions:
            // x is assumed to be Gauss-Lobatto-Legendre (includes -1 and +1)
            Array<OneD, const NekDouble> y,z,wx,wy,wz;
            wx = m_base[0]->GetW();
            m_base[1]->GetZW(y,wy);
            m_base[2]->GetZW(z,wz);

            Array<OneD, NekDouble> wy_hat = Array<OneD, NekDouble>(Qy, 0.0);
            Array<OneD, NekDouble> wz_hat = Array<OneD, NekDouble>(Qz, 0.0);

            // Convert wy into wy_hat, which includes the 1/2 scale factor.
            // Nothing else need be done if the point distribution is Jacobi
            // (1,0) since (1-eta_y) is aready factored into the weights.
            switch(m_base[1]->GetPointsType())
            {
                // (1,0) Jacobi Inner product
            case LibUtilities::eGaussRadauMAlpha1Beta0: 
                Vmath::Smul( Qy, 0.5, (NekDouble *)wy.get(), 1, wy_hat.get(), 1 );
                break;
                
                // Assume points are a Legenedre inner product and
                // multiply by collapsed coordinate jacobian
            default:
                for(int j = 0; j < Qy; ++j)
                {
                    wy_hat[j] = 0.5*(1.0 - y[j]) * wy[j];
                }
                break;
            }

            // Convert wz into wz_hat, which includes the 1/4 scale factor.
            // Nothing else need be done if the point distribution is Jacobi
            // (2,0) since (1-eta_z)^2 is aready factored into the weights.
            // Note by coincidence, xi_z = eta_z (xi_z = z according to our
            // notation)
            switch(m_base[2]->GetPointsType())
            {
                // (2,0) Jacobi Inner product
            case LibUtilities::eGaussRadauMAlpha2Beta0: 
                Vmath::Smul(Qz, 0.25, (NekDouble *)wz.get(), 1, 
                            wz_hat.get(), 1 );
                break;
                // Assume points are a Legenedre inner product and
                // multiply by collapsed coordinate jacobian
            default:
                for(int k = 0; k < Qz; ++k)
                {
                    wz_hat[k] = 0.25*(1.0 - z[k])*(1.0 - z[k]) * wz[k];
                }
                break;
            }

            return Integral3D(inarray, wx, wy_hat, wz_hat);
        }
        
>>>>>>> 36763032
        //----------------------------
        // Differentiation Methods
        //----------------------------

        /**
         * \brief Calculate the derivative of the physical points
         *
         * The derivative is evaluated at the nodal physical points.
         * Derivatives with respect to the local Cartesian coordinates
         *
         * \f$\begin{Bmatrix} \frac {\partial} {\partial \xi_1} \\ \frac
         * {\partial} {\partial \xi_2} \\ \frac {\partial} {\partial \xi_3}
         * \end{Bmatrix} = \begin{Bmatrix} \frac 4 {(1-\eta_2)(1-\eta_3)}
         * \frac \partial {\partial \eta_1} \ \ \frac {2(1+\eta_1)}
         * {(1-\eta_2)(1-\eta_3)} \frac \partial {\partial \eta_1} + \frac 2
         * {1-\eta_3} \frac \partial {\partial \eta_3} \\ \frac {2(1 +
         * \eta_1)} {2(1 - \eta_2)(1-\eta_3)} \frac \partial {\partial \eta_1}
         * + \frac {1 + \eta_2} {1 - \eta_3} \frac \partial {\partial \eta_2}
         * + \frac \partial {\partial \eta_3} \end{Bmatrix}\f$
         **/
        void StdTetExp::v_PhysDeriv(
            const Array<OneD, const NekDouble>& inarray,
                  Array<OneD,       NekDouble>& out_dxi0,
                  Array<OneD,       NekDouble>& out_dxi1,
                  Array<OneD,       NekDouble>& out_dxi2 )
        {
            int    Q0 = m_base[0]->GetNumPoints();
            int    Q1 = m_base[1]->GetNumPoints();
            int    Q2 = m_base[2]->GetNumPoints();
            int    Qtot = Q0*Q1*Q2;

            // Compute the physical derivative
            Array<OneD, NekDouble> out_dEta0(3*Qtot,0.0);
            Array<OneD, NekDouble> out_dEta1 = out_dEta0 + Qtot;
            Array<OneD, NekDouble> out_dEta2 = out_dEta1 + Qtot;

            bool Do_2 = (out_dxi2.num_elements() > 0)? true:false;
            bool Do_1 = (out_dxi1.num_elements() > 0)? true:false;
            
            if(Do_2) // Need all local derivatives
            {
                PhysTensorDeriv(inarray, out_dEta0, out_dEta1, out_dEta2);
            }
            else if (Do_1) // Need 0 and 1 derivatives 
            {
                PhysTensorDeriv(inarray, out_dEta0, out_dEta1, NullNekDouble1DArray);
            }
            else // Only need Eta0 derivaitve 
            {
                PhysTensorDeriv(inarray, out_dEta0, NullNekDouble1DArray,
                                NullNekDouble1DArray);
            }

            Array<OneD, const NekDouble> eta_0, eta_1, eta_2;
            eta_0 = m_base[0]->GetZ();
            eta_1 = m_base[1]->GetZ();
            eta_2 = m_base[2]->GetZ();
            
            // calculate 2.0/((1-eta_1)(1-eta_2)) Out_dEta0
            
            NekDouble *dEta0 = &out_dEta0[0];
            NekDouble fac;
            for(int k=0; k< Q2; ++k)
            {
                for(int j=0; j<Q1; ++j,dEta0+=Q0)
                {
                    Vmath::Smul(Q0,2.0/(1.0-eta_1[j]),dEta0,1,dEta0,1);
                }
                fac = 1.0/(1.0-eta_2[k]);
                Vmath::Smul(Q0*Q1,fac,&out_dEta0[0]+k*Q0*Q1,1,&out_dEta0[0]+k*Q0*Q1,1);
            }
            
            if (out_dxi0.num_elements() > 0)
            {
                // out_dxi1 = 4.0/((1-eta_1)(1-eta_2)) Out_dEta0
                Vmath::Smul(Qtot,2.0,out_dEta0,1,out_dxi0,1);
            }

            if (Do_1||Do_2)
            {
                Array<OneD, NekDouble> Fac0(Q0);
                Vmath::Sadd(Q0,1.0,eta_0,1,Fac0,1);
                
                
                // calculate 2.0*(1+eta_0)/((1-eta_1)(1-eta_2)) Out_dEta0
                for(int k = 0; k < Q1*Q2; ++k)
                {
                    Vmath::Vmul(Q0,&Fac0[0],1,&out_dEta0[0]+k*Q0,1,&out_dEta0[0]+k*Q0,1);
                }
                // calculate 2/(1.0-eta_2) out_dEta1
                for(int k = 0; k < Q2; ++k)
                {
                    Vmath::Smul(Q0*Q1,2.0/(1.0-eta_2[k]),&out_dEta1[0]+k*Q0*Q1,1,
                                &out_dEta1[0]+k*Q0*Q1,1);
                }

                if(Do_1)
                {
                    // calculate out_dxi1 = 2.0(1+eta_0)/((1-eta_1)(1-eta_2)) Out_dEta0
                    // + 2/(1.0-eta_2) out_dEta1
                    Vmath::Vadd(Qtot,out_dEta0,1,out_dEta1,1,out_dxi1,1);
                }
                
                
                if(Do_2)
                {
                    // calculate (1 + eta_1)/(1 -eta_2)*out_dEta1
                    NekDouble *dEta1 = &out_dEta1[0];
                    for(int k=0; k< Q2; ++k)
                    {
                        for(int j=0; j<Q1; ++j,dEta1+=Q0)
                        {
                            Vmath::Smul(Q0,(1.0+eta_1[j])/2.0,dEta1,1,dEta1,1);
                        }
                    }
                    
                    // calculate out_dxi1 =
                    // 2.0(1+eta_0)/((1-eta_1)(1-eta_2)) Out_dEta0 +
                    // (1 + eta_1)/(1 -eta_2)*out_dEta1 + out_dEta2
                    Vmath::Vadd(Qtot,out_dEta0,1,out_dEta1,1,out_dxi2,1); 
                    Vmath::Vadd(Qtot,out_dEta2,1,out_dxi2 ,1,out_dxi2,1);        
                    
                }
            }
        }

        /**
         * @param   dir         Direction in which to compute derivative.
         *                      Valid values are 0, 1, 2.
         * @param   inarray     Input array.
         * @param   outarray    Output array.
         */
        void StdTetExp::v_PhysDeriv(
            const int                           dir,
            const Array<OneD, const NekDouble>& inarray,
                  Array<OneD,       NekDouble>& outarray)
        {
            switch(dir)
            {
                case 0:
                {
                    v_PhysDeriv(inarray, outarray, NullNekDouble1DArray,
                                NullNekDouble1DArray);
                    break;
                }
                case 1:
                {
                    v_PhysDeriv(inarray, NullNekDouble1DArray, outarray,
                                NullNekDouble1DArray);
                    break;
                }
                case 2:
                {
                    v_PhysDeriv(inarray, NullNekDouble1DArray,
                                NullNekDouble1DArray, outarray);
                    break;
                }
            default:
                {
                    ASSERTL1(false, "input dir is out of range");
                }
                break;
            }
        }

        void StdTetExp::v_StdPhysDeriv(
            const Array<OneD, const NekDouble>& inarray,
                  Array<OneD,       NekDouble>& out_d0,
                  Array<OneD,       NekDouble>& out_d1,
                  Array<OneD,       NekDouble>& out_d2)
        {
            StdTetExp::v_PhysDeriv(inarray, out_d0, out_d1, out_d2);
        }

        void StdTetExp::v_StdPhysDeriv(
            const int                           dir,
            const Array<OneD, const NekDouble>& inarray,
                  Array<OneD,       NekDouble>& outarray)
        {
            StdTetExp::v_PhysDeriv(dir, inarray, outarray);
        }

        //---------------------------------------
        // Transforms
        //---------------------------------------

        /**
         * @note 'r' (base[2]) runs fastest in this element
         *
         * \f$ u^{\delta} (\xi_{1i}, \xi_{2j}, \xi_{3k}) = \sum_{m(pqr)} \hat
         *  u_{pqr} \phi_{pqr} (\xi_{1i}, \xi_{2j}, \xi_{3k})\f$
         *
         * Backward transformation is three dimensional tensorial expansion
         * \f$ u (\xi_{1i}, \xi_{2j}, \xi_{3k}) = \sum_{p=0}^{Q_x} \psi_p^a
         * (\xi_{1i}) \lbrace { \sum_{q=0}^{Q_y} \psi_{pq}^b (\xi_{2j})
         * \lbrace { \sum_{r=0}^{Q_z} \hat u_{pqr} \psi_{pqr}^c (\xi_{3k})
         * \rbrace} \rbrace}. \f$ And sumfactorizing step of the form is as:\\
         *
         * \f$ f_{pq} (\xi_{3k}) = \sum_{r=0}^{Q_z} \hat u_{pqr} \psi_{pqr}^c
         * (\xi_{3k}),\\
         *
         * g_{p} (\xi_{2j}, \xi_{3k}) = \sum_{r=0}^{Q_y} \psi_{pq}^b
         * (\xi_{2j}) f_{pq} (\xi_{3k}),\\
         *
         * u(\xi_{1i}, \xi_{2j}, \xi_{3k}) = \sum_{p=0}^{Q_x} \psi_{p}^a
         * (\xi_{1i}) g_{p} (\xi_{2j}, \xi_{3k}).  \f$
         */
        void StdTetExp::v_BwdTrans(
                    const Array<OneD, const NekDouble>& inarray,
                          Array<OneD,       NekDouble>& outarray)
        {
            ASSERTL1((m_base[1]->GetBasisType() != LibUtilities::eOrtho_B)  ||
                     (m_base[1]->GetBasisType() != LibUtilities::eModified_B),
                     "Basis[1] is not a general tensor type");

            ASSERTL1((m_base[2]->GetBasisType() != LibUtilities::eOrtho_C) ||
                     (m_base[2]->GetBasisType() != LibUtilities::eModified_C),
                     "Basis[2] is not a general tensor type");

            if(m_base[0]->Collocation() && m_base[1]->Collocation()
                    && m_base[2]->Collocation())
            {
                Vmath::Vcopy(m_base[0]->GetNumPoints()
                                * m_base[1]->GetNumPoints()
                                * m_base[2]->GetNumPoints(),
                             inarray, 1, outarray, 1);
            }
            else
            {
                StdTetExp::v_BwdTrans_SumFac(inarray,outarray);
            }
        }


        /**
         * Sum-factorisation implementation of the BwdTrans operation.
         */
        void StdTetExp::v_BwdTrans_SumFac(
            const Array<OneD, const NekDouble>& inarray,
                  Array<OneD,       NekDouble>& outarray)
        {
            int  nquad1 = m_base[1]->GetNumPoints();
            int  nquad2 = m_base[2]->GetNumPoints();
            int  order0 = m_base[0]->GetNumModes();
            int  order1 = m_base[1]->GetNumModes();

            Array<OneD, NekDouble> wsp(nquad2*order0*order1*(order1+1)/2+
                                       nquad2*nquad1*order0);

            BwdTrans_SumFacKernel(m_base[0]->GetBdata(),
                                  m_base[1]->GetBdata(),
                                  m_base[2]->GetBdata(),
                                  inarray,outarray,wsp,
                                  true,true,true);
        }


        /**
         * @param   base0       x-dirn basis matrix
         * @param   base1       y-dirn basis matrix
         * @param   base2       z-dirn basis matrix
         * @param   inarray     Input vector of modes.
         * @param   outarray    Output vector of physical space data.
         * @param   wsp         Workspace of size Q_x*P_z*(P_y+Q_y)
         * @param   doCheckCollDir0     Check for collocation of basis.
         * @param   doCheckCollDir1     Check for collocation of basis.
         * @param   doCheckCollDir2     Check for collocation of basis.
         * @todo    Account for some directions being collocated. See
         *          StdQuadExp as an example.
         */
        void StdTetExp::v_BwdTrans_SumFacKernel(
            const Array<OneD, const NekDouble>& base0,
            const Array<OneD, const NekDouble>& base1,
            const Array<OneD, const NekDouble>& base2,
            const Array<OneD, const NekDouble>& inarray,
                  Array<OneD,       NekDouble>& outarray,
                  Array<OneD,       NekDouble>& wsp,
            bool                                doCheckCollDir0,
            bool                                doCheckCollDir1,
            bool                                doCheckCollDir2)
        {
            int  nquad0 = m_base[0]->GetNumPoints();
            int  nquad1 = m_base[1]->GetNumPoints();
            int  nquad2 = m_base[2]->GetNumPoints();

            int  order0 = m_base[0]->GetNumModes();
            int  order1 = m_base[1]->GetNumModes();
            int  order2 = m_base[2]->GetNumModes();

            Array<OneD, NekDouble > tmp  = wsp;
            Array<OneD, NekDouble > tmp1 = tmp + nquad2*order0*order1*(order1+1)/2;

            //Array<OneD, NekDouble > tmp(nquad2*order0*(order1+1)/2);
            //Array<OneD, NekDouble > tmp1(nquad2*nquad1*order0);

            int i, j, mode, mode1, cnt;

            // Perform summation over '2' direction
            mode = mode1 = cnt = 0;
            for(i = 0; i < order0; ++i)
            {
                for(j = 0; j < order1-i; ++j, ++cnt)
                {
                    Blas::Dgemv('N', nquad2, order2-i-j,
                                1.0, base2.get()+mode*nquad2, nquad2,
                                     inarray.get()+mode1,     1,
                                0.0, tmp.get()+cnt*nquad2,    1);
                    mode  += order2-i-j;
                    mode1 += order2-i-j;
                }
                //increment mode in case order1!=order2
                for(j = order1-i; j < order2-i; ++j)
                {
                    mode += order2-i-j;
                }
            }
            
            // fix for modified basis by adding split of top singular
            // vertex mode - currently (1+c)/2 x (1-b)/2 x (1-a)/2
            // component is evaluated
            if(m_base[0]->GetBasisType() == LibUtilities::eModified_A)
            {
                // top singular vertex - (1+c)/2 x (1+b)/2 x (1-a)/2 component
                Blas::Daxpy(nquad2,inarray[1],base2.get()+nquad2,1,
                            &tmp[0]+nquad2,1);

                // top singular vertex - (1+c)/2 x (1-b)/2 x (1+a)/2 component
                Blas::Daxpy(nquad2,inarray[1],base2.get()+nquad2,1,
                            &tmp[0]+order1*nquad2,1);
            }
            
            // Perform summation over '1' direction
            mode = 0;
            for(i = 0; i < order0; ++i)
            {
                Blas::Dgemm('N', 'T', nquad1, nquad2, order1-i,
                            1.0, base1.get()+mode*nquad1,    nquad1,
                                 tmp.get()+mode*nquad2,      nquad2,
                            0.0, tmp1.get()+i*nquad1*nquad2, nquad1);
                mode  += order1-i;
            }

            // fix for modified basis by adding additional split of
            // top and base singular vertex modes as well as singular
            // edge
            if(m_base[0]->GetBasisType() == LibUtilities::eModified_A)
            {
                // use tmp to sort out singular vertices and
                // singular edge components with (1+b)/2 (1+a)/2 form
                for(i = 0; i < nquad2; ++i)
                {
                    Blas::Daxpy(nquad1,tmp[nquad2+i], base1.get()+nquad1,1,
                                &tmp1[nquad1*nquad2]+i*nquad1,1);
                }
            }

            // Perform summation over '0' direction
            Blas::Dgemm('N', 'T', nquad0, nquad1*nquad2, order0,
                        1.0, base0.get(),    nquad0, 
                             tmp1.get(),     nquad1*nquad2,
                        0.0, outarray.get(), nquad0);
        }


        /**
         * @param   inarray     array of physical quadrature points to be
         *                      transformed.
         * @param   outarray    updated array of expansion coefficients.
         */
        void StdTetExp::v_FwdTrans(const Array<OneD, const NekDouble>& inarray,
                                 Array<OneD, NekDouble> &outarray)
        {
            v_IProductWRTBase(inarray,outarray);

            // get Mass matrix inverse
            StdMatrixKey      masskey(eInvMass,DetShapeType(),*this);
            DNekMatSharedPtr  matsys = GetStdMatrix(masskey);

            // copy inarray in case inarray == outarray
            DNekVec in (m_ncoeffs, outarray);
            DNekVec out(m_ncoeffs, outarray, eWrapper);

            out = (*matsys)*in;
        }


        //---------------------------------------
        // Inner product functions
        //---------------------------------------
        
        /**
         * \f$ \begin{array}{rcl} I_{pqr} = (\phi_{pqr}, u)_{\delta} & = &
         * \sum_{i=0}^{nq_0} \sum_{j=0}^{nq_1} \sum_{k=0}^{nq_2} \psi_{p}^{a}
         * (\eta_{1i}) \psi_{pq}^{b} (\eta_{2j}) \psi_{pqr}^{c} (\eta_{3k})
         * w_i w_j w_k u(\eta_{1,i} \eta_{2,j} \eta_{3,k}) J_{i,j,k}\\ & = &
         * \sum_{i=0}^{nq_0} \psi_p^a(\eta_{1,i}) \sum_{j=0}^{nq_1}
         * \psi_{pq}^b(\eta_{2,j}) \sum_{k=0}^{nq_2} \psi_{pqr}^c
         * u(\eta_{1i},\eta_{2j},\eta_{3k}) J_{i,j,k} \end{array} \f$ \n
         *
         * where
         *
         * \f$ \phi_{pqr} (\xi_1 , \xi_2 , \xi_3) = \psi_p^a (\eta_1)
         * \psi_{pq}^b (\eta_2) \psi_{pqr}^c (\eta_3) \f$
         *
         * which can be implemented as \n \f$f_{pqr} (\xi_{3k}) =
         * \sum_{k=0}^{nq_3} \psi_{pqr}^c u(\eta_{1i},\eta_{2j},\eta_{3k})
         *
         * J_{i,j,k} = {\bf B_3 U}   \f$ \n
         *
         * \f$ g_{pq} (\xi_{3k}) = \sum_{j=0}^{nq_1} \psi_{pq}^b (\xi_{2j})
         * f_{pqr} (\xi_{3k}) = {\bf B_2 F} \f$ \n
         *
         * \f$ (\phi_{pqr}, u)_{\delta} = \sum_{k=0}^{nq_0} \psi_{p}^a
         * (\xi_{3k}) g_{pq} (\xi_{3k}) = {\bf B_1 G} \f$
         *
         * @param   inarray     Function evaluated at physical collocation
         *                      points.
         * @param   outarray    Inner product with respect to each basis
         *                      function over the element.
         */
        void StdTetExp::v_IProductWRTBase(
                    const Array<OneD, const NekDouble>& inarray,
                          Array<OneD, NekDouble> & outarray)
        {
            ASSERTL1( (m_base[1]->GetBasisType() != LibUtilities::eOrtho_B)  ||
                      (m_base[1]->GetBasisType() != LibUtilities::eModified_B),
                      "Basis[1] is not a general tensor type");

            ASSERTL1( (m_base[2]->GetBasisType() != LibUtilities::eOrtho_C) ||
                      (m_base[2]->GetBasisType() != LibUtilities::eModified_C),
                      "Basis[2] is not a general tensor type");

            if(m_base[0]->Collocation() && m_base[1]->Collocation())
            {
                MultiplyByQuadratureMetric(inarray,outarray);
            }
            else
            {
                StdTetExp::v_IProductWRTBase_SumFac(inarray,outarray);
            }
        }


        void StdTetExp::v_IProductWRTBase_MatOp(
            const Array<OneD, const NekDouble>& inarray,
                  Array<OneD,       NekDouble>& outarray)
        {
            int nq = GetTotPoints();
            StdMatrixKey      iprodmatkey(eIProductWRTBase,DetShapeType(),*this);
            DNekMatSharedPtr  iprodmat = GetStdMatrix(iprodmatkey);

            Blas::Dgemv('N',m_ncoeffs,nq,1.0,iprodmat->GetPtr().get(),
                        m_ncoeffs, inarray.get(), 1, 0.0, outarray.get(), 1);
        }


        /**
         * @param   inarray     Function evaluated at physical collocation
         *                      points.
         * @param   outarray    Inner product with respect to each basis
         *                      function over the element.
         */
        void StdTetExp::v_IProductWRTBase_SumFac(
            const Array<OneD, const NekDouble>& inarray,
                  Array<OneD,       NekDouble>& outarray)
        {
            int  nquad0 = m_base[0]->GetNumPoints();
            int  nquad1 = m_base[1]->GetNumPoints();
            int  nquad2 = m_base[2]->GetNumPoints();
            int  order0 = m_base[0]->GetNumModes();
            int  order1 = m_base[1]->GetNumModes();

            Array<OneD, NekDouble> tmp (nquad0*nquad1*nquad2);
            Array<OneD, NekDouble> wsp (nquad1*nquad2*order0 +
                                        nquad2*order0*(order1+1)/2);

            MultiplyByQuadratureMetric(inarray, tmp);

            StdTetExp::IProductWRTBase_SumFacKernel(
                    m_base[0]->GetBdata(),
                    m_base[1]->GetBdata(),
                    m_base[2]->GetBdata(),
                    tmp, outarray, wsp, true, true, true);
        }


        void StdTetExp::v_IProductWRTBase_SumFacKernel(
                    const Array<OneD, const NekDouble>& base0,
                    const Array<OneD, const NekDouble>& base1,
                    const Array<OneD, const NekDouble>& base2,
                    const Array<OneD, const NekDouble>& inarray,
                          Array<OneD,       NekDouble> &outarray,
                          Array<OneD,       NekDouble> &wsp,
                          bool                          doCheckCollDir0,
                          bool                          doCheckCollDir1,
                          bool                          doCheckCollDir2)
        {
            int  nquad0 = m_base[0]->GetNumPoints();
            int  nquad1 = m_base[1]->GetNumPoints();
            int  nquad2 = m_base[2]->GetNumPoints();

            int  order0 = m_base[0]->GetNumModes();
            int  order1 = m_base[1]->GetNumModes();
            int  order2 = m_base[2]->GetNumModes();

            Array<OneD, NekDouble > tmp1 = wsp;
            Array<OneD, NekDouble > tmp2 = wsp + nquad1*nquad2*order0;

            int i,j, mode,mode1, cnt;

            // Inner product with respect to the '0' direction
            Blas::Dgemm('T', 'N', nquad1*nquad2, order0, nquad0, 
                        1.0, inarray.get(), nquad0, 
                             base0.get(),   nquad0, 
                        0.0, tmp1.get(),    nquad1*nquad2);

            // Inner product with respect to the '1' direction
            for(mode=i=0; i < order0; ++i)
            {
                Blas::Dgemm('T', 'N', nquad2, order1-i, nquad1,
                            1.0, tmp1.get()+i*nquad1*nquad2, nquad1,
                                 base1.get()+mode*nquad1,    nquad1,
                            0.0, tmp2.get()+mode*nquad2,     nquad2);
                mode  += order1-i;
            }

            // fix for modified basis for base singular vertex
            if(m_base[0]->GetBasisType() == LibUtilities::eModified_A)
            {
                //base singular vertex and singular edge (1+b)/2
                //(1+a)/2 components (makes tmp[nquad2] entry into (1+b)/2)
                Blas::Dgemv('T', nquad1, nquad2, 
                            1.0, tmp1.get()+nquad1*nquad2, nquad1,
                                 base1.get()+nquad1,       1, 
                            1.0, tmp2.get()+nquad2,        1);
            }

            // Inner product with respect to the '2' direction
            mode = mode1 = cnt = 0;
            for(i = 0; i < order0; ++i)
            {
                for(j = 0; j < order1-i; ++j, ++cnt)
                {
                    Blas::Dgemv('T', nquad2, order2-i-j,
                                1.0, base2.get()+mode*nquad2, nquad2,
                                     tmp2.get()+cnt*nquad2,   1,
                                0.0, outarray.get()+mode1,    1);
                    mode  += order2-i-j;
                    mode1 += order2-i-j;
                }
                //increment mode in case order1!=order2
                for(j = order1-i; j < order2-i; ++j)
                {
                    mode += order2-i-j;
                }
            }

            // fix for modified basis for top singular vertex component
            // Already have evaluated (1+c)/2 (1-b)/2 (1-a)/2
            if(m_base[0]->GetBasisType() == LibUtilities::eModified_A)
            {
                // add in (1+c)/2 (1+b)/2   component
                outarray[1] += Blas::Ddot(nquad2,base2.get()+nquad2,1,
                                          &tmp2[nquad2],1);

                // add in (1+c)/2 (1-b)/2 (1+a)/2 component
                outarray[1] += Blas::Ddot(nquad2,base2.get()+nquad2,1,
                                          &tmp2[nquad2*order1],1);
            }
        }


        void StdTetExp::v_IProductWRTDerivBase(
            const int                           dir,
            const Array<OneD, const NekDouble>& inarray,
                  Array<OneD,       NekDouble>& outarray)
        {
            StdTetExp::v_IProductWRTDerivBase_SumFac(dir,inarray,outarray);
        }


        void StdTetExp::v_IProductWRTDerivBase_MatOp(
            const int                           dir,
            const Array<OneD, const NekDouble>& inarray,
                  Array<OneD,       NekDouble>& outarray)
        {
            ASSERTL0((dir==0)||(dir==1)||(dir==2),"input dir is out of range");

            int nq = GetTotPoints();
            MatrixType mtype;

            switch (dir)
            {
                case 0:
                    mtype = eIProductWRTDerivBase0;
                    break;
                case 1:
                    mtype = eIProductWRTDerivBase1;
                    break;
                case 2:
                    mtype = eIProductWRTDerivBase2;
                    break;
            }

            StdMatrixKey      iprodmatkey(mtype,DetShapeType(),*this);
            DNekMatSharedPtr iprodmat = GetStdMatrix(iprodmatkey);

            Blas::Dgemv('N',m_ncoeffs,nq,1.0,iprodmat->GetPtr().get(),
                        m_ncoeffs, inarray.get(), 1, 0.0, outarray.get(), 1);
        }


        /**
         * @param   inarray     Function evaluated at physical collocation
         *                      points.
         * @param   outarray    Inner product with respect to each basis
         *                      function over the element.
         */
        void StdTetExp::v_IProductWRTDerivBase_SumFac(
            const int dir,
            const Array<OneD, const NekDouble>& inarray,
                  Array<OneD,       NekDouble>& outarray)
        {
            int    i;
            int    nquad0  = m_base[0]->GetNumPoints();
            int    nquad1  = m_base[1]->GetNumPoints();
            int    nquad2  = m_base[2]->GetNumPoints();
            int    nqtot   = nquad0*nquad1*nquad2;
            int    nmodes0 = m_base[0]->GetNumModes();
            int    nmodes1 = m_base[1]->GetNumModes();
            int    wspsize = nquad0 + nquad1 + nquad2 + max(nqtot,m_ncoeffs)
                + nquad1*nquad2*nmodes0 + nquad2*nmodes0*(nmodes1+1)/2;

            Array<OneD, NekDouble> gfac0(wspsize);
            Array<OneD, NekDouble> gfac1(gfac0 + nquad0);
            Array<OneD, NekDouble> gfac2(gfac1 + nquad1);
            Array<OneD, NekDouble> tmp0 (gfac2 + nquad2);
            Array<OneD, NekDouble> wsp(tmp0 + max(nqtot,m_ncoeffs));

            const Array<OneD, const NekDouble>& z0 = m_base[0]->GetZ();
            const Array<OneD, const NekDouble>& z1 = m_base[1]->GetZ();
            const Array<OneD, const NekDouble>& z2 = m_base[2]->GetZ();

            // set up geometric factor: (1+z0)/2
            for(i = 0; i < nquad0; ++i)
            {
                gfac0[i] = 0.5*(1+z0[i]);
            }

            // set up geometric factor: 2/(1-z1)
            for(i = 0; i < nquad1; ++i)
            {
                gfac1[i] = 2.0/(1-z1[i]);
            }

            // Set up geometric factor: 2/(1-z2)
            for(i = 0; i < nquad2; ++i)
            {
            	gfac2[i] = 2.0/(1-z2[i]);
            }

            // Derivative in first direction is always scaled as follows
            for(i = 0; i < nquad1*nquad2; ++i)
            {
                Vmath::Smul(nquad0,gfac1[i%nquad1],&inarray[0]+i*nquad0,1,&tmp0[0]+i*nquad0,1);
            }
            for(i = 0; i < nquad2; ++i)
            {
                Vmath::Smul(nquad0*nquad1,gfac2[i],&tmp0[0]+i*nquad0*nquad1,1,&tmp0[0]+i*nquad0*nquad1,1);
            }

            MultiplyByQuadratureMetric(tmp0,tmp0);

            switch(dir)
            {
            case 0:
                {
                    IProductWRTBase_SumFacKernel(m_base[0]->GetDbdata(),
                                                 m_base[1]->GetBdata(),
                                                 m_base[2]->GetBdata(),
                                                 tmp0,outarray,wsp,
                                                 false, true, true);
                }
                break;
            case 1:
                {
                    Array<OneD, NekDouble> tmp3(m_ncoeffs);

                    for(i = 0; i < nquad1*nquad2; ++i)
                    {
                        Vmath::Vmul(nquad0,&gfac0[0],1,&tmp0[0]+i*nquad0,1,&tmp0[0]+i*nquad0,1);
                    }

                    IProductWRTBase_SumFacKernel(m_base[0]->GetDbdata(),
                                                 m_base[1]->GetBdata(),
                                                 m_base[2]->GetBdata(),
                                                 tmp0,tmp3,wsp,
                                                 false, true, true);

                    for(i = 0; i < nquad2; ++i)
                    {
                        Vmath::Smul(nquad0*nquad1,gfac2[i],&inarray[0]+i*nquad0*nquad1,1,&tmp0[0]+i*nquad0*nquad1,1);
                    }
                    MultiplyByQuadratureMetric(tmp0,tmp0);
                    IProductWRTBase_SumFacKernel(m_base[0]->GetBdata(),
                                                 m_base[1]->GetDbdata(),
                                                 m_base[2]->GetBdata(),
                                                 tmp0,outarray,wsp,
                                                 true, false, true);
                    Vmath::Vadd(m_ncoeffs,&tmp3[0],1,&outarray[0],1,&outarray[0],1);
                }
                break;
            case 2:
				{
                    Array<OneD, NekDouble> tmp3(m_ncoeffs);
                    Array<OneD, NekDouble> tmp4(m_ncoeffs);
                    for(i = 0; i < nquad1; ++i)
                    {
                        gfac1[i] = (1+z1[i])/2;
                    }

                    for(i = 0; i < nquad1*nquad2; ++i)
                    {
                        Vmath::Vmul(nquad0,&gfac0[0],1,&tmp0[0]+i*nquad0,1,&tmp0[0]+i*nquad0,1);
                    }
                    IProductWRTBase_SumFacKernel(m_base[0]->GetDbdata(),
                                                 m_base[1]->GetBdata(),
                                                 m_base[2]->GetBdata(),
                                                 tmp0,tmp3,wsp,
                                                 false, true, true);

                    for(i = 0; i < nquad2; ++i)
                    {
                        Vmath::Smul(nquad0*nquad1,gfac2[i],&inarray[0]+i*nquad0*nquad1,1,&tmp0[0]+i*nquad0*nquad1,1);
                    }
                    for(i = 0; i < nquad1*nquad2; ++i)
                    {
                        Vmath::Smul(nquad0,gfac1[i%nquad1],&tmp0[0]+i*nquad0,1,&tmp0[0]+i*nquad0,1);
                    }
                    MultiplyByQuadratureMetric(tmp0,tmp0);
                    IProductWRTBase_SumFacKernel(m_base[0]->GetBdata(),
                                                 m_base[1]->GetDbdata(),
                                                 m_base[2]->GetBdata(),
                                                 tmp0,tmp4,wsp,
                                                 true, false, true);

                    MultiplyByQuadratureMetric(inarray,tmp0);
                    IProductWRTBase_SumFacKernel(m_base[0]->GetBdata(),
                                                 m_base[1]->GetBdata(),
                                                 m_base[2]->GetDbdata(),
                                                 tmp0,outarray,wsp,
                                                 true, true, false);

                    Vmath::Vadd(m_ncoeffs,&tmp3[0],1,&outarray[0],1,&outarray[0],1);
                    Vmath::Vadd(m_ncoeffs,&tmp4[0],1,&outarray[0],1,&outarray[0],1);
				}
                break;
            default:
                {
                    ASSERTL1(false, "input dir is out of range");
                }
                break;
            }
        }


        //---------------------------------------
        // Evaluation functions
        //---------------------------------------


        void StdTetExp::v_LocCoordToLocCollapsed(
                                        const Array<OneD, const NekDouble>& xi,
                                        Array<OneD, NekDouble>& eta)
        {
            if( fabs(xi[2]-1.0) < NekConstants::kNekZeroTol)
            {
                // Very top point of the tetrahedron
                eta[0] = -1.0;
                eta[1] = -1.0;
                eta[2] = xi[2];
            }
            else
            {
                if( fabs(xi[1]-1.0) <  NekConstants::kNekZeroTol )
                {
                    // Distant diagonal edge shared by all eta_x
                    // coordinate planes: the xi_y == -xi_z line
                    eta[0] = -1.0;
                }
                else if (fabs(xi[1] + xi[2]) < NekConstants::kNekZeroTol)
                {
                    eta[0] = -1.0;
                }
                else
                {
                    eta[0] = 2.0*(1.0+xi[0])/(-xi[1]-xi[2]) - 1.0;
                }
                eta[1] = 2.0*(1.0+xi[1])/(1.0-xi[2]) - 1.0;
                eta[2] = xi[2];
            }
        }

        void StdTetExp::v_FillMode(
            const int                     mode, 
                  Array<OneD, NekDouble> &outarray)
        {
            Array<OneD, NekDouble> tmp(m_ncoeffs,0.0);
            tmp[mode] = 1.0;
            StdTetExp::v_BwdTrans(tmp, outarray);
        }


        //---------------------------
        // Helper functions
        //---------------------------

        int StdTetExp::v_GetNverts() const
        {
            return 4;
        }
        
        int StdTetExp::v_GetNedges() const
        {
            return 6;
        }
        
        int StdTetExp::v_GetNfaces() const
        {
            return 4;
        }

        LibUtilities::ShapeType StdTetExp::v_DetShapeType() const
        {
            return DetShapeType();
        }
        
        int StdTetExp::v_NumBndryCoeffs() const
        {
            ASSERTL1(GetBasisType(0) == LibUtilities::eModified_A ||
                     GetBasisType(0) == LibUtilities::eGLL_Lagrange,
                     "BasisType is not a boundary interior form");
            ASSERTL1(GetBasisType(1) == LibUtilities::eModified_B ||
                     GetBasisType(1) == LibUtilities::eGLL_Lagrange,
                     "BasisType is not a boundary interior form");
            ASSERTL1(GetBasisType(2) == LibUtilities::eModified_C ||
                     GetBasisType(2) == LibUtilities::eGLL_Lagrange,
                     "BasisType is not a boundary interior form");

            int P = m_base[0]->GetNumModes();
            int Q = m_base[1]->GetNumModes();
            int R = m_base[2]->GetNumModes();

            return LibUtilities::StdTetData::
                                        getNumberOfBndCoefficients(P, Q, R);
        }

        int StdTetExp::v_NumDGBndryCoeffs() const
        {
            ASSERTL1(GetBasisType(0) == LibUtilities::eModified_A ||
                     GetBasisType(0) == LibUtilities::eGLL_Lagrange,
                     "BasisType is not a boundary interior form");
            ASSERTL1(GetBasisType(1) == LibUtilities::eModified_B ||
                     GetBasisType(1) == LibUtilities::eGLL_Lagrange,
                     "BasisType is not a boundary interior form");
            ASSERTL1(GetBasisType(2) == LibUtilities::eModified_C ||
                     GetBasisType(2) == LibUtilities::eGLL_Lagrange,
                     "BasisType is not a boundary interior form");

            int P = m_base[0]->GetNumModes()-1;
            int Q = m_base[1]->GetNumModes()-1;
            int R = m_base[2]->GetNumModes()-1;
            
            
            return  (Q+1) + P*(1 + 2*Q - P)/2  // base face
                +   (R+1) + P*(1 + 2*R - P)/2  // front face
                + 2*(R+1) + Q*(1 + 2*R - Q);   // back two faces
        }

        int StdTetExp::v_GetEdgeNcoeffs(const int i) const
        {
            ASSERTL2((i >= 0) && (i <= 5), "edge id is out of range");
            int P = m_base[0]->GetNumModes();
            int Q = m_base[1]->GetNumModes();
            int R = m_base[2]->GetNumModes();

            if (i == 0)
            {
                return P;
            }
            else if (i == 1 || i == 2)
            {
                return Q;
            } 
            else
            {
                return R;
            }
        }

        int StdTetExp::v_GetTotalEdgeIntNcoeffs() const
        {
            int P = m_base[0]->GetNumModes()-2;
            int Q = m_base[1]->GetNumModes()-2;
            int R = m_base[2]->GetNumModes()-2;

            return P+Q+4*R;
	}

        int StdTetExp::v_GetFaceNcoeffs(const int i) const
        {
            ASSERTL2((i >= 0) && (i <= 3), "face id is out of range");
            int nFaceCoeffs = 0;
            int nummodesA, nummodesB, P, Q;
            if (i == 0)
            {
                nummodesA = GetBasisNumModes(0);
                nummodesB = GetBasisNumModes(1);
            }
            else if ((i == 1) || (i == 2))
            {
                nummodesA = GetBasisNumModes(0);
                nummodesB = GetBasisNumModes(2);
            }
            else
            {
                nummodesA = GetBasisNumModes(1);
                nummodesB = GetBasisNumModes(2);
            }
            P = nummodesA - 1;
            Q = nummodesB - 1;
            nFaceCoeffs = Q+1 + (P*(1 + 2*Q - P))/2;
            return nFaceCoeffs;
        }

        int StdTetExp::v_GetFaceIntNcoeffs(const int i) const
        {
            ASSERTL2((i >= 0) && (i <= 3), "face id is out of range");
            int Pi = m_base[0]->GetNumModes() - 2;
            int Qi = m_base[1]->GetNumModes() - 2;
            int Ri = m_base[2]->GetNumModes() - 2;

            if((i == 0))
            {
                return Pi * (2*Qi - Pi - 1) / 2;
            }
            else if((i == 1))
            {
                return Pi * (2*Ri - Pi - 1) / 2;
            }
            else
            {
                return Qi * (2*Ri - Qi - 1) / 2;
            }
        }

        int StdTetExp::v_GetTotalFaceIntNcoeffs() const
        {
            int Pi = m_base[0]->GetNumModes() - 2;
            int Qi = m_base[1]->GetNumModes() - 2;
            int Ri = m_base[2]->GetNumModes() - 2;

            return Pi * (2*Qi - Pi - 1) / 2 +
	           Pi * (2*Ri - Pi - 1) / 2 +
	           Qi * (2*Ri - Qi - 1);
	}

        int StdTetExp::v_GetFaceNumPoints(const int i) const
        {
            ASSERTL2(i >= 0 && i <= 3, "face id is out of range");
            
            if (i == 0)
            {
                return m_base[0]->GetNumPoints()*
                       m_base[1]->GetNumPoints();
            }
            else if (i == 1)
            {
                return m_base[0]->GetNumPoints()*
                       m_base[2]->GetNumPoints();
            }
            else
            {
                return m_base[1]->GetNumPoints()*
                       m_base[2]->GetNumPoints();
            }
        }
        
        LibUtilities::PointsKey StdTetExp::v_GetFacePointsKey(
            const int i, const int j) const
        {
            ASSERTL2(i >= 0 && i <= 3, "face id is out of range");
            ASSERTL2(j == 0 || j == 1, "face direction is out of range");
            
            if (i == 0)
            {
                return m_base[j]->GetPointsKey();
            }
            else if (i == 1)
            {
                return m_base[2*j]->GetPointsKey();
            }
            else
            {
                return m_base[j+1]->GetPointsKey();
            }
        }

        int StdTetExp::v_CalcNumberOfCoefficients(
            const std::vector<unsigned int>& nummodes, 
                  int                      & modes_offset)
        {
            int nmodes = LibUtilities::StdTetData::getNumberOfCoefficients(
                nummodes[modes_offset],
                nummodes[modes_offset+1],
                nummodes[modes_offset+2]);
            modes_offset += 3;
            
            return nmodes;
        }
        
        const LibUtilities::BasisKey StdTetExp::v_DetFaceBasisKey(
            const int i, const int k) const
        {
            ASSERTL2(i >= 0 && i <= 4, "face id is out of range");
            ASSERTL2(k == 0 || k == 1, "face direction out of range");
            int nummodes = GetBasis(0)->GetNumModes(); 
            //temporary solution, need to add conditions based on face id
            //also need to add check of the points type
            switch (k)
            {
                case 0:
                {
                    const LibUtilities::PointsKey pkey(nummodes+1,LibUtilities::eGaussLobattoLegendre);
                    return LibUtilities::BasisKey(LibUtilities::eModified_A,nummodes,pkey);
                }
                break;
                case 1:
                {
                    const LibUtilities::PointsKey pkey(nummodes,LibUtilities::eGaussRadauMAlpha1Beta0);
                    //const LibUtilities::PointsKey pkey(nummodes+1,LibUtilities::eGaussLobattoLegendre);
                    return LibUtilities::BasisKey(LibUtilities::eModified_B,nummodes,pkey);
                }
                break;
            }

            // Should not get here.
            return LibUtilities::NullBasisKey;
        }

        LibUtilities::BasisType StdTetExp::v_GetEdgeBasisType(const int i) const
        {
            ASSERTL2(i >= 0 && i <= 5, "edge id is out of range");

            if (i == 0)
            {
                return GetBasisType(0);
            }
            else if (i == 1 || i == 2)
            {
                return GetBasisType(1);
            }
            else
            {
                return GetBasisType(2);
            }
        }

        void StdTetExp::v_GetCoords(
            Array<OneD, NekDouble> &xi_x,
            Array<OneD, NekDouble> &xi_y,
            Array<OneD, NekDouble> &xi_z)
        {
            Array<OneD, const NekDouble> eta_x = m_base[0]->GetZ();
            Array<OneD, const NekDouble> eta_y = m_base[1]->GetZ();
            Array<OneD, const NekDouble> eta_z = m_base[2]->GetZ();
            int Qx = GetNumPoints(0);
            int Qy = GetNumPoints(1);
            int Qz = GetNumPoints(2);

            // Convert collapsed coordinates into cartesian coordinates: eta
            // --> xi
            for( int k = 0; k < Qz; ++k ) {
                for( int j = 0; j < Qy; ++j ) {
                    for( int i = 0; i < Qx; ++i ) {
                        int s = i + Qx*(j + Qy*k);
                        xi_x[s] = (eta_x[i] + 1.0) * (1.0 - eta_y[j]) * (1.0 - eta_z[k]) / 4  -  1.0;
                        xi_y[s] = (eta_y[j] + 1.0) * (1.0 - eta_z[k]) / 2  -  1.0;
                        xi_z[s] = eta_z[k];
                    }
                }
            }
        }

        bool StdTetExp::v_IsBoundaryInteriorExpansion()
        {
            return (m_base[0]->GetBasisType() == LibUtilities::eModified_A) &&
                   (m_base[1]->GetBasisType() == LibUtilities::eModified_B) &&
                   (m_base[2]->GetBasisType() == LibUtilities::eModified_C);
        }


        //--------------------------
        // Mappings
        //--------------------------
        
        /**
         * Maps Expansion2D modes of a 2D face to the corresponding expansion
         * modes.
         */
        void StdTetExp::v_GetFaceToElementMap(
            const int                  fid, 
            const Orientation      faceOrient,
            Array<OneD, unsigned int> &maparray,
            Array<OneD,          int> &signarray,
            int                        nummodesA,
            int                        nummodesB)
        {
            int P, Q, i, j, k, idx;

            ASSERTL1(v_IsBoundaryInteriorExpansion(),
                     "Method only implemented for Modified_A BasisType (x "
                     "direction), Modified_B BasisType (y direction), and "
                     "Modified_C BasisType(z direction)");

            int nFaceCoeffs = 0;
            
            if (nummodesA == -1)
            {
                switch(fid)
                {
                    case 0:
                        nummodesA = m_base[0]->GetNumModes();
                        nummodesB = m_base[1]->GetNumModes();
                        break;
                    case 1:
                        nummodesA = m_base[0]->GetNumModes();
                        nummodesB = m_base[2]->GetNumModes();
                        break;
                    case 2:
                    case 3:
                        nummodesA = m_base[1]->GetNumModes();
                        nummodesB = m_base[2]->GetNumModes();
                        break;
                }
            }
            
            P = nummodesA;
            Q = nummodesB;

            nFaceCoeffs = Q + ((P-1)*(1 + 2*(Q-1) - (P-1)))/2;
            
            // Allocate the map array and sign array; set sign array to ones (+)
            if(maparray.num_elements() != nFaceCoeffs)
            {
                maparray = Array<OneD, unsigned int>(nFaceCoeffs,1);
            }

            if(signarray.num_elements() != nFaceCoeffs)
            {
                signarray = Array<OneD, int>(nFaceCoeffs,1);
            }
            else
            {
                fill( signarray.get() , signarray.get()+nFaceCoeffs, 1 );
            }

            switch (fid)
            {
                case 0:
                    idx = 0;
                    for (i = 0; i < P; ++i)
                    {
                        for (j = 0; j < Q-i; ++j)
                        {
                            if ((int)faceOrient == 7 && i > 1)
                            {
                                signarray[idx] = (i%2 ? -1 : 1);
                            }
                            maparray[idx++] = GetMode(i,j,0);
                        }
                    }
                    break;
                case 1:
                    idx = 0;
                    for (i = 0; i < P; ++i)
                    {
                        for (k = 0; k < Q-i; ++k)
                        {
                            if ((int)faceOrient == 7 && i > 1)
                            {
                                signarray[idx] = (i%2 ? -1: 1);
                            }
                            maparray[idx++] = GetMode(i,0,k);
                        }
                    }
                    break;
                case 2:
                    idx = 0;
                    for (j = 0; j < P-1; ++j)
                    {
                        for (k = 0; k < Q-1-j; ++k)
                        {
                            if ((int)faceOrient == 7 && j > 1)
                            {
                                signarray[idx] = ((j+1)%2 ? -1: 1);
                            }
                            maparray[idx++] = GetMode(1,j,k);
                            // Incorporate modes from zeroth plane where needed.
                            if (j == 0 && k == 0) {
                                maparray[idx++] = GetMode(0,0,1);
                            }
                            if (j == 0 && k == Q-2) {
                                for (int r = 0; r < Q-1; ++r) {
                                    maparray[idx++] = GetMode(0,1,r);
                                }
                            }
                        }
                    }
                    break;
                case 3:
                    idx = 0;
                    for (j = 0; j < P; ++j)
                    {
                        for (k = 0; k < Q-j; ++k)
                        {
                            if ((int)faceOrient == 7 && j > 1)
                            {
                                signarray[idx] = (j%2 ? -1: 1);
                            }
                            maparray[idx++] = GetMode(0,j,k);
                        }
                    }
                    break;
                default:
                    ASSERTL0(false, "Element map not available.");
            }

            if ((int)faceOrient == 7)
            {
                swap(maparray[0], maparray[Q]);
                
                for (i = 1; i < Q-1; ++i)
                {
                    swap(maparray[i+1], maparray[Q+i]);
                }
            }
        }
        
        int StdTetExp::v_GetVertexMap(const int localVertexId, bool useCoeffPacking)
        {
            ASSERTL0((GetEdgeBasisType(localVertexId)==LibUtilities::eModified_A)||
                     (GetEdgeBasisType(localVertexId)==LibUtilities::eModified_B)||
                     (GetEdgeBasisType(localVertexId)==LibUtilities::eModified_C),
                     "Mapping not defined for this type of basis");

            int localDOF = 0;
            if(useCoeffPacking == true) // follow packing of coefficients i.e q,r,p
            {
                switch(localVertexId)
                {
                case 0:
                    {
                        localDOF = GetMode(0,0,0);
                        break;
                    }
                case 1:
                    {
                        localDOF = GetMode(0,0,1);
                        break;
                    }
                case 2:
                    {
                        localDOF = GetMode(0,1,0);
                        break;
                    }
                case 3:
                    {
                        localDOF = GetMode(1,0,0);
                        break;
                    }
                default:
                    {
                        ASSERTL0(false,"Vertex ID must be between 0 and 3");
                        break;
                    }
                }
            }
            else
            {
                switch(localVertexId)
                {
                case 0:
                    {
                        localDOF = GetMode(0,0,0);
                        break;
                    }
                case 1:
                    {
                        localDOF = GetMode(1,0,0);
                        break;
                    }
                case 2:
                    {
                        localDOF = GetMode(0,1,0);
                        break;
                    }
                case 3:
                    {
                    localDOF = GetMode(0,0,1);
                    break;
                    }
                default:
                    {
                        ASSERTL0(false,"Vertex ID must be between 0 and 3");
                        break;
                    }
                }

            }

            return localDOF;
        }

        /**
         * Maps interior modes of an edge to the elemental modes.
         */
        void StdTetExp::v_GetEdgeInteriorMap(
            const int                  eid, 
            const Orientation      edgeOrient,
            Array<OneD, unsigned int> &maparray,
            Array<OneD,          int> &signarray)
        {
            int i;
            const int P = m_base[0]->GetNumModes();
            const int Q = m_base[1]->GetNumModes();
            const int R = m_base[2]->GetNumModes();

            const int nEdgeIntCoeffs = v_GetEdgeNcoeffs(eid)-2;

            if(maparray.num_elements() != nEdgeIntCoeffs)
            {
                maparray = Array<OneD, unsigned int>(nEdgeIntCoeffs);
            }
            else
            {
            	fill( maparray.get(), maparray.get() + nEdgeIntCoeffs, 0);
            }

            if(signarray.num_elements() != nEdgeIntCoeffs)
            {
                signarray = Array<OneD, int>(nEdgeIntCoeffs,1);
            }
            else
            {
                fill( signarray.get() , signarray.get()+nEdgeIntCoeffs, 1 );
            }

            switch (eid)
            {
                case 0:
                    for (i = 0; i < P-2; ++i)
                    {
                        maparray[i] = GetMode(i+2, 0, 0);
                    }
                    if(edgeOrient==eBackwards)
                    {
                        for(i = 1; i < nEdgeIntCoeffs; i+=2)
                        {
                            signarray[i] = -1;
                        }
                    }
                    break;
                case 1:
                    for (i = 0; i < Q-2; ++i)
                    {
                        maparray[i] = GetMode(1, i+1, 0);
                    }
                    if(edgeOrient==eBackwards)
                    {
                        for(i = 1; i < nEdgeIntCoeffs; i+=2)
                        {
                            signarray[i] = -1;
                        }
                    }
                    break;
                case 2:
                    for (i = 0; i < Q-2; ++i)
                    {
                        maparray[i] = GetMode(0, i+2, 0);
                    }
                    if(edgeOrient==eBackwards)
                    {
                    	for(i = 1; i < nEdgeIntCoeffs; i+=2)
                        {
                        	signarray[i] = -1;
                        }
                    }
                    break;
                case 3:
                    for (i = 0; i < R-2; ++i)
                    {
                    	maparray[i] = GetMode(0, 0, i+2);
                    }
                    if(edgeOrient==eBackwards)
                    {
                        for(i = 1; i < nEdgeIntCoeffs; i+=2)
                        {
                            signarray[i] = -1;
                        }
                    }
                    break;
                case 4:
                    for (i = 0; i < R - 2; ++i)
                    {
                    	maparray[i] = GetMode(1, 0, i+1);
                    }
                    if(edgeOrient==eBackwards)
                    {
                        for(i = 1; i < nEdgeIntCoeffs; i+=2)
                        {
                            signarray[i] = -1;
                        }
                    }
                    break;
                case 5:
                    for (i = 0; i < R-2; ++i)
                    {
                    	maparray[i] = GetMode(0, 1, i+1);
                    }
                    if(edgeOrient==eBackwards)
                    {
                        for(i = 1; i < nEdgeIntCoeffs; i+=2)
                        {
                            signarray[i] = -1;
                        }
                    }
                    break;
                default:
                    ASSERTL0(false, "Edge not defined.");
                    break;
            }
        }

        void StdTetExp::v_GetFaceInteriorMap(
            const int                  fid, 
            const Orientation      faceOrient,
            Array<OneD, unsigned int> &maparray,
            Array<OneD,          int> &signarray)
        {
            int i, j, idx, k;
            const int P = m_base[0]->GetNumModes();
            const int Q = m_base[1]->GetNumModes();
            const int R = m_base[2]->GetNumModes();

            const int nFaceIntCoeffs = v_GetFaceIntNcoeffs(fid);

            if(maparray.num_elements() != nFaceIntCoeffs)
            {
                maparray = Array<OneD, unsigned int>(nFaceIntCoeffs);
            }

            if(signarray.num_elements() != nFaceIntCoeffs)
            {
                signarray = Array<OneD, int>(nFaceIntCoeffs,1);
            }
            else
            {
                fill( signarray.get() , signarray.get()+nFaceIntCoeffs, 1 );
            }

            switch (fid)
            {
                case 0:
                    idx = 0;
                    for (i = 2; i < P-1; ++i)
                    {
                        for (j = 1; j < Q-i; ++j)
                        {
                            if ((int)faceOrient == 7)
                            {
                                signarray[idx] = (i%2 ? -1 : 1);
                            }
                            maparray[idx++] = GetMode(i,j,0);
                        }
                    }
                    break;
                case 1:
                    idx = 0;
                    for (i = 2; i < P; ++i)
                    {
                        for (k = 1; k < R-i; ++k)
                        {
                            if ((int)faceOrient == 7)
                            {
                                signarray[idx] = (i%2 ? -1: 1);
                            }
                            maparray[idx++] = GetMode(i,0,k);
                        }
                    }
                    break;
                case 2:
                    idx = 0;
                    for (j = 1; j < Q-2; ++j)
                    {
                        for (k = 1; k < R-1-j; ++k)
                        {
                            if ((int)faceOrient == 7)
                            {
                                signarray[idx] = ((j+1)%2 ? -1: 1);
                            }
                            maparray[idx++] = GetMode(1,j,k);
                        }
                    }
                    break;
                case 3:
                    idx = 0;
                    for (j = 2; j < Q-1; ++j)
                    {
                        for (k = 1; k < R-j; ++k)
                        {
                            if ((int)faceOrient == 7)
                            {
                                signarray[idx] = (j%2 ? -1: 1);
                            }
                            maparray[idx++] = GetMode(0,j,k);
                        }
                    }
                    break;
                default:
                    ASSERTL0(false, "Face interior map not available.");
                    break;
            }
        }
        
        /**
         * List of all interior modes in the expansion.
         */
        void StdTetExp::v_GetInteriorMap(Array<OneD, unsigned int>& outarray)
        {
            ASSERTL1(GetBasisType(0) == LibUtilities::eModified_A ||
                     GetBasisType(0) == LibUtilities::eGLL_Lagrange,
                     "BasisType is not a boundary interior form");
            ASSERTL1(GetBasisType(1) == LibUtilities::eModified_B ||
                     GetBasisType(1) == LibUtilities::eGLL_Lagrange,
                     "BasisType is not a boundary interior form");
            ASSERTL1(GetBasisType(2) == LibUtilities::eModified_C ||
                     GetBasisType(2) == LibUtilities::eGLL_Lagrange,
                     "BasisType is not a boundary interior form");

            int P = m_base[0]->GetNumModes();
            int Q = m_base[1]->GetNumModes();
            int R = m_base[2]->GetNumModes();

            int nIntCoeffs = m_ncoeffs - NumBndryCoeffs();

            if(outarray.num_elements() != nIntCoeffs)
            {
                outarray = Array<OneD, unsigned int>(nIntCoeffs);
            }

            int idx = 0;
            for (int i = 2; i < P-2; ++i)
            {
            	for (int j = 1; j < Q-i-1; ++j)
            	{
                    for (int k = 1; k < R-i-j; ++k)
                    {
                        outarray[idx++] = GetMode(i,j,k);
                    }
            	}
            }
        }

        /**
         * List of all boundary modes in the the expansion.
         */
        void StdTetExp::v_GetBoundaryMap(Array<OneD, unsigned int>& outarray)
        {
            ASSERTL1(GetBasisType(0) == LibUtilities::eModified_A ||
                     GetBasisType(0) == LibUtilities::eGLL_Lagrange,
                     "BasisType is not a boundary interior form");
            ASSERTL1(GetBasisType(1) == LibUtilities::eModified_B ||
                     GetBasisType(1) == LibUtilities::eGLL_Lagrange,
                     "BasisType is not a boundary interior form");
            ASSERTL1(GetBasisType(2) == LibUtilities::eModified_C ||
                     GetBasisType(2) == LibUtilities::eGLL_Lagrange,
                     "BasisType is not a boundary interior form");

            int P = m_base[0]->GetNumModes();
            int Q = m_base[1]->GetNumModes();
            int R = m_base[2]->GetNumModes();
            
            int i,j,k;
            int idx = 0;

            for (i = 0; i < P; ++i)
            {
            	// First two Q-R planes are entirely boundary modes
            	if (i < 2)
            	{
                    for (j = 0; j < Q-i; j++)
                    {
                        for (k = 0; k < R-i-j; ++k)
                        {
                            outarray[idx++] = GetMode(i,j,k);
                        }
                    }
            	}
            	// Remaining Q-R planes contain boundary modes on bottom and
            	// left edge.
            	else
            	{
                    for (k = 0; k < R-i; ++k)
                    {
                        outarray[idx++] = GetMode(i,0,k);
                    }
                    for (j = 1; j < Q-i; ++j)
                    {
                        outarray[idx++] = GetMode(i,j,0);
                    }
            	}
            }
        }


        //---------------------------------------
        // Wrapper functions
        //---------------------------------------
        
        DNekMatSharedPtr StdTetExp::v_GenMatrix(const StdMatrixKey &mkey)
        {
			return StdExpansion::CreateGeneralMatrix(mkey);
        }

        DNekMatSharedPtr StdTetExp::v_CreateStdMatrix(const StdMatrixKey &mkey)
        {
			return StdExpansion::CreateGeneralMatrix(mkey);
        }


        //---------------------------------------
        // Private helper functions
        //---------------------------------------

        /**
         * @brief Compute the mode number in the expansion for a particular
         * tensorial combination.
         * 
         * Modes are numbered with the r index travelling fastest, followed by
         * q and then p, and each q-r plane is of size
         * (Q+1)*(Q+2)/2+max(0,R-Q-p)*Q. For example, when P=2, Q=3 and R=4
         * the indexing inside each q-r plane (with r increasing upwards and q
         * to the right) is:
         * 
         * p = 0:      p = 1:       p = 2:
         * ----------------------------------
         * 4
         * 3 8         17
         * 2 7 11      16 20        26
         * 1 6 10 13   15 19 22     25 28
         * 0 5 9  12   14 18 21 23  24 27 29
         * 
         * Note that in this element, we must have that \f$ P \leq Q \leq
         * R\f$.
         */
        int StdTetExp::GetMode(const int I, const int J, const int K)
        {
            const int Q = m_base[1]->GetNumModes();
            const int R = m_base[2]->GetNumModes();
            
            int i,j,q_hat,k_hat;
            int cnt = 0;

            // Traverse to q-r plane number I
            for (i = 0; i < I; ++i)
            {
                // Size of triangle part
                q_hat = min(Q,R-i);
                // Size of rectangle part
                k_hat = max(R-Q-i,0);
                cnt  += q_hat*(q_hat+1)/2 + k_hat*Q;
            }
            
            // Traverse to q column J
            q_hat = R-I;
            for (j = 0; j < J; ++j)
            {
                cnt += q_hat;
                q_hat--;
            }
            
            // Traverse up stacks to K
            cnt += K;
            
            return cnt;
        }

        void StdTetExp::v_MultiplyByStdQuadratureMetric(
            const Array<OneD, const NekDouble>& inarray,
                  Array<OneD,       NekDouble>& outarray)
        {
            int i, j;

            int  nquad0 = m_base[0]->GetNumPoints();
            int  nquad1 = m_base[1]->GetNumPoints();
            int  nquad2 = m_base[2]->GetNumPoints();

            const Array<OneD, const NekDouble>& w0 = m_base[0]->GetW();
            const Array<OneD, const NekDouble>& w1 = m_base[1]->GetW();
            const Array<OneD, const NekDouble>& w2 = m_base[2]->GetW();

            const Array<OneD, const NekDouble>& z1 = m_base[1]->GetZ();
            const Array<OneD, const NekDouble>& z2 = m_base[2]->GetZ();

            // multiply by integration constants
            for(i = 0; i < nquad1*nquad2; ++i)
            {
                Vmath::Vmul(nquad0,(NekDouble*)&inarray[0]+i*nquad0,1,
                            w0.get(),1, &outarray[0]+i*nquad0,1);
            }
            
            switch(m_base[1]->GetPointsType())
            {
                // (1,0) Jacobi Inner product.
                case LibUtilities::eGaussRadauMAlpha1Beta0:
                    for(j = 0; j < nquad2; ++j)
                    {
                        for(i = 0; i < nquad1; ++i)
                        {
                            Blas::Dscal(nquad0,0.5*w1[i], &outarray[0]+i*nquad0+
                                        j*nquad0*nquad1,1);
                        }
                    }
                    break;

                default:
                    for(j = 0; j < nquad2; ++j)
                    {
                        for(i = 0; i < nquad1; ++i)
                        {
                            Blas::Dscal(nquad0,
                                        0.5*(1-z1[i])*w1[i],
                                        &outarray[0]+i*nquad0 + j*nquad0*nquad1,
                                        1 );
                        }
                    }
                    break;
            }

            switch(m_base[2]->GetPointsType())
            {
                // (2,0) Jacobi inner product.
                case LibUtilities::eGaussRadauMAlpha2Beta0:
                    for(i = 0; i < nquad2; ++i)
                    {
                        Blas::Dscal(nquad0*nquad1, 0.25*w2[i],
                                    &outarray[0]+i*nquad0*nquad1, 1);
                    }
                    break;

                default:
                    for(i = 0; i < nquad2; ++i)
                    {
                        Blas::Dscal(nquad0*nquad1,0.25*(1-z2[i])*(1-z2[i])*w2[i],
                                    &outarray[0]+i*nquad0*nquad1,1);
                    }
                    break;
            }
        }

        void StdTetExp::v_SVVLaplacianFilter(Array<OneD, NekDouble> &array,
                                             const StdMatrixKey &mkey)
        {
            //To do : 1) add a test to ensure 0 \leq SvvCutoff \leq 1.
            //        2) check if the transfer function needs an analytical
            //           Fourier transform.
            //        3) if it doesn't : find a transfer function that renders
            //           the if( cutoff_a ...) useless to reduce computational
            //           cost.
            //        4) add SVVDiffCoef to both models!!
            
            int qa = m_base[0]->GetNumPoints();
            int qb = m_base[1]->GetNumPoints();
            int qc = m_base[2]->GetNumPoints();
            int nmodes_a = m_base[0]->GetNumModes();
            int nmodes_b = m_base[1]->GetNumModes();
            int nmodes_c = m_base[2]->GetNumModes();

            // Declare orthogonal basis. 
            LibUtilities::PointsKey pa(qa,m_base[0]->GetPointsType());
            LibUtilities::PointsKey pb(qb,m_base[1]->GetPointsType());
            LibUtilities::PointsKey pc(qc,m_base[2]->GetPointsType());
            
            LibUtilities::BasisKey Ba(LibUtilities::eOrtho_A,nmodes_a,pa);
            LibUtilities::BasisKey Bb(LibUtilities::eOrtho_B,nmodes_b,pb);
            LibUtilities::BasisKey Bc(LibUtilities::eOrtho_C,nmodes_c,pc);

            StdTetExp OrthoExp(Ba,Bb,Bc);
            
            
            Array<OneD, NekDouble> orthocoeffs(OrthoExp.GetNcoeffs());
            int i,j,k,cnt = 0;

            //SVV filter paramaters (how much added diffusion relative to physical one
            // and fraction of modes from which you start applying this added diffusion)
            //
            NekDouble  SvvDiffCoeff = mkey.GetConstFactor(StdRegions::eFactorSVVDiffCoeff);
            NekDouble  SVVCutOff = mkey.GetConstFactor(StdRegions::eFactorSVVCutoffRatio);

            
            //Defining the cut of mode
            int cutoff_a = (int) (SVVCutOff*nmodes_a);
            int cutoff_b = (int) (SVVCutOff*nmodes_b);
            int cutoff_c = (int) (SVVCutOff*nmodes_c);
            int nmodes = min(min(nmodes_a,nmodes_b),nmodes_c);
            NekDouble cutoff = min(min(cutoff_a,cutoff_b),cutoff_c);
            NekDouble epsilon = 1;
            
            // project onto physical space.
            OrthoExp.FwdTrans(array,orthocoeffs);

            //------"New" Version August 22nd '13--------------------
            for(i = 0; i < nmodes_a; ++i)
            {
                for(j = 0; j < nmodes_b-i; ++j)
                {
                    for(k = 0; k < nmodes_c-i-j; ++k)
                    {
                        if(i + j + k >= cutoff)
                        {
                            orthocoeffs[cnt] *= ((1.0+SvvDiffCoeff)*exp(-(i+j+k-nmodes)*(i+j+k-nmodes)/((NekDouble)((i+j+k-cutoff+epsilon)*(i+j+k-cutoff+epsilon)))));
                        }
                        cnt++;
                    }
                }
            }   
            // backward transform to physical space
            OrthoExp.BwdTrans(orthocoeffs,array);
        }
    }//end namespace
}//end namespace<|MERGE_RESOLUTION|>--- conflicted
+++ resolved
@@ -83,233 +83,6 @@
         {
         }
 
-<<<<<<< HEAD
-=======
-        //-------------------------------
-        // Integration Methods
-        //-------------------------------
-        void StdTetExp::TripleTensorProduct(
-                                const Array<OneD, const NekDouble>& fx,
-                                const Array<OneD, const NekDouble>& gy,
-                                const Array<OneD, const NekDouble>& hz,
-                                const Array<OneD, const NekDouble>& inarray,
-                                      Array<OneD, NekDouble> & outarray )
-        {
-            // Using matrix operation, not sum-factorization.
-            // Regarding the 3D array, inarray[k][j][i], x is changing the
-            // fastest and z the slowest. Thus, the first x-vector of points
-            // refers to the first row of the first stack. The first y-vector
-            // refers to the first column of the first stack. The first z-
-            // vector refers to the vector of stacks intersecting the first row
-            // and first column. So in C++, i refers to column, j to row, and k
-            // to stack. Contrasting this with the usual C++ matrix convention,
-            // note that i does not refer to a C++ row, nor j to C++ column.
-
-            int nx = fx.num_elements();
-            int ny = gy.num_elements();
-            int nz = hz.num_elements();
-            
-            // Multiply by integration constants...
-            // Hadamard multiplication refers to elementwise multiplication of
-            // two vectors.
-
-            // Hadamard each row with the first vector (x-vector); the index i
-            // is changing the fastest.
-            // For each j and k, iterate over each row in all of the stacks at
-            // once
-            for (int jk = 0; jk < ny*nz; ++jk)
-            {
-                Vmath::Vmul(
-                        nx,                 // Size of first weight vector
-                        &inarray[0] + jk*nx, 1, // Offset and stride of each
-                                            //  row-vector (x is changing
-                                            //  fastest)
-                        fx.get(), 1,        // First weight vector (with stride
-                                            //  of 1)
-                        &outarray[0] + jk*nx, 1     // Output has same offset
-                                            //  and stride as input
-                        );
-            }
-
-            // Hadamard each column with the second vector (y-vector)
-            // For each stack   in the 3D-array, do the following...
-            for (int k = 0; k < nz; ++k)
-            {
-                // Iterate over each column in the current stack
-                for (int i = 0; i < nx; ++i)
-                {
-                    Vmath::Vmul(
-                        ny,                 // Size of second weight vector
-                        &outarray[0] + i + nx*ny*k, nx, // Offset and stride of
-                                            //  each column-vector
-                        gy.get(), 1,        // second weight vector (with
-                                            //  stride of 1)
-                        &outarray[0] + i + nx*ny*k, nx  // Output has same
-                                            //  offset and stride as input
-                        );
-                }
-            }
-
-            // Hadamard each stack-vector with the third vector (z-vector)
-            // Iterate over each element in the topmost stack
-            for (int ij = 0; ij < nx*ny; ++ij)
-            {
-                Vmath::Vmul(
-                        nz,                 // Size of third weight vector
-                        &outarray[0] + ij, nx*ny,   // Offset and stride of
-                                            //  each stack-vector
-                        hz.get(), 1,        // Third weight vector (with stride
-                                            //  of 1)
-                        &outarray[0] + ij, nx*ny    // Output has same offset
-                                            //  and stride as input
-                        );
-            }
-
-        }
-
-
-        /**
-         * Inner-Product with respect to the weights: i.e., this is the triple
-         * sum of the product of the four inputs over the Hexahedron.
-         * x-dimension is the row, it is the index that changes the fastest
-         * y-dimension is the column
-         * z-dimension is the stack, it is the index that changes the slowest
-         */
-        NekDouble StdTetExp::TripleInnerProduct(
-                                const Array<OneD, const NekDouble>& fxyz,
-                                const Array<OneD, const NekDouble>& wx,
-                                const Array<OneD, const NekDouble>& wy,
-                                const Array<OneD, const NekDouble>& wz)
-        {
-            int Qx = wx.num_elements();
-            int Qy = wy.num_elements();
-            int Qz = wz.num_elements();
-            
-            if( fxyz.num_elements() != Qx*Qy*Qz ) {
-                cerr << "TripleTetrahedralInnerProduct expected "
-                     << fxyz.num_elements()
-                     << " quadrature points from the discretized input "
-                        "function but got "
-                     << Qx*Qy*Qz << " instead." << endl;
-            }
-
-            // Sum-factorizing over the stacks
-            Array<OneD, NekDouble> A(Qx*Qy, 0.0);
-            for( int i = 0; i < Qx; ++i ) {
-                for( int j = 0; j < Qy; ++j ) {
-                    for( int k = 0; k < Qz; ++k ) {
-                        A[i + Qx*j] +=  fxyz[i + Qx*(j + Qy*k)] * wz[k];
-                    }
-                }
-            }
-
-            // Sum-factorizing over the columns
-            Array<OneD, NekDouble> b(Qx, 0.0);
-            for( int i = 0; i < Qx; ++i ) {
-                for( int j = 0; j < Qy; ++j ) {
-                    b[i] +=  A[i + Qx*j] * wy[j];
-                }
-            }
-
-            // Sum-factorizing over the rows
-            NekDouble c = 0;
-            for( int i = 0; i < Qx; ++i ) {
-                c +=  b[i] * wx[i];
-            }
-
-            return c;
-        }
-
-
-        NekDouble StdTetExp::Integral3D(
-            const Array<OneD, const NekDouble>& inarray,
-            const Array<OneD, const NekDouble>& wx,
-            const Array<OneD, const NekDouble>& wy,
-            const Array<OneD, const NekDouble>& wz)
-        {
-            return TripleInnerProduct(inarray, wx, wy, wz);
-        }
-
-
-
-        /**
-         * @param   inarray     definition of function to be returned at
-         *                      quadrature point of expansion.
-         * @returns \f$\int^1_{-1}\int^1_{-1}\int^1_{-1}
-         * u(\eta_1, \eta_2, \eta_3) J[i,j,k] d \eta_1 d \eta_2 d \eta_3 \f$ \n
-         * = \f$\sum_{i=0}^{Q_1 - 1} \sum_{j=0}^{Q_2 - 1} \sum_{k=0}^{Q_3 - 1}
-         *   u(\eta_{1i}^{0,0}, \eta_{2j}^{1,0},\eta_{3k}^{2,0})w_{i}^{1,0}
-         *   \hat w_{j}^{1,0} \hat w_{k}^{2,0}    \f$ \n
-         * where
-         * \f$inarray[i,j, k]  = u(\eta_{1i},\eta_{2j}, \eta_{3k}) \f$, \n
-         * \f$\hat w_{j}^{1,0} = \frac {w_{j}^{1,0}} {2}, \hat w_{k}^{2,0}
-         *                     = \frac{w_{k}^{2,0}} {4} \f$ \n
-         * and \f$ J[i,j,k] \f$ is the Jacobian evaluated at the quadrature
-         * point.
-         */
-        NekDouble StdTetExp::v_Integral(
-            const Array<OneD, const NekDouble>& inarray)
-        {
-            // Using implementation from page 145 of Spencer Sherwin's book
-            int Qy = m_base[1]->GetNumPoints();
-            int Qz = m_base[2]->GetNumPoints();
-
-            // Get the point distributions:
-            // x is assumed to be Gauss-Lobatto-Legendre (includes -1 and +1)
-            Array<OneD, const NekDouble> y,z,wx,wy,wz;
-            wx = m_base[0]->GetW();
-            m_base[1]->GetZW(y,wy);
-            m_base[2]->GetZW(z,wz);
-
-            Array<OneD, NekDouble> wy_hat = Array<OneD, NekDouble>(Qy, 0.0);
-            Array<OneD, NekDouble> wz_hat = Array<OneD, NekDouble>(Qz, 0.0);
-
-            // Convert wy into wy_hat, which includes the 1/2 scale factor.
-            // Nothing else need be done if the point distribution is Jacobi
-            // (1,0) since (1-eta_y) is aready factored into the weights.
-            switch(m_base[1]->GetPointsType())
-            {
-                // (1,0) Jacobi Inner product
-            case LibUtilities::eGaussRadauMAlpha1Beta0: 
-                Vmath::Smul( Qy, 0.5, (NekDouble *)wy.get(), 1, wy_hat.get(), 1 );
-                break;
-                
-                // Assume points are a Legenedre inner product and
-                // multiply by collapsed coordinate jacobian
-            default:
-                for(int j = 0; j < Qy; ++j)
-                {
-                    wy_hat[j] = 0.5*(1.0 - y[j]) * wy[j];
-                }
-                break;
-            }
-
-            // Convert wz into wz_hat, which includes the 1/4 scale factor.
-            // Nothing else need be done if the point distribution is Jacobi
-            // (2,0) since (1-eta_z)^2 is aready factored into the weights.
-            // Note by coincidence, xi_z = eta_z (xi_z = z according to our
-            // notation)
-            switch(m_base[2]->GetPointsType())
-            {
-                // (2,0) Jacobi Inner product
-            case LibUtilities::eGaussRadauMAlpha2Beta0: 
-                Vmath::Smul(Qz, 0.25, (NekDouble *)wz.get(), 1, 
-                            wz_hat.get(), 1 );
-                break;
-                // Assume points are a Legenedre inner product and
-                // multiply by collapsed coordinate jacobian
-            default:
-                for(int k = 0; k < Qz; ++k)
-                {
-                    wz_hat[k] = 0.25*(1.0 - z[k])*(1.0 - z[k]) * wz[k];
-                }
-                break;
-            }
-
-            return Integral3D(inarray, wx, wy_hat, wz_hat);
-        }
-        
->>>>>>> 36763032
         //----------------------------
         // Differentiation Methods
         //----------------------------
