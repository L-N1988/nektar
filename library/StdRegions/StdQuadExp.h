///////////////////////////////////////////////////////////////////////////////
//
// File StdQuadExp.h
//
// For more information, please see: http://www.nektar.info
//
// The MIT License
//
// Copyright (c) 2006 Division of Applied Mathematics, Brown University (USA),
// Department of Aeronautics, Imperial College London (UK), and Scientific
// Computing and Imaging Institute, University of Utah (USA).
//
// Permission is hereby granted, free of charge, to any person obtaining a
// copy of this software and associated documentation files (the "Software"),
// to deal in the Software without restriction, including without limitation
// the rights to use, copy, modify, merge, publish, distribute, sublicense,
// and/or sell copies of the Software, and to permit persons to whom the
// Software is furnished to do so, subject to the following conditions:
//
// The above copyright notice and this permission notice shall be included
// in all copies or substantial portions of the Software.
//
// THE SOFTWARE IS PROVIDED "AS IS", WITHOUT WARRANTY OF ANY KIND, EXPRESS
// OR IMPLIED, INCLUDING BUT NOT LIMITED TO THE WARRANTIES OF MERCHANTABILITY,
// FITNESS FOR A PARTICULAR PURPOSE AND NONINFRINGEMENT. IN NO EVENT SHALL
// THE AUTHORS OR COPYRIGHT HOLDERS BE LIABLE FOR ANY CLAIM, DAMAGES OR OTHER
// LIABILITY, WHETHER IN AN ACTION OF CONTRACT, TORT OR OTHERWISE, ARISING
// FROM, OUT OF OR IN CONNECTION WITH THE SOFTWARE OR THE USE OR OTHER
// DEALINGS IN THE SOFTWARE.
//
// Description: Header field for Quadrilateral routines built upon
// StdExpansion2D
//
///////////////////////////////////////////////////////////////////////////////

#ifndef NEKTAR_LIB_STDREGIONS_STDQUADEXP_H
#define NEKTAR_LIB_STDREGIONS_STDQUADEXP_H

#include <StdRegions/StdRegions.hpp>
#include <StdRegions/StdExpansion2D.h>
#include <StdRegions/StdRegionsDeclspec.h>

namespace Nektar
{
    namespace StdRegions
    {

        class StdExpansion1D;

        class StdQuadExp: virtual public StdExpansion2D
        {

        typedef std::shared_ptr<StdExpansion1D> StdExpansion1DSharedPtr;

        public:
            STD_REGIONS_EXPORT StdQuadExp();
            STD_REGIONS_EXPORT StdQuadExp(
                    const LibUtilities::BasisKey &Ba,
                    const LibUtilities::BasisKey &Bb);
            STD_REGIONS_EXPORT StdQuadExp(const StdQuadExp &T);
            STD_REGIONS_EXPORT ~StdQuadExp();

        protected:
            //-------------------------------
            // Integration Methods
            //-------------------------------
            STD_REGIONS_EXPORT NekDouble v_Integral(
                    const Array<OneD, const NekDouble>& inarray);

            //-------------------------------
            // Differentiation Methods
            //-------------------------------
            STD_REGIONS_EXPORT virtual void v_PhysDeriv(
                    const Array<OneD, const NekDouble>& inarray,
                    Array<OneD, NekDouble> &out_d0,
                    Array<OneD, NekDouble> &out_d1,
                    Array<OneD, NekDouble> &out_d2 = NullNekDouble1DArray);
            STD_REGIONS_EXPORT virtual void v_PhysDeriv(
                    const int dir,
                    const Array<OneD, const NekDouble>& inarray,
                    Array<OneD, NekDouble> &outarray);
            STD_REGIONS_EXPORT virtual void v_StdPhysDeriv(
                    const Array<OneD, const NekDouble>& inarray,
                    Array<OneD, NekDouble> &out_d0,
                    Array<OneD, NekDouble> &out_d1,
		    Array<OneD, NekDouble> &out_d2 = NullNekDouble1DArray);
            STD_REGIONS_EXPORT virtual void v_StdPhysDeriv(
                    const int dir,
                    const Array<OneD, const NekDouble>& inarray,
                    Array<OneD, NekDouble> &outarray);

            //---------------------------------------
            // Transforms
            //---------------------------------------
            STD_REGIONS_EXPORT virtual void v_BwdTrans(
                    const Array<OneD, const NekDouble>& inarray,
		    Array<OneD, NekDouble> &outarray);
            STD_REGIONS_EXPORT virtual void v_FwdTrans_BndConstrained(
                    const Array<OneD, const NekDouble>& inarray,
                    Array<OneD, NekDouble> &outarray);
            STD_REGIONS_EXPORT virtual void v_BwdTrans_SumFac(
                    const Array<OneD, const NekDouble>& inarray,
                    Array<OneD, NekDouble> &outarray);
            STD_REGIONS_EXPORT virtual void v_BwdTrans_SumFacKernel(
                    const Array<OneD, const NekDouble>& base0,
                    const Array<OneD, const NekDouble>& base1,
                    const Array<OneD, const NekDouble>& inarray,
                    Array<OneD, NekDouble> &outarray,
                    Array<OneD, NekDouble> &wsp,
                    bool doCheckCollDir0,
                    bool doCheckCollDir1);
            STD_REGIONS_EXPORT virtual void v_FwdTrans(
                    const Array<OneD, const NekDouble>& inarray,
                    Array<OneD, NekDouble> &outarray);

            //---------------------------------------
            // Inner product functions
            //---------------------------------------
            STD_REGIONS_EXPORT virtual void v_IProductWRTBase(
                    const Array<OneD, const NekDouble>& inarray,
		    Array<OneD, NekDouble> &outarray);
            STD_REGIONS_EXPORT virtual void v_IProductWRTBase_SumFac(
                    const Array<OneD, const NekDouble>& inarray, 
                          Array<OneD, NekDouble> &outarray,
                    bool multiplybyweights = true);
            STD_REGIONS_EXPORT virtual void v_IProductWRTBase_MatOp(
                    const Array<OneD, const NekDouble>& inarray,
                    Array<OneD, NekDouble> &outarray);
            STD_REGIONS_EXPORT virtual void v_IProductWRTBase_SumFacKernel(
                    const Array<OneD, const NekDouble>& base0,
                    const Array<OneD, const NekDouble>& base1,
                    const Array<OneD, const NekDouble>& inarray,
                    Array<OneD, NekDouble> &outarray,
                    Array<OneD, NekDouble> &wsp,
                    bool doCheckCollDir0,
                    bool doCheckCollDir1);
            STD_REGIONS_EXPORT virtual void v_IProductWRTDerivBase(
                    const int dir,
                    const Array<OneD, const NekDouble>& inarray,
                    Array<OneD, NekDouble> & outarray);
            STD_REGIONS_EXPORT virtual void v_IProductWRTDerivBase_SumFac(
                    const int dir,
                    const Array<OneD, const NekDouble>& inarray,
                    Array<OneD, NekDouble> & outarray);
            STD_REGIONS_EXPORT virtual void v_IProductWRTDerivBase_MatOp(
                    const int dir,
                    const Array<OneD, const NekDouble>& inarray,
                    Array<OneD, NekDouble> & outarray);

            //---------------------------------------
            // Evaluation functions
            //---------------------------------------
            STD_REGIONS_EXPORT virtual void v_LocCoordToLocCollapsed(
                               const Array<OneD, const NekDouble>& xi,
                               Array<OneD, NekDouble>& eta);

            STD_REGIONS_EXPORT virtual void v_FillMode(
                    const int mode,
                    Array<OneD, NekDouble> &array);

            //---------------------------
            // Helper functions
            //---------------------------
            STD_REGIONS_EXPORT virtual int v_GetNverts() const;
<<<<<<< HEAD
            STD_REGIONS_EXPORT virtual int v_GetNedges() const;
            STD_REGIONS_EXPORT virtual int v_GetNtraces() const;
            STD_REGIONS_EXPORT virtual int v_GetEdgeNcoeffs(const int i) const;
            STD_REGIONS_EXPORT virtual int v_GetEdgeNumPoints(const int i) const;
=======
            STD_REGIONS_EXPORT virtual int v_GetNtraces() const;
            STD_REGIONS_EXPORT virtual int v_GetTraceNcoeffs(const int i) const;
            STD_REGIONS_EXPORT virtual int v_GetTraceNumPoints(const int i) const;
>>>>>>> 81af24da
            STD_REGIONS_EXPORT virtual int v_NumBndryCoeffs() const;
            STD_REGIONS_EXPORT virtual int v_NumDGBndryCoeffs() const;

            STD_REGIONS_EXPORT virtual int v_CalcNumberOfCoefficients(
                    const std::vector<unsigned int> &nummodes,
                    int &modes_offset);
            STD_REGIONS_EXPORT virtual const LibUtilities::BasisKey
                  v_GetTraceBasisKey(const int i, const int j) const;
            STD_REGIONS_EXPORT virtual LibUtilities::ShapeType v_DetShapeType() const;
            STD_REGIONS_EXPORT virtual bool v_IsBoundaryInteriorExpansion();
            STD_REGIONS_EXPORT virtual void v_GetCoords(
                Array<OneD, NekDouble> &coords_0,
                Array<OneD, NekDouble> &coords_1,
                Array<OneD, NekDouble> &coords_2);

            //--------------------------
            // Mappings
            //--------------------------
            STD_REGIONS_EXPORT virtual void v_GetBoundaryMap(
                    Array<OneD, unsigned int>& outarray);
            STD_REGIONS_EXPORT virtual void v_GetInteriorMap(
                    Array<OneD, unsigned int>& outarray);
            STD_REGIONS_EXPORT virtual int v_GetVertexMap(int localVertexId,
                                                          bool useCoeffPacking = false);

            STD_REGIONS_EXPORT virtual void v_GetTraceToElementMap
                                     (const int  eid,
                                      Array<OneD, unsigned int>& maparray,
                                      Array<OneD, int>&          signarray,
                                      Orientation                edgeOrient = eForwards,
                                      int                        P = -1,
                                      int                        Q = -1);
            
            STD_REGIONS_EXPORT  virtual void v_GetTraceInteriorToElementMap(
                const int                  eid,
                Array<OneD, unsigned int>& maparray,
                Array<OneD,          int>& signarray,
                const Orientation          edgeOrient = eForwards);

            //---------------------------------------
            // Wrapper functions
            //---------------------------------------
            STD_REGIONS_EXPORT virtual DNekMatSharedPtr v_GenMatrix(
                    const StdMatrixKey &mkey);
            STD_REGIONS_EXPORT virtual DNekMatSharedPtr v_CreateStdMatrix(
                    const StdMatrixKey &mkey);

            //---------------------------------------
            // Operator evaluation functions
            //---------------------------------------
            STD_REGIONS_EXPORT virtual void v_MassMatrixOp(
                    const Array<OneD, const NekDouble> &inarray,
                    Array<OneD,NekDouble> &outarray,
                    const StdMatrixKey &mkey);
            STD_REGIONS_EXPORT virtual void v_LaplacianMatrixOp(
                    const Array<OneD, const NekDouble> &inarray,
                    Array<OneD,NekDouble> &outarray,
                    const StdMatrixKey &mkey);
            STD_REGIONS_EXPORT virtual void v_LaplacianMatrixOp(
                    const int k1, const int k2,
                    const Array<OneD, const NekDouble> &inarray,
                    Array<OneD,NekDouble> &outarray,
                    const StdMatrixKey &mkey);
            STD_REGIONS_EXPORT virtual void v_WeakDerivMatrixOp(
                    const int i,
                    const Array<OneD, const NekDouble> &inarray,
                    Array<OneD,NekDouble> &outarray,
                    const StdMatrixKey &mkey);
            STD_REGIONS_EXPORT virtual void v_HelmholtzMatrixOp(
                    const Array<OneD, const NekDouble> &inarray,
                    Array<OneD,NekDouble> &outarray,
                    const StdMatrixKey &mkey);
            STD_REGIONS_EXPORT virtual void v_SVVLaplacianFilter(
                    Array<OneD, NekDouble> &array,
                    const StdMatrixKey &mkey);
            STD_REGIONS_EXPORT virtual void v_ExponentialFilter(
                          Array<OneD, NekDouble> &array,
                    const NekDouble        alpha,
                    const NekDouble        exponent,
                    const NekDouble        cutoff);
            STD_REGIONS_EXPORT virtual void v_ReduceOrderCoeffs(
                    int numMin,
                    const Array<OneD, const NekDouble> &inarray,
                    Array<OneD, NekDouble> &outarray);
            STD_REGIONS_EXPORT void v_GeneralMatrixOp_MatOp(const Array<OneD,
                    const NekDouble> &inarray,
                    Array<OneD,NekDouble> &outarray,
                    const StdMatrixKey &mkey);
            STD_REGIONS_EXPORT void v_MultiplyByStdQuadratureMetric(
                    const Array<OneD, const NekDouble> &inarray,
                    Array<OneD, NekDouble> &outarray);

            //---------------------------------------
            // Output interpolation functions
            //---------------------------------------
            STD_REGIONS_EXPORT virtual void v_GetSimplexEquiSpacedConnectivity(
                    Array<OneD, int> &conn,
                    bool standard = true);
        };
        typedef std::shared_ptr<StdQuadExp> StdQuadExpSharedPtr;

    } //end of namespace
} //end of namespace

#endif //STDQUADEXP_H<|MERGE_RESOLUTION|>--- conflicted
+++ resolved
@@ -162,16 +162,9 @@
             // Helper functions
             //---------------------------
             STD_REGIONS_EXPORT virtual int v_GetNverts() const;
-<<<<<<< HEAD
-            STD_REGIONS_EXPORT virtual int v_GetNedges() const;
-            STD_REGIONS_EXPORT virtual int v_GetNtraces() const;
-            STD_REGIONS_EXPORT virtual int v_GetEdgeNcoeffs(const int i) const;
-            STD_REGIONS_EXPORT virtual int v_GetEdgeNumPoints(const int i) const;
-=======
             STD_REGIONS_EXPORT virtual int v_GetNtraces() const;
             STD_REGIONS_EXPORT virtual int v_GetTraceNcoeffs(const int i) const;
             STD_REGIONS_EXPORT virtual int v_GetTraceNumPoints(const int i) const;
->>>>>>> 81af24da
             STD_REGIONS_EXPORT virtual int v_NumBndryCoeffs() const;
             STD_REGIONS_EXPORT virtual int v_NumDGBndryCoeffs() const;
 
