///////////////////////////////////////////////////////////////////////////////
//
// File $Source: /usr/sci/projects/Nektar/cvs/Nektar++/library/LocalRegions/PointExp.cpp,v $
//
// For more information, please see: http://www.nektar.info
//
// The MIT License
//
// Copyright (c) 2006 Division of Applied Mathematics, Brown University (USA),
// Department of Aeronautics, Imperial College London (UK), and Scientific
// Computing and Imaging Institute, University of Utah (USA).
//
// License for the specific language governing rights and limitations under
// Permission is hereby granted, free of charge, to any person obtaining a
// copy of this software and associated documentation files (the "Software"),
// to deal in the Software without restriction, including without limitation
// the rights to use, copy, modify, merge, publish, distribute, sublicense,
// and/or sell copies of the Software, and to permit persons to whom the
// Software is furnished to do so, subject to the following conditions:
//
// The above copyright notice and this permission notice shall be included
// in all copies or substantial portions of the Software.
//
// THE SOFTWARE IS PROVIDED "AS IS", WITHOUT WARRANTY OF ANY KIND, EXPRESS
// OR IMPLIED, INCLUDING BUT NOT LIMITED TO THE WARRANTIES OF MERCHANTABILITY,
// FITNESS FOR A PARTICULAR PURPOSE AND NONINFRINGEMENT. IN NO EVENT SHALL
// THE AUTHORS OR COPYRIGHT HOLDERS BE LIABLE FOR ANY CLAIM, DAMAGES OR OTHER
// LIABILITY, WHETHER IN AN ACTION OF CONTRACT, TORT OR OTHERWISE, ARISING
// FROM, OUT OF OR IN CONNECTION WITH THE SOFTWARE OR THE USE OR OTHER
// DEALINGS IN THE SOFTWARE.
//
// Description: Definition of a Point expansion 
//
///////////////////////////////////////////////////////////////////////////////

#include <StdRegions/StdPointExp.h>

using namespace std;

namespace Nektar
{
    namespace StdRegions
    {

        StdPointExp::StdPointExp()
        {
        }
		
		
        StdPointExp::StdPointExp(const LibUtilities::BasisKey &Ba):
        StdExpansion(Ba.GetNumModes(), 1, Ba),
        StdExpansion0D(Ba.GetNumModes(),Ba)
        {
        }
		
		
        /** \brief Copy Constructor */
		
        StdPointExp::StdPointExp(const StdPointExp &T):
		StdExpansion(T),
		StdExpansion0D(T)
        {
        }
		
		
		
        StdPointExp::~StdPointExp()
        {
        }
		
		
        LibUtilities::ShapeType StdPointExp::v_DetShapeType() const
        {
            return LibUtilities::ePoint;
        }
		
        
        void StdPointExp::v_GetCoords(
                                      Array<OneD, NekDouble> &coords_0,
                                      Array<OneD, NekDouble> &coords_1,
                                      Array<OneD, NekDouble> &coords_2)
        {
            Blas::Dcopy(GetNumPoints(0),(m_base[0]->GetZ()).get(),
                        1,&coords_0[0],1);
        }
	
	
        void StdPointExp::v_BwdTrans(
                                     const Array<OneD, const NekDouble>& inarray,
                                     Array<OneD, NekDouble> &outarray)
        {
            int  nquad = m_base[0]->GetNumPoints();
            
            if(m_base[0]->Collocation())
            {
                Vmath::Vcopy(nquad, inarray, 1, outarray, 1);
            }
            else
            {
<<<<<<< HEAD
                Blas::Dgemv('N',nquad,m_base[0]->GetNumModes(),1.0, (m_base[0]->GetBdata()).get(),
=======
                Blas::Dgemv('N',nquad,m_base[0]->GetNumModes(),1.0,
                            (m_base[0]->GetBdata()).get(),
>>>>>>> e38421d7
                            nquad,&inarray[0],1,0.0,&outarray[0],1);
            }
        }
		
		
        void StdPointExp::v_FwdTrans(const Array<OneD, const NekDouble>& inarray,
								   Array<OneD, NekDouble> &outarray)
        {
            if(m_base[0]->Collocation())
            {
                Vmath::Vcopy(m_ncoeffs, inarray, 1, outarray, 1);
            }
            else
            {
                v_IProductWRTBase(inarray,outarray);
				
                // get Mass matrix inverse
                StdMatrixKey      masskey(eInvMass,v_DetShapeType(),*this);
                DNekMatSharedPtr  matsys = GetStdMatrix(masskey);
				
                NekVector<NekDouble> in(m_ncoeffs,outarray,eCopy);
                NekVector<NekDouble> out(m_ncoeffs,outarray,eWrapper);
				
                out = (*matsys)*in;
            }
        }
		
        void StdPointExp::v_FwdTrans_BndConstrained(
												  const Array<OneD, const NekDouble>& inarray,
												  Array<OneD, NekDouble> &outarray)
        {
            if(m_base[0]->Collocation())
            {
                Vmath::Vcopy(m_ncoeffs, inarray, 1, outarray, 1);
            }
            else
            {
                int nInteriorDofs = m_ncoeffs-2;
                int offset;
				
                switch(m_base[0]->GetBasisType())
                {
                case LibUtilities::eGLL_Lagrange:
                    {
                        offset = 1;
                    }
                    break;
                case LibUtilities::eModified_A:
                case LibUtilities::eModified_B:
                    {
                        offset = 2;
                    }
                    break;
                default:
                    ASSERTL0(false,"This type of FwdTrans is not defined for this shapex type");
                }
		
                fill(outarray.get(), outarray.get()+m_ncoeffs, 0.0 );
				
                outarray[GetVertexMap(0)] = inarray[0];
                outarray[GetVertexMap(1)] = inarray[m_base[0]->GetNumPoints()-1];
				
                if(m_ncoeffs>2)
                {
                    // ideally, we would like to have tmp0 to be replaced by
                    // outarray (currently MassMatrixOp does not allow aliasing)
                    Array<OneD, NekDouble> tmp0(m_ncoeffs);
                    Array<OneD, NekDouble> tmp1(m_ncoeffs);
					
                    StdMatrixKey      masskey(eMass,v_DetShapeType(),*this);
                    MassMatrixOp(outarray,tmp0,masskey);
                    v_IProductWRTBase(inarray,tmp1);
					
                    Vmath::Vsub(m_ncoeffs, tmp1, 1, tmp0, 1, tmp1, 1);
					
                    // get Mass matrix inverse (only of interior DOF)
                    DNekMatSharedPtr  matsys = (m_stdStaticCondMatrixManager[masskey])->GetBlock(1,1);
					
                    Blas::Dgemv('N',nInteriorDofs,nInteriorDofs,1.0, &(matsys->GetPtr())[0],
                                nInteriorDofs,tmp1.get()+offset,1,0.0,outarray.get()+offset,1);
                }
            }
			
        }
		
		
        void StdPointExp::v_BwdTrans_SumFac(const Array<OneD, const NekDouble>& inarray,
										  Array<OneD, NekDouble> &outarray)
        {
            v_BwdTrans(inarray, outarray);
        }
		
//Inner product		
		void StdPointExp::v_IProductWRTBase(const Array<OneD, const NekDouble>& base,
										  const Array<OneD, const NekDouble>& inarray,
										  Array<OneD, NekDouble> &outarray,
										  int coll_check)
        {
            int    nquad = m_base[0]->GetNumPoints();
            Array<OneD, NekDouble> tmp(nquad);
            Array<OneD, const NekDouble> z =  m_base[0]->GetZ();
            Array<OneD, const NekDouble> w =  m_base[0]->GetW();
			
            Vmath::Vmul(nquad, inarray, 1, w, 1, tmp, 1);
			
            if(coll_check&&m_base[0]->Collocation())
            {
                Vmath::Vcopy(nquad, tmp, 1, outarray, 1);
            }
            else
            {
                Blas::Dgemv('T',nquad,m_ncoeffs,1.0,base.get(),nquad,
                            &tmp[0],1,0.0,outarray.get(),1);
            }
        }
		
        void StdPointExp::v_IProductWRTBase(const Array<OneD, const NekDouble>& inarray, 
										  Array<OneD, NekDouble> &outarray)
        {
            v_IProductWRTBase(m_base[0]->GetBdata(),inarray,outarray,1);
        }
		
        void StdPointExp::v_IProductWRTDerivBase(
											   const int dir,
											   const Array<OneD, const NekDouble>& inarray,
											   Array<OneD, NekDouble> & outarray)
		{
            ASSERTL1(dir >= 0 && dir < 1,"input dir is out of range");
            v_IProductWRTBase(m_base[0]->GetDbdata(),inarray,outarray,1);
        }
		
        void StdPointExp::v_IProductWRTBase_SumFac(
                                                   const Array<OneD, const NekDouble>& inarray,
                                                   Array<OneD, NekDouble> &outarray,
                                                   bool multiplybyweights)
        {
            v_IProductWRTBase(m_base[0]->GetBdata(),inarray,outarray,1);
        }
		
		
		DNekMatSharedPtr StdPointExp::v_GenMatrix(const StdMatrixKey &mkey)
        {
            DNekMatSharedPtr Mat;
            MatrixType mattype;
			
            switch(mattype = mkey.GetMatrixType())
            {
				case eFwdTrans:
                {
                    Mat = MemoryManager<DNekMat>::AllocateSharedPtr(m_ncoeffs,m_ncoeffs);
                    StdMatrixKey iprodkey(eIProductWRTBase,v_DetShapeType(),*this);
                    DNekMat &Iprod = *GetStdMatrix(iprodkey);
                    StdMatrixKey imasskey(eInvMass,v_DetShapeType(),*this);
                    DNekMat &Imass = *GetStdMatrix(imasskey);
					
                    (*Mat) = Imass*Iprod;
					
                }
                break;
            default:
                {
                    Mat = StdExpansion::CreateGeneralMatrix(mkey);
                }
                break;
            }
			
            return Mat;
        }
		
		
        DNekMatSharedPtr StdPointExp::v_CreateStdMatrix(const StdMatrixKey &mkey)
        {
            return v_GenMatrix(mkey);
        }
		
			
    }
}<|MERGE_RESOLUTION|>--- conflicted
+++ resolved
@@ -97,12 +97,8 @@
             }
             else
             {
-<<<<<<< HEAD
-                Blas::Dgemv('N',nquad,m_base[0]->GetNumModes(),1.0, (m_base[0]->GetBdata()).get(),
-=======
                 Blas::Dgemv('N',nquad,m_base[0]->GetNumModes(),1.0,
                             (m_base[0]->GetBdata()).get(),
->>>>>>> e38421d7
                             nquad,&inarray[0],1,0.0,&outarray[0],1);
             }
         }
