///////////////////////////////////////////////////////////////////////////////
//
// File StdTriExp.cpp
//
// For more information, please see: http://www.nektar.info
//
// The MIT License
//
// Copyright (c) 2006 Division of Applied Mathematics, Brown University (USA),
// Department of Aeronautics, Imperial College London (UK), and Scientific
// Computing and Imaging Institute, University of Utah (USA).
//
// License for the specific language governing rights and limitations under
// Permission is hereby granted, free of charge, to any person obtaining a
// copy of this software and associated documentation files (the "Software"),
// to deal in the Software without restriction, including without limitation
// the rights to use, copy, modify, merge, publish, distribute, sublicense,
// and/or sell copies of the Software, and to permit persons to whom the
// Software is furnished to do so, subject to the following conditions:
//
// The above copyright notice and this permission notice shall be included
// in all copies or substantial portions of the Software.
//
// THE SOFTWARE IS PROVIDED "AS IS", WITHOUT WARRANTY OF ANY KIND, EXPRESS
// OR IMPLIED, INCLUDING BUT NOT LIMITED TO THE WARRANTIES OF MERCHANTABILITY,
// FITNESS FOR A PARTICULAR PURPOSE AND NONINFRINGEMENT. IN NO EVENT SHALL
// THE AUTHORS OR COPYRIGHT HOLDERS BE LIABLE FOR ANY CLAIM, DAMAGES OR OTHER
// LIABILITY, WHETHER IN AN ACTION OF CONTRACT, TORT OR OTHERWISE, ARISING
// FROM, OUT OF OR IN CONNECTION WITH THE SOFTWARE OR THE USE OR OTHER
// DEALINGS IN THE SOFTWARE.
// 
// Description: Triangle routines built upon StdExpansion2D
//
///////////////////////////////////////////////////////////////////////////////

#include <StdRegions/StdTriExp.h>
#include <StdRegions/StdNodalTriExp.h>
#include <StdRegions/StdSegExp.h>       // for StdSegExp, etc

namespace Nektar
{
    namespace StdRegions
    {
        
        StdTriExp::StdTriExp()
        {
        }


        StdTriExp::StdTriExp(
            const LibUtilities::BasisKey &Ba, 
            const LibUtilities::BasisKey &Bb) :
            StdExpansion (LibUtilities::StdTriData::getNumberOfCoefficients(
                              Ba.GetNumModes(),
                              Bb.GetNumModes()),
                          2,Ba,Bb),
            StdExpansion2D(LibUtilities::StdTriData::getNumberOfCoefficients(
                               Ba.GetNumModes(),
                               Bb.GetNumModes()),
                           Ba,Bb)
        {    
            ASSERTL0(Ba.GetNumModes() <= Bb.GetNumModes(), 
                     "order in 'a' direction is higher than order "
                     "in 'b' direction");
        }

        StdTriExp::StdTriExp(const StdTriExp &T):
            StdExpansion(T),
            StdExpansion2D(T)
        {
        }

        StdTriExp::~StdTriExp()
        {
        }

        //-------------------------------
        // Integration Methods
        //-------------------------------
        NekDouble StdTriExp::v_Integral(
            const Array<OneD, const NekDouble>& inarray)
        {
            int    i;
            int nquad1 = m_base[1]->GetNumPoints();
            Array<OneD, NekDouble> w1_tmp(nquad1);

            Array<OneD, const NekDouble> w0 = m_base[0]->GetW();
            Array<OneD, const NekDouble> w1 = m_base[1]->GetW();
            Array<OneD, const NekDouble> z1 = m_base[1]->GetZ();

            switch(m_base[1]->GetPointsType())
            {
                case LibUtilities::eGaussLobattoLegendre: // Legendre inner product 
                {
                    for(i = 0; i < nquad1; ++i)
                    {
                        w1_tmp[i] = 0.5*(1-z1[i])*w1[i];
                    }
                    break;
                }
                case LibUtilities::eGaussRadauMAlpha1Beta0: // (0,1) Jacobi Inner product 
                {
                    Vmath::Smul(nquad1, 0.5, w1, 1, w1_tmp,1);      
                    break;
                }
                default:
                {
                    ASSERTL0(false, "populate swith for this point type");
                    break;
                }
            }

            return StdExpansion2D::Integral(inarray,w0,w1_tmp);
        }     

        //-----------------------------
        // Differentiation Methods
        //-----------------------------

        /**
         * \brief Calculate the derivative of the physical points.
         *
         * \f$ \frac{\partial u}{\partial  x_1} =  \left . 
         * \frac{2.0}{1-\eta_2} \frac{\partial u}{\partial d\eta_1}
         * \right |_{\eta_2}\f$
         *
         * \f$ \frac{\partial u}{\partial  x_2} =  \left . 
         * \frac{1+\eta_1}{1-\eta_2} \frac{\partial u}{\partial d\eta_1}
         * \right |_{\eta_2}  + \left . \frac{\partial u}{\partial d\eta_2}
         * \right |_{\eta_1}  \f$
         */
        void StdTriExp::v_PhysDeriv(
            const Array<OneD, const NekDouble>& inarray,
                  Array<OneD,       NekDouble>& out_d0, 
                  Array<OneD,       NekDouble>& out_d1,
                  Array<OneD,       NekDouble>& out_d2)
        {
            int    i;
            int    nquad0 = m_base[0]->GetNumPoints();
            int    nquad1 = m_base[1]->GetNumPoints();
            Array<OneD, NekDouble> wsp(nquad0*nquad1);

            const Array<OneD, const NekDouble>& z0 = m_base[0]->GetZ();
            const Array<OneD, const NekDouble>& z1 = m_base[1]->GetZ();

            // set up geometric factor: 2/(1-z1)
            for (i = 0; i < nquad1; ++i)
            {
                wsp[i] = 2.0/(1-z1[i]);
            }

            if (out_d0.num_elements() > 0)
            {
                PhysTensorDeriv(inarray, out_d0, out_d1);
                
                for (i = 0; i < nquad1; ++i)  
                {
                    Blas::Dscal(nquad0,wsp[i],&out_d0[0]+i*nquad0,1);
                }

                // if no d1 required do not need to calculate both deriv
                if (out_d1.num_elements() > 0)
                {
                    // set up geometric factor: (1_z0)/(1-z1)
                    for (i = 0; i < nquad0; ++i)
                    {
                        wsp[i] = 0.5*(1+z0[i]);
                    }
                    
                    for (i = 0; i < nquad1; ++i) 
                    {
                        Vmath::Vvtvp(nquad0,&wsp[0],1,&out_d0[0]+i*nquad0,
                                     1,&out_d1[0]+i*nquad0,
                                     1,&out_d1[0]+i*nquad0,1);
                    }    
                }
            }
            else if (out_d1.num_elements() > 0)
            {
                Array<OneD, NekDouble> diff0(nquad0*nquad1);
                PhysTensorDeriv(inarray, diff0, out_d1);
                
                for (i = 0; i < nquad1; ++i)  
                {
                    Blas::Dscal(nquad0,wsp[i],&diff0[0]+i*nquad0,1);
                }

                for (i = 0; i < nquad0; ++i)
                {
                    wsp[i] = 0.5*(1+z0[i]);
                }
                
                for (i = 0; i < nquad1; ++i) 
                {
                    Vmath::Vvtvp(nquad0,&wsp[0],1,&diff0[0]+i*nquad0,
                                 1,&out_d1[0]+i*nquad0,
                                 1,&out_d1[0]+i*nquad0,1);
                } 
            }
        }
        
        void StdTriExp::v_PhysDeriv(
            const int                           dir, 
            const Array<OneD, const NekDouble>& inarray,
                  Array<OneD,       NekDouble>& outarray)
        {
            switch(dir)
            {
                case 0:
                {
                    v_PhysDeriv(inarray, outarray, NullNekDouble1DArray);   
                    break;
                }
                case 1:
                {
                    v_PhysDeriv(inarray, NullNekDouble1DArray, outarray);   
                    break;
                }
                default:
                {
                    ASSERTL1(false,"input dir is out of range");
                    break;
                }
            }             
        }

        void StdTriExp::v_StdPhysDeriv(
            const Array<OneD, const NekDouble>& inarray, 
                  Array<OneD,       NekDouble>& out_d0,
                  Array<OneD,       NekDouble>& out_d1,
                  Array<OneD,       NekDouble>& out_d2)
        {
            StdTriExp::v_PhysDeriv(inarray, out_d0, out_d1);
        }

        void StdTriExp::v_StdPhysDeriv(
            const int dir, 
            const Array<OneD, const NekDouble>& inarray, 
                  Array<OneD,       NekDouble>& outarray)
        {
            StdTriExp::v_PhysDeriv(dir,inarray,outarray);
        }
        

        //---------------------------------------
        // Transforms
        //---------------------------------------

        /** 
         * \brief Backward tranform for triangular elements
         *
         * @note 'q' (base[1]) runs fastest in this element.
         */
        void StdTriExp::v_BwdTrans(
            const Array<OneD, const NekDouble>& inarray,
                  Array<OneD,       NekDouble>& outarray)
        {
            v_BwdTrans_SumFac(inarray,outarray);
        }


        void StdTriExp::v_BwdTrans_SumFac(
            const Array<OneD, const NekDouble>& inarray, 
                  Array<OneD,       NekDouble>& outarray)
        {
            Array<OneD, NekDouble> wsp(m_base[0]->GetNumPoints()* 
                                       m_base[1]->GetNumModes());

            BwdTrans_SumFacKernel(m_base[0]->GetBdata(),
                                  m_base[1]->GetBdata(),
                                  inarray,outarray,wsp);
        }

        void StdTriExp::v_BwdTrans_SumFacKernel(
            const Array<OneD, const NekDouble>& base0, 
            const Array<OneD, const NekDouble>& base1,
            const Array<OneD, const NekDouble>& inarray, 
                  Array<OneD,       NekDouble>& outarray,
                  Array<OneD,       NekDouble>& wsp,
                  bool                          doCheckCollDir0,
                  bool                          doCheckCollDir1)
        {
            int  i;
            int  mode;
            int  nquad0  = m_base[0]->GetNumPoints();
            int  nquad1  = m_base[1]->GetNumPoints();
            int  nmodes0 = m_base[0]->GetNumModes();
            int  nmodes1 = m_base[1]->GetNumModes();
            
            ASSERTL1(wsp.num_elements() >= nquad0*nmodes1,
                     "Workspace size is not sufficient");
            ASSERTL2((m_base[1]->GetBasisType() != LibUtilities::eOrtho_B)||
                     (m_base[1]->GetBasisType() != LibUtilities::eModified_B),
                     "Basis[1] is not of general tensor type");

            for (i = mode = 0; i < nmodes0; ++i)
            {
                Blas::Dgemv('N', nquad1,nmodes1-i,1.0,base1.get()+mode*nquad1,
                            nquad1,&inarray[0]+mode,1,0.0,&wsp[0]+i*nquad1,1);
                mode += nmodes1-i;
            }
            
            // fix for modified basis by splitting top vertex mode
            if(m_base[0]->GetBasisType() == LibUtilities::eModified_A)
            {
                Blas::Daxpy(nquad1,inarray[1],base1.get()+nquad1,1,
                            &wsp[0]+nquad1,1);
            }
            
            Blas::Dgemm('N','T', nquad0,nquad1,nmodes0,1.0, base0.get(),nquad0,
                        &wsp[0], nquad1,0.0, &outarray[0], nquad0);
        }
        
        void StdTriExp::v_FwdTrans(
            const Array<OneD, const NekDouble>& inarray, 
                  Array<OneD,       NekDouble>& outarray)
        {
            v_IProductWRTBase(inarray,outarray);
            
            // get Mass matrix inverse
            StdMatrixKey      masskey(eInvMass,DetShapeType(),*this);
            DNekMatSharedPtr  matsys = GetStdMatrix(masskey);
            
            // copy inarray in case inarray == outarray
            NekVector<NekDouble> in(m_ncoeffs,outarray,eCopy);
            NekVector<NekDouble> out(m_ncoeffs,outarray,eWrapper);
            
            out = (*matsys)*in;
        }


        void StdTriExp::v_FwdTrans_BndConstrained(
            const Array<OneD, const NekDouble>& inarray, 
                  Array<OneD,       NekDouble>& outarray)
        {
            int i,j;
            int npoints[2] = {m_base[0]->GetNumPoints(),
                              m_base[1]->GetNumPoints()};
            int nmodes[2]  = {m_base[0]->GetNumModes(),
                              m_base[1]->GetNumModes()};

            fill(outarray.get(), outarray.get()+m_ncoeffs, 0.0 );

            Array<OneD, NekDouble> physEdge[3];
            Array<OneD, NekDouble> coeffEdge[3];
            for(i = 0; i < 3; i++)
            {
                physEdge[i]  = Array<OneD, NekDouble>(npoints[i!=0]);
                coeffEdge[i] = Array<OneD, NekDouble>(nmodes[i!=0]);
            }

            for(i = 0; i < npoints[0]; i++)
            {
                physEdge[0][i] = inarray[i];
            }

            for(i = 0; i < npoints[1]; i++)
            {
                physEdge[1][i] = inarray[npoints[0]-1+i*npoints[0]];
                physEdge[2][i] = inarray[(npoints[1]-1)*npoints[0]-i*npoints[0]];
            }

            StdSegExpSharedPtr segexp[2] = {
                MemoryManager<StdRegions::StdSegExp>::AllocateSharedPtr(
                    m_base[0]->GetBasisKey()),
                MemoryManager<StdRegions::StdSegExp>::AllocateSharedPtr(
                    m_base[1]->GetBasisKey())
            };

            Array<OneD, unsigned int> mapArray;
            Array<OneD, int>          signArray;
            NekDouble sign;

            for (i = 0; i < 3; i++)
            {
                //segexp[i!=0]->v_FwdTrans_BndConstrained(physEdge[i],coeffEdge[i]);
                segexp[i!=0]->FwdTrans_BndConstrained(physEdge[i],coeffEdge[i]);

                v_GetEdgeToElementMap(i,eForwards,mapArray,signArray);
                for (j = 0; j < nmodes[i != 0]; j++)
                {
                    sign = (NekDouble) signArray[j];
                    outarray[ mapArray[j] ] = sign * coeffEdge[i][j];
                }
            }

            Array<OneD, NekDouble> tmp0(m_ncoeffs);
            Array<OneD, NekDouble> tmp1(m_ncoeffs);
                
            StdMatrixKey      masskey(eMass,DetShapeType(),*this);
            MassMatrixOp(outarray,tmp0,masskey);
            v_IProductWRTBase(inarray,tmp1);
                
            Vmath::Vsub(m_ncoeffs, tmp1, 1, tmp0, 1, tmp1, 1);
                
            // get Mass matrix inverse (only of interior DOF)
            // use block (1,1) of the static condensed system
            // note: this block alreay contains the inverse matrix
            DNekMatSharedPtr matsys = 
                (m_stdStaticCondMatrixManager[masskey])->GetBlock(1,1);

            int nBoundaryDofs = v_NumBndryCoeffs();
            int nInteriorDofs = m_ncoeffs - nBoundaryDofs; 

            Array<OneD, NekDouble> rhs   (nInteriorDofs);
            Array<OneD, NekDouble> result(nInteriorDofs);

            v_GetInteriorMap(mapArray);

            for (i = 0; i < nInteriorDofs; i++)
            {
                rhs[i] = tmp1[ mapArray[i] ];
            }

            Blas::Dgemv('N',nInteriorDofs,nInteriorDofs,
                        1.0,&(matsys->GetPtr())[0],nInteriorDofs,
                        rhs.get(),1,
                        0.0,result.get(),1);   

            for (i = 0; i < nInteriorDofs; i++)
            {
                outarray[ mapArray[i] ] = result[i];
            }
        }

        //---------------------------------------
        // Inner product functions
        //---------------------------------------
        
        /** 
         * \brief Calculate the inner product of inarray with respect to the
         * basis B=base0[p]*base1[pq] and put into outarray.
         *
         * \f$ 
         * \begin{array}{rcl}
         * I_{pq} = (\phi^A_q \phi^B_{pq}, u) &=& 
         * \sum_{i=0}^{nq_0}\sum_{j=0}^{nq_1}
         * \phi^A_p(\eta_{0,i})\phi^B_{pq}(\eta_{1,j}) w^0_i w^1_j 
         * u(\xi_{0,i} \xi_{1,j}) \\
         * & = & \sum_{i=0}^{nq_0} \phi^A_p(\eta_{0,i})
         * \sum_{j=0}^{nq_1} \phi^B_{pq}(\eta_{1,j}) \tilde{u}_{i,j} 
         * \end{array}
         * \f$ 
         *
         * where
         *
         * \f$  \tilde{u}_{i,j} = w^0_i w^1_j u(\xi_{0,i},\xi_{1,j}) \f$
         *
         * which can be implemented as
         *
         * \f$  f_{pj} = \sum_{i=0}^{nq_0} \phi^A_p(\eta_{0,i}) 
         * \tilde{u}_{i,j} 
         * \rightarrow {\bf B_1 U}  \f$
         * \f$  I_{pq} = \sum_{j=0}^{nq_1} \phi^B_{pq}(\eta_{1,j}) f_{pj} 
         * \rightarrow {\bf B_2[p*skip] f[skip]}  \f$
         *
         * \b Recall: \f$ \eta_{1} = \frac{2(1+\xi_1)}{(1-\xi_2)}-1, \, 
         * \eta_2 = \xi_2\f$
         *
         * \b Note: For the orthgonality of this expansion to be realised the
         * 'q' ordering must run fastest in contrast to the Quad and Hex
         * ordering where 'p' index runs fastest to be consistent with the
         * quadrature ordering.
         *
         * In the triangular space the i (i.e. \f$\eta_1\f$ direction)
         * ordering still runs fastest by convention.
         */        
        void StdTriExp::v_IProductWRTBase(
            const Array<OneD, const NekDouble>& inarray, 
                  Array<OneD,       NekDouble>& outarray)
        {
            StdTriExp::v_IProductWRTBase_SumFac(inarray,outarray);
        }
        
        void StdTriExp::v_IProductWRTBase_MatOp(
            const Array<OneD, const NekDouble>& inarray, 
                  Array<OneD,       NekDouble>& outarray)
        {
            int nq = GetTotPoints();
            StdMatrixKey      iprodmatkey(eIProductWRTBase,DetShapeType(),*this);
            DNekMatSharedPtr  iprodmat = GetStdMatrix(iprodmatkey);
            
            Blas::Dgemv('N',m_ncoeffs,nq,1.0,iprodmat->GetPtr().get(),
                        m_ncoeffs, inarray.get(), 1, 0.0, outarray.get(), 1);
        }

        void StdTriExp::v_IProductWRTBase_SumFac(
            const Array<OneD, const NekDouble>& inarray, 
                  Array<OneD,       NekDouble>& outarray)
        {
            int    nquad0 = m_base[0]->GetNumPoints();
            int    nquad1 = m_base[1]->GetNumPoints();
            int    order0 = m_base[0]->GetNumModes();
                            
            Array<OneD,NekDouble> tmp(nquad0*nquad1+nquad1*order0);
            Array<OneD,NekDouble> wsp(tmp+nquad0*nquad1);         
            
            // multiply by integration constants 
            MultiplyByQuadratureMetric(inarray,tmp);
            
            IProductWRTBase_SumFacKernel(
                m_base[0]->GetBdata(),
                m_base[1]->GetBdata(),
                tmp,outarray,wsp);
        }
        
        void StdTriExp::v_IProductWRTBase_SumFacKernel(
            const Array<OneD, const NekDouble>& base0, 
            const Array<OneD, const NekDouble>& base1,
            const Array<OneD, const NekDouble>& inarray, 
                  Array<OneD,       NekDouble>& outarray,
                  Array<OneD,       NekDouble>& wsp,
                  bool                          doCheckCollDir0,
                  bool                          doCheckCollDir1)
        {
            int    i;
            int    mode;
            int    nquad0 = m_base[0]->GetNumPoints();
            int    nquad1 = m_base[1]->GetNumPoints();   
            int    nmodes0 = m_base[0]->GetNumModes();
            int    nmodes1 = m_base[1]->GetNumModes();
            
            ASSERTL1(wsp.num_elements() >= nquad1*nmodes0,
                     "Workspace size is not sufficient");
                
            Blas::Dgemm('T','N',nquad1,nmodes0,nquad0,1.0,inarray.get(),nquad0,
                        base0.get(),nquad0,0.0,wsp.get(),nquad1);
                
            // Inner product with respect to 'b' direction 
            for (mode=i=0; i < nmodes0; ++i)
            {
                Blas::Dgemv('T',nquad1,nmodes1-i,1.0, base1.get()+mode*nquad1,
                            nquad1,wsp.get()+i*nquad1,1, 0.0, 
                            outarray.get() + mode,1);
                mode += nmodes1 - i;
            }
            
            // fix for modified basis by splitting top vertex mode
            if (m_base[0]->GetBasisType() == LibUtilities::eModified_A)
            {
                outarray[1] += Blas::Ddot(nquad1,base1.get()+nquad1,1,
                                          wsp.get()+nquad1,1);
            }
        }   
        
        void StdTriExp::v_IProductWRTDerivBase(
            const int                           dir, 
            const Array<OneD, const NekDouble>& inarray, 
                  Array<OneD,       NekDouble>& outarray)
        {
            StdTriExp::v_IProductWRTDerivBase_SumFac(dir,inarray,outarray);
        }
        
        void StdTriExp::v_IProductWRTDerivBase_MatOp(
            const int                           dir, 
            const Array<OneD, const NekDouble>& inarray, 
                  Array<OneD,       NekDouble>& outarray)
        {
            int nq = GetTotPoints();
            MatrixType mtype = eIProductWRTDerivBase0;

            switch(dir)
            {
                case 0:
                {
                    mtype = eIProductWRTDerivBase0;
                    break;
                }
                case 1:
                {
                    mtype = eIProductWRTDerivBase1;
                    break;
                }
                default:
                {
                    ASSERTL1(false,"input dir is out of range");
                    break;
                }
            }  

            StdMatrixKey      iprodmatkey(mtype,DetShapeType(),*this);
            DNekMatSharedPtr  iprodmat = GetStdMatrix(iprodmatkey);
 
            Blas::Dgemv('N',m_ncoeffs,nq,1.0,iprodmat->GetPtr().get(),
                        m_ncoeffs, inarray.get(), 1, 0.0, outarray.get(), 1);
        }

        void StdTriExp::v_IProductWRTDerivBase_SumFac(
            const int                           dir, 
            const Array<OneD, const NekDouble>& inarray, 
                  Array<OneD,       NekDouble>& outarray)
        {
            int    i;
            int    nquad0  = m_base[0]->GetNumPoints();
            int    nquad1  = m_base[1]->GetNumPoints();
            int    nqtot   = nquad0*nquad1; 
            int    nmodes0 = m_base[0]->GetNumModes();
            int    wspsize = max(max(nqtot,m_ncoeffs),nquad1*nmodes0);

            Array<OneD, NekDouble> gfac0(2*wspsize);
            Array<OneD, NekDouble> tmp0 (gfac0+wspsize);

            const Array<OneD, const NekDouble>& z1 = m_base[1]->GetZ();
            
            // set up geometric factor: 2/(1-z1)
            for(i = 0; i < nquad1; ++i)
            {
                gfac0[i] = 2.0/(1-z1[i]);
            }

            for(i = 0; i < nquad1; ++i)  
            {
                Vmath::Smul(nquad0,gfac0[i],&inarray[0]+i*nquad0,1,
                            &tmp0[0]+i*nquad0,1);
            }
                 
            MultiplyByQuadratureMetric(tmp0,tmp0);

            switch(dir)
            {
                case 0:
                {                    
                    IProductWRTBase_SumFacKernel(m_base[0]->GetDbdata(),
                                                 m_base[1]->GetBdata(),
                                                 tmp0,outarray,gfac0);
                    break;
                }
                case 1:
                {
                    Array<OneD, NekDouble> tmp3(m_ncoeffs);    
                    const Array<OneD, const NekDouble>& z0 = m_base[0]->GetZ();

                    for (i = 0; i < nquad0; ++i)
                    {
                        gfac0[i] = 0.5*(1+z0[i]);
                    }        

                    for (i = 0; i < nquad1; ++i) 
                    {
                        Vmath::Vmul(nquad0,&gfac0[0],1,&tmp0[0]+i*nquad0,1,
                                    &tmp0[0]+i*nquad0,1);
                    }       
          
                    IProductWRTBase_SumFacKernel(m_base[0]->GetDbdata(),
                                                 m_base[1]->GetBdata(),
                                                 tmp0,tmp3,gfac0);

                    MultiplyByQuadratureMetric(inarray,tmp0);
                    IProductWRTBase_SumFacKernel(m_base[0]->GetBdata(),
                                                 m_base[1]->GetDbdata(),
                                                 tmp0,outarray,gfac0);  
                    Vmath::Vadd(m_ncoeffs,&tmp3[0],1,&outarray[0],1,
                                &outarray[0],1);      
                    break;
                }
                default:
                {
                    ASSERTL1(false, "input dir is out of range");
                    break;
                }
            }             
        }

        //---------------------------------------
        // Evaluation functions
        //---------------------------------------
<<<<<<< HEAD

        NekDouble StdTriExp::v_PhysEvaluate(
            const Array<OneD, const NekDouble>& coords)
        {
            return PhysEvaluate(coords,m_phys);
        }

        void StdTriExp::v_LocCoordToLocCollapsed(const Array<OneD, const NekDouble>& xi,
                                                 Array<OneD, NekDouble>& eta)
=======
        NekDouble StdTriExp::v_PhysEvaluate(
            const Array<OneD, const NekDouble>& coords,
            const Array<OneD, const NekDouble>& physvals)
>>>>>>> 55155ad1
        {
            
            // set up local coordinate system 
            if (fabs(xi[1]-1.0) < NekConstants::kNekZeroTol)
            {
                eta[0] = -1.0;
                eta[1] =  1.0;
            }
            else
            {
                eta[0] = 2*(1+xi[0])/(1-xi[1])-1.0; 
                eta[1] = xi[1]; 
            }
        }

        NekDouble StdTriExp::v_PhysEvaluate(
            const Array<OneD, const NekDouble>& coords,
            const Array<OneD, const NekDouble>& physvals)
        {
            Array<OneD, NekDouble> coll(2);
            
            v_LocCoordToLocCollapsed(coords,coll);
            
            return StdExpansion2D::v_PhysEvaluate(coll,physvals);
        }

        void StdTriExp::v_FillMode(
            const int mode, Array<OneD, NekDouble> &outarray)
        {
            int   i,m;
            int   nquad0 = m_base[0]->GetNumPoints();
            int   nquad1 = m_base[1]->GetNumPoints();
            int   order0 = m_base[0]->GetNumModes();
            int   order1 = m_base[1]->GetNumModes();
            int   mode0;
            Array<OneD, const NekDouble> base0 = m_base[0]->GetBdata();
            Array<OneD, const NekDouble> base1 = m_base[1]->GetBdata();

            ASSERTL2(mode <= m_ncoeffs,
                     "calling argument mode is larger than "
                     "total expansion order");

            m = order1;
            for (i = 0; i < order0; ++i, m+=order1-i)
            {
                if (m > mode)
                {
                    mode0 = i;
                    break;
                }
            }

            // deal with top vertex mode in modified basis
            if (mode == 1 && 
                m_base[0]->GetBasisType() == LibUtilities::eModified_A)
            {
                Vmath::Fill(nquad0*nquad1 , 1.0, outarray, 1);
            }
            else
            {
                for (i = 0; i < nquad1; ++i)
                {
                    Vmath::Vcopy(nquad0,(NekDouble *)(base0.get()+mode0*nquad0),
                                 1,&outarray[0]+i*nquad0,1);
                }
            }

            for(i = 0; i < nquad0; ++i)
            {
                Vmath::Vmul(nquad1,(NekDouble *)(base1.get() + mode*nquad1),
                            1,&outarray[0]+i,nquad0,&outarray[0]+i,nquad0);
            }
        }       


        int StdTriExp::v_GetNverts() const
        {
            return 3;
        }
        
        int StdTriExp::v_GetNedges() const
        {
            return 3;
        }

        LibUtilities::ShapeType StdTriExp::v_DetShapeType() const
        {
            return LibUtilities::eTriangle;
        }
        
        int StdTriExp::v_NumBndryCoeffs() const
        {
            ASSERTL1(GetBasisType(0) == LibUtilities::eModified_A,
                     "BasisType is not a boundary interior form");
            ASSERTL1(GetBasisType(1) == LibUtilities::eModified_B,
                     "BasisType is not a boundary interior form");
            
            return 3 + (GetBasisNumModes(0)-2) + 2*(GetBasisNumModes(1)-2);
        } 
        
        int StdTriExp::v_NumDGBndryCoeffs() const
        {
            ASSERTL1(GetBasisType(0) == LibUtilities::eModified_A,
                     "BasisType is not a boundary interior form");
            ASSERTL1(GetBasisType(1) == LibUtilities::eModified_B,
                     "BasisType is not a boundary interior form");
            
            return GetBasisNumModes(0) + 2*GetBasisNumModes(1);
        } 
        
        int StdTriExp::v_GetEdgeNcoeffs(const int i) const
        {
            ASSERTL2(i >= 0 && i <= 2, "edge id is out of range");

            if (i == 0)
            {
                return GetBasisNumModes(0);
            }
            else
            {
                return GetBasisNumModes(1);
            }
        }

        int StdTriExp::v_GetEdgeNumPoints(const int i) const
        {
            ASSERTL2((i >= 0)&&(i <= 2),"edge id is out of range");
            
            if (i == 0)
            {
                return GetNumPoints(0);
            }
            else
            {
                return GetNumPoints(1); 
            }
        }

        int StdTriExp::v_CalcNumberOfCoefficients(
            const std::vector<unsigned int> &nummodes, 
            int                             &modes_offset)
        {
            int nmodes = LibUtilities::StdTriData::getNumberOfCoefficients(
                nummodes[modes_offset],
                nummodes[modes_offset+1]);
            modes_offset += 2;
                
            return nmodes;
        }

        LibUtilities::BasisType StdTriExp::v_GetEdgeBasisType(const int i) const
        {
            ASSERTL2(i >= 0 && i <= 2, "edge id is out of range");
            
            if (i == 0)
            {
                return GetBasisType(0);
            }
            else
            {
                return GetBasisType(1);
            }
        }

        
        void StdTriExp::v_GetCoords(Array<OneD, NekDouble> &coords_0, 
                                    Array<OneD, NekDouble> &coords_1,
                                    Array<OneD, NekDouble> &coords_2)
        {
            Array<OneD, const NekDouble> z0 = m_base[0]->GetZ();
            Array<OneD, const NekDouble> z1 = m_base[1]->GetZ();
            int nq0 = GetNumPoints(0);
            int nq1 = GetNumPoints(1);
            int i,j;

            for(i = 0; i < nq1; ++i)
            {
                for(j = 0; j < nq0; ++j)
                {
                    coords_0[i*nq0+j] = (1+z0[j])*(1-z1[i])/2.0 - 1.0;
                }
                Vmath::Fill(nq0,z1[i],&coords_1[0] + i*nq0,1);
            }
        }

        bool StdTriExp::v_IsBoundaryInteriorExpansion()
        {
            return m_base[0]->GetBasisType() == LibUtilities::eModified_A &&
                   m_base[1]->GetBasisType() == LibUtilities::eModified_B;
        }

        int StdTriExp::v_DetCartesianDirOfEdge(const int edge)
        {
            ASSERTL2(edge >= 0 && edge <= 2, "edge id is out of range");
            
            return edge == 0 ? 0 : 1;
        }

        const LibUtilities::BasisKey StdTriExp::v_DetEdgeBasisKey(
            const int i) const
        {
            ASSERTL2(i >= 0 && i <= 2, "edge id is out of range");
            
            if (i == 0)
            {
                return GetBasis(0)->GetBasisKey();
            }
            else
            {
                switch(m_base[1]->GetBasisType())
                {
                case LibUtilities::eModified_B:
                {
                    switch(m_base[1]->GetPointsType())
                    {
                    case LibUtilities::eGaussRadauMAlpha1Beta0:
                    {
                        LibUtilities::PointsKey pkey(
                                m_base[1]->GetBasisKey().GetPointsKey().
                                GetNumPoints()+1,
                                LibUtilities::eGaussLobattoLegendre);
                        return LibUtilities::BasisKey(
                                LibUtilities::eModified_A,
                                m_base[1]->GetNumModes(),pkey);
                        break;
                    }

                    default:
                        ASSERTL0(false,"unexpected points distribution");
                        break;
                    }
                }
                default:
                    ASSERTL0(false,"Information not available to set edge key");
                    break;
                }
            }
            return LibUtilities::NullBasisKey;
        }



        //--------------------------
        // Mappings
        //--------------------------
        
        void StdTriExp::v_GetEdgeToElementMap(
            const int                  eid, 
            const Orientation      edgeOrient,
            Array<OneD, unsigned int>& maparray,
            Array<OneD,          int>& signarray)
        {
            ASSERTL0(GetEdgeBasisType(eid) == LibUtilities::eModified_A ||
                     GetEdgeBasisType(eid) == LibUtilities::eModified_B,
                     "Mapping not defined for this type of basis");
            
            int i;
            const int nummodes1 = m_base[1]->GetNumModes();
            const int nEdgeCoeffs = GetEdgeNcoeffs(eid);

            if(maparray.num_elements() != nEdgeCoeffs)
            {
                maparray = Array<OneD, unsigned int>(nEdgeCoeffs);
            }

            if(signarray.num_elements() != nEdgeCoeffs)
            {
                signarray = Array<OneD, int>(nEdgeCoeffs,1);
            }
            else
            {
                fill(signarray.get() , signarray.get()+nEdgeCoeffs, 1);
            }
            
            switch(eid)
            {
                case 0:
                {         
                    int cnt = 0;
                    for(i = 0; i < nEdgeCoeffs; cnt+=nummodes1-i, ++i)
                    {
                        maparray[i] = cnt; 
                    }  

                    if(edgeOrient==eBackwards)
                    {
                        swap( maparray[0] , maparray[1] );

                        for(i = 3; i < nEdgeCoeffs; i+=2)
                        {
                            signarray[i] = -1;
                        } 
                    }        
                    break;
                }
                case 1:
                {
                    maparray[0] = nummodes1;
                    maparray[1] = 1;
                    for(i = 2; i < nEdgeCoeffs; i++)
                    {
                        maparray[i] = nummodes1-1+i; 
                    } 

                    if(edgeOrient==eBackwards)
                    {
                        swap( maparray[0] , maparray[1] );

                        for(i = 3; i < nEdgeCoeffs; i+=2)
                        {
                            signarray[i] = -1;
                        }
                    }                         
                    break;
                }
                case 2:
                {
                    for(i = 0; i < nEdgeCoeffs; i++)
                    {
                        maparray[i] = i;
                    }   

                    if(edgeOrient==eForwards)
                    {
                        swap( maparray[0] , maparray[1] );
                        
                        for(i = 3; i < nEdgeCoeffs; i+=2)
                        {
                            signarray[i] = -1;
                        }                         
                    }                      
                    break;
                }
            default:
                ASSERTL0(false,"eid must be between 0 and 2");
                break;
            }  
        }
        
        int StdTriExp::v_GetVertexMap(const int localVertexId,bool useCoeffPacking)
        {
            ASSERTL0(
                GetEdgeBasisType(localVertexId) == LibUtilities::eModified_A ||
                GetEdgeBasisType(localVertexId) == LibUtilities::eModified_B,
                "Mapping not defined for this type of basis");
            
            int localDOF = 0;
            if(useCoeffPacking == true)
            {
                switch(localVertexId)
                {
                case 0:
                    { 
                        localDOF = 0;    
                        break;
                    }
                case 1:
                    { 
                        localDOF = 1;    
                        break;
                    }
                case 2:
                    {   
                        localDOF = m_base[1]->GetNumModes();                 
                        break;
                    }
                default:
                    {
                        ASSERTL0(false,"eid must be between 0 and 2");
                        break;
                    }
                }
            }
            else // follow book format for vertex indexing. 
            {
                switch(localVertexId)
                {
                case 0:
                    { 
                        localDOF = 0;    
                        break;
                    }
                case 1:
                    {   
                        localDOF = m_base[1]->GetNumModes();                 
                        break;
                    }
                case 2:
                    { 
                        localDOF = 1;    
                        break;
                    }
                default:
                    {
                        ASSERTL0(false,"eid must be between 0 and 2");
                        break;
                    }
                }
            }
            
            return localDOF;
        }

        void StdTriExp::v_GetEdgeInteriorMap(
            const int                  eid,
            const Orientation      edgeOrient,
            Array<OneD, unsigned int>& maparray,
            Array<OneD,          int>& signarray)
        {
            ASSERTL0(GetEdgeBasisType(eid) == LibUtilities::eModified_A||
                     GetEdgeBasisType(eid) == LibUtilities::eModified_B,
                     "Mapping not defined for this type of basis");
            int i;
            const int nummodes1 = m_base[1]->GetNumModes();
            const int nEdgeIntCoeffs = GetEdgeNcoeffs(eid)-2;

            if(maparray.num_elements() != nEdgeIntCoeffs)
            {
                maparray = Array<OneD, unsigned int>(nEdgeIntCoeffs);
            }

            if(signarray.num_elements() != nEdgeIntCoeffs)
            {
                signarray = Array<OneD, int>(nEdgeIntCoeffs,1);
            }
            else
            {
                fill( signarray.get() , signarray.get()+nEdgeIntCoeffs, 1 );
            }

            switch(eid)
            {
                case 0:
                {         
                    int cnt = 2*nummodes1 - 1;
                    for(i = 0; i < nEdgeIntCoeffs; cnt+=nummodes1-2-i, ++i)
                    {
                        maparray[i] = cnt; 
                    }   

                    if(edgeOrient==eBackwards)
                    {                            
                        for(i = 1; i < nEdgeIntCoeffs; i+=2)
                        {
                            signarray[i] = -1;
                        }
                    }       
                    break;
                }
                case 1:
                {
                    for(i = 0; i < nEdgeIntCoeffs; i++)
                    {
                        maparray[i] = nummodes1+1+i; 
                    }            

                    if(edgeOrient==eBackwards)
                    {                            
                        for(i = 1; i < nEdgeIntCoeffs; i+=2)
                        {
                            signarray[i] = -1;
                        }
                    }            
                    break;
                }
                case 2:
                {
                    for(i = 0; i < nEdgeIntCoeffs; i++)
                    {
                        maparray[i] = 2+i;
                    }  

                    if(edgeOrient==eForwards)
                    {                            
                        for(i = 1; i < nEdgeIntCoeffs; i+=2)
                        {
                            signarray[i] = -1;
                        }
                    }                      
                    break;
                }
                default:
                {
                    ASSERTL0(false,"eid must be between 0 and 2");
                    break;
                }
            }
        }

        void StdTriExp::v_GetInteriorMap(Array<OneD, unsigned int>& outarray)
        {
            ASSERTL1(GetBasisType(0) == LibUtilities::eModified_A &&
                     GetBasisType(1) == LibUtilities::eModified_B,
                     "Expansion not of a proper type");
            
            int i,j;
            int cnt = 0;
            int nummodes0, nummodes1;
            int startvalue;
            if(outarray.num_elements()!=GetNcoeffs()-NumBndryCoeffs())
            {
                outarray = Array<OneD, unsigned int>(GetNcoeffs()-NumBndryCoeffs());
            }

            nummodes0 = m_base[0]->GetNumModes();
            nummodes1 = m_base[1]->GetNumModes();

            startvalue = 2*nummodes1;

            for(i = 0; i < nummodes0-2; i++)
            {
                for(j = 0; j < nummodes1-3-i; j++)
                {
                    outarray[cnt++]=startvalue+j;
                }
                startvalue+=nummodes1-2-i;
            }
        }

        void StdTriExp::v_GetBoundaryMap(Array<OneD, unsigned int>& outarray)
        {
            ASSERTL1(GetBasisType(0) == LibUtilities::eModified_A &&
                     GetBasisType(1) == LibUtilities::eModified_B,
                     "Expansion not of expected type");
            int i;
            int cnt;
            int nummodes0, nummodes1;
            int value;

            if (outarray.num_elements()!=NumBndryCoeffs())
            {
                outarray = Array<OneD, unsigned int>(NumBndryCoeffs());
            }

            nummodes0 = m_base[0]->GetNumModes();
            nummodes1 = m_base[1]->GetNumModes();

            value = 2*nummodes1-1;
            for(i = 0; i < value; i++)
            {
                outarray[i]=i;
            }
            cnt = value;

            for(i = 0; i < nummodes0-2; i++)
            {
                outarray[cnt++]=value;
                value += nummodes1-2-i;
            }
        }


        //---------------------------------------
        // Wrapper functions
        //---------------------------------------
        
        DNekMatSharedPtr StdTriExp::v_GenMatrix(const StdMatrixKey &mkey)
        {

            MatrixType mtype   = mkey.GetMatrixType();
            
            DNekMatSharedPtr Mat; 
            
            switch(mtype)
            {
            default:
                {
                    Mat = StdExpansion::CreateGeneralMatrix(mkey);
                }
                break;
            }
            
            return Mat;
        }
        
        DNekMatSharedPtr StdTriExp::v_CreateStdMatrix(const StdMatrixKey &mkey)
        {
            return v_GenMatrix(mkey);
        }

        
        //---------------------------------------
        // Operator evaluation functions
        //---------------------------------------
        
        void StdTriExp::v_MassMatrixOp(
            const Array<OneD, const NekDouble> &inarray,
                  Array<OneD,       NekDouble> &outarray,
            const StdMatrixKey                 &mkey)
        {
            StdExpansion::MassMatrixOp_MatFree(inarray,outarray,mkey);
        }
        
        void StdTriExp::v_LaplacianMatrixOp(
            const Array<OneD, const NekDouble> &inarray,
                  Array<OneD,       NekDouble> &outarray,
            const StdMatrixKey                 &mkey)
        {
            StdTriExp::v_LaplacianMatrixOp_MatFree(inarray,outarray,mkey);
        }
        
        void StdTriExp::v_LaplacianMatrixOp(
            const int                           k1,
            const int                           k2,
            const Array<OneD, const NekDouble> &inarray,
                  Array<OneD,       NekDouble> &outarray,
            const StdMatrixKey                 &mkey)
        {
            StdExpansion::LaplacianMatrixOp_MatFree(
                k1,k2,inarray,outarray,mkey);
        }
        
        void StdTriExp::v_WeakDerivMatrixOp(
            const int                           i,
            const Array<OneD, const NekDouble> &inarray,
                  Array<OneD,       NekDouble> &outarray,
            const StdMatrixKey                 &mkey)
        {
            StdExpansion::WeakDerivMatrixOp_MatFree(i,inarray,outarray,mkey);
        }
        
        void StdTriExp::v_HelmholtzMatrixOp(
            const Array<OneD, const NekDouble> &inarray,
                  Array<OneD,       NekDouble> &outarray,
            const StdMatrixKey                 &mkey)
        {
            StdTriExp::v_HelmholtzMatrixOp_MatFree(inarray,outarray,mkey);
        }
        

        void StdTriExp::v_SVVLaplacianFilter(Array<OneD, NekDouble> &array,
                                             const StdMatrixKey &mkey)
        {
            int qa = m_base[0]->GetNumPoints();
            int qb = m_base[1]->GetNumPoints();
            int nmodes_a = m_base[0]->GetNumModes();
            int nmodes_b = m_base[1]->GetNumModes();

            // Declare orthogonal basis. 
            LibUtilities::PointsKey pa(qa,m_base[0]->GetPointsType());
            LibUtilities::PointsKey pb(qb,m_base[1]->GetPointsType());
            
            LibUtilities::BasisKey Ba(LibUtilities::eOrtho_A,nmodes_a,pa);
            LibUtilities::BasisKey Bb(LibUtilities::eOrtho_B,nmodes_b,pb);
            StdTriExp OrthoExp(Ba,Bb);
            
            Array<OneD, NekDouble> orthocoeffs(OrthoExp.GetNcoeffs());
            int j, k , cnt = 0;
            
            int cutoff = (int) (mkey.GetConstFactor(eFactorSVVCutoffRatio)*min(nmodes_a,nmodes_b));
            NekDouble  SvvDiffCoeff  = mkey.GetConstFactor(eFactorSVVDiffCoeff);
            
            NekDouble epsilon = 1.0;
            int nmodes = min(nmodes_a,nmodes_b);
            
            //To avoid the fac[j] from blowing up
            //NekDouble epsilon = 0.001;

            // project onto physical space.
            OrthoExp.FwdTrans(array,orthocoeffs);

            //cout << "nmodes_a = " << nmodes_a << " and nmodes_b = " << nmodes_b << "and and orthocoeffs is of size " << sizeof(orthocoeffs) << endl;
            // apply SVV filter (JEL)
            for(j = 0; j < nmodes_a; ++j)
            {
                for(k = 0; k < nmodes_b-j; ++k)
                {
                    if(j + k >= cutoff)
                    {
                        orthocoeffs[cnt] *= (1.0+SvvDiffCoeff*exp(-(j+k-nmodes)*(j+k-nmodes)/((NekDouble)((j+k-cutoff+epsilon)*(j+k-cutoff+epsilon)))));
                    }
                    cnt++;
                }
            }
            
            // backward transform to physical space
            OrthoExp.BwdTrans(orthocoeffs,array);
        }
        

        void StdTriExp::v_GeneralMatrixOp_MatOp(
            const Array<OneD, const NekDouble> &inarray,
                  Array<OneD,       NekDouble> &outarray,
            const StdMatrixKey                 &mkey)
        {
            DNekMatSharedPtr mat = m_stdMatrixManager[mkey];
            
            if(inarray.get() == outarray.get())
            {
                Array<OneD,NekDouble> tmp(m_ncoeffs);
                Vmath::Vcopy(m_ncoeffs,inarray.get(),1,tmp.get(),1);
                
                Blas::Dgemv('N', m_ncoeffs, m_ncoeffs, 1.0, mat->GetPtr().get(),
                            m_ncoeffs, tmp.get(), 1, 0.0, outarray.get(), 1); 
            }
            else
            {
                Blas::Dgemv('N', m_ncoeffs, m_ncoeffs, 1.0, mat->GetPtr().get(),
                            m_ncoeffs, inarray.get(), 1, 0.0, outarray.get(), 1); 
            }
        }

        //---------------------------------------
        // Private helper functions
        //---------------------------------------
        
        void StdTriExp::v_MultiplyByStdQuadratureMetric(
            const Array<OneD, const NekDouble>& inarray,
            Array<OneD, NekDouble> &outarray)
        {
            int    i; 
            int    nquad0 = m_base[0]->GetNumPoints();
            int    nquad1 = m_base[1]->GetNumPoints();
                
            const Array<OneD, const NekDouble>& w0 = m_base[0]->GetW();
            const Array<OneD, const NekDouble>& w1 = m_base[1]->GetW();
            const Array<OneD, const NekDouble>& z1 = m_base[1]->GetZ();

            // multiply by integration constants 
            for(i = 0; i < nquad1; ++i)
            {
                Vmath::Vmul(nquad0,inarray.get()+i*nquad0,1,
                            w0.get(),1, outarray.get()+i*nquad0,1);
            }
                
            switch(m_base[1]->GetPointsType())
            {
                // Legendre inner product
                case LibUtilities::ePolyEvenlySpaced:
                case LibUtilities::eGaussLobattoLegendre: 
                    for(i = 0; i < nquad1; ++i)
                    {
                        Blas::Dscal(nquad0,0.5*(1-z1[i])*w1[i],
                                    outarray.get()+i*nquad0,1);
                    }
                    break;

                // (1,0) Jacobi Inner product 
                case LibUtilities::eGaussRadauMAlpha1Beta0:
                    for(i = 0; i < nquad1; ++i)
                    {
                        Blas::Dscal(nquad0,0.5*w1[i],outarray.get()+i*nquad0,1);
                    }
                    break;
                    
                default:
                    ASSERTL0(false, "Unsupported quadrature points type.");
                    break;
            }
        }
    }//end namespace
}//end namespace<|MERGE_RESOLUTION|>--- conflicted
+++ resolved
@@ -664,21 +664,9 @@
         //---------------------------------------
         // Evaluation functions
         //---------------------------------------
-<<<<<<< HEAD
-
-        NekDouble StdTriExp::v_PhysEvaluate(
-            const Array<OneD, const NekDouble>& coords)
-        {
-            return PhysEvaluate(coords,m_phys);
-        }
 
         void StdTriExp::v_LocCoordToLocCollapsed(const Array<OneD, const NekDouble>& xi,
                                                  Array<OneD, NekDouble>& eta)
-=======
-        NekDouble StdTriExp::v_PhysEvaluate(
-            const Array<OneD, const NekDouble>& coords,
-            const Array<OneD, const NekDouble>& physvals)
->>>>>>> 55155ad1
         {
             
             // set up local coordinate system 
