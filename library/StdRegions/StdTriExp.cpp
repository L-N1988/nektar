///////////////////////////////////////////////////////////////////////////////
//
// File StdTriExp.cpp
//
// For more information, please see: http://www.nektar.info
//
// The MIT License
//
// Copyright (c) 2006 Division of Applied Mathematics, Brown University (USA),
// Department of Aeronautics, Imperial College London (UK), and Scientific
// Computing and Imaging Institute, University of Utah (USA).
//
// License for the specific language governing rights and limitations under
// Permission is hereby granted, free of charge, to any person obtaining a
// copy of this software and associated documentation files (the "Software"),
// to deal in the Software without restriction, including without limitation
// the rights to use, copy, modify, merge, publish, distribute, sublicense,
// and/or sell copies of the Software, and to permit persons to whom the
// Software is furnished to do so, subject to the following conditions:
//
// The above copyright notice and this permission notice shall be included
// in all copies or substantial portions of the Software.
//
// THE SOFTWARE IS PROVIDED "AS IS", WITHOUT WARRANTY OF ANY KIND, EXPRESS
// OR IMPLIED, INCLUDING BUT NOT LIMITED TO THE WARRANTIES OF MERCHANTABILITY,
// FITNESS FOR A PARTICULAR PURPOSE AND NONINFRINGEMENT. IN NO EVENT SHALL
// THE AUTHORS OR COPYRIGHT HOLDERS BE LIABLE FOR ANY CLAIM, DAMAGES OR OTHER
// LIABILITY, WHETHER IN AN ACTION OF CONTRACT, TORT OR OTHERWISE, ARISING
// FROM, OUT OF OR IN CONNECTION WITH THE SOFTWARE OR THE USE OR OTHER
// DEALINGS IN THE SOFTWARE.
// 
// Description: Triangle routines built upon StdExpansion2D
//
///////////////////////////////////////////////////////////////////////////////
#include <LibUtilities/Foundations/InterpCoeff.h>
#include <StdRegions/StdTriExp.h>
#include <StdRegions/StdNodalTriExp.h>
#include <StdRegions/StdSegExp.h>       // for StdSegExp, etc

namespace Nektar
{
    namespace StdRegions
    {
        
        StdTriExp::StdTriExp()
        {
        }


        StdTriExp::StdTriExp(
            const LibUtilities::BasisKey &Ba, 
            const LibUtilities::BasisKey &Bb) :
            StdExpansion (LibUtilities::StdTriData::getNumberOfCoefficients(
                              Ba.GetNumModes(),
                              Bb.GetNumModes()),
                          2,Ba,Bb),
            StdExpansion2D(LibUtilities::StdTriData::getNumberOfCoefficients(
                               Ba.GetNumModes(),
                               Bb.GetNumModes()),
                           Ba,Bb)
        {    
            ASSERTL0(Ba.GetNumModes() <= Bb.GetNumModes(), 
                     "order in 'a' direction is higher than order "
                     "in 'b' direction");
        }

        StdTriExp::StdTriExp(const StdTriExp &T):
            StdExpansion(T),
            StdExpansion2D(T)
        {
        }

        StdTriExp::~StdTriExp()
        {
        }

        //-------------------------------
        // Integration Methods
        //-------------------------------
        NekDouble StdTriExp::v_Integral(
            const Array<OneD, const NekDouble>& inarray)
        {
            int    i;
            int nquad1 = m_base[1]->GetNumPoints();
            Array<OneD, NekDouble> w1_tmp(nquad1);

            Array<OneD, const NekDouble> w0 = m_base[0]->GetW();
            Array<OneD, const NekDouble> w1 = m_base[1]->GetW();
            Array<OneD, const NekDouble> z1 = m_base[1]->GetZ();

            switch(m_base[1]->GetPointsType())
            {
                case LibUtilities::eGaussLobattoLegendre: // Legendre inner product 
                {
                    for(i = 0; i < nquad1; ++i)
                    {
                        w1_tmp[i] = 0.5*(1-z1[i])*w1[i];
                    }
                    break;
                }
                case LibUtilities::eGaussRadauMAlpha1Beta0: // (0,1) Jacobi Inner product 
                {
                    Vmath::Smul(nquad1, 0.5, w1, 1, w1_tmp,1);      
                    break;
                }
                default:
                {
                    ASSERTL0(false, "populate swith for this point type");
                    break;
                }
            }

            return StdExpansion2D::Integral(inarray,w0,w1_tmp);
        }     

        //-----------------------------
        // Differentiation Methods
        //-----------------------------

        /**
         * \brief Calculate the derivative of the physical points.
         *
         * \f$ \frac{\partial u}{\partial  x_1} =  \left . 
         * \frac{2.0}{1-\eta_2} \frac{\partial u}{\partial d\eta_1}
         * \right |_{\eta_2}\f$
         *
         * \f$ \frac{\partial u}{\partial  x_2} =  \left . 
         * \frac{1+\eta_1}{1-\eta_2} \frac{\partial u}{\partial d\eta_1}
         * \right |_{\eta_2}  + \left . \frac{\partial u}{\partial d\eta_2}
         * \right |_{\eta_1}  \f$
         */
        void StdTriExp::v_PhysDeriv(
            const Array<OneD, const NekDouble>& inarray,
                  Array<OneD,       NekDouble>& out_d0, 
                  Array<OneD,       NekDouble>& out_d1,
                  Array<OneD,       NekDouble>& out_d2)
        {
            int    i;
            int    nquad0 = m_base[0]->GetNumPoints();
            int    nquad1 = m_base[1]->GetNumPoints();
            Array<OneD, NekDouble> wsp(nquad0*nquad1);

            const Array<OneD, const NekDouble>& z0 = m_base[0]->GetZ();
            const Array<OneD, const NekDouble>& z1 = m_base[1]->GetZ();

            // set up geometric factor: 2/(1-z1)
            for (i = 0; i < nquad1; ++i)
            {
                wsp[i] = 2.0/(1-z1[i]);
            }

            if (out_d0.num_elements() > 0)
            {
                PhysTensorDeriv(inarray, out_d0, out_d1);
                
                for (i = 0; i < nquad1; ++i)  
                {
                    Blas::Dscal(nquad0,wsp[i],&out_d0[0]+i*nquad0,1);
                }

                // if no d1 required do not need to calculate both deriv
                if (out_d1.num_elements() > 0)
                {
                    // set up geometric factor: (1_z0)/(1-z1)
                    for (i = 0; i < nquad0; ++i)
                    {
                        wsp[i] = 0.5*(1+z0[i]);
                    }
                    
                    for (i = 0; i < nquad1; ++i) 
                    {
                        Vmath::Vvtvp(nquad0,&wsp[0],1,&out_d0[0]+i*nquad0,
                                     1,&out_d1[0]+i*nquad0,
                                     1,&out_d1[0]+i*nquad0,1);
                    }    
                }
            }
            else if (out_d1.num_elements() > 0)
            {
                Array<OneD, NekDouble> diff0(nquad0*nquad1);
                PhysTensorDeriv(inarray, diff0, out_d1);
                
                for (i = 0; i < nquad1; ++i)  
                {
                    Blas::Dscal(nquad0,wsp[i],&diff0[0]+i*nquad0,1);
                }

                for (i = 0; i < nquad0; ++i)
                {
                    wsp[i] = 0.5*(1+z0[i]);
                }
                
                for (i = 0; i < nquad1; ++i) 
                {
                    Vmath::Vvtvp(nquad0,&wsp[0],1,&diff0[0]+i*nquad0,
                                 1,&out_d1[0]+i*nquad0,
                                 1,&out_d1[0]+i*nquad0,1);
                } 
            }
        }
        
        void StdTriExp::v_PhysDeriv(
            const int                           dir, 
            const Array<OneD, const NekDouble>& inarray,
                  Array<OneD,       NekDouble>& outarray)
        {
            switch(dir)
            {
                case 0:
                {
                    v_PhysDeriv(inarray, outarray, NullNekDouble1DArray);   
                    break;
                }
                case 1:
                {
                    v_PhysDeriv(inarray, NullNekDouble1DArray, outarray);   
                    break;
                }
                default:
                {
                    ASSERTL1(false,"input dir is out of range");
                    break;
                }
            }             
        }

        void StdTriExp::v_StdPhysDeriv(
            const Array<OneD, const NekDouble>& inarray, 
                  Array<OneD,       NekDouble>& out_d0,
                  Array<OneD,       NekDouble>& out_d1,
                  Array<OneD,       NekDouble>& out_d2)
        {
            StdTriExp::v_PhysDeriv(inarray, out_d0, out_d1);
        }

        void StdTriExp::v_StdPhysDeriv(
            const int dir, 
            const Array<OneD, const NekDouble>& inarray, 
                  Array<OneD,       NekDouble>& outarray)
        {
            StdTriExp::v_PhysDeriv(dir,inarray,outarray);
        }
        

        //---------------------------------------
        // Transforms
        //---------------------------------------

        /** 
         * \brief Backward tranform for triangular elements
         *
         * @note 'q' (base[1]) runs fastest in this element.
         */
        void StdTriExp::v_BwdTrans(
            const Array<OneD, const NekDouble>& inarray,
                  Array<OneD,       NekDouble>& outarray)
        {
            v_BwdTrans_SumFac(inarray,outarray);
        }


        void StdTriExp::v_BwdTrans_SumFac(
            const Array<OneD, const NekDouble>& inarray, 
                  Array<OneD,       NekDouble>& outarray)
        {
            Array<OneD, NekDouble> wsp(m_base[0]->GetNumPoints()* 
                                       m_base[1]->GetNumModes());

            BwdTrans_SumFacKernel(m_base[0]->GetBdata(),
                                  m_base[1]->GetBdata(),
                                  inarray,outarray,wsp);
        }

        void StdTriExp::v_BwdTrans_SumFacKernel(
            const Array<OneD, const NekDouble>& base0, 
            const Array<OneD, const NekDouble>& base1,
            const Array<OneD, const NekDouble>& inarray, 
                  Array<OneD,       NekDouble>& outarray,
                  Array<OneD,       NekDouble>& wsp,
                  bool                          doCheckCollDir0,
                  bool                          doCheckCollDir1)
        {
            int  i;
            int  mode;
            int  nquad0  = m_base[0]->GetNumPoints();
            int  nquad1  = m_base[1]->GetNumPoints();
            int  nmodes0 = m_base[0]->GetNumModes();
            int  nmodes1 = m_base[1]->GetNumModes();
            
            ASSERTL1(wsp.num_elements() >= nquad0*nmodes1,
                     "Workspace size is not sufficient");
            ASSERTL2((m_base[1]->GetBasisType() != LibUtilities::eOrtho_B)||
                     (m_base[1]->GetBasisType() != LibUtilities::eModified_B),
                     "Basis[1] is not of general tensor type");

            for (i = mode = 0; i < nmodes0; ++i)
            {
                Blas::Dgemv('N', nquad1,nmodes1-i,1.0,base1.get()+mode*nquad1,
                            nquad1,&inarray[0]+mode,1,0.0,&wsp[0]+i*nquad1,1);
                mode += nmodes1-i;
            }
            
            // fix for modified basis by splitting top vertex mode
            if(m_base[0]->GetBasisType() == LibUtilities::eModified_A)
            {
                Blas::Daxpy(nquad1,inarray[1],base1.get()+nquad1,1,
                            &wsp[0]+nquad1,1);
            }
            
            Blas::Dgemm('N','T', nquad0,nquad1,nmodes0,1.0, base0.get(),nquad0,
                        &wsp[0], nquad1,0.0, &outarray[0], nquad0);
        }
        
        void StdTriExp::v_FwdTrans(
            const Array<OneD, const NekDouble>& inarray, 
                  Array<OneD,       NekDouble>& outarray)
        {
            v_IProductWRTBase(inarray,outarray);
            
            // get Mass matrix inverse
            StdMatrixKey      masskey(eInvMass,DetShapeType(),*this);
            DNekMatSharedPtr  matsys = GetStdMatrix(masskey);
            
            // copy inarray in case inarray == outarray
            NekVector<NekDouble> in(m_ncoeffs,outarray,eCopy);
            NekVector<NekDouble> out(m_ncoeffs,outarray,eWrapper);
            
            out = (*matsys)*in;
        }


        void StdTriExp::v_FwdTrans_BndConstrained(
            const Array<OneD, const NekDouble>& inarray, 
                  Array<OneD,       NekDouble>& outarray)
        {
            int i,j;
            int npoints[2] = {m_base[0]->GetNumPoints(),
                              m_base[1]->GetNumPoints()};
            int nmodes[2]  = {m_base[0]->GetNumModes(),
                              m_base[1]->GetNumModes()};

            fill(outarray.get(), outarray.get()+m_ncoeffs, 0.0 );

            Array<OneD, NekDouble> physEdge[3];
            Array<OneD, NekDouble> coeffEdge[3];
            for(i = 0; i < 3; i++)
            {
                physEdge[i]  = Array<OneD, NekDouble>(npoints[i!=0]);
                coeffEdge[i] = Array<OneD, NekDouble>(nmodes[i!=0]);
            }

            for(i = 0; i < npoints[0]; i++)
            {
                physEdge[0][i] = inarray[i];
            }

            for(i = 0; i < npoints[1]; i++)
            {
                physEdge[1][i] = inarray[npoints[0]-1+i*npoints[0]];
                physEdge[2][i] = inarray[(npoints[1]-1)*npoints[0]-i*npoints[0]];
            }

            StdSegExpSharedPtr segexp[2] = {
                MemoryManager<StdRegions::StdSegExp>::AllocateSharedPtr(
                    m_base[0]->GetBasisKey()),
                MemoryManager<StdRegions::StdSegExp>::AllocateSharedPtr(
                    m_base[1]->GetBasisKey())
            };

            Array<OneD, unsigned int> mapArray;
            Array<OneD, int>          signArray;
            NekDouble sign;

            for (i = 0; i < 3; i++)
            {
                //segexp[i!=0]->v_FwdTrans_BndConstrained(physEdge[i],coeffEdge[i]);
                segexp[i!=0]->FwdTrans_BndConstrained(physEdge[i],coeffEdge[i]);

                v_GetEdgeToElementMap(i,eForwards,mapArray,signArray);
                for (j = 0; j < nmodes[i != 0]; j++)
                {
                    sign = (NekDouble) signArray[j];
                    outarray[ mapArray[j] ] = sign * coeffEdge[i][j];
                }
            }

            Array<OneD, NekDouble> tmp0(m_ncoeffs);
            Array<OneD, NekDouble> tmp1(m_ncoeffs);
                
            StdMatrixKey      masskey(eMass,DetShapeType(),*this);
            MassMatrixOp(outarray,tmp0,masskey);
            v_IProductWRTBase(inarray,tmp1);
                
            Vmath::Vsub(m_ncoeffs, tmp1, 1, tmp0, 1, tmp1, 1);
                
            // get Mass matrix inverse (only of interior DOF)
            // use block (1,1) of the static condensed system
            // note: this block alreay contains the inverse matrix
            DNekMatSharedPtr matsys = 
                (m_stdStaticCondMatrixManager[masskey])->GetBlock(1,1);

            int nBoundaryDofs = v_NumBndryCoeffs();
            int nInteriorDofs = m_ncoeffs - nBoundaryDofs; 

            Array<OneD, NekDouble> rhs   (nInteriorDofs);
            Array<OneD, NekDouble> result(nInteriorDofs);

            v_GetInteriorMap(mapArray);

            for (i = 0; i < nInteriorDofs; i++)
            {
                rhs[i] = tmp1[ mapArray[i] ];
            }

            Blas::Dgemv('N',nInteriorDofs,nInteriorDofs,
                        1.0,&(matsys->GetPtr())[0],nInteriorDofs,
                        rhs.get(),1,
                        0.0,result.get(),1);   

            for (i = 0; i < nInteriorDofs; i++)
            {
                outarray[ mapArray[i] ] = result[i];
            }
        }

        //---------------------------------------
        // Inner product functions
        //---------------------------------------
        
        /** 
         * \brief Calculate the inner product of inarray with respect to the
         * basis B=base0[p]*base1[pq] and put into outarray.
         *
         * \f$ 
         * \begin{array}{rcl}
         * I_{pq} = (\phi^A_q \phi^B_{pq}, u) &=& 
         * \sum_{i=0}^{nq_0}\sum_{j=0}^{nq_1}
         * \phi^A_p(\eta_{0,i})\phi^B_{pq}(\eta_{1,j}) w^0_i w^1_j 
         * u(\xi_{0,i} \xi_{1,j}) \\
         * & = & \sum_{i=0}^{nq_0} \phi^A_p(\eta_{0,i})
         * \sum_{j=0}^{nq_1} \phi^B_{pq}(\eta_{1,j}) \tilde{u}_{i,j} 
         * \end{array}
         * \f$ 
         *
         * where
         *
         * \f$  \tilde{u}_{i,j} = w^0_i w^1_j u(\xi_{0,i},\xi_{1,j}) \f$
         *
         * which can be implemented as
         *
         * \f$  f_{pj} = \sum_{i=0}^{nq_0} \phi^A_p(\eta_{0,i}) 
         * \tilde{u}_{i,j} 
         * \rightarrow {\bf B_1 U}  \f$
         * \f$  I_{pq} = \sum_{j=0}^{nq_1} \phi^B_{pq}(\eta_{1,j}) f_{pj} 
         * \rightarrow {\bf B_2[p*skip] f[skip]}  \f$
         *
         * \b Recall: \f$ \eta_{1} = \frac{2(1+\xi_1)}{(1-\xi_2)}-1, \, 
         * \eta_2 = \xi_2\f$
         *
         * \b Note: For the orthgonality of this expansion to be realised the
         * 'q' ordering must run fastest in contrast to the Quad and Hex
         * ordering where 'p' index runs fastest to be consistent with the
         * quadrature ordering.
         *
         * In the triangular space the i (i.e. \f$\eta_1\f$ direction)
         * ordering still runs fastest by convention.
         */        
        void StdTriExp::v_IProductWRTBase(
            const Array<OneD, const NekDouble>& inarray, 
                  Array<OneD,       NekDouble>& outarray)
        {
            StdTriExp::v_IProductWRTBase_SumFac(inarray,outarray);
        }
        
        void StdTriExp::v_IProductWRTBase_MatOp(
            const Array<OneD, const NekDouble>& inarray, 
                  Array<OneD,       NekDouble>& outarray)
        {
            int nq = GetTotPoints();
            StdMatrixKey      iprodmatkey(eIProductWRTBase,DetShapeType(),*this);
            DNekMatSharedPtr  iprodmat = GetStdMatrix(iprodmatkey);
            
            Blas::Dgemv('N',m_ncoeffs,nq,1.0,iprodmat->GetPtr().get(),
                        m_ncoeffs, inarray.get(), 1, 0.0, outarray.get(), 1);
        }

        void StdTriExp::v_IProductWRTBase_SumFac(
            const Array<OneD, const NekDouble>& inarray, 
                  Array<OneD,       NekDouble>& outarray)
        {
            int    nquad0 = m_base[0]->GetNumPoints();
            int    nquad1 = m_base[1]->GetNumPoints();
            int    order0 = m_base[0]->GetNumModes();
                            
            Array<OneD,NekDouble> tmp(nquad0*nquad1+nquad1*order0);
            Array<OneD,NekDouble> wsp(tmp+nquad0*nquad1);         
            
            // multiply by integration constants 
            MultiplyByQuadratureMetric(inarray,tmp);
            
            IProductWRTBase_SumFacKernel(
                m_base[0]->GetBdata(),
                m_base[1]->GetBdata(),
                tmp,outarray,wsp);
        }
        
        void StdTriExp::v_IProductWRTBase_SumFacKernel(
            const Array<OneD, const NekDouble>& base0, 
            const Array<OneD, const NekDouble>& base1,
            const Array<OneD, const NekDouble>& inarray, 
                  Array<OneD,       NekDouble>& outarray,
                  Array<OneD,       NekDouble>& wsp,
                  bool                          doCheckCollDir0,
                  bool                          doCheckCollDir1)
        {
            int    i;
            int    mode;
            int    nquad0 = m_base[0]->GetNumPoints();
            int    nquad1 = m_base[1]->GetNumPoints();   
            int    nmodes0 = m_base[0]->GetNumModes();
            int    nmodes1 = m_base[1]->GetNumModes();
            
            ASSERTL1(wsp.num_elements() >= nquad1*nmodes0,
                     "Workspace size is not sufficient");
                
            Blas::Dgemm('T','N',nquad1,nmodes0,nquad0,1.0,inarray.get(),nquad0,
                        base0.get(),nquad0,0.0,wsp.get(),nquad1);
                
            // Inner product with respect to 'b' direction 
            for (mode=i=0; i < nmodes0; ++i)
            {
                Blas::Dgemv('T',nquad1,nmodes1-i,1.0, base1.get()+mode*nquad1,
                            nquad1,wsp.get()+i*nquad1,1, 0.0, 
                            outarray.get() + mode,1);
                mode += nmodes1 - i;
            }
            
            // fix for modified basis by splitting top vertex mode
            if (m_base[0]->GetBasisType() == LibUtilities::eModified_A)
            {
                outarray[1] += Blas::Ddot(nquad1,base1.get()+nquad1,1,
                                          wsp.get()+nquad1,1);
            }
        }   
        
        void StdTriExp::v_IProductWRTDerivBase(
            const int                           dir, 
            const Array<OneD, const NekDouble>& inarray, 
                  Array<OneD,       NekDouble>& outarray)
        {
            StdTriExp::v_IProductWRTDerivBase_SumFac(dir,inarray,outarray);
        }
        
        void StdTriExp::v_IProductWRTDerivBase_MatOp(
            const int                           dir, 
            const Array<OneD, const NekDouble>& inarray, 
                  Array<OneD,       NekDouble>& outarray)
        {
            int nq = GetTotPoints();
            MatrixType mtype = eIProductWRTDerivBase0;

            switch(dir)
            {
                case 0:
                {
                    mtype = eIProductWRTDerivBase0;
                    break;
                }
                case 1:
                {
                    mtype = eIProductWRTDerivBase1;
                    break;
                }
                default:
                {
                    ASSERTL1(false,"input dir is out of range");
                    break;
                }
            }  

            StdMatrixKey      iprodmatkey(mtype,DetShapeType(),*this);
            DNekMatSharedPtr  iprodmat = GetStdMatrix(iprodmatkey);
 
            Blas::Dgemv('N',m_ncoeffs,nq,1.0,iprodmat->GetPtr().get(),
                        m_ncoeffs, inarray.get(), 1, 0.0, outarray.get(), 1);
        }

        void StdTriExp::v_IProductWRTDerivBase_SumFac(
            const int                           dir, 
            const Array<OneD, const NekDouble>& inarray, 
                  Array<OneD,       NekDouble>& outarray)
        {
            int    i;
            int    nquad0  = m_base[0]->GetNumPoints();
            int    nquad1  = m_base[1]->GetNumPoints();
            int    nqtot   = nquad0*nquad1; 
            int    nmodes0 = m_base[0]->GetNumModes();
            int    wspsize = max(max(nqtot,m_ncoeffs),nquad1*nmodes0);

            Array<OneD, NekDouble> gfac0(2*wspsize);
            Array<OneD, NekDouble> tmp0 (gfac0+wspsize);

            const Array<OneD, const NekDouble>& z1 = m_base[1]->GetZ();
            
            // set up geometric factor: 2/(1-z1)
            for(i = 0; i < nquad1; ++i)
            {
                gfac0[i] = 2.0/(1-z1[i]);
            }

            for(i = 0; i < nquad1; ++i)  
            {
                Vmath::Smul(nquad0,gfac0[i],&inarray[0]+i*nquad0,1,
                            &tmp0[0]+i*nquad0,1);
            }
                 
            MultiplyByQuadratureMetric(tmp0,tmp0);

            switch(dir)
            {
                case 0:
                {                    
                    IProductWRTBase_SumFacKernel(m_base[0]->GetDbdata(),
                                                 m_base[1]->GetBdata(),
                                                 tmp0,outarray,gfac0);
                    break;
                }
                case 1:
                {
                    Array<OneD, NekDouble> tmp3(m_ncoeffs);    
                    const Array<OneD, const NekDouble>& z0 = m_base[0]->GetZ();

                    for (i = 0; i < nquad0; ++i)
                    {
                        gfac0[i] = 0.5*(1+z0[i]);
                    }        

                    for (i = 0; i < nquad1; ++i) 
                    {
                        Vmath::Vmul(nquad0,&gfac0[0],1,&tmp0[0]+i*nquad0,1,
                                    &tmp0[0]+i*nquad0,1);
                    }       
          
                    IProductWRTBase_SumFacKernel(m_base[0]->GetDbdata(),
                                                 m_base[1]->GetBdata(),
                                                 tmp0,tmp3,gfac0);

                    MultiplyByQuadratureMetric(inarray,tmp0);
                    IProductWRTBase_SumFacKernel(m_base[0]->GetBdata(),
                                                 m_base[1]->GetDbdata(),
                                                 tmp0,outarray,gfac0);  
                    Vmath::Vadd(m_ncoeffs,&tmp3[0],1,&outarray[0],1,
                                &outarray[0],1);      
                    break;
                }
                default:
                {
                    ASSERTL1(false, "input dir is out of range");
                    break;
                }
            }             
        }

        //---------------------------------------
        // Evaluation functions
        //---------------------------------------

        NekDouble StdTriExp::v_PhysEvaluate(
            const Array<OneD, const NekDouble>& coords)
        {
            return PhysEvaluate(coords,m_phys);
        }

        NekDouble StdTriExp::v_PhysEvaluate(
            const Array<OneD, const NekDouble>& coords,
            const Array<OneD, const NekDouble>& physvals)
        {
            Array<OneD, NekDouble> coll(2);

            // set up local coordinate system 
            if (
            	//fabs(coords[0]+1.0) < NekConstants::kNekZeroTol &&
                fabs(coords[1]-1.0) < NekConstants::kNekZeroTol)
            {
                coll[0] = -1.0;
                coll[1] =  1.0;
            }
            else
            {
                coll[0] = 2*(1+coords[0])/(1-coords[1])-1.0; 
                coll[1] = coords[1]; 
            }

            return StdExpansion2D::v_PhysEvaluate(coll,physvals);
        }

        void StdTriExp::v_FillMode(
            const int mode, Array<OneD, NekDouble> &outarray)
        {
            int   i,m;
            int   nquad0 = m_base[0]->GetNumPoints();
            int   nquad1 = m_base[1]->GetNumPoints();
            int   order0 = m_base[0]->GetNumModes();
            int   order1 = m_base[1]->GetNumModes();
            int   mode0;
            Array<OneD, const NekDouble> base0 = m_base[0]->GetBdata();
            Array<OneD, const NekDouble> base1 = m_base[1]->GetBdata();

            ASSERTL2(mode <= m_ncoeffs,
                     "calling argument mode is larger than "
                     "total expansion order");

            m = order1;
            for (i = 0; i < order0; ++i, m+=order1-i)
            {
                if (m > mode)
                {
                    mode0 = i;
                    break;
                }
            }

            // deal with top vertex mode in modified basis
            if (mode == 1 && 
                m_base[0]->GetBasisType() == LibUtilities::eModified_A)
            {
                Vmath::Fill(nquad0*nquad1 , 1.0, outarray, 1);
            }
            else
            {
                for (i = 0; i < nquad1; ++i)
                {
                    Vmath::Vcopy(nquad0,(NekDouble *)(base0.get()+mode0*nquad0),
                                 1,&outarray[0]+i*nquad0,1);
                }
            }

            for(i = 0; i < nquad0; ++i)
            {
                Vmath::Vmul(nquad1,(NekDouble *)(base1.get() + mode*nquad1),
                            1,&outarray[0]+i,nquad0,&outarray[0]+i,nquad0);
            }
        }       


        int StdTriExp::v_GetNverts() const
        {
            return 3;
        }
        
        int StdTriExp::v_GetNedges() const
        {
            return 3;
        }

        LibUtilities::ShapeType StdTriExp::v_DetShapeType() const
        {
            return LibUtilities::eTriangle;
        }
        
        int StdTriExp::v_NumBndryCoeffs() const
        {
            ASSERTL1(GetBasisType(0) == LibUtilities::eModified_A,
                     "BasisType is not a boundary interior form");
            ASSERTL1(GetBasisType(1) == LibUtilities::eModified_B,
                     "BasisType is not a boundary interior form");
            
            return 3 + (GetBasisNumModes(0)-2) + 2*(GetBasisNumModes(1)-2);
        } 
        
        int StdTriExp::v_NumDGBndryCoeffs() const
        {
            ASSERTL1(GetBasisType(0) == LibUtilities::eModified_A,
                     "BasisType is not a boundary interior form");
            ASSERTL1(GetBasisType(1) == LibUtilities::eModified_B,
                     "BasisType is not a boundary interior form");
            
            return GetBasisNumModes(0) + 2*GetBasisNumModes(1);
        } 
        
        int StdTriExp::v_GetEdgeNcoeffs(const int i) const
        {
            ASSERTL2(i >= 0 && i <= 2, "edge id is out of range");

            if (i == 0)
            {
                return GetBasisNumModes(0);
            }
            else
            {
                return GetBasisNumModes(1);
            }
        }

        int StdTriExp::v_GetEdgeNumPoints(const int i) const
        {
            ASSERTL2((i >= 0)&&(i <= 2),"edge id is out of range");
            
            if (i == 0)
            {
                return GetNumPoints(0);
            }
            else
            {
                return GetNumPoints(1); 
            }
        }

        int StdTriExp::v_CalcNumberOfCoefficients(
            const std::vector<unsigned int> &nummodes, 
            int                             &modes_offset)
        {
            int nmodes = LibUtilities::StdTriData::getNumberOfCoefficients(
                nummodes[modes_offset],
                nummodes[modes_offset+1]);
            modes_offset += 2;
                
            return nmodes;
        }

        LibUtilities::BasisType StdTriExp::v_GetEdgeBasisType(const int i) const
        {
            ASSERTL2(i >= 0 && i <= 2, "edge id is out of range");
            
            if (i == 0)
            {
                return GetBasisType(0);
            }
            else
            {
                return GetBasisType(1);
            }
        }

        void StdTriExp::v_ReadFromFile(
            std::ifstream &infile, 
            OutputFormat   format, 
            const bool     dumpVar)
        {
            if (format == eTecplot)
            {
                int  i,j;
                int  nq0,nq1;
                int  nquad0 = m_base[0]->GetNumPoints();
                int  nquad1 = m_base[1]->GetNumPoints();
                char str[256];

                if(dumpVar)
                {
                    infile.getline(str,sizeof(str));
                    infile.getline(str,sizeof(str));
                }
                infile.getline(str,sizeof(str));
                sscanf(str,"Zone, I=%d, J=%d",&nq0,&nq1);
                ASSERTL1(nq0 == nquad0,"nquad0 does not match");
                ASSERTL1(nq1 == nquad1,"nquad0 does not match");
                
                for(j = 0; j < nquad1; ++j)
                {
                    for(i = 0; i < nquad0; ++i)
                    {
                        infile.getline(str,sizeof(str));
                        sscanf(str,"%*f %*f %lf",&m_phys[0]+j*nquad0+i);
                    }
                }
            } 
            else
            {
                ASSERTL0(false, "Input routine not implemented for "
                         "requested type of output");
            }
        }

        void StdTriExp::v_WriteToFile(
            std::ofstream &outfile,
            OutputFormat   format,
            const bool     dumpVar,
            std::string    var)
        {
            if(format==eTecplot)
            {
                int  i,j;
                int  nquad0 = m_base[0]->GetNumPoints();
                int  nquad1 = m_base[1]->GetNumPoints();
                Array<OneD, const NekDouble> z0 = m_base[0]->GetZ();
                Array<OneD, const NekDouble> z1 = m_base[1]->GetZ();
                
                if(dumpVar)
                { 
                    outfile << "Variables = z1,  z2"; 
                    outfile << ", "<< var << std::endl << std::endl;
                }
                outfile << "Zone, I=" << nquad0
                        << ", J=" << nquad1 <<", F=Point" << std::endl;
                
                for(j = 0; j < nquad1; ++j)
                {
                    for(i = 0; i < nquad0; ++i)
                    {
                        outfile << 0.5*(1+z0[i])*(1.0-z1[j])-1 <<  " " << 
                            z1[j] << " " << m_phys[j*nquad0+i] << std::endl;
                    }
                }
            }
            else if(format==eGmsh)
            {   
                if(dumpVar)
                {
                    outfile<<"View.MaxRecursionLevel = 4;"<<endl;
                    outfile<<"View.TargetError = 0.00;"<<endl;
                    outfile<<"View.AdaptVisualizationGrid = 1;"<<endl;
                    outfile<<"View \" \" {"<<endl;
                }
                
                outfile<<"ST("<<endl;                
                // write the coordinates of the vertices of the triangle
                outfile<<"-1.0, -1.0, 0.0,"<<endl;
                outfile<<" 1.0, -1.0, 0.0,"<<endl;
                outfile<<"-1.0,  1.0, 0.0" <<endl;
                outfile<<")"<<endl;

                // calculate the coefficients (monomial format)
                int i,j;
                int maxnummodes = max(m_base[0]->GetNumModes(),
                                      m_base[1]->GetNumModes());
                   
                const LibUtilities::PointsKey Pkey1Gmsh(
                    maxnummodes,LibUtilities::eGaussGaussLegendre);
                const LibUtilities::PointsKey Pkey2Gmsh(
                    maxnummodes,LibUtilities::eGaussGaussLegendre);
                const LibUtilities::BasisKey  Bkey1Gmsh(
                    m_base[0]->GetBasisType(),maxnummodes,Pkey1Gmsh);
                const LibUtilities::BasisKey  Bkey2Gmsh(
                    m_base[1]->GetBasisType(),maxnummodes,Pkey2Gmsh);
                LibUtilities::PointsType ptype = LibUtilities::eNodalTriElec;

                StdRegions::StdNodalTriExpSharedPtr EGmsh;
                EGmsh = MemoryManager<StdRegions::StdNodalTriExp>::
                    AllocateSharedPtr(Bkey1Gmsh,Bkey2Gmsh,ptype);
                
                Array<OneD,NekDouble> xi1(EGmsh->GetNcoeffs());
                Array<OneD,NekDouble> xi2(EGmsh->GetNcoeffs());
                EGmsh->GetNodalPoints(xi1,xi2);
                
                Array<OneD,NekDouble> x(EGmsh->GetNcoeffs());
                Array<OneD,NekDouble> y(EGmsh->GetNcoeffs());
                
                for(i=0;i<EGmsh->GetNcoeffs();i++)
                {
                    x[i] = 0.5*(1.0+xi1[i]);
                    y[i] = 0.5*(1.0+xi2[i]);
                }

                int cnt  = 0;
                int cnt2 = 0;
                int nDumpCoeffs = maxnummodes*maxnummodes;
                Array<TwoD, int> dumpExponentMap(nDumpCoeffs,3,0);
                Array<OneD, int> indexMap(EGmsh->GetNcoeffs(),0);
                Array<TwoD, int> exponentMap(EGmsh->GetNcoeffs(),3,0);
                for(i = 0; i < maxnummodes; i++)
                {
                    for(j = 0; j < maxnummodes; j++)
                    {
                        if(j<maxnummodes-i)
                        {
                            exponentMap[cnt][0] = j;
                            exponentMap[cnt][1] = i;
                            indexMap[cnt++]  = cnt2;
                        }

                        dumpExponentMap[cnt2][0]   = j;
                        dumpExponentMap[cnt2++][1] = i;
                    }            
                }

                NekMatrix<NekDouble> vdm(EGmsh->GetNcoeffs(),
                                         EGmsh->GetNcoeffs());
                for(i = 0 ; i < EGmsh->GetNcoeffs(); i++)
                {
                    for(j = 0 ; j < EGmsh->GetNcoeffs(); j++)
                    {
                        vdm(i,j) = pow(x[i],exponentMap[j][0])*
                            pow(y[i],exponentMap[j][1]);
                    }
                } 

                vdm.Invert();  

                Array<OneD, NekDouble> tmp2(EGmsh->GetNcoeffs());
                EGmsh->ModalToNodal(m_coeffs,tmp2);       

                NekVector<NekDouble> in(EGmsh->GetNcoeffs(),tmp2,eWrapper);
                NekVector<NekDouble> out(EGmsh->GetNcoeffs());
                out = vdm*in;

                Array<OneD,NekDouble> dumpOut(nDumpCoeffs,0.0);
                for(i = 0 ; i < EGmsh->GetNcoeffs(); i++)
                {
                    dumpOut[ indexMap[i]  ] = out[i];
                }

                //write the coefficients
                outfile<<"{";
                for(i = 0; i < nDumpCoeffs; i++)
                {
                    outfile<<dumpOut[i];
                    if(i < nDumpCoeffs - 1)
                    {
                        outfile<<", ";
                    }
                }
                outfile<<"};"<<endl;
              
                if(dumpVar)
                {   
                    outfile<<"INTERPOLATION_SCHEME"<<endl;
                    outfile<<"{"<<endl;
                    for(i=0; i < nDumpCoeffs; i++)
                    {
                        outfile<<"{";
                        for(j = 0; j < nDumpCoeffs; j++)
                        {
                            if(i==j)
                            {
                                outfile<<"1.00";
                            }
                            else
                            {
                                outfile<<"0.00";
                            }
                            if(j < nDumpCoeffs - 1)
                            {
                                outfile<<", ";
                            }
                        }
                        if(i < nDumpCoeffs - 1)
                        {
                            outfile<<"},"<<endl;
                        }
                        else
                        {
                            outfile<<"}"<<endl<<"}"<<endl;
                        }
                    }
                    
                    outfile<<"{"<<endl;
                    for(i=0; i < nDumpCoeffs; i++)
                    {
                        outfile<<"{";
                        for(j = 0; j < 3; j++)
                        {
                            outfile<<dumpExponentMap[i][j];
                            if(j < 2)
                            {
                                outfile<<", ";
                            }
                        }
                        if(i < nDumpCoeffs  - 1)
                        {
                            outfile<<"},"<<endl;
                        }
                        else
                        {
                            outfile<<"}"<<endl<<"};"<<endl;
                        }
                    }
                    outfile<<"};"<<endl;
                }                 
            }
            else
            {
                ASSERTL0(false, "Output routine not implemented for "
                         "requested type of output");
            }
        }

        void StdTriExp::v_WriteCoeffsToFile(std::ofstream &outfile)
        {
            int  i,j;
            int  order0 = m_base[0]->GetNumModes();
            int  order1 = m_base[1]->GetNumModes();
            int  cnt = 0;
            Array<OneD, NekDouble> wsp(order0*order1,0.0);

            // Put coeffs into matrix and reverse order so that p index is
            // fastest; recall q is fastest for triangles.
            for(i = 0; i < order0; ++i)
            {
                for(j = 0; j < order1-i; ++j,cnt++)
                {
                    wsp[i+j*order1] = m_coeffs[cnt];
                }
            }

            outfile <<"Coeffs = [" << " "; 

            for(j = 0; j < order1; ++j)
            {
                for(i = 0; i < order0; ++i)
                {
                    outfile << wsp[j*order0+i] <<" ";
                }
                outfile << std::endl; 
            }
            outfile << "]" ; 
        }
        
        void StdTriExp::v_GetCoords(Array<OneD, NekDouble> &coords_0, 
                                    Array<OneD, NekDouble> &coords_1,
                                    Array<OneD, NekDouble> &coords_2)
        {
            Array<OneD, const NekDouble> z0 = m_base[0]->GetZ();
            Array<OneD, const NekDouble> z1 = m_base[1]->GetZ();
            int nq0 = GetNumPoints(0);
            int nq1 = GetNumPoints(1);
            int i,j;

            for(i = 0; i < nq1; ++i)
            {
                for(j = 0; j < nq0; ++j)
                {
                    coords_0[i*nq0+j] = (1+z0[j])*(1-z1[i])/2.0 - 1.0;
                }
                Vmath::Fill(nq0,z1[i],&coords_1[0] + i*nq0,1);
            }
        }

        bool StdTriExp::v_IsBoundaryInteriorExpansion()
        {
            return m_base[0]->GetBasisType() == LibUtilities::eModified_A &&
                   m_base[1]->GetBasisType() == LibUtilities::eModified_B;
        }

        int StdTriExp::v_DetCartesianDirOfEdge(const int edge)
        {
            ASSERTL2(edge >= 0 && edge <= 2, "edge id is out of range");
            
            return edge == 0 ? 0 : 1;
        }

        const LibUtilities::BasisKey StdTriExp::v_DetEdgeBasisKey(
            const int i) const
        {
            ASSERTL2(i >= 0 && i <= 2, "edge id is out of range");
            
            if (i == 0)
            {
                return GetBasis(0)->GetBasisKey();
            }
            else
            {
                switch(m_base[1]->GetBasisType())
                {
                case LibUtilities::eModified_B:
                {
                    switch(m_base[1]->GetPointsType())
                    {
                    case LibUtilities::eGaussRadauMAlpha1Beta0:
                    {
                        LibUtilities::PointsKey pkey(
                                m_base[1]->GetBasisKey().GetPointsKey().
                                GetNumPoints()+1,
                                LibUtilities::eGaussLobattoLegendre);
                        return LibUtilities::BasisKey(
                                LibUtilities::eModified_A,
                                m_base[1]->GetNumModes(),pkey);
                        break;
                    }

                    default:
                        ASSERTL0(false,"unexpected points distribution");
                        break;
                    }
                }
                default:
                    ASSERTL0(false,"Information not available to set edge key");
                    break;
                }
            }
            return LibUtilities::NullBasisKey;
        }



        //--------------------------
        // Mappings
        //--------------------------
        
        void StdTriExp::v_GetEdgeToElementMap(
            const int                  eid, 
            const Orientation      edgeOrient,
            Array<OneD, unsigned int>& maparray,
            Array<OneD,          int>& signarray)
        {
            ASSERTL0(GetEdgeBasisType(eid) == LibUtilities::eModified_A ||
                     GetEdgeBasisType(eid) == LibUtilities::eModified_B,
                     "Mapping not defined for this type of basis");
            
            int i;
            const int nummodes1 = m_base[1]->GetNumModes();
            const int nEdgeCoeffs = GetEdgeNcoeffs(eid);

            if(maparray.num_elements() != nEdgeCoeffs)
            {
                maparray = Array<OneD, unsigned int>(nEdgeCoeffs);
            }

            if(signarray.num_elements() != nEdgeCoeffs)
            {
                signarray = Array<OneD, int>(nEdgeCoeffs,1);
            }
            else
            {
                fill(signarray.get() , signarray.get()+nEdgeCoeffs, 1);
            }
            
            switch(eid)
            {
                case 0:
                {         
                    int cnt = 0;
                    for(i = 0; i < nEdgeCoeffs; cnt+=nummodes1-i, ++i)
                    {
                        maparray[i] = cnt; 
                    }  

                    if(edgeOrient==eBackwards)
                    {
                        swap( maparray[0] , maparray[1] );

                        for(i = 3; i < nEdgeCoeffs; i+=2)
                        {
                            signarray[i] = -1;
                        } 
                    }        
                    break;
                }
                case 1:
                {
                    maparray[0] = nummodes1;
                    maparray[1] = 1;
                    for(i = 2; i < nEdgeCoeffs; i++)
                    {
                        maparray[i] = nummodes1-1+i; 
                    } 

                    if(edgeOrient==eBackwards)
                    {
                        swap( maparray[0] , maparray[1] );

                        for(i = 3; i < nEdgeCoeffs; i+=2)
                        {
                            signarray[i] = -1;
                        }
                    }                         
                    break;
                }
                case 2:
                {
                    for(i = 0; i < nEdgeCoeffs; i++)
                    {
                        maparray[i] = i;
                    }   

                    if(edgeOrient==eForwards)
                    {
                        swap( maparray[0] , maparray[1] );
                        
                        for(i = 3; i < nEdgeCoeffs; i+=2)
                        {
                            signarray[i] = -1;
                        }                         
                    }                      
                    break;
                }
            default:
                ASSERTL0(false,"eid must be between 0 and 2");
                break;
            }  
        }
        
        int StdTriExp::v_GetVertexMap(const int localVertexId)
        {
            ASSERTL0(
                GetEdgeBasisType(localVertexId) == LibUtilities::eModified_A ||
                GetEdgeBasisType(localVertexId) == LibUtilities::eModified_B,
                "Mapping not defined for this type of basis");
            
            int localDOF = 0;
            switch(localVertexId)
            {
                case 0:
                { 
                    localDOF = 0;    
                    break;
                }
                case 1:
                {   
                    localDOF = m_base[1]->GetNumModes();                 
                    break;
                }
                case 2:
                { 
                    localDOF = 1;    
                    break;
                }
                default:
                {
                    ASSERTL0(false,"eid must be between 0 and 2");
                    break;
                }
            }
            
            return localDOF;
        }

        void StdTriExp::v_GetEdgeInteriorMap(
            const int                  eid,
            const Orientation      edgeOrient,
            Array<OneD, unsigned int>& maparray,
            Array<OneD,          int>& signarray)
        {
            ASSERTL0(GetEdgeBasisType(eid) == LibUtilities::eModified_A||
                     GetEdgeBasisType(eid) == LibUtilities::eModified_B,
                     "Mapping not defined for this type of basis");
            int i;
            const int nummodes1 = m_base[1]->GetNumModes();
            const int nEdgeIntCoeffs = GetEdgeNcoeffs(eid)-2;

            if(maparray.num_elements() != nEdgeIntCoeffs)
            {
                maparray = Array<OneD, unsigned int>(nEdgeIntCoeffs);
            }

            if(signarray.num_elements() != nEdgeIntCoeffs)
            {
                signarray = Array<OneD, int>(nEdgeIntCoeffs,1);
            }
            else
            {
                fill( signarray.get() , signarray.get()+nEdgeIntCoeffs, 1 );
            }

            switch(eid)
            {
                case 0:
                {         
                    int cnt = 2*nummodes1 - 1;
                    for(i = 0; i < nEdgeIntCoeffs; cnt+=nummodes1-2-i, ++i)
                    {
                        maparray[i] = cnt; 
                    }   

                    if(edgeOrient==eBackwards)
                    {                            
                        for(i = 1; i < nEdgeIntCoeffs; i+=2)
                        {
                            signarray[i] = -1;
                        }
                    }       
                    break;
                }
                case 1:
                {
                    for(i = 0; i < nEdgeIntCoeffs; i++)
                    {
                        maparray[i] = nummodes1+1+i; 
                    }            

                    if(edgeOrient==eBackwards)
                    {                            
                        for(i = 1; i < nEdgeIntCoeffs; i+=2)
                        {
                            signarray[i] = -1;
                        }
                    }            
                    break;
                }
                case 2:
                {
                    for(i = 0; i < nEdgeIntCoeffs; i++)
                    {
                        maparray[i] = 2+i;
                    }  

                    if(edgeOrient==eForwards)
                    {                            
                        for(i = 1; i < nEdgeIntCoeffs; i+=2)
                        {
                            signarray[i] = -1;
                        }
                    }                      
                    break;
                }
                default:
                {
                    ASSERTL0(false,"eid must be between 0 and 2");
                    break;
                }
            }
        }

        void StdTriExp::v_GetInteriorMap(Array<OneD, unsigned int>& outarray)
        {
            ASSERTL1(GetBasisType(0) == LibUtilities::eModified_A &&
                     GetBasisType(1) == LibUtilities::eModified_B,
                     "Expansion not of a proper type");
            
            int i,j;
            int cnt = 0;
            int nummodes0, nummodes1;
            int startvalue;
            if(outarray.num_elements()!=GetNcoeffs()-NumBndryCoeffs())
            {
                outarray = Array<OneD, unsigned int>(GetNcoeffs()-NumBndryCoeffs());
            }

            nummodes0 = m_base[0]->GetNumModes();
            nummodes1 = m_base[1]->GetNumModes();

            startvalue = 2*nummodes1;

            for(i = 0; i < nummodes0-2; i++)
            {
                for(j = 0; j < nummodes1-3-i; j++)
                {
                    outarray[cnt++]=startvalue+j;
                }
                startvalue+=nummodes1-2-i;
            }
        }

        void StdTriExp::v_GetBoundaryMap(Array<OneD, unsigned int>& outarray)
        {
            ASSERTL1(GetBasisType(0) == LibUtilities::eModified_A &&
                     GetBasisType(1) == LibUtilities::eModified_B,
                     "Expansion not of a proper type");
            int i;
            int cnt;
            int nummodes0, nummodes1;
            int value;

            if (outarray.num_elements()!=NumBndryCoeffs())
            {
                outarray = Array<OneD, unsigned int>(NumBndryCoeffs());
            }

            nummodes0 = m_base[0]->GetNumModes();
            nummodes1 = m_base[1]->GetNumModes();

            value = 2*nummodes1-1;
            for(i = 0; i < value; i++)
            {
                outarray[i]=i;
            }
            cnt = value;

            for(i = 0; i < nummodes0-2; i++)
            {
                outarray[cnt++]=value;
                value += nummodes1-2-i;
            }
        }


        //---------------------------------------
        // Wrapper functions
        //---------------------------------------
        
        DNekMatSharedPtr StdTriExp::v_GenMatrix(const StdMatrixKey &mkey)
        {

            MatrixType mtype   = mkey.GetMatrixType();
            
            DNekMatSharedPtr Mat; 
            
            switch(mtype)
            {
            default:
                {
                    Mat = StdExpansion::CreateGeneralMatrix(mkey);
                }
                break;
            }
            
            return Mat;
        }
        
        DNekMatSharedPtr StdTriExp::v_CreateStdMatrix(const StdMatrixKey &mkey)
        {
            return v_GenMatrix(mkey);
        }

        
        //---------------------------------------
        // Operator evaluation functions
        //---------------------------------------
        
        void StdTriExp::v_MassMatrixOp(
            const Array<OneD, const NekDouble> &inarray,
                  Array<OneD,       NekDouble> &outarray,
            const StdMatrixKey                 &mkey)
        {
            StdExpansion::MassMatrixOp_MatFree(inarray,outarray,mkey);
        }
        
        void StdTriExp::v_LaplacianMatrixOp(
            const Array<OneD, const NekDouble> &inarray,
                  Array<OneD,       NekDouble> &outarray,
            const StdMatrixKey                 &mkey)
        {
            StdTriExp::v_LaplacianMatrixOp_MatFree(inarray,outarray,mkey);
        }
        
        void StdTriExp::v_LaplacianMatrixOp(
            const int                           k1,
            const int                           k2,
            const Array<OneD, const NekDouble> &inarray,
                  Array<OneD,       NekDouble> &outarray,
            const StdMatrixKey                 &mkey)
        {
            StdExpansion::LaplacianMatrixOp_MatFree(
                k1,k2,inarray,outarray,mkey);
        }
        
        void StdTriExp::v_WeakDerivMatrixOp(
            const int                           i,
            const Array<OneD, const NekDouble> &inarray,
                  Array<OneD,       NekDouble> &outarray,
            const StdMatrixKey                 &mkey)
        {
            StdExpansion::WeakDerivMatrixOp_MatFree(i,inarray,outarray,mkey);
        }
        
        void StdTriExp::v_HelmholtzMatrixOp(
            const Array<OneD, const NekDouble> &inarray,
                  Array<OneD,       NekDouble> &outarray,
            const StdMatrixKey                 &mkey)
        {
            StdTriExp::v_HelmholtzMatrixOp_MatFree(inarray,outarray,mkey);
        }
        

        void StdTriExp::v_SVVLaplacianFilter(Array<OneD, NekDouble> &array,
                                             const StdMatrixKey &mkey)
        {
            int qa = m_base[0]->GetNumPoints();
            int qb = m_base[1]->GetNumPoints();
            int nmodes_a = m_base[0]->GetNumModes();
            int nmodes_b = m_base[1]->GetNumModes();

            // Declare orthogonal basis. 
            LibUtilities::PointsKey pa(qa,m_base[0]->GetPointsType());
            LibUtilities::PointsKey pb(qb,m_base[1]->GetPointsType());
            
            LibUtilities::BasisKey Ba(LibUtilities::eOrtho_A,nmodes_a,pa);
            LibUtilities::BasisKey Bb(LibUtilities::eOrtho_B,nmodes_b,pb);
            StdTriExp OrthoExp(Ba,Bb);
            
            Array<OneD, NekDouble> orthocoeffs(OrthoExp.GetNcoeffs());
            int j,k;
            
            int cnt;
            int cuttoff = (int) (mkey.GetConstFactor(StdRegions::eFactorSVVCutoffRatio)*nmodes_a);
            NekDouble  SvvDiffCoeff = mkey.GetConstFactor(StdRegions::eFactorSVVDiffCoeff);
            
            // project onto physical space.
            OrthoExp.FwdTrans(array,orthocoeffs);
            
            // apply SVV filter. 
            for(cnt = j = 0; j < nmodes_a; ++j)
            {
                for(k = 0; k < nmodes_b-j; ++k)
                {
                    if(j + k >= cuttoff)
                    {
                        orthocoeffs[cnt] *= (1.0+SvvDiffCoeff*exp(-(j+k-nmodes_a)*(j+k-nmodes_a)/((NekDouble)((j+k-cuttoff+1)*(j+k-cuttoff+1)))));
                    }
                    cnt++;
                }
            }
            
            // backward transform to physical space
            OrthoExp.BwdTrans(orthocoeffs,array);
        }
        
<<<<<<< HEAD
        void StdTriExp::v_ReduceOrderCoeffs(int numMin,
                                            const Array<OneD, const NekDouble> &inarray,
                                            Array<OneD, NekDouble> &outarray)
        {
            int n_coeffs = m_coeffs.num_elements();
            Array<OneD, NekDouble> coeff(n_coeffs);
            Array<OneD, NekDouble> coeff_tmp(n_coeffs,0.0);
            Array<OneD, NekDouble> tmp;
            Array<OneD, NekDouble> tmp2;
            
            int       nmodes0 = m_base[0]->GetNumModes();
            int       nmodes1 = m_base[1]->GetNumModes();
            int       numMax  = nmodes0;
            int       i, numMin2;
            
            const LibUtilities::PointsKey Pkey0(nmodes0,LibUtilities::eGaussLobattoLegendre);
            
            const LibUtilities::PointsKey Pkey1(nmodes1,LibUtilities::eGaussLobattoLegendre);
            
            LibUtilities::BasisKey b0(m_base[0]->GetBasisType(),nmodes0,Pkey0);
            LibUtilities::BasisKey b1(m_base[1]->GetBasisType(),nmodes1,Pkey1);
            
            LibUtilities::BasisKey bortho0(LibUtilities::eOrtho_A,nmodes0,Pkey0);
            LibUtilities::BasisKey bortho1(LibUtilities::eOrtho_B,nmodes1,Pkey1);
            
            LibUtilities::InterpCoeff2D(
                                        b0,b1,m_coeffs,
                                        bortho0, bortho1, coeff);
            
            for (i = 0; i < n_coeffs; i++)
            {
                if (i == numMin)
                {
                    coeff[i] = 0.0;
                    numMin += numMin2 - 1;
                    numMin2 -= 1.0;
                }
            }
            
            LibUtilities::InterpCoeff2D(
                                        b0,b1,coeff,
                                        bortho0, bortho1,outarray);
            
        }

        
        void StdTriExp::v_HelmholtzMatrixOp_MatFree(
            const Array<OneD, const NekDouble> &inarray,
                  Array<OneD,       NekDouble> &outarray,
            const StdMatrixKey                 &mkey)
        {
            int    i;
            int    nquad0 = m_base[0]->GetNumPoints();
            int    nquad1 = m_base[1]->GetNumPoints();
            int    nqtot = nquad0*nquad1; 
            int    nquadmax = max(nquad0,nquad1);
            NekDouble lambda = mkey.GetConstFactor(eFactorLambda);

            Array<OneD,NekDouble> physValues(3*nqtot+m_ncoeffs+nquadmax);
            Array<OneD,NekDouble> dPhysValuesdx(physValues+nqtot);
            Array<OneD,NekDouble> dPhysValuesdy(physValues+2*nqtot);
            Array<OneD,NekDouble> tmp(physValues+3*nqtot);
            Array<OneD,NekDouble> gfac0(physValues+3*nqtot+m_ncoeffs);

            BwdTrans_SumFac(inarray,physValues);

            // mass matrix operation
            IProductWRTBase_SumFac(physValues,tmp);

            // Laplacian matrix operation
            PhysDeriv(physValues,dPhysValuesdx,dPhysValuesdy);
            // multiply with metric terms of collapsed coordinate system
            const Array<OneD,const NekDouble>& z0 = m_base[0]->GetZ();
            const Array<OneD,const NekDouble>& z1 = m_base[1]->GetZ();

            for(i = 0; i < nquad0; ++i)
            {
                gfac0[i] = 0.5*(1+z0[i]);
            }        
            
            for(i = 0; i < nquad1; ++i) 
            {
                Vmath::Vvtvp(nquad0,&gfac0[0],1,
                             dPhysValuesdy.get()+i*nquad0,1,
                             dPhysValuesdx.get()+i*nquad0,1,
                             dPhysValuesdx.get()+i*nquad0,1);
            } 

            for(i = 0; i < nquad1; ++i)
            {
                gfac0[i] = 2.0/(1-z1[i]);
            }

            for(i = 0; i < nquad1; ++i)  
            {
                Blas::Dscal(nquad0,gfac0[i],dPhysValuesdx.get()+i*nquad0,1);
            }
             
            MultiplyByQuadratureMetric(dPhysValuesdx,dPhysValuesdx);
            MultiplyByQuadratureMetric(dPhysValuesdy,dPhysValuesdy);
            
            IProductWRTBase_SumFacKernel(m_base[0]->GetDbdata(),
                                         m_base[1]->GetBdata(),
                                         dPhysValuesdx,outarray,physValues);
            Blas::Daxpy(m_ncoeffs, lambda, tmp.get(), 1, outarray.get(), 1);

            IProductWRTBase_SumFacKernel(m_base[0]->GetBdata(),
                                         m_base[1]->GetDbdata(),
                                         dPhysValuesdy,tmp,physValues);  
            Vmath::Vadd(m_ncoeffs,tmp.get(),1,outarray.get(),1,
                        outarray.get(),1);                  
        }
=======
>>>>>>> c6280ab0

        void StdTriExp::v_GeneralMatrixOp_MatOp(
            const Array<OneD, const NekDouble> &inarray,
                  Array<OneD,       NekDouble> &outarray,
            const StdMatrixKey                 &mkey)
        {
            DNekMatSharedPtr mat = m_stdMatrixManager[mkey];
            
            if(inarray.get() == outarray.get())
            {
                Array<OneD,NekDouble> tmp(m_ncoeffs);
                Vmath::Vcopy(m_ncoeffs,inarray.get(),1,tmp.get(),1);
                
                Blas::Dgemv('N', m_ncoeffs, m_ncoeffs, 1.0, mat->GetPtr().get(),
                            m_ncoeffs, tmp.get(), 1, 0.0, outarray.get(), 1); 
            }
            else
            {
                Blas::Dgemv('N', m_ncoeffs, m_ncoeffs, 1.0, mat->GetPtr().get(),
                            m_ncoeffs, inarray.get(), 1, 0.0, outarray.get(), 1); 
            }
        }

        //---------------------------------------
        // Private helper functions
        //---------------------------------------
        
        void StdTriExp::v_MultiplyByStdQuadratureMetric(
            const Array<OneD, const NekDouble>& inarray,
            Array<OneD, NekDouble> &outarray)
        {
            int    i; 
            int    nquad0 = m_base[0]->GetNumPoints();
            int    nquad1 = m_base[1]->GetNumPoints();
                
            const Array<OneD, const NekDouble>& w0 = m_base[0]->GetW();
            const Array<OneD, const NekDouble>& w1 = m_base[1]->GetW();
            const Array<OneD, const NekDouble>& z1 = m_base[1]->GetZ();

            // multiply by integration constants 
            for(i = 0; i < nquad1; ++i)
            {
                Vmath::Vmul(nquad0,inarray.get()+i*nquad0,1,
                            w0.get(),1, outarray.get()+i*nquad0,1);
            }
                
            switch(m_base[1]->GetPointsType())
            {
                // Legendre inner product
                case LibUtilities::ePolyEvenlySpaced:
                case LibUtilities::eGaussLobattoLegendre: 
                    for(i = 0; i < nquad1; ++i)
                    {
                        Blas::Dscal(nquad0,0.5*(1-z1[i])*w1[i],
                                    outarray.get()+i*nquad0,1);
                    }
                    break;

                // (1,0) Jacobi Inner product 
                case LibUtilities::eGaussRadauMAlpha1Beta0:
                    for(i = 0; i < nquad1; ++i)
                    {
                        Blas::Dscal(nquad0,0.5*w1[i],outarray.get()+i*nquad0,1);
                    }
                    break;
                    
                default:
                    ASSERTL0(false, "Unsupported quadrature points type.");
                    break;
            }
        }
    }//end namespace
}//end namespace<|MERGE_RESOLUTION|>--- conflicted
+++ resolved
@@ -1583,8 +1583,7 @@
             // backward transform to physical space
             OrthoExp.BwdTrans(orthocoeffs,array);
         }
-        
-<<<<<<< HEAD
+
         void StdTriExp::v_ReduceOrderCoeffs(int numMin,
                                             const Array<OneD, const NekDouble> &inarray,
                                             Array<OneD, NekDouble> &outarray)
@@ -1630,76 +1629,6 @@
             
         }
 
-        
-        void StdTriExp::v_HelmholtzMatrixOp_MatFree(
-            const Array<OneD, const NekDouble> &inarray,
-                  Array<OneD,       NekDouble> &outarray,
-            const StdMatrixKey                 &mkey)
-        {
-            int    i;
-            int    nquad0 = m_base[0]->GetNumPoints();
-            int    nquad1 = m_base[1]->GetNumPoints();
-            int    nqtot = nquad0*nquad1; 
-            int    nquadmax = max(nquad0,nquad1);
-            NekDouble lambda = mkey.GetConstFactor(eFactorLambda);
-
-            Array<OneD,NekDouble> physValues(3*nqtot+m_ncoeffs+nquadmax);
-            Array<OneD,NekDouble> dPhysValuesdx(physValues+nqtot);
-            Array<OneD,NekDouble> dPhysValuesdy(physValues+2*nqtot);
-            Array<OneD,NekDouble> tmp(physValues+3*nqtot);
-            Array<OneD,NekDouble> gfac0(physValues+3*nqtot+m_ncoeffs);
-
-            BwdTrans_SumFac(inarray,physValues);
-
-            // mass matrix operation
-            IProductWRTBase_SumFac(physValues,tmp);
-
-            // Laplacian matrix operation
-            PhysDeriv(physValues,dPhysValuesdx,dPhysValuesdy);
-            // multiply with metric terms of collapsed coordinate system
-            const Array<OneD,const NekDouble>& z0 = m_base[0]->GetZ();
-            const Array<OneD,const NekDouble>& z1 = m_base[1]->GetZ();
-
-            for(i = 0; i < nquad0; ++i)
-            {
-                gfac0[i] = 0.5*(1+z0[i]);
-            }        
-            
-            for(i = 0; i < nquad1; ++i) 
-            {
-                Vmath::Vvtvp(nquad0,&gfac0[0],1,
-                             dPhysValuesdy.get()+i*nquad0,1,
-                             dPhysValuesdx.get()+i*nquad0,1,
-                             dPhysValuesdx.get()+i*nquad0,1);
-            } 
-
-            for(i = 0; i < nquad1; ++i)
-            {
-                gfac0[i] = 2.0/(1-z1[i]);
-            }
-
-            for(i = 0; i < nquad1; ++i)  
-            {
-                Blas::Dscal(nquad0,gfac0[i],dPhysValuesdx.get()+i*nquad0,1);
-            }
-             
-            MultiplyByQuadratureMetric(dPhysValuesdx,dPhysValuesdx);
-            MultiplyByQuadratureMetric(dPhysValuesdy,dPhysValuesdy);
-            
-            IProductWRTBase_SumFacKernel(m_base[0]->GetDbdata(),
-                                         m_base[1]->GetBdata(),
-                                         dPhysValuesdx,outarray,physValues);
-            Blas::Daxpy(m_ncoeffs, lambda, tmp.get(), 1, outarray.get(), 1);
-
-            IProductWRTBase_SumFacKernel(m_base[0]->GetBdata(),
-                                         m_base[1]->GetDbdata(),
-                                         dPhysValuesdy,tmp,physValues);  
-            Vmath::Vadd(m_ncoeffs,tmp.get(),1,outarray.get(),1,
-                        outarray.get(),1);                  
-        }
-=======
->>>>>>> c6280ab0
-
         void StdTriExp::v_GeneralMatrixOp_MatOp(
             const Array<OneD, const NekDouble> &inarray,
                   Array<OneD,       NekDouble> &outarray,
