--- conflicted
+++ resolved
@@ -69,11 +69,7 @@
         {
             int nquad = GetTotPoints();
             DNekMatSharedPtr D = m_base[0]->GetD();
-<<<<<<< HEAD
-            
-=======
 
->>>>>>> e38421d7
             if( inarray.data() == outarray.data())
             {
                 Array<OneD, NekDouble> wsp(nquad);
