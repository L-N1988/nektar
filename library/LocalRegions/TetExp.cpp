--- conflicted
+++ resolved
@@ -620,18 +620,10 @@
             int nquad0 = m_base[0]->GetNumPoints();
             int nquad1 = m_base[1]->GetNumPoints();
             int nquad2 = m_base[2]->GetNumPoints();
-<<<<<<< HEAD
-=======
 
             Array<OneD,NekDouble> o_tmp (GetFaceNumPoints(face));
             Array<OneD,NekDouble> o_tmp2(FaceExp->GetTotPoints());
             Array<OneD,NekDouble> o_tmp3;
-            
-            if (orient == StdRegions::eNoOrientation)
-            {
-                orient = GetForient(face);
-            }
->>>>>>> 47714371
             
             int nq0 = 0; 
             int nq1 = 0; 
