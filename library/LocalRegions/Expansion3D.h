--- conflicted
+++ resolved
@@ -121,14 +121,9 @@
             
             LOCAL_REGIONS_EXPORT DNekScalMatSharedPtr  CreateMatrix(
                 const MatrixKey &mkey);
-<<<<<<< HEAD
-=======
 
         protected:
             std::map<int, NormalVector> m_faceNormals;
->>>>>>> 16023f85
-
-        protected:
             virtual void v_DGDeriv(
                 const int                            dir,
                 const Array<OneD, const NekDouble>  &incoeffs,
