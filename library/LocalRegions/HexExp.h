--- conflicted
+++ resolved
@@ -168,17 +168,6 @@
 
             LOCAL_REGIONS_EXPORT virtual 
                 bool v_GetFaceDGForwards(const int i) const;
-<<<<<<< HEAD
-#if 0 
-            LOCAL_REGIONS_EXPORT virtual void v_GetFacePhysVals(
-                const int                                face,
-                const StdRegions::StdExpansionSharedPtr &FaceExp,
-                const Array<OneD, const NekDouble>      &inarray,
-                      Array<OneD,       NekDouble>      &outarray,
-                StdRegions::Orientation                  orient);
-#endif
-=======
->>>>>>> ee5b0022
 
             LOCAL_REGIONS_EXPORT virtual void v_GetTracePhysVals(
                 const int                                face,
