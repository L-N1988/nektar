///////////////////////////////////////////////////////////////////////////////
//
// File SegExp.cpp
//
// For more information, please see: http://www.nektar.info
//
// The MIT License
//
// Copyright (c) 2006 Division of Applied Mathematics, Brown University (USA),
// Department of Aeronautics, Imperial College London (UK), and Scientific
// Computing and Imaging Institute, University of Utah (USA).
//
// Permission is hereby granted, free of charge, to any person obtaining a
// copy of this software and associated documentation files (the "Software"),
// to deal in the Software without restriction, including without limitation
// the rights to use, copy, modify, merge, publish, distribute, sublicense,
// and/or sell copies of the Software, and to permit persons to whom the
// Software is furnished to do so, subject to the following conditions:
//
// The above copyright notice and this permission notice shall be included
// in all copies or substantial portions of the Software.
//
// THE SOFTWARE IS PROVIDED "AS IS", WITHOUT WARRANTY OF ANY KIND, EXPRESS
// OR IMPLIED, INCLUDING BUT NOT LIMITED TO THE WARRANTIES OF MERCHANTABILITY,
// FITNESS FOR A PARTICULAR PURPOSE AND NONINFRINGEMENT. IN NO EVENT SHALL
// THE AUTHORS OR COPYRIGHT HOLDERS BE LIABLE FOR ANY CLAIM, DAMAGES OR OTHER
// LIABILITY, WHETHER IN AN ACTION OF CONTRACT, TORT OR OTHERWISE, ARISING
// FROM, OUT OF OR IN CONNECTION WITH THE SOFTWARE OR THE USE OR OTHER
// DEALINGS IN THE SOFTWARE.
//
// Description: SegExp routines
//
///////////////////////////////////////////////////////////////////////////////

#include <boost/core/ignore_unused.hpp>

#include <LocalRegions/Expansion2D.h>
#include <LocalRegions/SegExp.h>
#include <LibUtilities/Foundations/Interp.h>

using namespace std;

namespace Nektar
{
    namespace LocalRegions
    {

        /**
         * @class SegExp
         * Defines a Segment local expansion.
         */

        /// Constructor using BasisKey class for quadrature points and
        /// order definition.
        /**
         * @param   Ba          Basis key of segment expansion.
         * @param   geom        Description of geometry.
         */
        SegExp::SegExp( const LibUtilities::BasisKey &Ba,
                        const SpatialDomains::Geometry1DSharedPtr &geom):
            StdExpansion(Ba.GetNumModes(), 1, Ba),
            StdExpansion1D(Ba.GetNumModes(), Ba),
            StdRegions::StdSegExp(Ba),
            Expansion(geom),
            Expansion1D(geom),
            m_matrixManager(
                std::bind(&SegExp::CreateMatrix, this, std::placeholders::_1),
                std::string("SegExpMatrix")),
            m_staticCondMatrixManager(
                std::bind(&SegExp::CreateStaticCondMatrix, this, std::placeholders::_1),
                std::string("SegExpStaticCondMatrix"))
        {
        }


        /// Copy Constructor
        /**
         * @param   S           Existing segment to duplicate.
         */
        SegExp::SegExp(const SegExp &S):
            StdExpansion(S),
            StdExpansion1D(S),
            StdRegions::StdSegExp(S),
            Expansion(S),
            Expansion1D(S),
            m_matrixManager(S.m_matrixManager),
            m_staticCondMatrixManager(S.m_staticCondMatrixManager)
        {
        }


        /**
         *
         */
        SegExp::~SegExp()
        {
        }


        //----------------------------
        // Integration Methods
        //----------------------------

        /** \brief Integrate the physical point list \a inarray over region
            and return the value

            Inputs:\n

            - \a inarray: definition of function to be returned at
            quadrature point of expansion.

            Outputs:\n

            - returns \f$\int^1_{-1} u(\xi_1)d \xi_1 \f$ where \f$inarray[i]
            = u(\xi_{1i}) \f$
        */

        NekDouble SegExp::v_Integral(
                const Array<OneD, const NekDouble>&  inarray)
        {
            int    nquad0 = m_base[0]->GetNumPoints();
            Array<OneD, const NekDouble> jac = m_metricinfo->GetJac(GetPointsKeys());
            NekDouble  ival;
            Array<OneD,NekDouble> tmp(nquad0);

            // multiply inarray with Jacobian
            if(m_metricinfo->GetGtype() == SpatialDomains::eDeformed)
            {
                Vmath::Vmul(nquad0, jac, 1, inarray, 1, tmp,1);
            }
            else
            {
                Vmath::Smul(nquad0, jac[0], inarray, 1, tmp, 1);
            }

            // call StdSegExp version;
            ival = StdSegExp::v_Integral(tmp);
            //ival = StdSegExp::Integral(tmp);
            return ival;
        }

        //-----------------------------
        // Differentiation Methods
        //-----------------------------

        /** \brief Evaluate the derivative \f$ d/d{\xi_1} \f$ at the
            physical quadrature points given by \a inarray and return in \a
            outarray.

            This is a wrapper around StdExpansion1D::Tensor_Deriv

            Input:\n

            - \a n: number of derivatives to be evaluated where \f$ n \leq  dim\f$

            - \a inarray: array of function evaluated at the quadrature points

            Output: \n

            - \a outarray: array of the derivatives \f$
            du/d_{\xi_1}|_{\xi_{1i}} d\xi_1/dx,
            du/d_{\xi_1}|_{\xi_{1i}} d\xi_1/dy,
            du/d_{\xi_1}|_{\xi_{1i}} d\xi_1/dz,
            \f$ depending on value of \a dim
        */
        void SegExp::v_PhysDeriv(
                const Array<OneD, const NekDouble>& inarray,
                      Array<OneD,NekDouble> &out_d0,
                      Array<OneD,NekDouble> &out_d1,
                      Array<OneD,NekDouble> &out_d2)
        {
            int    nquad0 = m_base[0]->GetNumPoints();
            Array<TwoD, const NekDouble> gmat =
                                m_metricinfo->GetDerivFactors(GetPointsKeys());
            Array<OneD,NekDouble> diff(nquad0);

            //StdExpansion1D::PhysTensorDeriv(inarray,diff);
            PhysTensorDeriv(inarray,diff);
            if(m_metricinfo->GetGtype() == SpatialDomains::eDeformed)
            {
                if(out_d0.size())
                {
                    Vmath::Vmul(nquad0,&gmat[0][0],1,&diff[0],1,
                                &out_d0[0],1);
                }

                if(out_d1.size())
                {
                    Vmath::Vmul(nquad0,&gmat[1][0],1,&diff[0],1,
                                &out_d1[0],1);
                }

                if(out_d2.size())
                {
                    Vmath::Vmul(nquad0,&gmat[2][0],1,&diff[0],1,
                                &out_d2[0],1);
                }
            }
            else
            {
                if(out_d0.size())
                {
                    Vmath::Smul(nquad0, gmat[0][0], diff, 1,
                                out_d0, 1);
                }

                if(out_d1.size())
                {
                    Vmath::Smul(nquad0, gmat[1][0], diff, 1,
                                out_d1, 1);
                }

                if(out_d2.size())
                {
                    Vmath::Smul(nquad0, gmat[2][0], diff, 1,
                                out_d2, 1);
                }
            }
        }

        /**
        *\brief Evaluate the derivative along a line:
        * \f$ d/ds=\frac{spacedim}{||tangent||}d/d{\xi}  \f$.
        * The derivative is calculated performing
        *the product \f$ du/d{s}=\nabla u \cdot tangent \f$.
        *\param inarray function to derive
        *\param out_ds result of the derivative operation
        **/
        void SegExp::v_PhysDeriv_s(
                const Array<OneD, const NekDouble>& inarray,
                      Array<OneD,NekDouble> &out_ds)
        {
            int    nquad0 = m_base[0]->GetNumPoints();
            int     coordim  = m_geom->GetCoordim();
            Array<OneD, NekDouble> diff (nquad0);
            //this operation is needed if you put out_ds==inarray
            Vmath::Zero(nquad0,out_ds,1);
            switch(coordim)
            {
                case 2:
                    //diff= dU/de
                    Array<OneD,NekDouble> diff(nquad0);

                    PhysTensorDeriv(inarray,diff);

                    //get dS/de= (Jac)^-1
                    Array<OneD, NekDouble> Jac = m_metricinfo->GetJac(GetPointsKeys());
                    if(m_metricinfo->GetGtype() == SpatialDomains::eDeformed)
                    {
                         //calculate the derivative as (dU/de)*(Jac)^-1
                         Vmath::Vdiv(nquad0,diff,1,Jac ,1,out_ds,1);
                    }
                    else
                    {
                          NekDouble invJac = 1/Jac[0];
                          Vmath::Smul(nquad0, invJac,diff,1,out_ds,1);
                    }
            }
        }

        /**
           *\brief Evaluate the derivative normal to a line:
           * \f$ d/dn=\frac{spacedim}{||normal||}d/d{\xi}  \f$.
           * The derivative is calculated performing
           *the product \f$ du/d{s}=\nabla u \cdot normal \f$.
           *\param inarray function to derive
           *\param out_dn result of the derivative operation
        **/
        void SegExp::v_PhysDeriv_n(
                const Array<OneD, const NekDouble>& inarray,
                      Array<OneD, NekDouble>& out_dn)
        {
            int    nquad0 = m_base[0]->GetNumPoints();
            Array<TwoD, const NekDouble> gmat =
                            m_metricinfo->GetDerivFactors(GetPointsKeys());
            int     coordim  = m_geom->GetCoordim();
            Array<OneD, NekDouble> out_dn_tmp(nquad0,0.0);
            switch(coordim)
            {
            case 2:

                    Array<OneD, NekDouble> inarray_d0(nquad0);
                    Array<OneD, NekDouble> inarray_d1(nquad0);

                    v_PhysDeriv(inarray,inarray_d0,inarray_d1);
                    Array<OneD, Array<OneD, NekDouble> > normals;
                    normals = Array<OneD, Array<OneD, NekDouble> >(coordim);
                    cout<<"der_n"<<endl;
                    for(int k=0; k<coordim; ++k)
                    {
                        normals[k]= Array<OneD, NekDouble>(nquad0);
                    }
// @TODO: this routine no longer makes sense, since normals are not unique on
//        an edge
//        normals = GetMetricInfo()->GetNormal();
                    for(int i=0; i<nquad0; i++)
                    {
cout<<"nx= "<<normals[0][i]<<"  ny="<<normals[1][i]<<endl;
                    }
                    ASSERTL0(normals!=NullNekDoubleArrayofArray,
                        "normal vectors do not exist: check if a"
                        "boundary region is defined as I ");
                    // \nabla u \cdot normal
                    Vmath::Vmul(nquad0,normals[0],1,inarray_d0,1,out_dn_tmp,1);
                    Vmath::Vadd(nquad0,out_dn_tmp,1,out_dn,1,out_dn,1);
                    Vmath::Zero(nquad0,out_dn_tmp,1);
                    Vmath::Vmul(nquad0,normals[1],1,inarray_d1,1,out_dn_tmp,1);
                    Vmath::Vadd(nquad0,out_dn_tmp,1,out_dn,1,out_dn,1);

                    for(int i=0; i<nquad0; i++)
                    {
cout<<"deps/dx ="<<inarray_d0[i]<<"  deps/dy="<<inarray_d1[i]<<endl;
                    }


            }

        }
        void SegExp::v_PhysDeriv(const int dir,
                               const Array<OneD, const NekDouble>& inarray,
                               Array<OneD, NekDouble> &outarray)
        {
            switch(dir)
            {
                case 0:
                    {
                        PhysDeriv(inarray, outarray, NullNekDouble1DArray,
                                  NullNekDouble1DArray);
                    }
                    break;
                case 1:
                    {
                        PhysDeriv(inarray, NullNekDouble1DArray, outarray,
                                  NullNekDouble1DArray);
                    }
                    break;
                case 2:
                    {
                        PhysDeriv(inarray, NullNekDouble1DArray,
                                  NullNekDouble1DArray, outarray);
                    }
                    break;
                default:
                    {
                        ASSERTL1(false,"input dir is out of range");
                    }
                    break;
            }
        }


        //-----------------------------
        // Transforms
        //-----------------------------

        /** \brief Forward transform from physical quadrature space
            stored in \a inarray and evaluate the expansion coefficients and
            store in \a outarray

            Perform a forward transform using a Galerkin projection by
            taking the inner product of the physical points and multiplying
            by the inverse of the mass matrix using the Solve method of the
            standard matrix container holding the local mass matrix, i.e.
            \f$ {\bf \hat{u}} = {\bf M}^{-1} {\bf I} \f$ where \f$ {\bf I}[p] =
            \int^1_{-1} \phi_p(\xi_1) u(\xi_1) d\xi_1 \f$

            Inputs:\n

            - \a inarray: array of physical quadrature points to be transformed

            Outputs:\n

            - \a outarray: updated array of expansion coefficients.

        */
        // need to sort out family of matrices
        void SegExp::v_FwdTrans(
                const Array<OneD, const NekDouble>& inarray,
                      Array<OneD,NekDouble> &outarray)
        {
            if (m_base[0]->Collocation())
            {
                Vmath::Vcopy(m_ncoeffs, inarray, 1, outarray, 1);
            }
            else
            {
                v_IProductWRTBase(inarray,outarray);

                // get Mass matrix inverse
                MatrixKey  masskey(StdRegions::eInvMass, DetShapeType(), *this);
                DNekScalMatSharedPtr  matsys = m_matrixManager[masskey];

                // copy inarray in case inarray == outarray
                NekVector<NekDouble> in(m_ncoeffs,outarray,eCopy);
                NekVector<NekDouble> out(m_ncoeffs,outarray,eWrapper);

                out = (*matsys)*in;
            }
        }

        void SegExp::v_FwdTrans_BndConstrained(
                const Array<OneD, const NekDouble>& inarray,
                      Array<OneD, NekDouble> &outarray)
        {
            if(m_base[0]->Collocation())
            {
                Vmath::Vcopy(m_ncoeffs, inarray, 1, outarray, 1);
            }
            else
            {
                int nInteriorDofs = m_ncoeffs-2;
                int offset        = 0;

                switch (m_base[0]->GetBasisType())
                {
                    case LibUtilities::eGLL_Lagrange:
                        {
                            offset = 1;
                        }
                        break;
                    case LibUtilities::eGauss_Lagrange:
                    {
                        nInteriorDofs = m_ncoeffs;
                        offset = 0;
                    }
                        break;
                    case LibUtilities::eModified_A:
                    case LibUtilities::eModified_B:
                        {
                            ASSERTL1(m_base[0]->GetPointsType() == LibUtilities::eGaussLobattoLegendre ||
                                     m_base[0]->GetPointsType() == LibUtilities::ePolyEvenlySpaced,
                                     "Cannot use FwdTrans_BndConstrained with these points.");
                            offset = 2;
                        }
                        break;
                    default:
                        ASSERTL0(false,"This type of FwdTrans is not defined"
                                        "for this expansion type");
                }

                fill(outarray.get(), outarray.get()+m_ncoeffs, 0.0 );

                if (m_base[0]->GetBasisType() != LibUtilities::eGauss_Lagrange)
                {

                    outarray[GetVertexMap(0)] = inarray[0];
                    outarray[GetVertexMap(1)] =
                        inarray[m_base[0]->GetNumPoints()-1];

                    if (m_ncoeffs>2)
                    {
                        // ideally, we would like to have tmp0 to be replaced
                        // by outarray (currently MassMatrixOp does not allow
                        // aliasing)
                        Array<OneD, NekDouble> tmp0(m_ncoeffs);
                        Array<OneD, NekDouble> tmp1(m_ncoeffs);

                        StdRegions::StdMatrixKey  stdmasskey(
                            StdRegions::eMass,DetShapeType(),*this);
                        MassMatrixOp(outarray,tmp0,stdmasskey);
                        v_IProductWRTBase(inarray,tmp1);

                        Vmath::Vsub(m_ncoeffs, tmp1, 1, tmp0, 1, tmp1, 1);

                        // get Mass matrix inverse (only of interior DOF)
                        MatrixKey             masskey(
                            StdRegions::eMass, DetShapeType(),*this);
                        DNekScalMatSharedPtr  matsys =
                            (m_staticCondMatrixManager[masskey])->GetBlock(1,1);

                        Blas::Dgemv('N',nInteriorDofs,nInteriorDofs,
                                    matsys->Scale(),
                                    &((matsys->GetOwnedMatrix())->GetPtr())[0],
                                    nInteriorDofs,tmp1.get()+offset,1,0.0,
                                    outarray.get()+offset,1);
                    }
                }
                else
                {
                    SegExp::v_FwdTrans(inarray, outarray);

                }
            }
        }


        //-----------------------------
        // Inner product functions
        //-----------------------------

        /** \brief  Inner product of \a inarray over region with respect to
            the expansion basis (this)->_Base[0] and return in \a outarray

            Wrapper call to SegExp::IProduct_WRT_B

            Input:\n

            - \a inarray: array of function evaluated at the physical
            collocation points

            Output:\n

            - \a outarray: array of inner product with respect to each
            basis over region
        */
        void SegExp::v_IProductWRTBase(
                const Array<OneD, const NekDouble>& inarray,
                      Array<OneD, NekDouble> &outarray)
        {
            v_IProductWRTBase(m_base[0]->GetBdata(),inarray,outarray,1);
        }


        /**
           \brief  Inner product of \a inarray over region with respect to
           expansion basis \a base and return in \a outarray

           Calculate \f$ I[p] = \int^{1}_{-1} \phi_p(\xi_1) u(\xi_1) d\xi_1
           = \sum_{i=0}^{nq-1} \phi_p(\xi_{1i}) u(\xi_{1i}) w_i \f$ where
           \f$ outarray[p] = I[p], inarray[i] = u(\xi_{1i}), base[p*nq+i] =
           \phi_p(\xi_{1i}) \f$.

           Inputs: \n

           - \a base: an array definiing the local basis for the inner
           product usually passed from Basis->get_bdata() or
           Basis->get_Dbdata()
           - \a inarray: physical point array of function to be integrated
           \f$ u(\xi_1) \f$
           - \a coll_check: Flag to identify when a Basis->collocation()
           call should be performed to see if this is a GLL_Lagrange basis
           with a collocation property. (should be set to 0 if taking the
           inner product with respect to the derivative of basis)

           Output: \n

           - \a outarray: array of coefficients representing the inner
           product of function with ever  mode in the exapnsion

        **/
        void SegExp::v_IProductWRTBase(
                const Array<OneD, const NekDouble>& base,
                const Array<OneD, const NekDouble>& inarray,
                      Array<OneD, NekDouble> &outarray,
                      int coll_check)
        {
            int   nquad0 = m_base[0]->GetNumPoints();
            Array<OneD, const NekDouble> jac = m_metricinfo->GetJac(GetPointsKeys());
            Array<OneD,NekDouble> tmp(nquad0);


            // multiply inarray with Jacobian
            if(m_metricinfo->GetGtype() == SpatialDomains::eDeformed)
            {
                Vmath::Vmul(nquad0, jac, 1, inarray, 1, tmp, 1);
            }
            else
            {
                Vmath::Smul(nquad0, jac[0], inarray, 1, tmp, 1);
            }
            StdSegExp::v_IProductWRTBase(base,tmp,outarray,coll_check);
        }


        void SegExp::v_IProductWRTDerivBase(
                const int dir,
                const Array<OneD, const NekDouble>& inarray,
                      Array<OneD, NekDouble> & outarray)
        {
            int    nquad = m_base[0]->GetNumPoints();
            const Array<TwoD, const NekDouble>& gmat =
                                m_metricinfo->GetDerivFactors(GetPointsKeys());

            Array<OneD, NekDouble> tmp1(nquad);

            switch(dir)
            {
            case 0:
                {
                    if(m_metricinfo->GetGtype() == SpatialDomains::eDeformed)
                    {
                        Vmath::Vmul(nquad,gmat[0],1,inarray,1,tmp1,1);
                    }
                    else
                    {
                        Vmath::Smul(nquad, gmat[0][0], inarray, 1, tmp1, 1);
                    }
                }
                break;
            case 1:
                {
                    if(m_metricinfo->GetGtype() == SpatialDomains::eDeformed)
                    {
                        Vmath::Vmul(nquad,gmat[1],1,inarray,1,tmp1,1);
                    }
                    else
                    {
                        Vmath::Smul(nquad, gmat[1][0], inarray, 1, tmp1, 1);
                    }
                }
                break;
            case 2:
                {
                    ASSERTL1(m_geom->GetCoordim() == 3,"input dir is out of range");
                    if(m_metricinfo->GetGtype() == SpatialDomains::eDeformed)
                    {
                        Vmath::Vmul(nquad,gmat[2],1,inarray,1,tmp1,1);
                    }
                    else
                    {
                        Vmath::Smul(nquad, gmat[2][0], inarray, 1, tmp1, 1);
                    }
                }
                break;
            default:
                {
                    ASSERTL1(false,"input dir is out of range");
                }
                break;
            }
            v_IProductWRTBase(m_base[0]->GetDbdata(),tmp1,outarray,1);
        }

        void SegExp::v_NormVectorIProductWRTBase(
            const Array<OneD, const NekDouble> &Fx,
            const Array<OneD, const NekDouble> &Fy,
                  Array<OneD,       NekDouble> &outarray)
        {
            int nq = m_base[0]->GetNumPoints();
            Array<OneD, NekDouble > Fn(nq);
//            cout << "I am segment " << GetGeom()->GetGlobalID() << endl;
//            cout << "I want edge " << GetLeftAdjacentElementEdge() << endl;
// @TODO: This routine no longer makes sense as a normal is not unique to an edge
            const Array<OneD, const Array<OneD, NekDouble> >
                 &normals =
                    GetLeftAdjacentElementExp()->
                        GetEdgeNormal(GetLeftAdjacentElementEdge());
            Vmath::Vmul (nq, &Fx[0], 1, &normals[0][0], 1, &Fn[0], 1);
            Vmath::Vvtvp(nq, &Fy[0], 1, &normals[1][0], 1, &Fn[0], 1, &Fn[0], 1);

            v_IProductWRTBase(Fn,outarray);
        }

        void SegExp::v_NormVectorIProductWRTBase(
            const Array<OneD, const Array<OneD, NekDouble> > &Fvec,
                  Array<OneD,       NekDouble>               &outarray)
        {
            NormVectorIProductWRTBase(Fvec[0], Fvec[1], outarray);
        }

        //-----------------------------
        // Evaluation functions
        //-----------------------------


        /**
         * Given the local cartesian coordinate \a Lcoord evaluate the
         * value of physvals at this point by calling through to the
         * StdExpansion method
         */
        NekDouble SegExp::v_StdPhysEvaluate(
            const Array<OneD, const NekDouble> &Lcoord,
            const Array<OneD, const NekDouble> &physvals)
        {
            // Evaluate point in local (eta) coordinates.
            return StdSegExp::v_PhysEvaluate(Lcoord,physvals);
        }

        NekDouble SegExp::v_PhysEvaluate(
                const Array<OneD, const NekDouble>& coord,
                const Array<OneD, const NekDouble> &physvals)
        {
            Array<OneD,NekDouble> Lcoord = Array<OneD,NekDouble>(1);

            ASSERTL0(m_geom,"m_geom not defined");
            m_geom->GetLocCoords(coord,Lcoord);

            return StdSegExp::v_PhysEvaluate(Lcoord, physvals);
        }


        void SegExp::v_GetCoord(
                const Array<OneD, const NekDouble>& Lcoords,
                      Array<OneD,NekDouble> &coords)
        {
            int  i;

            ASSERTL1(Lcoords[0] >= -1.0&& Lcoords[0] <= 1.0,
                     "Local coordinates are not in region [-1,1]");

            m_geom->FillGeom();
            for(i = 0; i < m_geom->GetCoordim(); ++i)
            {
                coords[i] = m_geom->GetCoord(i,Lcoords);
            }
        }

        void SegExp::v_GetCoords(
            Array<OneD, NekDouble> &coords_0,
            Array<OneD, NekDouble> &coords_1,
            Array<OneD, NekDouble> &coords_2)
        {
            Expansion::v_GetCoords(coords_0, coords_1, coords_2);
        }

        // Get vertex value from the 1D Phys space.
        void SegExp::v_GetVertexPhysVals(
            const int vertex,
            const Array<OneD, const NekDouble> &inarray,
                  NekDouble &outarray)
        {
            int     nquad = m_base[0]->GetNumPoints();

            if (m_base[0]->GetPointsType() != LibUtilities::eGaussGaussLegendre)
            {
                switch (vertex)
                {
                    case 0:
                        outarray = inarray[0];
                        break;
                    case 1:
                        outarray = inarray[nquad - 1];
                        break;
                }
            }
            else
            {
                StdRegions::ConstFactorMap factors;
                factors[StdRegions::eFactorGaussVertex] = vertex;

                StdRegions::StdMatrixKey key(
                    StdRegions::eInterpGauss,
                    DetShapeType(),*this,factors);

                DNekScalMatSharedPtr mat_gauss = m_matrixManager[key];

                outarray = Blas::Ddot(nquad, mat_gauss->GetOwnedMatrix()
                                      ->GetPtr().get(), 1, &inarray[0], 1);
            }
        }

<<<<<<< HEAD
        // Get vertex value from the 1D Phys space.
        void SegExp::v_AddVertexPhysVals(
            const int                 vertex,
            const NekDouble           &inarray,
             Array<OneD, NekDouble>   &outarray)
        {
            int     nquad = m_base[0]->GetNumPoints();
            
            if (m_base[0]->GetPointsType() != LibUtilities::eGaussGaussLegendre)
            {
                switch (vertex)
                {
                    case 0:
                        outarray[0] += inarray;
                        break;
                    case 1:
                        outarray[nquad - 1] += inarray;
                        break;
                }
            }
            else
            {
                // ASSERTL0(false, "SegExp::v_AddVertexPhysVals not coded");
                StdRegions::ConstFactorMap factors;
                factors[StdRegions::eFactorGaussVertex] = vertex;
                
                StdRegions::StdMatrixKey key(
                    StdRegions::eInterpGauss,
                    DetShapeType(),*this,factors);
                
                DNekScalMatSharedPtr mat_gauss = m_matrixManager[key];
                
                Vmath::Svtvp(nquad,inarray,
                            mat_gauss->GetOwnedMatrix()->GetPtr().get(), 1,
                            &outarray[0],1,&outarray[0],1);
            }
        }
        
=======
>>>>>>> 198bb4a5
        // Get vertex value from the 1D Phys space.
        void SegExp::v_GetTracePhysVals(
                        const int edge,
                        const StdRegions::StdExpansionSharedPtr &EdgeExp,
                        const Array<OneD, const NekDouble> &inarray,
                        Array<OneD,       NekDouble> &outarray,
                        StdRegions::Orientation  orient)
        {
            boost::ignore_unused(EdgeExp, orient);

            NekDouble result;
            v_GetVertexPhysVals(edge, inarray, result);
            outarray[0] = result;
        }

        //-----------------------------
        // Helper functions
        //-----------------------------

        void SegExp::v_SetCoeffsToOrientation(
            Array<OneD, NekDouble> &coeffs,
            StdRegions::Orientation dir)
        {
            v_SetCoeffsToOrientation(dir,coeffs,coeffs);
        }

        void SegExp::v_SetCoeffsToOrientation(
                StdRegions::Orientation dir,
                Array<OneD, const NekDouble> &inarray,
                Array<OneD, NekDouble> &outarray)
        {

            if (dir == StdRegions::eBackwards)
            {
                if (&inarray[0] != &outarray[0])
                {
                    Array<OneD,NekDouble> intmp (inarray);
                    ReverseCoeffsAndSign(intmp,outarray);
                }
                else
                {
                    ReverseCoeffsAndSign(inarray,outarray);
                }
            }
        }

        StdRegions::StdExpansionSharedPtr SegExp::v_GetStdExp() const
        {
            return MemoryManager<StdRegions::StdSegExp>
                ::AllocateSharedPtr(m_base[0]->GetBasisKey());
        }

        StdRegions::StdExpansionSharedPtr SegExp::v_GetLinStdExp(void) const
        {
            LibUtilities::BasisKey bkey0(m_base[0]->GetBasisType(),
                           2, m_base[0]->GetPointsKey());

            return MemoryManager<StdRegions::StdSegExp>
                ::AllocateSharedPtr( bkey0);
        }

        int SegExp::v_GetCoordim()
        {
            return m_geom->GetCoordim();
        }

        const Array<OneD, const NekDouble>& SegExp::v_GetPhysNormals(void)
        {
            NEKERROR(ErrorUtil::efatal, "Got to SegExp");
            return NullNekDouble1DArray;
        }

        SpatialDomains::GeomType SegExp::v_MetricInfoType()
        {
            return m_metricinfo->GetGtype();
        }

        int SegExp::v_GetNumPoints(const int dir) const
        {
            return GetNumPoints(dir);
        }

        int SegExp::v_GetNcoeffs(void) const
        {
            return m_ncoeffs;
        }

        const LibUtilities::BasisSharedPtr& SegExp::v_GetBasis(int dir) const
        {
            return GetBasis(dir);
        }


        int SegExp::v_NumBndryCoeffs() const
        {
            return 2;
        }


        int SegExp::v_NumDGBndryCoeffs() const
        {
            return 2;
        }


        /// Unpack data from input file assuming it comes from
        // the same expansion type
        void SegExp::v_ExtractDataToCoeffs(
                const NekDouble *data,
                const std::vector<unsigned int > &nummodes,
                const int mode_offset,
                NekDouble *coeffs,
                std::vector<LibUtilities::BasisType> &fromType)
        {
            boost::ignore_unused(fromType);

            switch(m_base[0]->GetBasisType())
            {
                case LibUtilities::eModified_A:
                {
                    int fillorder = min((int) nummodes[mode_offset],m_ncoeffs);

                    Vmath::Zero(m_ncoeffs,coeffs,1);
                    Vmath::Vcopy(fillorder,&data[0],1,&coeffs[0],1);
                }
                    break;
                case LibUtilities::eGLL_Lagrange:
                {
                    // Assume that input is also Gll_Lagrange
                    // but no way to check;
                    LibUtilities::PointsKey f0(
                        nummodes[mode_offset],
                        LibUtilities::eGaussLobattoLegendre);
                    LibUtilities::PointsKey t0(
                        m_base[0]->GetNumModes(),
                        LibUtilities::eGaussLobattoLegendre);
                    LibUtilities::Interp1D(
                        f0,data, t0, coeffs);
                }
                    break;
                case LibUtilities::eGauss_Lagrange:
                {
                    // Assume that input is also Gauss_Lagrange
                    // but no way to check;
                    LibUtilities::PointsKey f0(
                        nummodes[mode_offset],
                        LibUtilities::eGaussGaussLegendre);
                    LibUtilities::PointsKey t0(
                        m_base[0]->GetNumModes(),
                        LibUtilities::eGaussGaussLegendre);
                    LibUtilities::Interp1D(
                        f0,data, t0, coeffs);
                }
                    break;
                default:
                    ASSERTL0(false,
                        "basis is either not set up or not hierarchicial");
            }
        }

        void SegExp::v_ComputeVertexNormal(const int vertex)
        {
            int i;
            const SpatialDomains::GeomFactorsSharedPtr &geomFactors =
                GetGeom()->GetMetricInfo();
            SpatialDomains::GeomType type = geomFactors->GetGtype();
            const Array<TwoD, const NekDouble> &gmat =
                                geomFactors->GetDerivFactors(GetPointsKeys());
            int nqe = 1;
            int vCoordDim = GetCoordim();

            m_vertexNormals[vertex] =
                Array<OneD, Array<OneD, NekDouble> >(vCoordDim);
            Array<OneD, Array<OneD, NekDouble> > &normal =
                m_vertexNormals[vertex];
            for (i = 0; i < vCoordDim; ++i)
            {
                normal[i] = Array<OneD, NekDouble>(nqe);
            }


            int nqb = nqe;
            int nbnd= vertex;
            m_ElmtBndNormalDirctnElmtLength[nbnd] = 
                    Array<OneD, NekDouble>(nqb,0.0);
            Array<OneD, NekDouble>  &length = 
                    m_ElmtBndNormalDirctnElmtLength[nbnd];

            // Regular geometry case
            if ((type == SpatialDomains::eRegular) ||
                (type == SpatialDomains::eMovingRegular))
            {
                NekDouble vert;
                // Set up normals
                switch (vertex)
                {
                    case 0:
                        for(i = 0; i < vCoordDim; ++i)
                        {
                            Vmath::Fill(nqe, -gmat[i][0], normal[i], 1);
                        }
                        break;
                    case 1:
                        for(i = 0; i < vCoordDim; ++i)
                        {
                            Vmath::Fill(nqe, gmat[i][0], normal[i], 1);
                        }
                        break;
                    default:
                        ASSERTL0(false,
                            "point is out of range (point < 2)");
                }

                // normalise
                vert = 0.0;
                for (i =0 ; i < vCoordDim; ++i)
                {
                    vert += normal[i][0]*normal[i][0];
                }
                vert = 1.0/sqrt(vert);

                Vmath::Fill(nqb,vert,length,1);

                for (i = 0; i < vCoordDim; ++i)
                {
                    Vmath::Smul(nqe, vert, normal[i], 1, normal[i], 1);
                }
            }
        }

        //-----------------------------
        // Operator creation functions
        //-----------------------------


        void SegExp::v_LaplacianMatrixOp(
            const Array<OneD, const NekDouble> &inarray,
                  Array<OneD,       NekDouble> &outarray,
            const StdRegions::StdMatrixKey     &mkey)
        {
            boost::ignore_unused(mkey);

            int    nquad = m_base[0]->GetNumPoints();
            const Array<TwoD, const NekDouble>& gmat =
                                m_metricinfo->GetDerivFactors(GetPointsKeys());

            Array<OneD,NekDouble> physValues(nquad);
            Array<OneD,NekDouble> dPhysValuesdx(nquad);

            BwdTrans(inarray,physValues);

            // Laplacian matrix operation
            switch (m_geom->GetCoordim())
            {
                case 1:
                {
                    PhysDeriv(physValues,dPhysValuesdx);

                    // multiply with the proper geometric factors
                    if(m_metricinfo->GetGtype() == SpatialDomains::eDeformed)
                    {
                        Vmath::Vmul(nquad,
                                    &gmat[0][0],1,dPhysValuesdx.get(),1,
                                    dPhysValuesdx.get(),1);
                    }
                    else
                    {
                        Blas::Dscal(nquad,
                                    gmat[0][0], dPhysValuesdx.get(), 1);
                    }
                }
                    break;
                case 2:
                {
                    Array<OneD,NekDouble> dPhysValuesdy(nquad);

                    PhysDeriv(physValues,dPhysValuesdx,dPhysValuesdy);

                    // multiply with the proper geometric factors
                    if (m_metricinfo->GetGtype() == SpatialDomains::eDeformed)
                    {
                        Vmath::Vmul (nquad,
                                     &gmat[0][0],1,dPhysValuesdx.get(),1,
                                     dPhysValuesdx.get(),1);
                        Vmath::Vvtvp(nquad,
                                     &gmat[1][0],1,dPhysValuesdy.get(),1,
                                     dPhysValuesdx.get(),1,
                                     dPhysValuesdx.get(),1);
                    }
                    else
                    {
                        Blas::Dscal(nquad,
                                    gmat[0][0], dPhysValuesdx.get(), 1);
                        Blas::Daxpy(nquad,
                                    gmat[1][0], dPhysValuesdy.get(), 1,
                                    dPhysValuesdx.get(), 1);
                    }
                }
                    break;
            case 3:
                {
                    Array<OneD,NekDouble> dPhysValuesdy(nquad);
                    Array<OneD,NekDouble> dPhysValuesdz(nquad);

                    PhysDeriv(physValues,dPhysValuesdx,
                              dPhysValuesdy,dPhysValuesdz);

                    // multiply with the proper geometric factors
                    if(m_metricinfo->GetGtype() == SpatialDomains::eDeformed)
                    {
                        Vmath::Vmul (nquad,
                                     &gmat[0][0], 1, dPhysValuesdx.get(), 1,
                                     dPhysValuesdx.get(),1);
                        Vmath::Vvtvp(nquad,
                                     &gmat[1][0], 1, dPhysValuesdy.get(), 1,
                                     dPhysValuesdx.get(),1,
                                     dPhysValuesdx.get(),1);
                        Vmath::Vvtvp(nquad,
                                     &gmat[2][0], 1, dPhysValuesdz.get(), 1,
                                     dPhysValuesdx.get(),1,
                                     dPhysValuesdx.get(),1);
                    }
                    else
                    {
                        Blas::Dscal(nquad, gmat[0][0], dPhysValuesdx.get(), 1);
                        Blas::Daxpy(nquad,
                                    gmat[1][0], dPhysValuesdy.get(), 1,
                                    dPhysValuesdx.get(), 1);
                        Blas::Daxpy(nquad,
                                    gmat[2][0], dPhysValuesdz.get(), 1,
                                    dPhysValuesdx.get(), 1);
                    }
                }
                break;
            default:
                ASSERTL0(false,"Wrong number of dimensions");
                break;
            }

            v_IProductWRTBase(m_base[0]->GetDbdata(),dPhysValuesdx,outarray,1);
        }


        void SegExp::v_HelmholtzMatrixOp(
            const Array<OneD, const NekDouble> &inarray,
                  Array<OneD,       NekDouble> &outarray,
            const StdRegions::StdMatrixKey     &mkey)
        {
            int    nquad = m_base[0]->GetNumPoints();
            const Array<TwoD, const NekDouble>& gmat =
                                m_metricinfo->GetDerivFactors(GetPointsKeys());
            const NekDouble lambda =
                mkey.GetConstFactor(StdRegions::eFactorLambda);

            Array<OneD,NekDouble> physValues(nquad);
            Array<OneD,NekDouble> dPhysValuesdx(nquad);
            Array<OneD,NekDouble> wsp(m_ncoeffs);

            BwdTrans(inarray, physValues);

            // mass matrix operation
            v_IProductWRTBase((m_base[0]->GetBdata()),physValues,wsp,1);

            // Laplacian matrix operation
            switch (m_geom->GetCoordim())
            {
                case 1:
                {
                    PhysDeriv(physValues,dPhysValuesdx);

                    // multiply with the proper geometric factors
                    if (m_metricinfo->GetGtype() == SpatialDomains::eDeformed)
                    {
                        Vmath::Vmul(nquad,
                                    &gmat[0][0],1,dPhysValuesdx.get(),1,
                                    dPhysValuesdx.get(),1);
                    }
                    else
                    {
                        Blas::Dscal(nquad, gmat[0][0], dPhysValuesdx.get(), 1);
                    }
                }
                    break;
                case 2:
                {
                    Array<OneD,NekDouble> dPhysValuesdy(nquad);

                    PhysDeriv(physValues, dPhysValuesdx, dPhysValuesdy);

                    // multiply with the proper geometric factors
                    if (m_metricinfo->GetGtype() == SpatialDomains::eDeformed)
                    {
                        Vmath::Vmul (nquad,
                                     &gmat[0][0], 1, dPhysValuesdx.get(), 1,
                                     dPhysValuesdx.get(), 1);
                        Vmath::Vvtvp(nquad,
                                     &gmat[1][0], 1, dPhysValuesdy.get(), 1,
                                     dPhysValuesdx.get(), 1,
                                     dPhysValuesdx.get(), 1);
                    }
                    else
                    {
                        Blas::Dscal(nquad, gmat[0][0], dPhysValuesdx.get(), 1);
                        Blas::Daxpy(nquad,
                                    gmat[1][0], dPhysValuesdy.get(), 1,
                                    dPhysValuesdx.get(), 1);
                    }
                }
                    break;
                case 3:
                {
                    Array<OneD,NekDouble> dPhysValuesdy(nquad);
                    Array<OneD,NekDouble> dPhysValuesdz(nquad);

                    PhysDeriv(physValues, dPhysValuesdx,
                              dPhysValuesdy, dPhysValuesdz);

                    // multiply with the proper geometric factors
                    if (m_metricinfo->GetGtype() == SpatialDomains::eDeformed)
                    {
                        Vmath::Vmul (nquad,
                                     &gmat[0][0], 1, dPhysValuesdx.get(), 1,
                                     dPhysValuesdx.get(), 1);
                        Vmath::Vvtvp(nquad,
                                     &gmat[1][0], 1, dPhysValuesdy.get(), 1,
                                     dPhysValuesdx.get(), 1,
                                     dPhysValuesdx.get(), 1);
                        Vmath::Vvtvp(nquad,
                                     &gmat[2][0], 1, dPhysValuesdz.get(), 1,
                                     dPhysValuesdx.get(), 1,
                                     dPhysValuesdx.get(), 1);
                    }
                    else
                    {
                        Blas::Dscal(nquad, gmat[0][0], dPhysValuesdx.get(), 1);
                        Blas::Daxpy(nquad,
                                    gmat[1][0], dPhysValuesdy.get(), 1,
                                    dPhysValuesdx.get(), 1);
                        Blas::Daxpy(nquad,
                                    gmat[2][0], dPhysValuesdz.get(),
                                    1, dPhysValuesdx.get(), 1);
                    }
                }
                    break;
                default:
                    ASSERTL0(false,"Wrong number of dimensions");
                    break;
            }

            v_IProductWRTBase(m_base[0]->GetDbdata(),dPhysValuesdx,outarray,1);
            Blas::Daxpy(m_ncoeffs, lambda, wsp.get(), 1, outarray.get(), 1);
        }

        //-----------------------------
        // Matrix creation functions
        //-----------------------------


        DNekScalBlkMatSharedPtr SegExp::v_GetLocStaticCondMatrix(
                const MatrixKey &mkey)
        {
            return m_staticCondMatrixManager[mkey];
        }

        void SegExp::v_DropLocStaticCondMatrix(const MatrixKey &mkey)
        {
            m_staticCondMatrixManager.DeleteObject(mkey);
        }

        DNekScalMatSharedPtr SegExp::v_GetLocMatrix(const MatrixKey &mkey)
        {
            return m_matrixManager[mkey];
        }


        DNekMatSharedPtr SegExp::v_CreateStdMatrix(
            const StdRegions::StdMatrixKey &mkey)
        {
            LibUtilities::BasisKey bkey = m_base[0]->GetBasisKey();
            StdRegions::StdSegExpSharedPtr tmp =
                        MemoryManager<StdSegExp>::AllocateSharedPtr(bkey);

            return tmp->GetStdMatrix(mkey);
        }


        DNekScalMatSharedPtr SegExp::CreateMatrix(const MatrixKey &mkey)
        {
            DNekScalMatSharedPtr returnval;
            NekDouble fac;
            LibUtilities::PointsKeyVector ptsKeys = GetPointsKeys();

            ASSERTL2(m_metricinfo->GetGtype() !=
                     SpatialDomains::eNoGeomType,
                    "Geometric information is not set up");

            switch (mkey.GetMatrixType())
            {
                case StdRegions::eMass:
                {
                    if ((m_metricinfo->GetGtype() == SpatialDomains::eDeformed)
                        || (mkey.GetNVarCoeff()))
                    {
                        fac = 1.0;
                        goto UseLocRegionsMatrix;
                    }
                    else
                    {
                        fac = (m_metricinfo->GetJac(ptsKeys))[0];
                        goto UseStdRegionsMatrix;
                    }
                }
                    break;
                case StdRegions::eInvMass:
                {
                    if ((m_metricinfo->GetGtype() == SpatialDomains::eDeformed)
                        || (mkey.GetNVarCoeff()))
                    {
                        NekDouble one = 1.0;
                        StdRegions::StdMatrixKey masskey(
                            StdRegions::eMass,DetShapeType(), *this);
                        DNekMatSharedPtr mat = GenMatrix(masskey);
                        mat->Invert();

                        returnval = MemoryManager<DNekScalMat>::
                                        AllocateSharedPtr(one,mat);
                    }
                    else
                    {
                        fac = 1.0/(m_metricinfo->GetJac(ptsKeys))[0];
                        goto UseStdRegionsMatrix;
                    }
                }
                    break;
                case StdRegions::eWeakDeriv0:
                case StdRegions::eWeakDeriv1:
                case StdRegions::eWeakDeriv2:
                {
                    if (m_metricinfo->GetGtype() == SpatialDomains::eDeformed ||
                       mkey.GetNVarCoeff())
                    {
                        fac = 1.0;
                        goto UseLocRegionsMatrix;
                    }
                    else
                    {
                        int dir = 0;
                        switch(mkey.GetMatrixType())
                        {
                            case StdRegions::eWeakDeriv0:
                                dir = 0;
                                break;
                            case StdRegions::eWeakDeriv1:
                                ASSERTL1(m_geom->GetCoordim() >= 2,
                                         "Cannot call eWeakDeriv2 in a "
                                         "coordinate system which is not at "
                                         "least two-dimensional");
                                dir = 1;
                                break;
                            case StdRegions::eWeakDeriv2:
                                ASSERTL1(m_geom->GetCoordim() == 3,
                                         "Cannot call eWeakDeriv2 in a "
                                         "coordinate system which is not "
                                         "three-dimensional");
                                dir = 2;
                                break;
                            default:
                                break;
                        }

                        MatrixKey deriv0key(StdRegions::eWeakDeriv0,
                                            mkey.GetShapeType(), *this);

                        DNekMatSharedPtr WeakDerivStd = GetStdMatrix(deriv0key);
                        fac = m_metricinfo->GetDerivFactors(ptsKeys)[dir][0]*
                            m_metricinfo->GetJac(ptsKeys)[0];

                        returnval = MemoryManager<DNekScalMat>::
                                            AllocateSharedPtr(fac,WeakDerivStd);
                    }
                }
                    break;
                case StdRegions::eLaplacian:
                {
                    if (m_metricinfo->GetGtype() == SpatialDomains::eDeformed)
                    {
                        fac = 1.0;
                        goto UseLocRegionsMatrix;
                    }
                    else
                    {
                        int coordim = m_geom->GetCoordim();
                        fac = 0.0;
                        for (int i = 0; i < coordim; ++i)
                        {
                            fac += m_metricinfo->GetDerivFactors(ptsKeys)[i][0]*
                                   m_metricinfo->GetDerivFactors(ptsKeys)[i][0];
                        }
                        fac *= m_metricinfo->GetJac(ptsKeys)[0];
                        goto UseStdRegionsMatrix;
                    }
                }
                    break;
                case StdRegions::eHelmholtz:
                {
                    NekDouble factor =
                        mkey.GetConstFactor(StdRegions::eFactorLambda);
                    MatrixKey masskey(StdRegions::eMass,
                                      mkey.GetShapeType(), *this);
                    DNekScalMat &MassMat = *(this->m_matrixManager[masskey]);
                    MatrixKey lapkey(StdRegions::eLaplacian, mkey.GetShapeType(),
                                     *this, mkey.GetConstFactors(),
                                     mkey.GetVarCoeffs());
                    DNekScalMat &LapMat = *(this->m_matrixManager[lapkey]);

                    int rows = LapMat.GetRows();
                    int cols = LapMat.GetColumns();

                    DNekMatSharedPtr helm =
                        MemoryManager<DNekMat>::AllocateSharedPtr(rows,cols);

                    NekDouble one = 1.0;
                    (*helm) = LapMat + factor*MassMat;

                    returnval =
                        MemoryManager<DNekScalMat>::AllocateSharedPtr(one,helm);
                }
                    break;
                case StdRegions::eHybridDGHelmholtz:
                case StdRegions::eHybridDGLamToU:
                case StdRegions::eHybridDGLamToQ0:
                case StdRegions::eHybridDGHelmBndLam:
                {
                    NekDouble one    = 1.0;

                    DNekMatSharedPtr mat = GenMatrix(mkey);
                    returnval =
                        MemoryManager<DNekScalMat>::AllocateSharedPtr(one,mat);
                }
                    break;
                case StdRegions::eInvHybridDGHelmholtz:
                {
                    NekDouble one = 1.0;

//                  StdRegions::StdMatrixKey hkey(StdRegions::eHybridDGHelmholtz,
//                                                DetShapeType(),*this,
//                                                mkey.GetConstant(0),
//                                                mkey.GetConstant(1));
                    MatrixKey hkey(StdRegions::eHybridDGHelmholtz,
                                   DetShapeType(),
                                   *this, mkey.GetConstFactors(),
                                   mkey.GetVarCoeffs());
                    DNekMatSharedPtr mat = GenMatrix(hkey);

                    mat->Invert();
                    returnval =
                        MemoryManager<DNekScalMat>::AllocateSharedPtr(one,mat);
                }
                    break;
                case StdRegions::eInterpGauss:
                {
                    DNekMatSharedPtr m_Ix;
                    Array<OneD, NekDouble> coords(1, 0.0);
                    StdRegions::ConstFactorMap factors = mkey.GetConstFactors();
                    int vertex = (int)factors[StdRegions::eFactorGaussVertex];

                    coords[0] = (vertex == 0) ? -1.0 : 1.0;

                    m_Ix = m_base[0]->GetI(coords);
                    returnval =
                        MemoryManager<DNekScalMat>::AllocateSharedPtr(1.0,m_Ix);
                }
                break;

                UseLocRegionsMatrix:
                {
                    DNekMatSharedPtr mat = GenMatrix(mkey);
                    returnval =
                        MemoryManager<DNekScalMat>::AllocateSharedPtr(fac,mat);
                }
                    break;
                UseStdRegionsMatrix:
                {
                    DNekMatSharedPtr mat = GetStdMatrix(mkey);
                    returnval =
                        MemoryManager<DNekScalMat>::AllocateSharedPtr(fac,mat);
                }
                    break;
            default:
                NEKERROR(ErrorUtil::efatal, "Matrix creation not defined");
                break;
            }

            return returnval;
        }

        DNekMatSharedPtr SegExp::v_GenMatrix(
            const StdRegions::StdMatrixKey &mkey)
        {
            DNekMatSharedPtr returnval;

            switch (mkey.GetMatrixType())
            {
            case StdRegions::eHybridDGHelmholtz:
            case StdRegions::eHybridDGLamToU:
            case StdRegions::eHybridDGLamToQ0:
            case StdRegions::eHybridDGLamToQ1:
            case StdRegions::eHybridDGLamToQ2:
            case StdRegions::eHybridDGHelmBndLam:
                returnval = Expansion1D::v_GenMatrix(mkey);
                break;
            default:
                returnval = StdSegExp::v_GenMatrix(mkey);
                break;
            }

            return returnval;
        }


        DNekScalBlkMatSharedPtr SegExp::CreateStaticCondMatrix(
            const MatrixKey &mkey)
        {
            DNekScalBlkMatSharedPtr returnval;

            ASSERTL2(m_metricinfo->GetGtype() !=
                     SpatialDomains::eNoGeomType,
                     "Geometric information is not set up");

            // set up block matrix system
            int nbdry = NumBndryCoeffs();
            int nint = m_ncoeffs - nbdry;
            Array<OneD, unsigned int> exp_size(2);
            exp_size[0] = nbdry;
            exp_size[1] = nint;

            /// \todo Really need a constructor which takes Arrays
            returnval = MemoryManager<DNekScalBlkMat>::
                                        AllocateSharedPtr(exp_size,exp_size);
            NekDouble factor = 1.0;

            switch (mkey.GetMatrixType())
            {
                case StdRegions::eLaplacian:
                case StdRegions::eHelmholtz: // special case since Helmholtz
                                             // not defined in StdRegions

                    // use Deformed case for both regular and deformed geometries
                    factor = 1.0;
                    goto UseLocRegionsMatrix;
                    break;
                default:
                    if(m_metricinfo->GetGtype() == SpatialDomains::eDeformed)
                    {
                        factor = 1.0;
                        goto UseLocRegionsMatrix;
                    }
                    else
                    {
                        DNekScalMatSharedPtr mat = GetLocMatrix(mkey);
                        factor = mat->Scale();
                        goto UseStdRegionsMatrix;
                    }
                    break;
                UseStdRegionsMatrix:
                {
                    NekDouble            invfactor = 1.0/factor;
                    NekDouble            one = 1.0;
                    DNekBlkMatSharedPtr  mat = GetStdStaticCondMatrix(mkey);
                    DNekScalMatSharedPtr Atmp;
                    DNekMatSharedPtr     Asubmat;

                    returnval->SetBlock(0,0,Atmp =
                        MemoryManager<DNekScalMat>::AllocateSharedPtr(
                            factor,Asubmat = mat->GetBlock(0,0)));
                    returnval->SetBlock(0,1,Atmp =
                        MemoryManager<DNekScalMat>::AllocateSharedPtr(
                            one,Asubmat = mat->GetBlock(0,1)));
                    returnval->SetBlock(1,0,Atmp =
                        MemoryManager<DNekScalMat>::AllocateSharedPtr(
                            factor,Asubmat = mat->GetBlock(1,0)));
                    returnval->SetBlock(1,1,Atmp =
                        MemoryManager<DNekScalMat>::AllocateSharedPtr(
                            invfactor,Asubmat = mat->GetBlock(1,1)));
                }
                    break;
                UseLocRegionsMatrix:
                {
                    int i,j;
                    NekDouble            invfactor = 1.0/factor;
                    NekDouble            one = 1.0;
                    DNekScalMat &mat = *GetLocMatrix(mkey);
                    DNekMatSharedPtr A =
                        MemoryManager<DNekMat>::AllocateSharedPtr(nbdry,nbdry);
                    DNekMatSharedPtr B =
                        MemoryManager<DNekMat>::AllocateSharedPtr(nbdry,nint);
                    DNekMatSharedPtr C =
                        MemoryManager<DNekMat>::AllocateSharedPtr(nint,nbdry);
                    DNekMatSharedPtr D =
                        MemoryManager<DNekMat>::AllocateSharedPtr(nint,nint);

                    Array<OneD,unsigned int> bmap(nbdry);
                    Array<OneD,unsigned int> imap(nint);
                    GetBoundaryMap(bmap);
                    GetInteriorMap(imap);

                    for (i = 0; i < nbdry; ++i)
                    {
                        for (j = 0; j < nbdry; ++j)
                        {
                            (*A)(i,j) = mat(bmap[i],bmap[j]);
                        }

                        for (j = 0; j < nint; ++j)
                        {
                            (*B)(i,j) = mat(bmap[i],imap[j]);
                        }
                    }

                    for (i = 0; i < nint; ++i)
                    {
                        for (j = 0; j < nbdry; ++j)
                        {
                            (*C)(i,j) = mat(imap[i],bmap[j]);
                        }

                        for (j = 0; j < nint; ++j)
                        {
                            (*D)(i,j) = mat(imap[i],imap[j]);
                        }
                    }

                    // Calculate static condensed system
                    if (nint)
                    {
                        D->Invert();
                        (*B) = (*B)*(*D);
                        (*A) = (*A) - (*B)*(*C);
                    }

                    DNekScalMatSharedPtr     Atmp;

                    returnval->SetBlock(0,0,Atmp = MemoryManager<DNekScalMat>::
                                            AllocateSharedPtr(factor,A));
                    returnval->SetBlock(0,1,Atmp = MemoryManager<DNekScalMat>::
                                        AllocateSharedPtr(one,B));
                    returnval->SetBlock(1,0,Atmp = MemoryManager<DNekScalMat>::
                                            AllocateSharedPtr(factor,C));
                    returnval->SetBlock(1,1,Atmp = MemoryManager<DNekScalMat>::
                                            AllocateSharedPtr(invfactor,D));
                }
            }


            return returnval;
        }


        //-----------------------------
        // Private methods
        //-----------------------------


        ///  Reverse the coefficients in a boundary interior expansion
        ///  this routine is of use when we need the segment
        ///  coefficients corresponding to a expansion in the reverse
        ///  coordinate direction
        void SegExp::ReverseCoeffsAndSign(
            const Array<OneD,NekDouble> &inarray,
                  Array<OneD,NekDouble> &outarray)
        {

            int m;
            NekDouble sgn = 1;

            ASSERTL1(&inarray[0] != &outarray[0],
                     "inarray and outarray can not be the same");
            switch(GetBasisType(0))
            {
                case LibUtilities::eModified_A:
                    //Swap vertices
                    outarray[0] = inarray[1];
                    outarray[1] = inarray[0];
                    // negate odd modes
                    for(m = 2; m < m_ncoeffs; ++m)
                    {
                        outarray[m] = sgn*inarray[m];
                        sgn = -sgn;
                    }
                    break;
                case LibUtilities::eGLL_Lagrange:
                case LibUtilities::eGauss_Lagrange:
                    for(m = 0; m < m_ncoeffs; ++m)
                    {
                        outarray[m_ncoeffs-1-m] = inarray[m];
                    }
                    break;
                default:
                    ASSERTL0(false,"This basis is not allowed in this method");
                    break;
            }
        }

        /* \brief Mass inversion product from \a inarray to \a outarray
         *
         *     Multiply by the inverse of the mass matrix
         *     \f$ {\bf \hat{u}} = {\bf M}^{-1} {\bf I} \f$
         *
        **/
        void SegExp::MultiplyByElmtInvMass(
            const Array<OneD, const NekDouble>& inarray,
                  Array<OneD,NekDouble> &outarray)
        {
            // get Mass matrix inverse
            MatrixKey             masskey(StdRegions::eInvMass,
                                          DetShapeType(),*this);
            DNekScalMatSharedPtr  matsys = m_matrixManager[masskey];

            NekVector<NekDouble> in(m_ncoeffs,inarray,eCopy);
            NekVector<NekDouble> out(m_ncoeffs,outarray,eWrapper);

            out = (*matsys)*in;
        }


    } // end of namespace
}//end of namespace
<|MERGE_RESOLUTION|>--- conflicted
+++ resolved
@@ -739,7 +739,6 @@
             }
         }
 
-<<<<<<< HEAD
         // Get vertex value from the 1D Phys space.
         void SegExp::v_AddVertexPhysVals(
             const int                 vertex,
@@ -777,9 +776,6 @@
                             &outarray[0],1,&outarray[0],1);
             }
         }
-        
-=======
->>>>>>> 198bb4a5
         // Get vertex value from the 1D Phys space.
         void SegExp::v_GetTracePhysVals(
                         const int edge,
