--- conflicted
+++ resolved
@@ -79,11 +79,7 @@
                         m_requireNeg[i] = true;
                         continue;
                     }
-<<<<<<< HEAD
-                    
-=======
-
->>>>>>> 81af24da
+
                     ExpansionSharedPtr edgeExp = m_traceExp[i].lock(); 
 
                     if (edgeExp->GetRightAdjacentElementExp())
@@ -416,11 +412,7 @@
                 Array<OneD, NekDouble> edgePhys(nquad_e);
                 const Array<OneD, const Array<OneD, NekDouble> > &normals
                     = GetTraceNormal(e);
-<<<<<<< HEAD
-                
-=======
-
->>>>>>> 81af24da
+
                 EdgeExp[e]->BwdTrans(edgeCoeffs[e], edgePhys);
 
                 Vmath::Vmul(nquad_e, normals[dir], 1, edgePhys, 1, edgePhys, 1);
@@ -1128,12 +1120,6 @@
                             normals = GetTraceNormal(e);
                             edgedir = GetTraceOrient(e);
 
-<<<<<<< HEAD
-                            normals = GetTraceNormal(e);
-                            edgedir = GetEorient(e);
-                            
-=======
->>>>>>> 81af24da
                             work = Array<OneD,NekDouble>(nquad_e);
                             varcoeff_work = Array<OneD, NekDouble>(nquad_e);
 
@@ -1468,11 +1454,7 @@
          * - multiplies the edge vector by the edge mass matrix
          * - maps the edge coefficients back onto the elemental coefficients
          */
-<<<<<<< HEAD
-        void Expansion2D::v_AddRobinEdgeContribution(const int edgeid,
-=======
         void Expansion2D::v_AddRobinTraceContribution(const int edgeid,
->>>>>>> 81af24da
                                                      const Array<OneD,
                                                      const NekDouble> &primCoeffs,
                                                      const Array<OneD, NekDouble> &incoeffs,
