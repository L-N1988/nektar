///////////////////////////////////////////////////////////////////////////////
//
// File TetExp.h
//
// For more information, please see: http://www.nektar.info
//
// The MIT License
//
// Copyright (c) 2006 Division of Applied Mathematics, Brown University (USA),
// Department of Aeronautics, Imperial College London (UK), and Scientific
// Computing and Imaging Institute, University of Utah (USA).
//
// License for the specific language governing rights and limitations under
// Permission is hereby granted, free of charge, to any person obtaining a
// copy of this software and associated documentation files (the "Software"),
// to deal in the Software without restriction, including without limitation
// the rights to use, copy, modify, merge, publish, distribute, sublicense,
// and/or sell copies of the Software, and to permit persons to whom the
// Software is furnished to do so, subject to the following conditions:
//
// The above copyright notice and this permission notice shall be included
// in all copies or substantial portions of the Software.
//
// THE SOFTWARE IS PROVIDED "AS IS", WITHOUT WARRANTY OF ANY KIND, EXPRESS
// OR IMPLIED, INCLUDING BUT NOT LIMITED TO THE WARRANTIES OF MERCHANTABILITY,
// FITNESS FOR A PARTICULAR PURPOSE AND NONINFRINGEMENT. IN NO EVENT SHALL
// THE AUTHORS OR COPYRIGHT HOLDERS BE LIABLE FOR ANY CLAIM, DAMAGES OR OTHER
// LIABILITY, WHETHER IN AN ACTION OF CONTRACT, TORT OR OTHERWISE, ARISING
// FROM, OUT OF OR IN CONNECTION WITH THE SOFTWARE OR THE USE OR OTHER
// DEALINGS IN THE SOFTWARE.
//
// Description:
//
///////////////////////////////////////////////////////////////////////////////

#ifndef TETEXP_H
#define TETEXP_H

#include <StdRegions/StdTetExp.h>
#include <SpatialDomains/TetGeom.h>
#include <LocalRegions/MatrixKey.h>
#include <LocalRegions/Expansion2D.h>
#include <LocalRegions/Expansion3D.h>
#include <LocalRegions/LocalRegionsDeclspec.h>

namespace Nektar
{
    namespace LocalRegions
    {

        class TetExp: virtual public StdRegions::StdTetExp, virtual public Expansion3D
        {

        public:
            LOCAL_REGIONS_EXPORT TetExp( const LibUtilities::BasisKey &Ba,
                            const LibUtilities::BasisKey &Bb,
                            const LibUtilities::BasisKey &Bc,
                            const SpatialDomains::TetGeomSharedPtr &geom);

            LOCAL_REGIONS_EXPORT TetExp(const TetExp &T);


            LOCAL_REGIONS_EXPORT ~TetExp();

        protected:
            //-----------------------------
            // Integration Methods
            //-----------------------------
            LOCAL_REGIONS_EXPORT virtual
                NekDouble v_Integral(const Array<OneD, const NekDouble> &inarray);


            //-----------------------------
            // Differentiation Methods
            //-----------------------------
            LOCAL_REGIONS_EXPORT virtual void v_PhysDeriv(
                const Array<OneD, const NekDouble> &inarray,
                      Array<OneD, NekDouble> &out_d0,
                      Array<OneD, NekDouble> &out_d1,
                      Array<OneD, NekDouble> &out_d2);

            //-----------------------------
            // Transforms
            //-----------------------------
            LOCAL_REGIONS_EXPORT virtual void v_FwdTrans(
                const Array<OneD, const NekDouble> & inarray,
                      Array<OneD,NekDouble> &outarray);

            //-----------------------------
            // Inner product functions
            //-----------------------------
            LOCAL_REGIONS_EXPORT virtual void v_IProductWRTBase(
                const Array<OneD, const NekDouble>& inarray,
                      Array<OneD,       NekDouble>& outarray);
            LOCAL_REGIONS_EXPORT virtual void v_IProductWRTBase_SumFac(
                const Array<OneD, const NekDouble>& inarray,
                      Array<OneD,       NekDouble>& outarray);
            LOCAL_REGIONS_EXPORT virtual void v_IProductWRTDerivBase(
                const int                           dir,
                const Array<OneD, const NekDouble>& inarray,
                      Array<OneD,       NekDouble>& outarray);


            //-----------------------------
            // Evaluation functions
            //-----------------------------
            LOCAL_REGIONS_EXPORT virtual NekDouble v_StdPhysEvaluate(
                const Array<OneD, const NekDouble> &Lcoord,
                const Array<OneD, const NekDouble> &physvals);

            LOCAL_REGIONS_EXPORT virtual NekDouble v_PhysEvaluate(
                const Array<OneD, const NekDouble> &coords);

            LOCAL_REGIONS_EXPORT virtual NekDouble v_PhysEvaluate(
                const Array<OneD, const NekDouble> &coords,
                const Array<OneD, const NekDouble> & physvals);

            LOCAL_REGIONS_EXPORT virtual void v_GetCoords(
                Array<OneD,NekDouble> &coords_0,
                Array<OneD,NekDouble> &coords_1,
                Array<OneD,NekDouble> &coords_2);

            LOCAL_REGIONS_EXPORT virtual void v_GetCoord(
                const Array<OneD, const NekDouble> &Lcoords,
                      Array<OneD,NekDouble> &coords);

            //-----------------------------
            // Helper functions
            //-----------------------------
            LOCAL_REGIONS_EXPORT virtual void v_WriteToFile( 
                std::ofstream &outfile,
                OutputFormat format,
                const bool dumpVar = true,
                std::string var = "v");

            LOCAL_REGIONS_EXPORT virtual 
                LibUtilities::ShapeType v_DetShapeType() const;

            LOCAL_REGIONS_EXPORT virtual int v_GetCoordim();

            LOCAL_REGIONS_EXPORT virtual void v_ExtractDataToCoeffs(
                const NekDouble                 *data,
                const std::vector<unsigned int> &nummodes,
                const int                        mode_offset,
                NekDouble                       *coeffs);

            LOCAL_REGIONS_EXPORT virtual 
                StdRegions::Orientation v_GetFaceOrient(int face);

            LOCAL_REGIONS_EXPORT virtual void v_GetFacePhysVals(
                const int                                face,
                const StdRegions::StdExpansionSharedPtr &FaceExp,
                const Array<OneD, const NekDouble>      &inarray,
                      Array<OneD,       NekDouble>      &outarray,
                StdRegions::Orientation                  orient);

            LOCAL_REGIONS_EXPORT virtual void v_GetTracePhysVals(
                const int                                face,
                const StdRegions::StdExpansionSharedPtr &FaceExp,
                const Array<OneD, const NekDouble>      &inarray,
                      Array<OneD,       NekDouble>      &outarray,
                StdRegions::Orientation                  orient);

            LOCAL_REGIONS_EXPORT void v_ComputeFaceNormal(const int face);      

            LOCAL_REGIONS_EXPORT virtual 
                NekDouble v_Linf(const Array<OneD, const NekDouble> &sol);

            LOCAL_REGIONS_EXPORT virtual NekDouble v_Linf();

            LOCAL_REGIONS_EXPORT virtual 
                NekDouble v_L2(const Array<OneD, const NekDouble> &sol);

            LOCAL_REGIONS_EXPORT virtual NekDouble v_L2();


            //-----------------------------
            // Operator creation functions
            //-----------------------------
            LOCAL_REGIONS_EXPORT virtual void v_HelmholtzMatrixOp(
                const Array<OneD, const NekDouble> &inarray,
                      Array<OneD,NekDouble> &outarray,
                const StdRegions::StdMatrixKey &mkey);

<<<<<<< HEAD
            LOCAL_REGIONS_EXPORT virtual void v_HelmholtzMatrixOp_MatFree(
                const Array<OneD, const NekDouble> &inarray,
                      Array<OneD,NekDouble> &outarray,
                const StdRegions::StdMatrixKey &mkey);
            
            LOCAL_REGIONS_EXPORT virtual void v_ReduceOrderCoeffs(
                int                                 numMin,
                const Array<OneD, const NekDouble> &inarray,
                      Array<OneD,       NekDouble> &outarray);

=======
>>>>>>> c6280ab0
            LOCAL_REGIONS_EXPORT virtual void v_LaplacianMatrixOp(
                const Array<OneD, const NekDouble> &inarray,
                      Array<OneD,NekDouble> &outarray,
                const StdRegions::StdMatrixKey &mkey);

            LOCAL_REGIONS_EXPORT virtual void v_LaplacianMatrixOp(
                const int k1, 
                const int k2,
                const Array<OneD, const NekDouble> &inarray,
                      Array<OneD,NekDouble> &outarray,
                const StdRegions::StdMatrixKey &mkey);

            //-----------------------------
            // Matrix creation functions
            //-----------------------------
            LOCAL_REGIONS_EXPORT virtual DNekMatSharedPtr v_GenMatrix(
                const StdRegions::StdMatrixKey &mkey);

            LOCAL_REGIONS_EXPORT DNekScalMatSharedPtr  CreateMatrix(
                const MatrixKey &mkey);

            LOCAL_REGIONS_EXPORT DNekScalBlkMatSharedPtr  CreateStaticCondMatrix(
                const MatrixKey &mkey);

            LOCAL_REGIONS_EXPORT virtual DNekMatSharedPtr v_CreateStdMatrix(
                const StdRegions::StdMatrixKey &mkey);

            LOCAL_REGIONS_EXPORT virtual DNekScalMatSharedPtr v_GetLocMatrix(
                const MatrixKey &mkey);

            LOCAL_REGIONS_EXPORT virtual 
                DNekScalBlkMatSharedPtr v_GetLocStaticCondMatrix(
                const MatrixKey &mkey);

            LOCAL_REGIONS_EXPORT void v_DropLocStaticCondMatrix(
                        const MatrixKey &mkey);

            LOCAL_REGIONS_EXPORT void SetUpInverseTransformationMatrix(
                const DNekMatSharedPtr & m_transformationmatrix,
                DNekMatSharedPtr m_inversetransformationmatrix,
                DNekMatSharedPtr m_inversetransposedtransformationmatrix);

            LOCAL_REGIONS_EXPORT void v_ComputeConditionNumberOfMatrix(
                const DNekScalMatSharedPtr & mat);

            LOCAL_REGIONS_EXPORT virtual void v_ComputeLaplacianMetric();

        private:
            LibUtilities::NekManager<MatrixKey, DNekScalMat, MatrixKey::opLess> m_matrixManager;
            LibUtilities::NekManager<MatrixKey, DNekScalBlkMat, MatrixKey::opLess> m_staticCondMatrixManager;

            TetExp();

            LOCAL_REGIONS_EXPORT void GeneralMatrixOp_MatOp(
                const Array<OneD, const NekDouble> &inarray,
                      Array<OneD,       NekDouble> &outarray,
                const StdRegions::StdMatrixKey      &mkey);
            virtual void v_LaplacianMatrixOp_MatFree_Kernel(
                const Array<OneD, const NekDouble> &inarray,
                      Array<OneD,       NekDouble> &outarray,
                      Array<OneD,       NekDouble> &wsp);
        };

        // type defines for use of TetExp in a boost vector
        typedef boost::shared_ptr<TetExp> TetExpSharedPtr;
        typedef std::vector< TetExpSharedPtr > TetExpVector;
        typedef std::vector< TetExpSharedPtr >::iterator TetExpVectorIter;

    } //end of namespace
} //end of namespace

#endif // TETEXP_H<|MERGE_RESOLUTION|>--- conflicted
+++ resolved
@@ -182,19 +182,11 @@
                       Array<OneD,NekDouble> &outarray,
                 const StdRegions::StdMatrixKey &mkey);
 
-<<<<<<< HEAD
-            LOCAL_REGIONS_EXPORT virtual void v_HelmholtzMatrixOp_MatFree(
-                const Array<OneD, const NekDouble> &inarray,
-                      Array<OneD,NekDouble> &outarray,
-                const StdRegions::StdMatrixKey &mkey);
-            
             LOCAL_REGIONS_EXPORT virtual void v_ReduceOrderCoeffs(
                 int                                 numMin,
                 const Array<OneD, const NekDouble> &inarray,
                       Array<OneD,       NekDouble> &outarray);
 
-=======
->>>>>>> c6280ab0
             LOCAL_REGIONS_EXPORT virtual void v_LaplacianMatrixOp(
                 const Array<OneD, const NekDouble> &inarray,
                       Array<OneD,NekDouble> &outarray,
