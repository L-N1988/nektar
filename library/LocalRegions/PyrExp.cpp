///////////////////////////////////////////////////////////////////////////////
//
// File PyrExp.cpp
//
// For more information, please see: http://www.nektar.info
//
// The MIT License
//
// Copyright (c) 2006 Division of Applied Mathematics, Brown University (USA),
// Department of Aeronautics, Imperial College London (UK), and Scientific
// Computing and Imaging Institute, University of Utah (USA).
//
// Permission is hereby granted, free of charge, to any person obtaining a
// copy of this software and associated documentation files (the "Software"),
// to deal in the Software without restriction, including without limitation
// the rights to use, copy, modify, merge, publish, distribute, sublicense,
// and/or sell copies of the Software, and to permit persons to whom the
// Software is furnished to do so, subject to the following conditions:
//
// The above copyright notice and this permission notice shall be included
// in all copies or substantial portions of the Software.
//
// THE SOFTWARE IS PROVIDED "AS IS", WITHOUT WARRANTY OF ANY KIND, EXPRESS
// OR IMPLIED, INCLUDING BUT NOT LIMITED TO THE WARRANTIES OF MERCHANTABILITY,
// FITNESS FOR A PARTICULAR PURPOSE AND NONINFRINGEMENT. IN NO EVENT SHALL
// THE AUTHORS OR COPYRIGHT HOLDERS BE LIABLE FOR ANY CLAIM, DAMAGES OR OTHER
// LIABILITY, WHETHER IN AN ACTION OF CONTRACT, TORT OR OTHERWISE, ARISING
// FROM, OUT OF OR IN CONNECTION WITH THE SOFTWARE OR THE USE OR OTHER
// DEALINGS IN THE SOFTWARE.
//
// Description:  PyrExp routines
//
///////////////////////////////////////////////////////////////////////////////

#include <LocalRegions/PyrExp.h>
#include <LibUtilities/Foundations/Interp.h>

using namespace std;

namespace Nektar
{
    namespace LocalRegions
    {

	PyrExp::PyrExp(const LibUtilities::BasisKey &Ba,
                       const LibUtilities::BasisKey &Bb,
                       const LibUtilities::BasisKey &Bc,
                       const SpatialDomains::PyrGeomSharedPtr &geom):
            StdExpansion  (LibUtilities::StdPyrData::getNumberOfCoefficients(
                               Ba.GetNumModes(),
                               Bb.GetNumModes(),
                               Bc.GetNumModes()),
                           3, Ba, Bb, Bc),
            StdExpansion3D(LibUtilities::StdPyrData::getNumberOfCoefficients(
                               Ba.GetNumModes(),
                               Bb.GetNumModes(),
                               Bc.GetNumModes()),
                           Ba, Bb, Bc),
            StdPyrExp     (Ba,Bb,Bc),
            Expansion     (geom),
            Expansion3D   (geom),
            m_matrixManager(
                    std::bind(&Expansion3D::CreateMatrix, this, std::placeholders::_1),
                    std::string("PyrExpMatrix")),
            m_staticCondMatrixManager(
                    std::bind(&Expansion::CreateStaticCondMatrix, this, std::placeholders::_1),
                    std::string("PyrExpStaticCondMatrix"))
        {
        }

        PyrExp::PyrExp(const PyrExp &T):
            StdExpansion  (T),
            StdExpansion3D(T),
            StdPyrExp     (T),
            Expansion     (T),
            Expansion3D   (T),
            m_matrixManager(T.m_matrixManager),
            m_staticCondMatrixManager(T.m_staticCondMatrixManager)
        {
        }

        PyrExp::~PyrExp()
        {
        }


        //----------------------------
        // Integration Methods
        //----------------------------

        /**
         * \brief Integrate the physical point list \a inarray over pyramidic
         * region and return the value.
         *
         * Inputs:\n
         *
         * - \a inarray: definition of function to be returned at quadrature
         * point of expansion.
         *
         * Outputs:\n
         *
         * - returns \f$\int^1_{-1}\int^1_{-1}\int^1_{-1} u(\bar \eta_1,
         * \eta_2, \eta_3) J[i,j,k] d \bar \eta_1 d \eta_2 d \eta_3\f$ \n \f$=
         * \sum_{i=0}^{Q_1 - 1} \sum_{j=0}^{Q_2 - 1} \sum_{k=0}^{Q_3 - 1}
         * u(\bar \eta_{1i}^{0,0}, \eta_{2j}^{0,0},\eta_{3k}^{2,0})w_{i}^{0,0}
         * w_{j}^{0,0} \hat w_{k}^{2,0} \f$ \n where \f$inarray[i,j, k] =
         * u(\bar \eta_{1i},\eta_{2j}, \eta_{3k}) \f$, \n \f$\hat w_{k}^{2,0}
         * = \frac {w^{2,0}} {2} \f$ \n and \f$ J[i,j,k] \f$ is the Jacobian
         * evaluated at the quadrature point.
         */
        NekDouble PyrExp::v_Integral(const Array<OneD, const NekDouble> &inarray)
        {
            int nquad0 = m_base[0]->GetNumPoints();
            int nquad1 = m_base[1]->GetNumPoints();
            int nquad2 = m_base[2]->GetNumPoints();
            Array<OneD, const NekDouble> jac = m_metricinfo->GetJac(GetPointsKeys());
            Array<OneD,       NekDouble> tmp(nquad0*nquad1*nquad2);

            // multiply inarray with Jacobian
            if(m_metricinfo->GetGtype() == SpatialDomains::eDeformed)
            {
                Vmath::Vmul(nquad0*nquad1*nquad2,&jac[0],1,(NekDouble*)&inarray[0],1, &tmp[0],1);
            }
            else
            {
                Vmath::Smul(nquad0*nquad1*nquad2,(NekDouble) jac[0], (NekDouble*)&inarray[0],1,&tmp[0],1);
            }

            // call StdPyrExp version;
            return StdPyrExp::v_Integral(tmp);
        }


        //----------------------------
        // Differentiation Methods
        //----------------------------

        void PyrExp::v_PhysDeriv(const Array<OneD, const NekDouble>& inarray,
                                       Array<OneD,       NekDouble>& out_d0,
                                       Array<OneD,       NekDouble>& out_d1,
                                       Array<OneD,       NekDouble>& out_d2)
        {
            int    nquad0 = m_base[0]->GetNumPoints();
            int    nquad1 = m_base[1]->GetNumPoints();
            int    nquad2 = m_base[2]->GetNumPoints();
            Array<TwoD, const NekDouble> gmat =
                                m_metricinfo->GetDerivFactors(GetPointsKeys());
            Array<OneD,NekDouble> diff0(nquad0*nquad1*nquad2);
            Array<OneD,NekDouble> diff1(nquad0*nquad1*nquad2);
            Array<OneD,NekDouble> diff2(nquad0*nquad1*nquad2);

            StdPyrExp::v_PhysDeriv(inarray, diff0, diff1, diff2);

            if(m_metricinfo->GetGtype() == SpatialDomains::eDeformed)
            {
                if(out_d0.size())
                {
                    Vmath::Vmul  (nquad0*nquad1*nquad2,&gmat[0][0],1,&diff0[0],1, &out_d0[0], 1);
                    Vmath::Vvtvp (nquad0*nquad1*nquad2,&gmat[1][0],1,&diff1[0],1, &out_d0[0], 1,&out_d0[0],1);
                    Vmath::Vvtvp (nquad0*nquad1*nquad2,&gmat[2][0],1,&diff2[0],1, &out_d0[0], 1,&out_d0[0],1);
                }

                if(out_d1.size())
                {
                    Vmath::Vmul  (nquad0*nquad1*nquad2,&gmat[3][0],1,&diff0[0],1, &out_d1[0], 1);
                    Vmath::Vvtvp (nquad0*nquad1*nquad2,&gmat[4][0],1,&diff1[0],1, &out_d1[0], 1,&out_d1[0],1);
                    Vmath::Vvtvp (nquad0*nquad1*nquad2,&gmat[5][0],1,&diff2[0],1, &out_d1[0], 1,&out_d1[0],1);
                }

                if(out_d2.size())
                {
                    Vmath::Vmul  (nquad0*nquad1*nquad2,&gmat[6][0],1,&diff0[0],1, &out_d2[0], 1);
                    Vmath::Vvtvp (nquad0*nquad1*nquad2,&gmat[7][0],1,&diff1[0],1, &out_d2[0], 1, &out_d2[0],1);
                    Vmath::Vvtvp (nquad0*nquad1*nquad2,&gmat[8][0],1,&diff2[0],1, &out_d2[0], 1, &out_d2[0],1);
                }
            }
            else // regular geometry
            {
                if(out_d0.size())
                {
                    Vmath::Smul  (nquad0*nquad1*nquad2,gmat[0][0],&diff0[0],1, &out_d0[0], 1);
                    Blas::Daxpy (nquad0*nquad1*nquad2,gmat[1][0],&diff1[0],1, &out_d0[0], 1);
                    Blas::Daxpy (nquad0*nquad1*nquad2,gmat[2][0],&diff2[0],1, &out_d0[0], 1);
                }

                if(out_d1.size())
                {
                    Vmath::Smul  (nquad0*nquad1*nquad2,gmat[3][0],&diff0[0],1, &out_d1[0], 1);
                    Blas::Daxpy (nquad0*nquad1*nquad2,gmat[4][0],&diff1[0],1, &out_d1[0], 1);
                    Blas::Daxpy (nquad0*nquad1*nquad2,gmat[5][0],&diff2[0],1, &out_d1[0], 1);
                }

                if(out_d2.size())
                {
                    Vmath::Smul  (nquad0*nquad1*nquad2,gmat[6][0],&diff0[0],1, &out_d2[0], 1);
                    Blas::Daxpy (nquad0*nquad1*nquad2,gmat[7][0],&diff1[0],1, &out_d2[0], 1);
                    Blas::Daxpy (nquad0*nquad1*nquad2,gmat[8][0],&diff2[0],1, &out_d2[0], 1);
                }
            }
        }


        //---------------------------------------
        // Transforms
        //---------------------------------------

        /**
         * \brief Forward transform from physical quadrature space stored in
         * \a inarray and evaluate the expansion coefficients and store in \a
         * (this)->m_coeffs
         *
         * Inputs:\n
         *
         * - \a inarray: array of physical quadrature points to be transformed
         *
         * Outputs:\n
         *
         * - (this)->_coeffs: updated array of expansion coefficients.
         */
        void PyrExp::v_FwdTrans(const Array<OneD, const NekDouble>& inarray,
                                      Array<OneD,       NekDouble>& outarray)
        {
            if(m_base[0]->Collocation() &&
               m_base[1]->Collocation() &&
               m_base[2]->Collocation())
            {
                Vmath::Vcopy(GetNcoeffs(),&inarray[0],1,&outarray[0],1);
            }
            else
            {
                v_IProductWRTBase(inarray,outarray);

                // get Mass matrix inverse
                MatrixKey             masskey(StdRegions::eInvMass,
                                              DetShapeType(),*this);
                DNekScalMatSharedPtr  matsys = m_matrixManager[masskey];

                // copy inarray in case inarray == outarray
                DNekVec in (m_ncoeffs,outarray);
                DNekVec out(m_ncoeffs,outarray,eWrapper);

                out = (*matsys)*in;
            }
        }


        //---------------------------------------
        // Inner product functions
        //---------------------------------------

        /**
         * \brief Calculate the inner product of inarray with respect to the
         * basis B=base0*base1*base2 and put into outarray:
         *
         * \f$ \begin{array}{rcl} I_{pqr} = (\phi_{pqr}, u)_{\delta} & = &
         * \sum_{i=0}^{nq_0} \sum_{j=0}^{nq_1} \sum_{k=0}^{nq_2} \psi_{p}^{a}
         * (\bar \eta_{1i}) \psi_{q}^{a} (\eta_{2j}) \psi_{pqr}^{c}
         * (\eta_{3k}) w_i w_j w_k u(\bar \eta_{1,i} \eta_{2,j} \eta_{3,k})
         * J_{i,j,k}\\ & = & \sum_{i=0}^{nq_0} \psi_p^a(\bar \eta_{1,i})
         * \sum_{j=0}^{nq_1} \psi_{q}^a(\eta_{2,j}) \sum_{k=0}^{nq_2}
         * \psi_{pqr}^c u(\bar \eta_{1i},\eta_{2j},\eta_{3k}) J_{i,j,k}
         * \end{array} \f$ \n
         *
         * where
         *
         * \f$\phi_{pqr} (\xi_1 , \xi_2 , \xi_3) = \psi_p^a (\bar \eta_1)
         * \psi_{q}^a (\eta_2) \psi_{pqr}^c (\eta_3) \f$ \n
         *
         * which can be implemented as \n \f$f_{pqr} (\xi_{3k}) =
         * \sum_{k=0}^{nq_3} \psi_{pqr}^c u(\bar
         * \eta_{1i},\eta_{2j},\eta_{3k}) J_{i,j,k} = {\bf B_3 U} \f$ \n \f$
         * g_{pq} (\xi_{3k}) = \sum_{j=0}^{nq_1} \psi_{q}^a (\xi_{2j}) f_{pqr}
         * (\xi_{3k}) = {\bf B_2 F} \f$ \n \f$ (\phi_{pqr}, u)_{\delta} =
         * \sum_{k=0}^{nq_0} \psi_{p}^a (\xi_{3k}) g_{pq} (\xi_{3k}) = {\bf
         * B_1 G} \f$
         */

        void PyrExp::v_IProductWRTBase(
            const Array<OneD, const NekDouble>& inarray,
                  Array<OneD,       NekDouble>& outarray)
        {
            v_IProductWRTBase_SumFac(inarray, outarray);
        }

        void PyrExp::v_IProductWRTBase_SumFac(
            const Array<OneD, const NekDouble>& inarray,
            Array<OneD,       NekDouble>& outarray,
            bool multiplybyweights)
        {
            const int nquad0 = m_base[0]->GetNumPoints();
            const int nquad1 = m_base[1]->GetNumPoints();
            const int nquad2 = m_base[2]->GetNumPoints();
            const int order0 = m_base[0]->GetNumModes();
            const int order1 = m_base[1]->GetNumModes();

            Array<OneD, NekDouble> wsp(order0*nquad2*(nquad1+order1));

            if(multiplybyweights)
            {
                Array<OneD, NekDouble> tmp(nquad0*nquad1*nquad2);

                MultiplyByQuadratureMetric(inarray, tmp);

                IProductWRTBase_SumFacKernel(m_base[0]->GetBdata(),
                                             m_base[1]->GetBdata(),
                                             m_base[2]->GetBdata(),
                                             tmp,outarray,wsp,
                                             true,true,true);
            }
            else
            {
                IProductWRTBase_SumFacKernel(m_base[0]->GetBdata(),
                                             m_base[1]->GetBdata(),
                                             m_base[2]->GetBdata(),
                                             inarray,outarray,wsp,
                                             true,true,true);
            }
        }


        /**
         * @brief Calculates the inner product \f$ I_{pqr} = (u,
         * \partial_{x_i} \phi_{pqr}) \f$.
         *
         * The derivative of the basis functions is performed using the chain
         * rule in order to incorporate the geometric factors. Assuming that
         * the basis functions are a tensor product
         * \f$\phi_{pqr}(\eta_1,\eta_2,\eta_3) =
         * \phi_1(\eta_1)\phi_2(\eta_2)\phi_3(\eta_3)\f$, this yields the
         * result
         *
         * \f[
         * I_{pqr} = \sum_{j=1}^3 \left(u, \frac{\partial u}{\partial \eta_j}
         * \frac{\partial \eta_j}{\partial x_i}\right)
         * \f]
         *
         * In the pyramid element, we must also incorporate a second set
         * of geometric factors which incorporate the collapsed co-ordinate
         * system, so that
         *
         * \f[ \frac{\partial\eta_j}{\partial x_i} = \sum_{k=1}^3
         * \frac{\partial\eta_j}{\partial\xi_k}\frac{\partial\xi_k}{\partial
         * x_i} \f]
         *
         * These derivatives can be found on p152 of Sherwin & Karniadakis.
         *
         * @param dir       Direction in which to take the derivative.
         * @param inarray   The function \f$ u \f$.
         * @param outarray  Value of the inner product.
         */
        void PyrExp::v_IProductWRTDerivBase(
            const int                           dir,
            const Array<OneD, const NekDouble> &inarray,
                  Array<OneD,       NekDouble> &outarray)
        {
            v_IProductWRTDerivBase_SumFac(dir, inarray, outarray);
        }

        void PyrExp::v_IProductWRTDerivBase_SumFac(
            const int                           dir,
            const Array<OneD, const NekDouble> &inarray,
                  Array<OneD,       NekDouble> &outarray)
        {
            const int nquad0 = m_base[0]->GetNumPoints();
            const int nquad1 = m_base[1]->GetNumPoints();
            const int nquad2 = m_base[2]->GetNumPoints();
            const int order0 = m_base[0]->GetNumModes ();
            const int order1 = m_base[1]->GetNumModes ();
            const int nqtot  = nquad0*nquad1*nquad2;

            Array<OneD, NekDouble> tmp1 (nqtot    );
            Array<OneD, NekDouble> tmp2 (nqtot    );
            Array<OneD, NekDouble> tmp3 (nqtot    );
            Array<OneD, NekDouble> tmp4 (nqtot    );
            Array<OneD, NekDouble> tmp6 (m_ncoeffs);
            Array<OneD, NekDouble> wsp  (std::max(nqtot,order0*nquad2*(nquad1+order1)));

            MultiplyByQuadratureMetric(inarray, tmp1);

            Array<OneD, Array<OneD, NekDouble>> tmp2D{3};
            tmp2D[0] = tmp2;
            tmp2D[1] = tmp3;
            tmp2D[2] = tmp4;

            PyrExp::v_AlignVectorToCollapsedDir(dir, tmp1, tmp2D);

            IProductWRTBase_SumFacKernel(m_base[0]->GetDbdata(),
                                         m_base[1]->GetBdata (),
                                         m_base[2]->GetBdata (),
                                         tmp2,outarray,wsp,
                                         false,true,true);

            IProductWRTBase_SumFacKernel(m_base[0]->GetBdata (),
                                         m_base[1]->GetDbdata(),
                                         m_base[2]->GetBdata (),
                                         tmp3,tmp6,wsp,
                                         true,false,true);

            Vmath::Vadd(m_ncoeffs, tmp6, 1, outarray, 1, outarray, 1);

            IProductWRTBase_SumFacKernel(m_base[0]->GetBdata (),
                                         m_base[1]->GetBdata (),
                                         m_base[2]->GetDbdata(),
                                         tmp4,tmp6,wsp,
                                         true,true,false);

            Vmath::Vadd(m_ncoeffs, tmp6, 1, outarray, 1, outarray, 1);
        }

        void PyrExp::v_AlignVectorToCollapsedDir(
                const int dir, 
                const Array<OneD, const NekDouble>      &inarray, 
                Array<OneD, Array<OneD, NekDouble> >    &outarray)
        {   
            const int nquad0 = m_base[0]->GetNumPoints();
            const int nquad1 = m_base[1]->GetNumPoints();
            const int nquad2 = m_base[2]->GetNumPoints();
            const int order0 = m_base[0]->GetNumModes ();
            const int order1 = m_base[1]->GetNumModes ();
            const int nqtot  = nquad0*nquad1*nquad2;

            const Array<OneD, const NekDouble> &z0 = m_base[0]->GetZ();
            const Array<OneD, const NekDouble> &z1 = m_base[1]->GetZ();
            const Array<OneD, const NekDouble> &z2 = m_base[2]->GetZ();

            Array<OneD, NekDouble> gfac0(nquad0   );
            Array<OneD, NekDouble> gfac1(nquad1   );
            Array<OneD, NekDouble> gfac2(nquad2   );
            Array<OneD, NekDouble> tmp5 (nqtot    );
            Array<OneD, NekDouble> wsp  (std::max(nqtot, 
                                        order0*nquad2*(nquad1+order1)));

            Array<OneD, NekDouble> tmp2 =   outarray[0];
            Array<OneD, NekDouble> tmp3 =   outarray[1];
            Array<OneD, NekDouble> tmp4 =   outarray[2];

            const Array<TwoD, const NekDouble>& df =
                            m_metricinfo->GetDerivFactors(GetPointsKeys());

            Array<OneD, NekDouble> tmp1;
            tmp1 = inarray;

            if(m_metricinfo->GetGtype() == SpatialDomains::eDeformed)
            {
                Vmath::Vmul(nqtot,&df[3*dir][0],  1,tmp1.get(),1,tmp2.get(),1);
                Vmath::Vmul(nqtot,&df[3*dir+1][0],1,tmp1.get(),1,tmp3.get(),1);
                Vmath::Vmul(nqtot,&df[3*dir+2][0],1,tmp1.get(),1,tmp4.get(),1);
            }
            else
            {
                Vmath::Smul(nqtot, df[3*dir][0],  tmp1.get(),1,tmp2.get(), 1);
                Vmath::Smul(nqtot, df[3*dir+1][0],tmp1.get(),1,tmp3.get(), 1);
                Vmath::Smul(nqtot, df[3*dir+2][0],tmp1.get(),1,tmp4.get(), 1);
            }

            // set up geometric factor: (1+z0)/2
            for (int i = 0; i < nquad0; ++i)
            {
                gfac0[i] = 0.5*(1+z0[i]);
            }

            // set up geometric factor: (1+z1)/2
            for(int i = 0; i < nquad1; ++i)
            {
                gfac1[i] = 0.5*(1+z1[i]);
            }

            // Set up geometric factor: 2/(1-z2)
            for (int i = 0; i < nquad2; ++i)
            {
            	gfac2[i] = 2.0/(1-z2[i]);
            }

            const int nq01 = nquad0*nquad1;

            for (int i = 0; i < nquad2; ++i)
            {
                Vmath::Smul(nq01,gfac2[i],&tmp2[0]+i*nq01,1,&tmp2[0]+i*nq01,1); // 2/(1-z2) for d/dxi_0
                Vmath::Smul(nq01,gfac2[i],&tmp3[0]+i*nq01,1,&tmp3[0]+i*nq01,1); // 2/(1-z2) for d/dxi_1
                Vmath::Smul(nq01,gfac2[i],&tmp4[0]+i*nq01,1,&tmp5[0]+i*nq01,1); // 2/(1-z2) for d/dxi_2
            }

            // (1+z0)/(1-z2) for d/d eta_0
            for (int i = 0; i < nquad1*nquad2; ++i)
            {
                Vmath::Vmul(nquad0,&gfac0[0],1,
                            &tmp5[0]+i*nquad0,1,
                             &wsp[0]+i*nquad0,1);
            }

            Vmath::Vadd(nqtot, &tmp2[0], 1, &wsp[0], 1, &tmp2[0], 1);
            
            // (1+z1)/(1-z2) for d/d eta_1
            for (int i = 0; i < nquad1*nquad2; ++i)
            {
                Vmath::Smul(nquad0,gfac1[i%nquad1],
                            &tmp5[0]+i*nquad0,1,
                            &tmp5[0]+i*nquad0,1);
            }
            Vmath::Vadd(nqtot, &tmp3[0], 1, &tmp5[0], 1, &tmp3[0], 1);
        }
        
        //---------------------------------------
        // Evaluation functions
        //---------------------------------------

        StdRegions::StdExpansionSharedPtr PyrExp::v_GetStdExp(void) const
        {
            return MemoryManager<StdRegions::StdPyrExp>
                ::AllocateSharedPtr(m_base[0]->GetBasisKey(),
                                    m_base[1]->GetBasisKey(),
                                    m_base[2]->GetBasisKey());
        }

        StdRegions::StdExpansionSharedPtr PyrExp::v_GetLinStdExp(void) const
        {
            LibUtilities::BasisKey bkey0(m_base[0]->GetBasisType(),
                           2, m_base[0]->GetPointsKey());
            LibUtilities::BasisKey bkey1(m_base[1]->GetBasisType(),
                           2, m_base[1]->GetPointsKey());
            LibUtilities::BasisKey bkey2(m_base[2]->GetBasisType(),
                           2, m_base[2]->GetPointsKey());

            return MemoryManager<StdRegions::StdPyrExp>
                ::AllocateSharedPtr( bkey0, bkey1, bkey2);
        }

        /*
         * @brief Get the coordinates #coords at the local coordinates
         * #Lcoords
         */
        void PyrExp::v_GetCoord(const Array<OneD, const NekDouble>& Lcoords,
                                      Array<OneD,       NekDouble>& coords)
        {
            int  i;

            ASSERTL1(Lcoords[0] <= -1.0 && Lcoords[0] >= 1.0 &&
                     Lcoords[1] <= -1.0 && Lcoords[1] >= 1.0 &&
                     Lcoords[2] <= -1.0 && Lcoords[2] >= 1.0,
                     "Local coordinates are not in region [-1,1]");

            // m_geom->FillGeom(); // TODO: implement FillGeom()

            for(i = 0; i < m_geom->GetCoordim(); ++i)
            {
                coords[i] = m_geom->GetCoord(i,Lcoords);
            }
        }

        void PyrExp::v_GetCoords(
            Array<OneD, NekDouble> &coords_1,
            Array<OneD, NekDouble> &coords_2,
            Array<OneD, NekDouble> &coords_3)
        {
            Expansion::v_GetCoords(coords_1, coords_2, coords_3);
        }


        void PyrExp::v_ExtractDataToCoeffs(
                const NekDouble *data,
                const std::vector<unsigned int > &nummodes,
                const int mode_offset,
                NekDouble * coeffs,
                std::vector<LibUtilities::BasisType> &fromType)
        {
            int data_order0 = nummodes[mode_offset];
            int fillorder0  = min(m_base[0]->GetNumModes(),data_order0);
            int data_order1 = nummodes[mode_offset+1];
            int order1      = m_base[1]->GetNumModes();
            int fillorder1  = min(order1,data_order1);
            int data_order2 = nummodes[mode_offset+2];
            int order2      = m_base[2]->GetNumModes();
            int fillorder2  = min(order2,data_order2);

            // Check if not same order or basis and if not make temp
            // element to read in data
            if (fromType[0] != m_base[0]->GetBasisType() ||
                fromType[1] != m_base[1]->GetBasisType() ||
                fromType[2] != m_base[2]->GetBasisType() ||
                data_order0 != fillorder0 ||
                data_order1 != fillorder1 ||
                data_order2 != fillorder2)
            {
                // Construct a pyr with the appropriate basis type at our
                // quadrature points, and one more to do a forwards
                // transform. We can then copy the output to coeffs.
                StdRegions::StdPyrExp tmpPyr(
                    LibUtilities::BasisKey(
                        fromType[0], data_order0, m_base[0]->GetPointsKey()),
                    LibUtilities::BasisKey(
                        fromType[1], data_order1, m_base[1]->GetPointsKey()),
                    LibUtilities::BasisKey(
                        fromType[2], data_order2, m_base[2]->GetPointsKey()));

                StdRegions::StdPyrExp tmpPyr2(m_base[0]->GetBasisKey(),
                                              m_base[1]->GetBasisKey(),
                                              m_base[2]->GetBasisKey());

                Array<OneD, const NekDouble> tmpData(tmpPyr.GetNcoeffs(), data);
                Array<OneD, NekDouble> tmpBwd(tmpPyr2.GetTotPoints());
                Array<OneD, NekDouble> tmpOut(tmpPyr2.GetNcoeffs());

                tmpPyr.BwdTrans(tmpData, tmpBwd);
                tmpPyr2.FwdTrans(tmpBwd, tmpOut);
                Vmath::Vcopy(tmpOut.size(), &tmpOut[0], 1, coeffs, 1);

            }
            else
            {
                Vmath::Vcopy(m_ncoeffs,&data[0],1,coeffs,1);
            }
        }

        /**
         * Given the local cartesian coordinate \a Lcoord evaluate the
         * value of physvals at this point by calling through to the
         * StdExpansion method
         */
        NekDouble PyrExp::v_StdPhysEvaluate(
                const Array<OneD, const NekDouble> &Lcoord,
                const Array<OneD, const NekDouble> &physvals)
        {
            // Evaluate point in local coordinates.
            return StdPyrExp::v_PhysEvaluate(Lcoord,physvals);
        }

        NekDouble PyrExp::v_PhysEvaluate(const Array<OneD, const NekDouble>& coord,
                                         const Array<OneD, const NekDouble>& physvals)
        {
            Array<OneD,NekDouble> Lcoord(3);

            ASSERTL0(m_geom,"m_geom not defined");

            //TODO: check GetLocCoords()
            m_geom->GetLocCoords(coord, Lcoord);

            return StdPyrExp::v_PhysEvaluate(Lcoord, physvals);
        }


        //---------------------------------------
        // Helper functions
        //---------------------------------------

        int PyrExp::v_GetCoordim()
        {
            return m_geom->GetCoordim();
        }

        void PyrExp::v_GetTracePhysMap(const int               face,
                                      Array<OneD, int>        &outarray)
        {
            int nquad0 = m_base[0]->GetNumPoints();
            int nquad1 = m_base[1]->GetNumPoints();
            int nquad2 = m_base[2]->GetNumPoints();

            int nq0 = 0;
            int nq1 = 0;

            switch(face)
            {
            case 0:
                nq0 = nquad0;
                nq1 = nquad1;
                if(outarray.size()!=nq0*nq1)
                {
                    outarray = Array<OneD, int>(nq0*nq1);
                }

                //Directions A and B positive
                for(int i = 0; i < nquad0*nquad1; ++i)
                {
                    outarray[i] = i;
                }

                break;
              case 1:
                    nq0 = nquad0;
                    nq1 = nquad2;
                    if(outarray.size()!=nq0*nq1)
                    {
                        outarray = Array<OneD, int>(nq0*nq1);
                    }

                    //Direction A and B positive
                    for (int k=0; k<nquad2; k++)
                    {
                        for(int i = 0; i < nquad0; ++i)
                        {
                            outarray[k*nquad0+i] = (nquad0*nquad1*k)+i;
                        }
                    }

                    break;
                case 2:
                    nq0 = nquad1;
                    nq1 = nquad2;
                    if(outarray.size()!=nq0*nq1)
                    {
                        outarray = Array<OneD, int>(nq0*nq1);
                    }

                    //Directions A and B positive
                    for(int j = 0; j < nquad1*nquad2; ++j)
                    {
                        outarray[j] = nquad0-1 + j*nquad0;

                    }
                    break;
                case 3:

                    nq0 = nquad0;
                    nq1 = nquad2;
                    if(outarray.size()!=nq0*nq1)
                    {
                        outarray = Array<OneD, int>(nq0*nq1);
                    }

                    //Direction A and B positive
                    for (int k=0; k<nquad2; k++)
                    {
                        for(int i = 0; i < nquad0; ++i)
                        {
                            outarray[k*nquad0+i] = nquad0*(nquad1-1) + (nquad0*nquad1*k)+i;
                        }
                    }
                    break;
                case 4:
                    nq0 = nquad1;
                    nq1 = nquad2;

                    if(outarray.size()!=nq0*nq1)
                    {
                        outarray = Array<OneD, int>(nq0*nq1);
                    }

                    //Directions A and B positive
                    for(int j = 0; j < nquad1*nquad2; ++j)
                    {
                        outarray[j] = j*nquad0;

                    }
                    break;
                default:
                    ASSERTL0(false,"face value (> 4) is out of range");
                    break;
            }
        }
        
        void PyrExp::v_ComputeTraceNormal(const int face)
        {
            const SpatialDomains::GeomFactorsSharedPtr &geomFactors =
                GetGeom()->GetMetricInfo();

            LibUtilities::PointsKeyVector ptsKeys = GetPointsKeys();
            for(int i = 0; i < ptsKeys.size(); ++i)
            {
                // Need at least 2 points for computing normals
                if (ptsKeys[i].GetNumPoints() == 1)
                {
                    LibUtilities::PointsKey pKey(2, ptsKeys[i].GetPointsType());
                    ptsKeys[i] = pKey;
                }
            }

            SpatialDomains::GeomType type            = geomFactors->GetGtype();
            const Array<TwoD, const NekDouble> &df   = geomFactors->GetDerivFactors(ptsKeys);
            const Array<OneD, const NekDouble> &jac  = geomFactors->GetJac(ptsKeys);

            LibUtilities::BasisKey tobasis0 = GetTraceBasisKey(face,0);
            LibUtilities::BasisKey tobasis1 = GetTraceBasisKey(face,1);

            // Number of quadrature points in face expansion.
            int nq_face = tobasis0.GetNumPoints()*tobasis1.GetNumPoints();

            int vCoordDim = GetCoordim();
            int i;

            m_traceNormals[face] = Array<OneD, Array<OneD, NekDouble> >(vCoordDim);
            Array<OneD, Array<OneD, NekDouble> > &normal = m_traceNormals[face];
            for (i = 0; i < vCoordDim; ++i)
            {
                normal[i] = Array<OneD, NekDouble>(nq_face);
            }

            size_t nqb = nq_face;
            size_t nbnd= face;
            m_elmtBndNormDirElmtLen[nbnd] = Array<OneD, NekDouble> {nqb, 0.0};
            Array<OneD, NekDouble> &length = m_elmtBndNormDirElmtLen[nbnd];

            // Regular geometry case
            if (type == SpatialDomains::eRegular      ||
                type == SpatialDomains::eMovingRegular)
            {
                NekDouble fac;
                // Set up normals
                switch(face)
                {
                    case 0:
                    {
                        for(i = 0; i < vCoordDim; ++i)
                        {
                            normal[i][0] = -df[3*i+2][0];
                        }
                        break;
                    }
                    case 1:
                    {
                        for(i = 0; i < vCoordDim; ++i)
                        {
                            normal[i][0] = -df[3*i+1][0];
                        }
                        break;
                    }
                    case 2:
                    {
                        for(i = 0; i < vCoordDim; ++i)
                        {
                            normal[i][0] = df[3*i][0]+df[3*i+2][0];
                        }
                        break;
                    }
                    case 3:
                    {
                        for(i = 0; i < vCoordDim; ++i)
                        {
                            normal[i][0] = df[3*i+1][0]+df[3*i+2][0];
                        }
                        break;
                    }
                    case 4:
                    {
                        for(i = 0; i < vCoordDim; ++i)
                        {
                            normal[i][0] = -df[3*i][0];
                        }
                        break;
                    }
                    default:
                        ASSERTL0(false,"face is out of range (face < 4)");
                }

                // Normalise resulting vector.
                fac = 0.0;
                for(i = 0; i < vCoordDim; ++i)
                {
                    fac += normal[i][0]*normal[i][0];
                }
                fac = 1.0/sqrt(fac);

                Vmath::Fill(nqb, fac, length, 1);

                for (i = 0; i < vCoordDim; ++i)
                {
                    Vmath::Fill(nq_face,fac*normal[i][0],normal[i],1);
                }
            }
            else
            {
                // Set up deformed normals.
                int j, k;

                int nq0  = ptsKeys[0].GetNumPoints();
                int nq1  = ptsKeys[1].GetNumPoints();
                int nq2  = ptsKeys[2].GetNumPoints();
                int nq01 = nq0*nq1;
                int nqtot;

                // Determine number of quadrature points on the face.
                if (face == 0)
                {
                    nqtot = nq0*nq1;
                }
                else if (face == 1 || face == 3)
                {
                    nqtot = nq0*nq2;
                }
                else
                {
                    nqtot = nq1*nq2;
                }

                LibUtilities::PointsKey points0;
                LibUtilities::PointsKey points1;

                Array<OneD, NekDouble> faceJac(nqtot);
                Array<OneD, NekDouble> normals(vCoordDim*nqtot,0.0);

                // Extract Jacobian along face and recover local derivatives
                // (dx/dr) for polynomial interpolation by multiplying m_gmat by
                // jacobian
                switch(face)
                {
                    case 0:
                    {
                        for(j = 0; j < nq01; ++j)
                        {
                            normals[j]         = -df[2][j]*jac[j];
                            normals[nqtot+j]   = -df[5][j]*jac[j];
                            normals[2*nqtot+j] = -df[8][j]*jac[j];
                            faceJac[j]         = jac[j];
                        }

                        points0 = ptsKeys[0];
                        points1 = ptsKeys[1];
                        break;
                    }

                    case 1:
                    {
                        for (j = 0; j < nq0; ++j)
                        {
                            for(k = 0; k < nq2; ++k)
                            {
                                int tmp = j+nq01*k;
                                normals[j+k*nq0]          =
                                    -df[1][tmp]*jac[tmp];
                                normals[nqtot+j+k*nq0]    =
                                    -df[4][tmp]*jac[tmp];
                                normals[2*nqtot+j+k*nq0]  =
                                    -df[7][tmp]*jac[tmp];
                                faceJac[j+k*nq0] = jac[tmp];
                            }
                        }

                        points0 = ptsKeys[0];
                        points1 = ptsKeys[2];
                        break;
                    }

                    case 2:
                    {
                        for (j = 0; j < nq1; ++j)
                        {
                            for(k = 0; k < nq2; ++k)
                            {
                                int tmp = nq0-1+nq0*j+nq01*k;
                                normals[j+k*nq1]         =
                                    (df[0][tmp]+df[2][tmp])*jac[tmp];
                                normals[nqtot+j+k*nq1]   =
                                    (df[3][tmp]+df[5][tmp])*jac[tmp];
                                normals[2*nqtot+j+k*nq1] =
                                    (df[6][tmp]+df[8][tmp])*jac[tmp];
                                faceJac[j+k*nq1] = jac[tmp];
                            }
                        }

                        points0 = ptsKeys[1];
                        points1 = ptsKeys[2];
                        break;
                    }

                    case 3:
                    {
                        for (j = 0; j < nq0; ++j)
                        {
                            for(k = 0; k < nq2; ++k)
                            {
                                int tmp = nq0*(nq1-1) + j + nq01*k;
                                normals[j+k*nq0]         =
                                    (df[1][tmp]+df[2][tmp])*jac[tmp];
                                normals[nqtot+j+k*nq0]   =
                                    (df[4][tmp]+df[5][tmp])*jac[tmp];
                                normals[2*nqtot+j+k*nq0] =
                                    (df[7][tmp]+df[8][tmp])*jac[tmp];
                                faceJac[j+k*nq0] = jac[tmp];
                            }
                        }

                        points0 = ptsKeys[0];
                        points1 = ptsKeys[2];
                        break;
                    }

                    case 4:
                    {
                        for (j = 0; j < nq1; ++j)
                        {
                            for(k = 0; k < nq2; ++k)
                            {
                                int tmp = j*nq0+nq01*k;
                                normals[j+k*nq1]         =
                                    -df[0][tmp]*jac[tmp];
                                normals[nqtot+j+k*nq1]   =
                                    -df[3][tmp]*jac[tmp];
                                normals[2*nqtot+j+k*nq1] =
                                    -df[6][tmp]*jac[tmp];
                                faceJac[j+k*nq1] = jac[tmp];
                            }
                        }

                        points0 = ptsKeys[1];
                        points1 = ptsKeys[2];
                        break;
                    }

                    default:
                        ASSERTL0(false,"face is out of range (face < 4)");
                }

                Array<OneD, NekDouble> work   (nq_face, 0.0);
                // Interpolate Jacobian and invert
                LibUtilities::Interp2D(points0, points1, faceJac,
                                       tobasis0.GetPointsKey(),
                                       tobasis1.GetPointsKey(),
                                       work);
                Vmath::Sdiv(nq_face, 1.0, &work[0], 1, &work[0], 1);

                // Interpolate normal and multiply by inverse Jacobian.
                for(i = 0; i < vCoordDim; ++i)
                {
                    LibUtilities::Interp2D(points0, points1,
                                           &normals[i*nqtot],
                                           tobasis0.GetPointsKey(),
                                           tobasis1.GetPointsKey(),
                                           &normal[i][0]);
                    Vmath::Vmul(nq_face,work,1,normal[i],1,normal[i],1);
                }

                // Normalise to obtain unit normals.
                Vmath::Zero(nq_face,work,1);
                for(i = 0; i < GetCoordim(); ++i)
                {
                    Vmath::Vvtvp(nq_face,normal[i],1,normal[i],1,work,1,work,1);
                }

                Vmath::Vsqrt(nq_face,work,1,work,1);
                Vmath::Sdiv (nq_face,1.0,work,1,work,1);
                
                Vmath::Vcopy(nqb, work, 1, length, 1);

                for(i = 0; i < GetCoordim(); ++i)
                {
                    Vmath::Vmul(nq_face,normal[i],1,work,1,normal[i],1);
                }
            }
        }

        void PyrExp::v_SVVLaplacianFilter(
                    Array<OneD, NekDouble> &array,
                    const StdRegions::StdMatrixKey &mkey)
        {
            int nq = GetTotPoints();

            // Calculate sqrt of the Jacobian
            Array<OneD, const NekDouble> jac =
                                    m_metricinfo->GetJac(GetPointsKeys());
            Array<OneD, NekDouble> sqrt_jac(nq);
            if (m_metricinfo->GetGtype() == SpatialDomains::eDeformed)
            {
                Vmath::Vsqrt(nq,jac,1,sqrt_jac,1);
            }
            else
            {
                Vmath::Fill(nq,sqrt(jac[0]),sqrt_jac,1);
            }

            // Multiply array by sqrt(Jac)
            Vmath::Vmul(nq,sqrt_jac,1,array,1,array,1);

            // Apply std region filter
            StdPyrExp::v_SVVLaplacianFilter( array, mkey);

            // Divide by sqrt(Jac)
            Vmath::Vdiv(nq,array,1,sqrt_jac,1,array,1);
        }


        //---------------------------------------
        // Matrix creation functions
        //---------------------------------------

        DNekMatSharedPtr PyrExp::v_GenMatrix(const StdRegions::StdMatrixKey &mkey)
        {
            DNekMatSharedPtr returnval;

            switch(mkey.GetMatrixType())
            {
            case StdRegions::eHybridDGHelmholtz:
            case StdRegions::eHybridDGLamToU:
            case StdRegions::eHybridDGLamToQ0:
            case StdRegions::eHybridDGLamToQ1:
            case StdRegions::eHybridDGLamToQ2:
            case StdRegions::eHybridDGHelmBndLam:
                returnval = Expansion3D::v_GenMatrix(mkey);
                break;
            default:
                returnval = StdPyrExp::v_GenMatrix(mkey);
            }

            return returnval;
        }

        DNekMatSharedPtr PyrExp::v_CreateStdMatrix(const StdRegions::StdMatrixKey &mkey)
        {
            LibUtilities::BasisKey bkey0 = m_base[0]->GetBasisKey();
            LibUtilities::BasisKey bkey1 = m_base[1]->GetBasisKey();
            LibUtilities::BasisKey bkey2 = m_base[2]->GetBasisKey();
            StdRegions::StdPyrExpSharedPtr tmp =
                MemoryManager<StdPyrExp>::AllocateSharedPtr(bkey0, bkey1, bkey2);

            return tmp->GetStdMatrix(mkey);
        }

        DNekScalMatSharedPtr PyrExp::v_GetLocMatrix(const MatrixKey &mkey)
        {
            return m_matrixManager[mkey];
        }

        DNekScalBlkMatSharedPtr PyrExp::v_GetLocStaticCondMatrix(const MatrixKey &mkey)
        {
            return m_staticCondMatrixManager[mkey];
        }

        void PyrExp::v_DropLocStaticCondMatrix(const MatrixKey &mkey)
        {
            m_staticCondMatrixManager.DeleteObject(mkey);
        }

<<<<<<< HEAD
        
=======

>>>>>>> 16023f85
        void PyrExp::v_ComputeLaplacianMetric()
        {
            if (m_metrics.count(eMetricQuadrature) == 0)
            {
                ComputeQuadratureMetric();
            }

            int i, j;
            const unsigned int nqtot = GetTotPoints();
            const unsigned int dim = 3;
            const MetricType m[3][3] = {
                { eMetricLaplacian00, eMetricLaplacian01, eMetricLaplacian02 },
                { eMetricLaplacian01, eMetricLaplacian11, eMetricLaplacian12 },
                { eMetricLaplacian02, eMetricLaplacian12, eMetricLaplacian22 }
            };

            for (unsigned int i = 0; i < dim; ++i)
            {
                for (unsigned int j = i; j < dim; ++j)
                {
                    m_metrics[m[i][j]] = Array<OneD, NekDouble>(nqtot);
                }
            }

            // Define shorthand synonyms for m_metrics storage
            Array<OneD,NekDouble> g0   (m_metrics[m[0][0]]);
            Array<OneD,NekDouble> g1   (m_metrics[m[1][1]]);
            Array<OneD,NekDouble> g2   (m_metrics[m[2][2]]);
            Array<OneD,NekDouble> g3   (m_metrics[m[0][1]]);
            Array<OneD,NekDouble> g4   (m_metrics[m[0][2]]);
            Array<OneD,NekDouble> g5   (m_metrics[m[1][2]]);

            // Allocate temporary storage
            Array<OneD,NekDouble> alloc(9*nqtot,0.0);
            Array<OneD,NekDouble> h0   (nqtot, alloc);
            Array<OneD,NekDouble> h1   (nqtot, alloc+ 1*nqtot);
            Array<OneD,NekDouble> h2   (nqtot, alloc+ 2*nqtot);
            Array<OneD,NekDouble> wsp1 (nqtot, alloc+ 3*nqtot);
            Array<OneD,NekDouble> wsp2 (nqtot, alloc+ 4*nqtot);
            Array<OneD,NekDouble> wsp3 (nqtot, alloc+ 5*nqtot);
            Array<OneD,NekDouble> wsp4 (nqtot, alloc+ 6*nqtot);
            Array<OneD,NekDouble> wsp5 (nqtot, alloc+ 7*nqtot);
            Array<OneD,NekDouble> wsp6 (nqtot, alloc+ 8*nqtot);

            const Array<TwoD, const NekDouble>& df =
                                m_metricinfo->GetDerivFactors(GetPointsKeys());
            const Array<OneD, const NekDouble>& z0 = m_base[0]->GetZ();
            const Array<OneD, const NekDouble>& z1 = m_base[1]->GetZ();
            const Array<OneD, const NekDouble>& z2 = m_base[2]->GetZ();
            const unsigned int nquad0 = m_base[0]->GetNumPoints();
            const unsigned int nquad1 = m_base[1]->GetNumPoints();
            const unsigned int nquad2 = m_base[2]->GetNumPoints();

            // Populate collapsed coordinate arrays h0, h1 and h2.
            for(j = 0; j < nquad2; ++j)
            {
                for(i = 0; i < nquad1; ++i)
                {
                    Vmath::Fill(nquad0, 2.0/(1.0-z2[j]),         &h0[0]+i*nquad0 + j*nquad0*nquad1,1);
                    Vmath::Fill(nquad0, 1.0/(1.0-z2[j]),         &h1[0]+i*nquad0 + j*nquad0*nquad1,1);
                    Vmath::Fill(nquad0, (1.0+z1[i])/(1.0-z2[j]), &h2[0]+i*nquad0 + j*nquad0*nquad1,1);
                }
            }
            for(i = 0; i < nquad0; i++)
            {
                Blas::Dscal(nquad1*nquad2, 1+z0[i], &h1[0]+i, nquad0);
            }

            // Step 3. Construct combined metric terms for physical space to
            // collapsed coordinate system.
            // Order of construction optimised to minimise temporary storage
            if(m_metricinfo->GetGtype() == SpatialDomains::eDeformed)
            {
                // f_{1k}
                Vmath::Vvtvvtp(nqtot, &df[0][0], 1, &h0[0], 1, &df[2][0], 1, &h1[0], 1, &wsp1[0], 1);
                Vmath::Vvtvvtp(nqtot, &df[3][0], 1, &h0[0], 1, &df[5][0], 1, &h1[0], 1, &wsp2[0], 1);
                Vmath::Vvtvvtp(nqtot, &df[6][0], 1, &h0[0], 1, &df[8][0], 1, &h1[0], 1, &wsp3[0], 1);

                // g0
                Vmath::Vvtvvtp(nqtot, &wsp1[0], 1, &wsp1[0], 1, &wsp2[0], 1, &wsp2[0], 1, &g0[0], 1);
                Vmath::Vvtvp  (nqtot, &wsp3[0], 1, &wsp3[0], 1, &g0[0],   1, &g0[0],   1);

                // g4
                Vmath::Vvtvvtp(nqtot, &df[2][0], 1, &wsp1[0], 1, &df[5][0], 1, &wsp2[0], 1, &g4[0], 1);
                Vmath::Vvtvp  (nqtot, &df[8][0], 1, &wsp3[0], 1, &g4[0], 1, &g4[0], 1);

                // f_{2k}
                Vmath::Vvtvvtp(nqtot, &df[1][0], 1, &h0[0], 1, &df[2][0], 1, &h2[0], 1, &wsp4[0], 1);
                Vmath::Vvtvvtp(nqtot, &df[4][0], 1, &h0[0], 1, &df[5][0], 1, &h2[0], 1, &wsp5[0], 1);
                Vmath::Vvtvvtp(nqtot, &df[7][0], 1, &h0[0], 1, &df[8][0], 1, &h2[0], 1, &wsp6[0], 1);

                // g1
                Vmath::Vvtvvtp(nqtot, &wsp4[0], 1, &wsp4[0], 1, &wsp5[0], 1, &wsp5[0], 1, &g1[0], 1);
                Vmath::Vvtvp  (nqtot, &wsp6[0], 1, &wsp6[0], 1, &g1[0],   1, &g1[0],   1);

                // g3
                Vmath::Vvtvvtp(nqtot, &wsp1[0], 1, &wsp4[0], 1, &wsp2[0], 1, &wsp5[0], 1, &g3[0], 1);
                Vmath::Vvtvp  (nqtot, &wsp3[0], 1, &wsp6[0], 1, &g3[0],   1, &g3[0],   1);

                // g5
                Vmath::Vvtvvtp(nqtot, &df[2][0], 1, &wsp4[0], 1, &df[5][0], 1, &wsp5[0], 1, &g5[0], 1);
                Vmath::Vvtvp  (nqtot, &df[8][0], 1, &wsp6[0], 1, &g5[0], 1, &g5[0], 1);

                // g2
                Vmath::Vvtvvtp(nqtot, &df[2][0], 1, &df[2][0], 1, &df[5][0], 1, &df[5][0], 1, &g2[0], 1);
                Vmath::Vvtvp  (nqtot, &df[8][0], 1, &df[8][0], 1, &g2[0], 1, &g2[0], 1);
            }
            else
            {
                // f_{1k}
                Vmath::Svtsvtp(nqtot, df[0][0], &h0[0], 1, df[2][0], &h1[0], 1, &wsp1[0], 1);
                Vmath::Svtsvtp(nqtot, df[3][0], &h0[0], 1, df[5][0], &h1[0], 1, &wsp2[0], 1);
                Vmath::Svtsvtp(nqtot, df[6][0], &h0[0], 1, df[8][0], &h1[0], 1, &wsp3[0], 1);

                // g0
                Vmath::Vvtvvtp(nqtot, &wsp1[0], 1, &wsp1[0], 1, &wsp2[0], 1, &wsp2[0], 1, &g0[0], 1);
                Vmath::Vvtvp  (nqtot, &wsp3[0], 1, &wsp3[0], 1, &g0[0],   1, &g0[0],   1);

                // g4
                Vmath::Svtsvtp(nqtot, df[2][0], &wsp1[0], 1, df[5][0], &wsp2[0], 1, &g4[0], 1);
                Vmath::Svtvp  (nqtot, df[8][0], &wsp3[0], 1, &g4[0], 1, &g4[0], 1);

                // f_{2k}
                Vmath::Svtsvtp(nqtot, df[1][0], &h0[0], 1, df[2][0], &h2[0], 1, &wsp4[0], 1);
                Vmath::Svtsvtp(nqtot, df[4][0], &h0[0], 1, df[5][0], &h2[0], 1, &wsp5[0], 1);
                Vmath::Svtsvtp(nqtot, df[7][0], &h0[0], 1, df[8][0], &h2[0], 1, &wsp6[0], 1);

                // g1
                Vmath::Vvtvvtp(nqtot, &wsp4[0], 1, &wsp4[0], 1, &wsp5[0], 1, &wsp5[0], 1, &g1[0], 1);
                Vmath::Vvtvp  (nqtot, &wsp6[0], 1, &wsp6[0], 1, &g1[0],   1, &g1[0],   1);

                // g3
                Vmath::Vvtvvtp(nqtot, &wsp1[0], 1, &wsp4[0], 1, &wsp2[0], 1, &wsp5[0], 1, &g3[0], 1);
                Vmath::Vvtvp  (nqtot, &wsp3[0], 1, &wsp6[0], 1, &g3[0],   1, &g3[0],   1);

                // g5
                Vmath::Svtsvtp(nqtot, df[2][0], &wsp4[0], 1, df[5][0], &wsp5[0], 1, &g5[0], 1);
                Vmath::Svtvp  (nqtot, df[8][0], &wsp6[0], 1, &g5[0], 1, &g5[0], 1);

                // g2
                Vmath::Fill(nqtot, df[2][0]*df[2][0] + df[5][0]*df[5][0] + df[8][0]*df[8][0], &g2[0], 1);
            }

            for (unsigned int i = 0; i < dim; ++i)
            {
                for (unsigned int j = i; j < dim; ++j)
                {
                    MultiplyByQuadratureMetric(m_metrics[m[i][j]],
                                               m_metrics[m[i][j]]);

                }
            }
        }

        void PyrExp::v_LaplacianMatrixOp_MatFree_Kernel(
            const Array<OneD, const NekDouble> &inarray,
                  Array<OneD,       NekDouble> &outarray,
                  Array<OneD,       NekDouble> &wsp)
        {
            // This implementation is only valid when there are no coefficients
            // associated to the Laplacian operator
            if (m_metrics.count(eMetricLaplacian00) == 0)
            {
                ComputeLaplacianMetric();
            }

            int nquad0  = m_base[0]->GetNumPoints();
            int nquad1  = m_base[1]->GetNumPoints();
            int nq2  = m_base[2]->GetNumPoints();
            int nqtot   = nquad0*nquad1*nq2;

            ASSERTL1(wsp.size() >= 6*nqtot,
                     "Insufficient workspace size.");
            ASSERTL1(m_ncoeffs <= nqtot,
                     "Workspace not set up for ncoeffs > nqtot");

            const Array<OneD, const NekDouble>& base0  = m_base[0]->GetBdata();
            const Array<OneD, const NekDouble>& base1  = m_base[1]->GetBdata();
            const Array<OneD, const NekDouble>& base2  = m_base[2]->GetBdata();
            const Array<OneD, const NekDouble>& dbase0 = m_base[0]->GetDbdata();
            const Array<OneD, const NekDouble>& dbase1 = m_base[1]->GetDbdata();
            const Array<OneD, const NekDouble>& dbase2 = m_base[2]->GetDbdata();
            const Array<OneD, const NekDouble>& metric00 = m_metrics[eMetricLaplacian00];
            const Array<OneD, const NekDouble>& metric01 = m_metrics[eMetricLaplacian01];
            const Array<OneD, const NekDouble>& metric02 = m_metrics[eMetricLaplacian02];
            const Array<OneD, const NekDouble>& metric11 = m_metrics[eMetricLaplacian11];
            const Array<OneD, const NekDouble>& metric12 = m_metrics[eMetricLaplacian12];
            const Array<OneD, const NekDouble>& metric22 = m_metrics[eMetricLaplacian22];

            // Allocate temporary storage
            Array<OneD,NekDouble> wsp0 (2*nqtot, wsp);
            Array<OneD,NekDouble> wsp1 (  nqtot, wsp+1*nqtot);
            Array<OneD,NekDouble> wsp2 (  nqtot, wsp+2*nqtot);
            Array<OneD,NekDouble> wsp3 (  nqtot, wsp+3*nqtot);
            Array<OneD,NekDouble> wsp4 (  nqtot, wsp+4*nqtot);
            Array<OneD,NekDouble> wsp5 (  nqtot, wsp+5*nqtot);

            // LAPLACIAN MATRIX OPERATION
            // wsp1 = du_dxi1 = D_xi1 * inarray = D_xi1 * u
            // wsp2 = du_dxi2 = D_xi2 * inarray = D_xi2 * u
            // wsp2 = du_dxi3 = D_xi3 * inarray = D_xi3 * u
            StdExpansion3D::PhysTensorDeriv(inarray,wsp0,wsp1,wsp2);

            // wsp0 = k = g0 * wsp1 + g1 * wsp2 = g0 * du_dxi1 + g1 * du_dxi2
            // wsp2 = l = g1 * wsp1 + g2 * wsp2 = g0 * du_dxi1 + g1 * du_dxi2
            // where g0, g1 and g2 are the metric terms set up in the GeomFactors class
            // especially for this purpose
            Vmath::Vvtvvtp(nqtot,&metric00[0],1,&wsp0[0],1,&metric01[0],1,&wsp1[0],1,&wsp3[0],1);
            Vmath::Vvtvp  (nqtot,&metric02[0],1,&wsp2[0],1,&wsp3[0],1,&wsp3[0],1);
            Vmath::Vvtvvtp(nqtot,&metric01[0],1,&wsp0[0],1,&metric11[0],1,&wsp1[0],1,&wsp4[0],1);
            Vmath::Vvtvp  (nqtot,&metric12[0],1,&wsp2[0],1,&wsp4[0],1,&wsp4[0],1);
            Vmath::Vvtvvtp(nqtot,&metric02[0],1,&wsp0[0],1,&metric12[0],1,&wsp1[0],1,&wsp5[0],1);
            Vmath::Vvtvp  (nqtot,&metric22[0],1,&wsp2[0],1,&wsp5[0],1,&wsp5[0],1);

            // outarray = m = (D_xi1 * B)^T * k
            // wsp1     = n = (D_xi2 * B)^T * l
            IProductWRTBase_SumFacKernel(dbase0,base1,base2,wsp3,outarray,wsp0,false,true,true);
            IProductWRTBase_SumFacKernel(base0,dbase1,base2,wsp4,wsp2,    wsp0,true,false,true);
            Vmath::Vadd(m_ncoeffs,wsp2.get(),1,outarray.get(),1,outarray.get(),1);
            IProductWRTBase_SumFacKernel(base0,base1,dbase2,wsp5,wsp2,    wsp0,true,true,false);
            Vmath::Vadd(m_ncoeffs,wsp2.get(),1,outarray.get(),1,outarray.get(),1);
        }


        /** @brief: This method gets all of the factors which are
            required as part of the Gradient Jump Penalty
            stabilisation and involves the product of the normal and
            geometric factors along the element trace.
        */
        void PyrExp::v_NormalTraceDerivFactors
        (Array<OneD, Array<OneD, NekDouble> > &d0factors,
         Array<OneD, Array<OneD, NekDouble> > &d1factors,
         Array<OneD, Array<OneD, NekDouble> > &d2factors) 
        {
            int nquad0 = GetNumPoints(0);
            int nquad1 = GetNumPoints(1);
            int nquad2 = GetNumPoints(2);

            const Array<TwoD, const NekDouble>&
                       df = m_metricinfo->GetDerivFactors(GetPointsKeys());

            if(d0factors.size() !=5)
            {
                d0factors = Array<OneD, Array<OneD, NekDouble> > (5); 
                d1factors = Array<OneD, Array<OneD, NekDouble> > (5); 
                d2factors = Array<OneD, Array<OneD, NekDouble> > (5); 
            }

            if(d0factors[0].size() != nquad0*nquad1)
            {
                d0factors[0] = Array<OneD, NekDouble> (nquad0*nquad1);
                d1factors[0] = Array<OneD, NekDouble> (nquad0*nquad1);
                d2factors[0] = Array<OneD, NekDouble> (nquad0*nquad1);
            }

            if(d0factors[1].size() != nquad0*nquad2)
            {
                d0factors[1] = Array<OneD, NekDouble> (nquad0*nquad2);
                d0factors[3] = Array<OneD, NekDouble> (nquad0*nquad2);
                d1factors[1] = Array<OneD, NekDouble> (nquad0*nquad2);
                d1factors[3] = Array<OneD, NekDouble> (nquad0*nquad2);
                d2factors[1] = Array<OneD, NekDouble> (nquad0*nquad2);
                d2factors[3] = Array<OneD, NekDouble> (nquad0*nquad2);
            }

            if(d0factors[2].size() != nquad1*nquad2)
            {
                d0factors[2] = Array<OneD, NekDouble> (nquad1*nquad2);
                d0factors[4] = Array<OneD, NekDouble> (nquad1*nquad2);
                d1factors[2] = Array<OneD, NekDouble> (nquad1*nquad2);
                d1factors[4] = Array<OneD, NekDouble> (nquad1*nquad2);
                d2factors[2] = Array<OneD, NekDouble> (nquad1*nquad2);
                d2factors[4] = Array<OneD, NekDouble> (nquad1*nquad2);
            }
            
            // Outwards normals
            const Array<OneD, const Array<OneD, NekDouble> >
                &normal_0= GetTraceNormal(0);
            const Array<OneD, const Array<OneD, NekDouble> >
                &normal_1= GetTraceNormal(1);
            const Array<OneD, const Array<OneD, NekDouble> >
                &normal_2= GetTraceNormal(2);
            const Array<OneD, const Array<OneD, NekDouble> >
                &normal_3= GetTraceNormal(3);
            const Array<OneD, const Array<OneD, NekDouble> >
                &normal_4= GetTraceNormal(4);

            int ncoords = normal_0.size();
            
            // first gather together standard cartesian inner products
            if(m_metricinfo->GetGtype() == SpatialDomains::eDeformed)
            {             
                // face 0  
                for(int i = 0; i < nquad0*nquad1; ++i)
                {
                    d0factors[0][i] = df[0][i]*normal_0[0][i]; 
                    d1factors[0][i] = df[1][i]*normal_0[0][i]; 
                    d2factors[0][i] = df[2][i]*normal_0[0][i]; 
                }
                
                for(int n = 1; n < ncoords; ++n)
                {
                    for(int i = 0; i < nquad0*nquad1; ++i)
                    {
                        d0factors[0][i] += df[3*n][i]*normal_0[n][i]; 
                        d1factors[0][i] += df[3*n+1][i]*normal_0[n][i]; 
                        d2factors[0][i] += df[3*n+2][i]*normal_0[n][i]; 
                    }
                }

                // faces 1 and 3 
                for(int j = 0; j < nquad2; ++j)
                {
                    for(int i = 0; i < nquad0; ++i)
                    {
                        d0factors[1][i] = df[0][j*nquad0*nquad1+i]*
                            normal_1[0][j*nquad0+i];
                        d0factors[3][i] = df[0][(j+1)*nquad0*nquad1-nquad0+i]*
                            normal_3[0][j*nquad0+i];
                        d1factors[1][i] = df[1][j*nquad0*nquad1+i]*
                            normal_1[0][j*nquad0+i];
                        d1factors[3][i] = df[1][(j+1)*nquad0*nquad1-nquad0+i]*
                            normal_3[0][j*nquad0+i];
                        d2factors[1][i] = df[2][j*nquad0*nquad1+i]*
                            normal_1[0][j*nquad0+i];
                        d2factors[3][i] = df[2][(j+1)*nquad0*nquad1-nquad0+i]*
                            normal_3[0][j*nquad0+i];
                    }
                }
                
                for(int n = 1; n < ncoords; ++n)
                {
                    for(int j = 0; j < nquad2; ++j)
                    {
                        for(int i = 0; i < nquad0; ++i)
                        {
                            d0factors[1][i] = df[3*n][j*nquad0*nquad1+i]*
                                normal_1[0][j*nquad0+i];
                            d0factors[3][i] = df[3*n][(j+1)*nquad0*nquad1-
                                nquad0 + i]*   normal_3[0][j*nquad0+i];
                            d1factors[1][i] = df[3*n+1][j*nquad0*nquad1+i]*
                                normal_1[0][j*nquad0+i];
                            d1factors[3][i] = df[3*n+1][(j+1)*nquad0*nquad1-
                                nquad0 + i]*   normal_3[0][j*nquad0+i];
                            d2factors[1][i] = df[3*n+2][j*nquad0*nquad1+i]*
                                normal_1[0][j*nquad0+i];
                            d2factors[3][i] = df[3*n+2][(j+1)*nquad0*nquad1-
                                nquad0 + i]*   normal_3[0][j*nquad0+i];
                        }
                    }
                }
                    
                // faces 2 and 4
                for(int j = 0; j < nquad2; ++j)
                {
                    for(int i = 0; i < nquad1; ++i)
                    {
                        d0factors[2][j*nquad1+i]
                            = df[0][j*nquad0*nquad1 + (i+1)*nquad0 -1]*
                            normal_2[0][j*nquad1+i];
                        d0factors[4][j*nquad1+i]
                            = df[0][j*nquad0*nquad1 + i*nquad0]*
                            normal_4[0][j*nquad1+i];
                        d1factors[2][j*nquad1+i]
                            = df[1][j*nquad0*nquad1 + (i+1)*nquad0 -1]*
                            normal_2[0][j*nquad1+i];
                        d1factors[4][j*nquad1+i]
                            = df[1][j*nquad0*nquad1 + i*nquad0]*
                            normal_4[0][j*nquad1+i];
                        d2factors[2][j*nquad1+i]
                            = df[2][j*nquad0*nquad1 + (i+1)*nquad0 -1]*
                            normal_2[0][j*nquad1+i];
                        d2factors[4][j*nquad1+i]
                            = df[2][j*nquad0*nquad1 + i*nquad0]*
                            normal_4[0][j*nquad1+i];
                    }
                }

                for(int n = 1; n < ncoords; ++n)
                {
                    for(int j = 0; j < nquad2; ++j)
                    {
                        for(int i = 0; i < nquad1; ++i)
                        {
                            d0factors[2][j*nquad1+i] +=
                                df[3*n][j*nquad0*nquad1+ (i+1)*nquad0-1]*
                                normal_2[n][j*nquad0+i];
                            d0factors[4][j*nquad0+i] +=
                                df[3*n][i*nquad0 + j*nquad0*nquad1]*
                                normal_4[n][j*nquad0+i];
                            d1factors[2][j*nquad1+i] +=
                                df[3*n+1][j*nquad0*nquad1+ (i+1)*nquad0-1]*
                                normal_2[n][j*nquad0+i];
                            d1factors[4][j*nquad0+i] +=
                                df[3*n+1][i*nquad0 + j*nquad0*nquad1]*
                                normal_4[n][j*nquad0+i];
                            d2factors[2][j*nquad1+i] +=
                                df[3*n+2][j*nquad0*nquad1+ (i+1)*nquad0-1]*
                                normal_2[n][j*nquad0+i];
                            d2factors[4][j*nquad0+i] +=
                                df[3*n+2][i*nquad0 + j*nquad0*nquad1]*
                                normal_4[n][j*nquad0+i];
                        }
                    }
                }                   
            }
            else
            {
                // Face 0
                for(int i = 0; i < nquad0*nquad1; ++i)
                {
                    d0factors[0][i] = df[0][0]*normal_0[0][i]; 
                    d1factors[0][i] = df[1][0]*normal_0[0][i]; 
                    d2factors[0][i] = df[2][0]*normal_0[0][i]; 
                }
                
                for(int n = 1; n < ncoords; ++n)
                {
                    for(int i = 0; i < nquad0*nquad1; ++i)
                    {
                        d0factors[0][i] += df[3*n][0]*normal_0[n][i]; 
                        d1factors[0][i] += df[3*n+1][0]*normal_0[n][i]; 
                        d2factors[0][i] += df[3*n+2][0]*normal_0[n][i]; 
                    }
                }                    

                // faces 1 and 3
                for(int i = 0; i < nquad0*nquad2; ++i)
                {
                    d0factors[1][i] = df[0][0]*normal_1[0][i];
                    d0factors[3][i] = df[0][0]*normal_3[0][i];

                    d1factors[1][i] = df[1][0]*normal_1[0][i];
                    d1factors[3][i] = df[1][0]*normal_3[0][i];

                    d2factors[1][i] = df[2][0]*normal_1[0][i];
                    d2factors[3][i] = df[2][0]*normal_3[0][i];
                }

                for(int n = 1; n < ncoords; ++n)
                {
                    for(int i = 0; i < nquad0*nquad2; ++i)
                    {
                        d0factors[1][i] += df[3*n][0]*normal_1[n][i];
                        d0factors[3][i] += df[3*n][0]*normal_3[n][i];

                        d1factors[1][i] += df[3*n+1][0]*normal_1[n][i];
                        d1factors[3][i] += df[3*n+1][0]*normal_3[n][i];

                        d2factors[1][i] += df[3*n+2][0]*normal_1[n][i];
                        d2factors[3][i] += df[3*n+2][0]*normal_3[n][i];
                    }
                }
                
                // faces 2 and 4
                for(int i = 0; i < nquad1*nquad2; ++i)
                {
                    d0factors[2][i] = df[0][0]*normal_2[0][i];
                    d0factors[4][i] = df[0][0]*normal_4[0][i];

                    d1factors[2][i] = df[1][0]*normal_2[0][i];
                    d1factors[4][i] = df[1][0]*normal_4[0][i];

                    d2factors[2][i] = df[2][0]*normal_2[0][i];
                    d2factors[4][i] = df[2][0]*normal_4[0][i];
                }
                
                for(int n = 1; n < ncoords; ++n)
                {
                    for(int i = 0; i < nquad1*nquad2; ++i)
                    {
                        d0factors[2][i] += df[3*n][0]*normal_2[n][i];
                        d0factors[4][i] += df[3*n][0]*normal_4[n][i];

                        d1factors[2][i] += df[3*n+1][0]*normal_2[n][i];
                        d1factors[4][i] += df[3*n+1][0]*normal_4[n][i];

                        d2factors[2][i] += df[3*n+2][0]*normal_2[n][i];
                        d2factors[4][i] += df[3*n+2][0]*normal_4[n][i];
                    }
                }
            }
        }        

    }//end of namespace
}//end of namespace<|MERGE_RESOLUTION|>--- conflicted
+++ resolved
@@ -1117,11 +1117,7 @@
             m_staticCondMatrixManager.DeleteObject(mkey);
         }
 
-<<<<<<< HEAD
-        
-=======
-
->>>>>>> 16023f85
+
         void PyrExp::v_ComputeLaplacianMetric()
         {
             if (m_metrics.count(eMetricQuadrature) == 0)
