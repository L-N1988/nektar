///////////////////////////////////////////////////////////////////////////////
//
// File PyrExp.cpp
//
// For more information, please see: http://www.nektar.info
//
// The MIT License
//
// Copyright (c) 2006 Division of Applied Mathematics, Brown University (USA),
// Department of Aeronautics, Imperial College London (UK), and Scientific
// Computing and Imaging Institute, University of Utah (USA).
//
// Permission is hereby granted, free of charge, to any person obtaining a
// copy of this software and associated documentation files (the "Software"),
// to deal in the Software without restriction, including without limitation
// the rights to use, copy, modify, merge, publish, distribute, sublicense,
// and/or sell copies of the Software, and to permit persons to whom the
// Software is furnished to do so, subject to the following conditions:
//
// The above copyright notice and this permission notice shall be included
// in all copies or substantial portions of the Software.
//
// THE SOFTWARE IS PROVIDED "AS IS", WITHOUT WARRANTY OF ANY KIND, EXPRESS
// OR IMPLIED, INCLUDING BUT NOT LIMITED TO THE WARRANTIES OF MERCHANTABILITY,
// FITNESS FOR A PARTICULAR PURPOSE AND NONINFRINGEMENT. IN NO EVENT SHALL
// THE AUTHORS OR COPYRIGHT HOLDERS BE LIABLE FOR ANY CLAIM, DAMAGES OR OTHER
// LIABILITY, WHETHER IN AN ACTION OF CONTRACT, TORT OR OTHERWISE, ARISING
// FROM, OUT OF OR IN CONNECTION WITH THE SOFTWARE OR THE USE OR OTHER
// DEALINGS IN THE SOFTWARE.
//
// Description:  PyrExp routines
//
///////////////////////////////////////////////////////////////////////////////

#include <LocalRegions/PyrExp.h>
#include <LibUtilities/Foundations/Interp.h>

using namespace std;

namespace Nektar
{
    namespace LocalRegions
    {

	PyrExp::PyrExp(const LibUtilities::BasisKey &Ba,
                       const LibUtilities::BasisKey &Bb,
                       const LibUtilities::BasisKey &Bc,
                       const SpatialDomains::PyrGeomSharedPtr &geom):
            StdExpansion  (LibUtilities::StdPyrData::getNumberOfCoefficients(
                               Ba.GetNumModes(),
                               Bb.GetNumModes(),
                               Bc.GetNumModes()),
                           3, Ba, Bb, Bc),
            StdExpansion3D(LibUtilities::StdPyrData::getNumberOfCoefficients(
                               Ba.GetNumModes(),
                               Bb.GetNumModes(),
                               Bc.GetNumModes()),
                           Ba, Bb, Bc),
            StdPyrExp     (Ba,Bb,Bc),
            Expansion     (geom),
            Expansion3D   (geom),
            m_matrixManager(
                    std::bind(&PyrExp::CreateMatrix, this, std::placeholders::_1),
                    std::string("PyrExpMatrix")),
            m_staticCondMatrixManager(
                    std::bind(&PyrExp::CreateStaticCondMatrix, this, std::placeholders::_1),
                    std::string("PyrExpStaticCondMatrix"))
        {
        }

        PyrExp::PyrExp(const PyrExp &T):
            StdExpansion  (T),
            StdExpansion3D(T),
            StdPyrExp     (T),
            Expansion     (T),
            Expansion3D   (T),
            m_matrixManager(T.m_matrixManager),
            m_staticCondMatrixManager(T.m_staticCondMatrixManager)
        {
        }

        PyrExp::~PyrExp()
        {
        }


        //----------------------------
        // Integration Methods
        //----------------------------

        /**
         * \brief Integrate the physical point list \a inarray over pyramidic
         * region and return the value.
         *
         * Inputs:\n
         *
         * - \a inarray: definition of function to be returned at quadrature
         * point of expansion.
         *
         * Outputs:\n
         *
         * - returns \f$\int^1_{-1}\int^1_{-1}\int^1_{-1} u(\bar \eta_1,
         * \eta_2, \eta_3) J[i,j,k] d \bar \eta_1 d \eta_2 d \eta_3\f$ \n \f$=
         * \sum_{i=0}^{Q_1 - 1} \sum_{j=0}^{Q_2 - 1} \sum_{k=0}^{Q_3 - 1}
         * u(\bar \eta_{1i}^{0,0}, \eta_{2j}^{0,0},\eta_{3k}^{2,0})w_{i}^{0,0}
         * w_{j}^{0,0} \hat w_{k}^{2,0} \f$ \n where \f$inarray[i,j, k] =
         * u(\bar \eta_{1i},\eta_{2j}, \eta_{3k}) \f$, \n \f$\hat w_{k}^{2,0}
         * = \frac {w^{2,0}} {2} \f$ \n and \f$ J[i,j,k] \f$ is the Jacobian
         * evaluated at the quadrature point.
         */
        NekDouble PyrExp::v_Integral(const Array<OneD, const NekDouble> &inarray)
        {
            int nquad0 = m_base[0]->GetNumPoints();
            int nquad1 = m_base[1]->GetNumPoints();
            int nquad2 = m_base[2]->GetNumPoints();
            Array<OneD, const NekDouble> jac = m_metricinfo->GetJac(GetPointsKeys());
            Array<OneD,       NekDouble> tmp(nquad0*nquad1*nquad2);

            // multiply inarray with Jacobian
            if(m_metricinfo->GetGtype() == SpatialDomains::eDeformed)
            {
                Vmath::Vmul(nquad0*nquad1*nquad2,&jac[0],1,(NekDouble*)&inarray[0],1, &tmp[0],1);
            }
            else
            {
                Vmath::Smul(nquad0*nquad1*nquad2,(NekDouble) jac[0], (NekDouble*)&inarray[0],1,&tmp[0],1);
            }

            // call StdPyrExp version;
            return StdPyrExp::v_Integral(tmp);
        }


        //----------------------------
        // Differentiation Methods
        //----------------------------

        void PyrExp::v_PhysDeriv(const Array<OneD, const NekDouble>& inarray,
                                       Array<OneD,       NekDouble>& out_d0,
                                       Array<OneD,       NekDouble>& out_d1,
                                       Array<OneD,       NekDouble>& out_d2)
        {
            int    nquad0 = m_base[0]->GetNumPoints();
            int    nquad1 = m_base[1]->GetNumPoints();
            int    nquad2 = m_base[2]->GetNumPoints();
            Array<TwoD, const NekDouble> gmat =
                                m_metricinfo->GetDerivFactors(GetPointsKeys());
            Array<OneD,NekDouble> diff0(nquad0*nquad1*nquad2);
            Array<OneD,NekDouble> diff1(nquad0*nquad1*nquad2);
            Array<OneD,NekDouble> diff2(nquad0*nquad1*nquad2);

            StdPyrExp::v_PhysDeriv(inarray, diff0, diff1, diff2);

            if(m_metricinfo->GetGtype() == SpatialDomains::eDeformed)
            {
                if(out_d0.size())
                {
                    Vmath::Vmul  (nquad0*nquad1*nquad2,&gmat[0][0],1,&diff0[0],1, &out_d0[0], 1);
                    Vmath::Vvtvp (nquad0*nquad1*nquad2,&gmat[1][0],1,&diff1[0],1, &out_d0[0], 1,&out_d0[0],1);
                    Vmath::Vvtvp (nquad0*nquad1*nquad2,&gmat[2][0],1,&diff2[0],1, &out_d0[0], 1,&out_d0[0],1);
                }

                if(out_d1.size())
                {
                    Vmath::Vmul  (nquad0*nquad1*nquad2,&gmat[3][0],1,&diff0[0],1, &out_d1[0], 1);
                    Vmath::Vvtvp (nquad0*nquad1*nquad2,&gmat[4][0],1,&diff1[0],1, &out_d1[0], 1,&out_d1[0],1);
                    Vmath::Vvtvp (nquad0*nquad1*nquad2,&gmat[5][0],1,&diff2[0],1, &out_d1[0], 1,&out_d1[0],1);
                }

                if(out_d2.size())
                {
                    Vmath::Vmul  (nquad0*nquad1*nquad2,&gmat[6][0],1,&diff0[0],1, &out_d2[0], 1);
                    Vmath::Vvtvp (nquad0*nquad1*nquad2,&gmat[7][0],1,&diff1[0],1, &out_d2[0], 1, &out_d2[0],1);
                    Vmath::Vvtvp (nquad0*nquad1*nquad2,&gmat[8][0],1,&diff2[0],1, &out_d2[0], 1, &out_d2[0],1);
                }
            }
            else // regular geometry
            {
                if(out_d0.size())
                {
                    Vmath::Smul  (nquad0*nquad1*nquad2,gmat[0][0],&diff0[0],1, &out_d0[0], 1);
                    Blas::Daxpy (nquad0*nquad1*nquad2,gmat[1][0],&diff1[0],1, &out_d0[0], 1);
                    Blas::Daxpy (nquad0*nquad1*nquad2,gmat[2][0],&diff2[0],1, &out_d0[0], 1);
                }

                if(out_d1.size())
                {
                    Vmath::Smul  (nquad0*nquad1*nquad2,gmat[3][0],&diff0[0],1, &out_d1[0], 1);
                    Blas::Daxpy (nquad0*nquad1*nquad2,gmat[4][0],&diff1[0],1, &out_d1[0], 1);
                    Blas::Daxpy (nquad0*nquad1*nquad2,gmat[5][0],&diff2[0],1, &out_d1[0], 1);
                }

                if(out_d2.size())
                {
                    Vmath::Smul  (nquad0*nquad1*nquad2,gmat[6][0],&diff0[0],1, &out_d2[0], 1);
                    Blas::Daxpy (nquad0*nquad1*nquad2,gmat[7][0],&diff1[0],1, &out_d2[0], 1);
                    Blas::Daxpy (nquad0*nquad1*nquad2,gmat[8][0],&diff2[0],1, &out_d2[0], 1);
                }
            }
        }


        //---------------------------------------
        // Transforms
        //---------------------------------------

        /**
         * \brief Forward transform from physical quadrature space stored in
         * \a inarray and evaluate the expansion coefficients and store in \a
         * (this)->m_coeffs
         *
         * Inputs:\n
         *
         * - \a inarray: array of physical quadrature points to be transformed
         *
         * Outputs:\n
         *
         * - (this)->_coeffs: updated array of expansion coefficients.
         */
        void PyrExp::v_FwdTrans(const Array<OneD, const NekDouble>& inarray,
                                      Array<OneD,       NekDouble>& outarray)
        {
            if(m_base[0]->Collocation() &&
               m_base[1]->Collocation() &&
               m_base[2]->Collocation())
            {
                Vmath::Vcopy(GetNcoeffs(),&inarray[0],1,&outarray[0],1);
            }
            else
            {
                v_IProductWRTBase(inarray,outarray);

                // get Mass matrix inverse
                MatrixKey             masskey(StdRegions::eInvMass,
                                              DetShapeType(),*this);
                DNekScalMatSharedPtr  matsys = m_matrixManager[masskey];

                // copy inarray in case inarray == outarray
                DNekVec in (m_ncoeffs,outarray);
                DNekVec out(m_ncoeffs,outarray,eWrapper);

                out = (*matsys)*in;
            }
        }


        //---------------------------------------
        // Inner product functions
        //---------------------------------------

        /**
         * \brief Calculate the inner product of inarray with respect to the
         * basis B=base0*base1*base2 and put into outarray:
         *
         * \f$ \begin{array}{rcl} I_{pqr} = (\phi_{pqr}, u)_{\delta} & = &
         * \sum_{i=0}^{nq_0} \sum_{j=0}^{nq_1} \sum_{k=0}^{nq_2} \psi_{p}^{a}
         * (\bar \eta_{1i}) \psi_{q}^{a} (\eta_{2j}) \psi_{pqr}^{c}
         * (\eta_{3k}) w_i w_j w_k u(\bar \eta_{1,i} \eta_{2,j} \eta_{3,k})
         * J_{i,j,k}\\ & = & \sum_{i=0}^{nq_0} \psi_p^a(\bar \eta_{1,i})
         * \sum_{j=0}^{nq_1} \psi_{q}^a(\eta_{2,j}) \sum_{k=0}^{nq_2}
         * \psi_{pqr}^c u(\bar \eta_{1i},\eta_{2j},\eta_{3k}) J_{i,j,k}
         * \end{array} \f$ \n
         *
         * where
         *
         * \f$\phi_{pqr} (\xi_1 , \xi_2 , \xi_3) = \psi_p^a (\bar \eta_1)
         * \psi_{q}^a (\eta_2) \psi_{pqr}^c (\eta_3) \f$ \n
         *
         * which can be implemented as \n \f$f_{pqr} (\xi_{3k}) =
         * \sum_{k=0}^{nq_3} \psi_{pqr}^c u(\bar
         * \eta_{1i},\eta_{2j},\eta_{3k}) J_{i,j,k} = {\bf B_3 U} \f$ \n \f$
         * g_{pq} (\xi_{3k}) = \sum_{j=0}^{nq_1} \psi_{q}^a (\xi_{2j}) f_{pqr}
         * (\xi_{3k}) = {\bf B_2 F} \f$ \n \f$ (\phi_{pqr}, u)_{\delta} =
         * \sum_{k=0}^{nq_0} \psi_{p}^a (\xi_{3k}) g_{pq} (\xi_{3k}) = {\bf
         * B_1 G} \f$
         */

        void PyrExp::v_IProductWRTBase(
            const Array<OneD, const NekDouble>& inarray,
                  Array<OneD,       NekDouble>& outarray)
        {
            v_IProductWRTBase_SumFac(inarray, outarray);
        }

        void PyrExp::v_IProductWRTBase_SumFac(
            const Array<OneD, const NekDouble>& inarray,
            Array<OneD,       NekDouble>& outarray,
            bool multiplybyweights)
        {
            const int nquad0 = m_base[0]->GetNumPoints();
            const int nquad1 = m_base[1]->GetNumPoints();
            const int nquad2 = m_base[2]->GetNumPoints();
            const int order0 = m_base[0]->GetNumModes();
            const int order1 = m_base[1]->GetNumModes();

            Array<OneD, NekDouble> wsp(order0*nquad2*(nquad1+order1));

            if(multiplybyweights)
            {
                Array<OneD, NekDouble> tmp(nquad0*nquad1*nquad2);

                MultiplyByQuadratureMetric(inarray, tmp);

                IProductWRTBase_SumFacKernel(m_base[0]->GetBdata(),
                                             m_base[1]->GetBdata(),
                                             m_base[2]->GetBdata(),
                                             tmp,outarray,wsp,
                                             true,true,true);
            }
            else
            {
                IProductWRTBase_SumFacKernel(m_base[0]->GetBdata(),
                                             m_base[1]->GetBdata(),
                                             m_base[2]->GetBdata(),
                                             inarray,outarray,wsp,
                                             true,true,true);
            }
        }


        /**
         * @brief Calculates the inner product \f$ I_{pqr} = (u,
         * \partial_{x_i} \phi_{pqr}) \f$.
         *
         * The derivative of the basis functions is performed using the chain
         * rule in order to incorporate the geometric factors. Assuming that
         * the basis functions are a tensor product
         * \f$\phi_{pqr}(\eta_1,\eta_2,\eta_3) =
         * \phi_1(\eta_1)\phi_2(\eta_2)\phi_3(\eta_3)\f$, this yields the
         * result
         *
         * \f[
         * I_{pqr} = \sum_{j=1}^3 \left(u, \frac{\partial u}{\partial \eta_j}
         * \frac{\partial \eta_j}{\partial x_i}\right)
         * \f]
         *
         * In the pyramid element, we must also incorporate a second set
         * of geometric factors which incorporate the collapsed co-ordinate
         * system, so that
         *
         * \f[ \frac{\partial\eta_j}{\partial x_i} = \sum_{k=1}^3
         * \frac{\partial\eta_j}{\partial\xi_k}\frac{\partial\xi_k}{\partial
         * x_i} \f]
         *
         * These derivatives can be found on p152 of Sherwin & Karniadakis.
         *
         * @param dir       Direction in which to take the derivative.
         * @param inarray   The function \f$ u \f$.
         * @param outarray  Value of the inner product.
         */
        void PyrExp::v_IProductWRTDerivBase(
            const int                           dir,
            const Array<OneD, const NekDouble> &inarray,
                  Array<OneD,       NekDouble> &outarray)
        {
            v_IProductWRTDerivBase_SumFac(dir, inarray, outarray);
        }

        void PyrExp::v_IProductWRTDerivBase_SumFac(
            const int                           dir,
            const Array<OneD, const NekDouble> &inarray,
                  Array<OneD,       NekDouble> &outarray)
        {
            const int nquad0 = m_base[0]->GetNumPoints();
            const int nquad1 = m_base[1]->GetNumPoints();
            const int nquad2 = m_base[2]->GetNumPoints();
            const int order0 = m_base[0]->GetNumModes ();
            const int order1 = m_base[1]->GetNumModes ();
            const int nqtot  = nquad0*nquad1*nquad2;
            int i;

            const Array<OneD, const NekDouble> &z0 = m_base[0]->GetZ();
            const Array<OneD, const NekDouble> &z1 = m_base[1]->GetZ();
            const Array<OneD, const NekDouble> &z2 = m_base[2]->GetZ();

            Array<OneD, NekDouble> gfac0(nquad0   );
            Array<OneD, NekDouble> gfac1(nquad1   );
            Array<OneD, NekDouble> gfac2(nquad2   );
            Array<OneD, NekDouble> tmp1 (nqtot    );
            Array<OneD, NekDouble> tmp2 (nqtot    );
            Array<OneD, NekDouble> tmp3 (nqtot    );
            Array<OneD, NekDouble> tmp4 (nqtot    );
            Array<OneD, NekDouble> tmp5 (nqtot    );
            Array<OneD, NekDouble> tmp6 (m_ncoeffs);
            Array<OneD, NekDouble> wsp  (std::max(nqtot,order0*nquad2*(nquad1+order1)));

            const Array<TwoD, const NekDouble>& df =
                            m_metricinfo->GetDerivFactors(GetPointsKeys());

            MultiplyByQuadratureMetric(inarray, tmp1);

            if(m_metricinfo->GetGtype() == SpatialDomains::eDeformed)
            {
                Vmath::Vmul(nqtot,&df[3*dir][0],  1,tmp1.get(),1,tmp2.get(),1);
                Vmath::Vmul(nqtot,&df[3*dir+1][0],1,tmp1.get(),1,tmp3.get(),1);
                Vmath::Vmul(nqtot,&df[3*dir+2][0],1,tmp1.get(),1,tmp4.get(),1);
            }
            else
            {
                Vmath::Smul(nqtot, df[3*dir][0],  tmp1.get(),1,tmp2.get(), 1);
                Vmath::Smul(nqtot, df[3*dir+1][0],tmp1.get(),1,tmp3.get(), 1);
                Vmath::Smul(nqtot, df[3*dir+2][0],tmp1.get(),1,tmp4.get(), 1);
            }

            // set up geometric factor: (1+z0)/2
            for (i = 0; i < nquad0; ++i)
            {
                gfac0[i] = 0.5*(1+z0[i]);
            }

            // set up geometric factor: (1+z1)/2
            for(i = 0; i < nquad1; ++i)
            {
                gfac1[i] = 0.5*(1+z1[i]);
            }

            // Set up geometric factor: 2/(1-z2)
            for (i = 0; i < nquad2; ++i)
            {
            	gfac2[i] = 2.0/(1-z2[i]);
            }

            const int nq01 = nquad0*nquad1;

            for (i = 0; i < nquad2; ++i)
            {
                Vmath::Smul(nq01,gfac2[i],&tmp2[0]+i*nq01,1,&tmp2[0]+i*nq01,1); // 2/(1-z2) for d/dxi_0
                Vmath::Smul(nq01,gfac2[i],&tmp3[0]+i*nq01,1,&tmp3[0]+i*nq01,1); // 2/(1-z2) for d/dxi_1
                Vmath::Smul(nq01,gfac2[i],&tmp4[0]+i*nq01,1,&tmp5[0]+i*nq01,1); // 2/(1-z2) for d/dxi_2
            }

            // (1+z0)/(1-z2) for d/d eta_0
            for(i = 0; i < nquad1*nquad2; ++i)
            {
                Vmath::Vmul(nquad0,&gfac0[0],1,
                            &tmp5[0]+i*nquad0,1,
                             &wsp[0]+i*nquad0,1);
            }

            Vmath::Vadd(nqtot, &tmp2[0], 1, &wsp[0], 1, &tmp2[0], 1);

            // (1+z1)/(1-z2) for d/d eta_1
            for(i = 0; i < nquad1*nquad2; ++i)
            {
                Vmath::Smul(nquad0,gfac1[i%nquad1],
                            &tmp5[0]+i*nquad0,1,
                            &tmp5[0]+i*nquad0,1);
            }
            Vmath::Vadd(nqtot, &tmp3[0], 1, &tmp5[0], 1, &tmp3[0], 1);


            IProductWRTBase_SumFacKernel(m_base[0]->GetDbdata(),
                                         m_base[1]->GetBdata (),
                                         m_base[2]->GetBdata (),
                                         tmp2,outarray,wsp,
                                         false,true,true);

            IProductWRTBase_SumFacKernel(m_base[0]->GetBdata (),
                                         m_base[1]->GetDbdata(),
                                         m_base[2]->GetBdata (),
                                         tmp3,tmp6,wsp,
                                         true,false,true);

            Vmath::Vadd(m_ncoeffs, tmp6, 1, outarray, 1, outarray, 1);

            IProductWRTBase_SumFacKernel(m_base[0]->GetBdata (),
                                         m_base[1]->GetBdata (),
                                         m_base[2]->GetDbdata(),
                                         tmp4,tmp6,wsp,
                                         true,true,false);

            Vmath::Vadd(m_ncoeffs, tmp6, 1, outarray, 1, outarray, 1);
        }

<<<<<<< HEAD
        void PyrExp::v_ProjectVectorintoStandardExp(
                const int dir, 
                const Array<OneD, const NekDouble>      &inarray, 
                Array<OneD, Array<OneD, NekDouble> >    &outarray)
        {   
            const int nquad0 = m_base[0]->GetNumPoints();
            const int nquad1 = m_base[1]->GetNumPoints();
            const int nquad2 = m_base[2]->GetNumPoints();
            const int order0 = m_base[0]->GetNumModes ();
            const int order1 = m_base[1]->GetNumModes ();
            const int nqtot  = nquad0*nquad1*nquad2;
            int i;

            const Array<OneD, const NekDouble> &z0 = m_base[0]->GetZ();
            const Array<OneD, const NekDouble> &z1 = m_base[1]->GetZ();
            const Array<OneD, const NekDouble> &z2 = m_base[2]->GetZ();

            Array<OneD, NekDouble> gfac0(nquad0   );
            Array<OneD, NekDouble> gfac1(nquad1   );
            Array<OneD, NekDouble> gfac2(nquad2   );
            Array<OneD, NekDouble> tmp1 (nqtot    );
            Array<OneD, NekDouble> tmp5 (nqtot    );
            Array<OneD, NekDouble> tmp6 (m_ncoeffs);
            Array<OneD, NekDouble> wsp  (std::max(nqtot,order0*nquad2*(nquad1+order1)));

            Array<OneD, NekDouble> tmp2 =   outarray[0];
            Array<OneD, NekDouble> tmp3 =   outarray[1];
            Array<OneD, NekDouble> tmp4 =   outarray[2];

            const Array<TwoD, const NekDouble>& df =
                            m_metricinfo->GetDerivFactors(GetPointsKeys());

            Vmath::Vcopy(nqtot,inarray,1,tmp1,1);     // Dir3 metric
            // MultiplyByQuadratureMetric(inarray, tmp1);

            if(m_metricinfo->GetGtype() == SpatialDomains::eDeformed)
            {
                Vmath::Vmul(nqtot,&df[3*dir][0],  1,tmp1.get(),1,tmp2.get(),1);
                Vmath::Vmul(nqtot,&df[3*dir+1][0],1,tmp1.get(),1,tmp3.get(),1);
                Vmath::Vmul(nqtot,&df[3*dir+2][0],1,tmp1.get(),1,tmp4.get(),1);
            }
            else
            {
                Vmath::Smul(nqtot, df[3*dir][0],  tmp1.get(),1,tmp2.get(), 1);
                Vmath::Smul(nqtot, df[3*dir+1][0],tmp1.get(),1,tmp3.get(), 1);
                Vmath::Smul(nqtot, df[3*dir+2][0],tmp1.get(),1,tmp4.get(), 1);
            }

            // set up geometric factor: (1+z0)/2
            for (i = 0; i < nquad0; ++i)
            {
                gfac0[i] = 0.5*(1+z0[i]);
            }

            // set up geometric factor: (1+z1)/2
            for(i = 0; i < nquad1; ++i)
            {
                gfac1[i] = 0.5*(1+z1[i]);
            }

            // Set up geometric factor: 2/(1-z2)
            for (i = 0; i < nquad2; ++i)
            {
            	gfac2[i] = 2.0/(1-z2[i]);
            }

            const int nq01 = nquad0*nquad1;

            for (i = 0; i < nquad2; ++i)
            {
                Vmath::Smul(nq01,gfac2[i],&tmp2[0]+i*nq01,1,&tmp2[0]+i*nq01,1); // 2/(1-z2) for d/dxi_0
                Vmath::Smul(nq01,gfac2[i],&tmp3[0]+i*nq01,1,&tmp3[0]+i*nq01,1); // 2/(1-z2) for d/dxi_1
                Vmath::Smul(nq01,gfac2[i],&tmp4[0]+i*nq01,1,&tmp5[0]+i*nq01,1); // 2/(1-z2) for d/dxi_2
            }

            // (1+z0)/(1-z2) for d/d eta_0
            for(i = 0; i < nquad1*nquad2; ++i)
            {
                Vmath::Vmul(nquad0,&gfac0[0],1,
                            &tmp5[0]+i*nquad0,1,
                             &wsp[0]+i*nquad0,1);
            }

            Vmath::Vadd(nqtot, &tmp2[0], 1, &wsp[0], 1, &tmp2[0], 1);
            
            // (1+z1)/(1-z2) for d/d eta_1
            for(i = 0; i < nquad1*nquad2; ++i)
            {
                Vmath::Smul(nquad0,gfac1[i%nquad1],
                            &tmp5[0]+i*nquad0,1,
                            &tmp5[0]+i*nquad0,1);
            }
            Vmath::Vadd(nqtot, &tmp3[0], 1, &tmp5[0], 1, &tmp3[0], 1);

            // outarray    = Array<OneD, Array<OneD, NekDouble> > (3);
            // outarray[0] =   tmp2;   
            // outarray[1] =   tmp3;   
            // outarray[2] =   tmp4;   
        }
        
=======

>>>>>>> 244f4842
        //---------------------------------------
        // Evaluation functions
        //---------------------------------------

        StdRegions::StdExpansionSharedPtr PyrExp::v_GetStdExp(void) const
        {
            return MemoryManager<StdRegions::StdPyrExp>
                ::AllocateSharedPtr(m_base[0]->GetBasisKey(),
                                    m_base[1]->GetBasisKey(),
                                    m_base[2]->GetBasisKey());
        }

        StdRegions::StdExpansionSharedPtr PyrExp::v_GetLinStdExp(void) const
        {
            LibUtilities::BasisKey bkey0(m_base[0]->GetBasisType(),
                           2, m_base[0]->GetPointsKey());
            LibUtilities::BasisKey bkey1(m_base[1]->GetBasisType(),
                           2, m_base[1]->GetPointsKey());
            LibUtilities::BasisKey bkey2(m_base[2]->GetBasisType(),
                           2, m_base[2]->GetPointsKey());

            return MemoryManager<StdRegions::StdPyrExp>
                ::AllocateSharedPtr( bkey0, bkey1, bkey2);
        }

        /*
         * @brief Get the coordinates #coords at the local coordinates
         * #Lcoords
         */
        void PyrExp::v_GetCoord(const Array<OneD, const NekDouble>& Lcoords,
                                      Array<OneD,       NekDouble>& coords)
        {
            int  i;

            ASSERTL1(Lcoords[0] <= -1.0 && Lcoords[0] >= 1.0 &&
                     Lcoords[1] <= -1.0 && Lcoords[1] >= 1.0 &&
                     Lcoords[2] <= -1.0 && Lcoords[2] >= 1.0,
                     "Local coordinates are not in region [-1,1]");

            // m_geom->FillGeom(); // TODO: implement FillGeom()

            for(i = 0; i < m_geom->GetCoordim(); ++i)
            {
                coords[i] = m_geom->GetCoord(i,Lcoords);
            }
        }

        void PyrExp::v_GetCoords(
            Array<OneD, NekDouble> &coords_1,
            Array<OneD, NekDouble> &coords_2,
            Array<OneD, NekDouble> &coords_3)
        {
            Expansion::v_GetCoords(coords_1, coords_2, coords_3);
        }


        void PyrExp::v_ExtractDataToCoeffs(
                const NekDouble *data,
                const std::vector<unsigned int > &nummodes,
                const int mode_offset,
                NekDouble * coeffs,
                std::vector<LibUtilities::BasisType> &fromType)
        {
            int data_order0 = nummodes[mode_offset];
            int fillorder0  = min(m_base[0]->GetNumModes(),data_order0);
            int data_order1 = nummodes[mode_offset+1];
            int order1      = m_base[1]->GetNumModes();
            int fillorder1  = min(order1,data_order1);
            int data_order2 = nummodes[mode_offset+2];
            int order2      = m_base[2]->GetNumModes();
            int fillorder2  = min(order2,data_order2);

            // Check if not same order or basis and if not make temp
            // element to read in data
            if (fromType[0] != m_base[0]->GetBasisType() ||
                fromType[1] != m_base[1]->GetBasisType() ||
                fromType[2] != m_base[2]->GetBasisType() ||
                data_order0 != fillorder0 ||
                data_order1 != fillorder1 ||
                data_order2 != fillorder2)
            {
                // Construct a pyr with the appropriate basis type at our
                // quadrature points, and one more to do a forwards
                // transform. We can then copy the output to coeffs.
                StdRegions::StdPyrExp tmpPyr(
                    LibUtilities::BasisKey(
                        fromType[0], data_order0, m_base[0]->GetPointsKey()),
                    LibUtilities::BasisKey(
                        fromType[1], data_order1, m_base[1]->GetPointsKey()),
                    LibUtilities::BasisKey(
                        fromType[2], data_order2, m_base[2]->GetPointsKey()));

                StdRegions::StdPyrExp tmpPyr2(m_base[0]->GetBasisKey(),
                                              m_base[1]->GetBasisKey(),
                                              m_base[2]->GetBasisKey());

                Array<OneD, const NekDouble> tmpData(tmpPyr.GetNcoeffs(), data);
                Array<OneD, NekDouble> tmpBwd(tmpPyr2.GetTotPoints());
                Array<OneD, NekDouble> tmpOut(tmpPyr2.GetNcoeffs());

                tmpPyr.BwdTrans(tmpData, tmpBwd);
                tmpPyr2.FwdTrans(tmpBwd, tmpOut);
                Vmath::Vcopy(tmpOut.size(), &tmpOut[0], 1, coeffs, 1);

            }
            else
            {
                Vmath::Vcopy(m_ncoeffs,&data[0],1,coeffs,1);
            }
        }

        /**
         * Given the local cartesian coordinate \a Lcoord evaluate the
         * value of physvals at this point by calling through to the
         * StdExpansion method
         */
        NekDouble PyrExp::v_StdPhysEvaluate(
                const Array<OneD, const NekDouble> &Lcoord,
                const Array<OneD, const NekDouble> &physvals)
        {
            // Evaluate point in local coordinates.
            return StdPyrExp::v_PhysEvaluate(Lcoord,physvals);
        }

        NekDouble PyrExp::v_PhysEvaluate(const Array<OneD, const NekDouble>& coord,
                                         const Array<OneD, const NekDouble>& physvals)
        {
            Array<OneD,NekDouble> Lcoord(3);

            ASSERTL0(m_geom,"m_geom not defined");

            //TODO: check GetLocCoords()
            m_geom->GetLocCoords(coord, Lcoord);

            return StdPyrExp::v_PhysEvaluate(Lcoord, physvals);
        }


        //---------------------------------------
        // Helper functions
        //---------------------------------------

        int PyrExp::v_GetCoordim()
        {
            return m_geom->GetCoordim();
        }

        void PyrExp::v_GetTracePhysMap(const int               face,
                                      Array<OneD, int>        &outarray)
        {
            int nquad0 = m_base[0]->GetNumPoints();
            int nquad1 = m_base[1]->GetNumPoints();
            int nquad2 = m_base[2]->GetNumPoints();

            int nq0 = 0;
            int nq1 = 0;

            switch(face)
            {
            case 0:
                nq0 = nquad0;
                nq1 = nquad1;
                if(outarray.size()!=nq0*nq1)
                {
                    outarray = Array<OneD, int>(nq0*nq1);
                }

                //Directions A and B positive
                for(int i = 0; i < nquad0*nquad1; ++i)
                {
                    outarray[i] = i;
                }

                break;
              case 1:
                    nq0 = nquad0;
                    nq1 = nquad2;
                    if(outarray.size()!=nq0*nq1)
                    {
                        outarray = Array<OneD, int>(nq0*nq1);
                    }

                    //Direction A and B positive
                    for (int k=0; k<nquad2; k++)
                    {
                        for(int i = 0; i < nquad0; ++i)
                        {
                            outarray[k*nquad0+i] = (nquad0*nquad1*k)+i;
                        }
                    }

                    break;
                case 2:
                    nq0 = nquad1;
                    nq1 = nquad2;
                    if(outarray.size()!=nq0*nq1)
                    {
                        outarray = Array<OneD, int>(nq0*nq1);
                    }

                    //Directions A and B positive
                    for(int j = 0; j < nquad1*nquad2; ++j)
                    {
                        outarray[j] = nquad0-1 + j*nquad0;

                    }
                    break;
                case 3:

                    nq0 = nquad0;
                    nq1 = nquad2;
                    if(outarray.size()!=nq0*nq1)
                    {
                        outarray = Array<OneD, int>(nq0*nq1);
                    }

                    //Direction A and B positive
                    for (int k=0; k<nquad2; k++)
                    {
                        for(int i = 0; i < nquad0; ++i)
                        {
                            outarray[k*nquad0+i] = nquad0*(nquad1-1) + (nquad0*nquad1*k)+i;
                        }
                    }
                    break;
                case 4:
                    nq0 = nquad1;
                    nq1 = nquad2;

                    if(outarray.size()!=nq0*nq1)
                    {
                        outarray = Array<OneD, int>(nq0*nq1);
                    }

                    //Directions A and B positive
                    for(int j = 0; j < nquad1*nquad2; ++j)
                    {
                        outarray[j] = j*nquad0;

                    }
                    break;
                default:
                    ASSERTL0(false,"face value (> 4) is out of range");
                    break;
            }
        }
        
        void PyrExp::v_ComputeTraceNormal(const int face)
        {
            const SpatialDomains::GeomFactorsSharedPtr &geomFactors =
                GetGeom()->GetMetricInfo();

            LibUtilities::PointsKeyVector ptsKeys = GetPointsKeys();
            for(int i = 0; i < ptsKeys.size(); ++i)
            {
                // Need at least 2 points for computing normals
                if (ptsKeys[i].GetNumPoints() == 1)
                {
                    LibUtilities::PointsKey pKey(2, ptsKeys[i].GetPointsType());
                    ptsKeys[i] = pKey;
                }
            }

            SpatialDomains::GeomType type            = geomFactors->GetGtype();
            const Array<TwoD, const NekDouble> &df   = geomFactors->GetDerivFactors(ptsKeys);
            const Array<OneD, const NekDouble> &jac  = geomFactors->GetJac(ptsKeys);

            LibUtilities::BasisKey tobasis0 = GetTraceBasisKey(face,0);
            LibUtilities::BasisKey tobasis1 = GetTraceBasisKey(face,1);

            // Number of quadrature points in face expansion.
            int nq_face = tobasis0.GetNumPoints()*tobasis1.GetNumPoints();

            int vCoordDim = GetCoordim();
            int i;

            m_faceNormals[face] = Array<OneD, Array<OneD, NekDouble> >(vCoordDim);
            Array<OneD, Array<OneD, NekDouble> > &normal = m_faceNormals[face];
            for (i = 0; i < vCoordDim; ++i)
            {
                normal[i] = Array<OneD, NekDouble>(nq_face);
            }

            size_t nqb = nq_face;
            size_t nbnd= face;
            m_elmtBndNormDirElmtLen[nbnd] = Array<OneD, NekDouble> {nqb, 0.0};
            Array<OneD, NekDouble> &length = m_elmtBndNormDirElmtLen[nbnd];

            // Regular geometry case
            if (type == SpatialDomains::eRegular      ||
                type == SpatialDomains::eMovingRegular)
            {
                NekDouble fac;
                // Set up normals
                switch(face)
                {
                    case 0:
                    {
                        for(i = 0; i < vCoordDim; ++i)
                        {
                            normal[i][0] = -df[3*i+2][0];
                        }
                        break;
                    }
                    case 1:
                    {
                        for(i = 0; i < vCoordDim; ++i)
                        {
                            normal[i][0] = -df[3*i+1][0];
                        }
                        break;
                    }
                    case 2:
                    {
                        for(i = 0; i < vCoordDim; ++i)
                        {
                            normal[i][0] = df[3*i][0]+df[3*i+2][0];
                        }
                        break;
                    }
                    case 3:
                    {
                        for(i = 0; i < vCoordDim; ++i)
                        {
                            normal[i][0] = df[3*i+1][0]+df[3*i+2][0];
                        }
                        break;
                    }
                    case 4:
                    {
                        for(i = 0; i < vCoordDim; ++i)
                        {
                            normal[i][0] = -df[3*i][0];
                        }
                        break;
                    }
                    default:
                        ASSERTL0(false,"face is out of range (face < 4)");
                }

                // Normalise resulting vector.
                fac = 0.0;
                for(i = 0; i < vCoordDim; ++i)
                {
                    fac += normal[i][0]*normal[i][0];
                }
                fac = 1.0/sqrt(fac);

                Vmath::Fill(nqb, fac, length, 1);

                for (i = 0; i < vCoordDim; ++i)
                {
                    Vmath::Fill(nq_face,fac*normal[i][0],normal[i],1);
                }
            }
            else
            {
                // Set up deformed normals.
                int j, k;

                int nq0  = ptsKeys[0].GetNumPoints();
                int nq1  = ptsKeys[1].GetNumPoints();
                int nq2  = ptsKeys[2].GetNumPoints();
                int nq01 = nq0*nq1;
                int nqtot;

                // Determine number of quadrature points on the face.
                if (face == 0)
                {
                    nqtot = nq0*nq1;
                }
                else if (face == 1 || face == 3)
                {
                    nqtot = nq0*nq2;
                }
                else
                {
                    nqtot = nq1*nq2;
                }

                LibUtilities::PointsKey points0;
                LibUtilities::PointsKey points1;

                Array<OneD, NekDouble> faceJac(nqtot);
                Array<OneD, NekDouble> normals(vCoordDim*nqtot,0.0);

                // Extract Jacobian along face and recover local derivatives
                // (dx/dr) for polynomial interpolation by multiplying m_gmat by
                // jacobian
                switch(face)
                {
                    case 0:
                    {
                        for(j = 0; j < nq01; ++j)
                        {
                            normals[j]         = -df[2][j]*jac[j];
                            normals[nqtot+j]   = -df[5][j]*jac[j];
                            normals[2*nqtot+j] = -df[8][j]*jac[j];
                            faceJac[j]         = jac[j];
                        }

                        points0 = ptsKeys[0];
                        points1 = ptsKeys[1];
                        break;
                    }

                    case 1:
                    {
                        for (j = 0; j < nq0; ++j)
                        {
                            for(k = 0; k < nq2; ++k)
                            {
                                int tmp = j+nq01*k;
                                normals[j+k*nq0]          =
                                    -df[1][tmp]*jac[tmp];
                                normals[nqtot+j+k*nq0]    =
                                    -df[4][tmp]*jac[tmp];
                                normals[2*nqtot+j+k*nq0]  =
                                    -df[7][tmp]*jac[tmp];
                                faceJac[j+k*nq0] = jac[tmp];
                            }
                        }

                        points0 = ptsKeys[0];
                        points1 = ptsKeys[2];
                        break;
                    }

                    case 2:
                    {
                        for (j = 0; j < nq1; ++j)
                        {
                            for(k = 0; k < nq2; ++k)
                            {
                                int tmp = nq0-1+nq0*j+nq01*k;
                                normals[j+k*nq1]         =
                                    (df[0][tmp]+df[2][tmp])*jac[tmp];
                                normals[nqtot+j+k*nq1]   =
                                    (df[3][tmp]+df[5][tmp])*jac[tmp];
                                normals[2*nqtot+j+k*nq1] =
                                    (df[6][tmp]+df[8][tmp])*jac[tmp];
                                faceJac[j+k*nq1] = jac[tmp];
                            }
                        }

                        points0 = ptsKeys[1];
                        points1 = ptsKeys[2];
                        break;
                    }

                    case 3:
                    {
                        for (j = 0; j < nq0; ++j)
                        {
                            for(k = 0; k < nq2; ++k)
                            {
                                int tmp = nq0*(nq1-1) + j + nq01*k;
                                normals[j+k*nq0]         =
                                    (df[1][tmp]+df[2][tmp])*jac[tmp];
                                normals[nqtot+j+k*nq0]   =
                                    (df[4][tmp]+df[5][tmp])*jac[tmp];
                                normals[2*nqtot+j+k*nq0] =
                                    (df[7][tmp]+df[8][tmp])*jac[tmp];
                                faceJac[j+k*nq0] = jac[tmp];
                            }
                        }

                        points0 = ptsKeys[0];
                        points1 = ptsKeys[2];
                        break;
                    }

                    case 4:
                    {
                        for (j = 0; j < nq1; ++j)
                        {
                            for(k = 0; k < nq2; ++k)
                            {
                                int tmp = j*nq0+nq01*k;
                                normals[j+k*nq1]         =
                                    -df[0][tmp]*jac[tmp];
                                normals[nqtot+j+k*nq1]   =
                                    -df[3][tmp]*jac[tmp];
                                normals[2*nqtot+j+k*nq1] =
                                    -df[6][tmp]*jac[tmp];
                                faceJac[j+k*nq1] = jac[tmp];
                            }
                        }

                        points0 = ptsKeys[1];
                        points1 = ptsKeys[2];
                        break;
                    }

                    default:
                        ASSERTL0(false,"face is out of range (face < 4)");
                }

                Array<OneD, NekDouble> work   (nq_face, 0.0);
                // Interpolate Jacobian and invert
                LibUtilities::Interp2D(points0, points1, faceJac,
                                       tobasis0.GetPointsKey(),
                                       tobasis1.GetPointsKey(),
                                       work);
                Vmath::Sdiv(nq_face, 1.0, &work[0], 1, &work[0], 1);

                // Interpolate normal and multiply by inverse Jacobian.
                for(i = 0; i < vCoordDim; ++i)
                {
                    LibUtilities::Interp2D(points0, points1,
                                           &normals[i*nqtot],
                                           tobasis0.GetPointsKey(),
                                           tobasis1.GetPointsKey(),
                                           &normal[i][0]);
                    Vmath::Vmul(nq_face,work,1,normal[i],1,normal[i],1);
                }

                // Normalise to obtain unit normals.
                Vmath::Zero(nq_face,work,1);
                for(i = 0; i < GetCoordim(); ++i)
                {
                    Vmath::Vvtvp(nq_face,normal[i],1,normal[i],1,work,1,work,1);
                }

                Vmath::Vsqrt(nq_face,work,1,work,1);
                Vmath::Sdiv (nq_face,1.0,work,1,work,1);
                
                Vmath::Vcopy(nqb, work, 1, length, 1);

                for(i = 0; i < GetCoordim(); ++i)
                {
                    Vmath::Vmul(nq_face,normal[i],1,work,1,normal[i],1);
                }
            }
        }

        void PyrExp::v_SVVLaplacianFilter(
                    Array<OneD, NekDouble> &array,
                    const StdRegions::StdMatrixKey &mkey)
        {
            int nq = GetTotPoints();

            // Calculate sqrt of the Jacobian
            Array<OneD, const NekDouble> jac =
                                    m_metricinfo->GetJac(GetPointsKeys());
            Array<OneD, NekDouble> sqrt_jac(nq);
            if (m_metricinfo->GetGtype() == SpatialDomains::eDeformed)
            {
                Vmath::Vsqrt(nq,jac,1,sqrt_jac,1);
            }
            else
            {
                Vmath::Fill(nq,sqrt(jac[0]),sqrt_jac,1);
            }

            // Multiply array by sqrt(Jac)
            Vmath::Vmul(nq,sqrt_jac,1,array,1,array,1);

            // Apply std region filter
            StdPyrExp::v_SVVLaplacianFilter( array, mkey);

            // Divide by sqrt(Jac)
            Vmath::Vdiv(nq,array,1,sqrt_jac,1,array,1);
        }


        //---------------------------------------
        // Matrix creation functions
        //---------------------------------------

        DNekMatSharedPtr PyrExp::v_GenMatrix(const StdRegions::StdMatrixKey &mkey)
        {
            DNekMatSharedPtr returnval;

            switch(mkey.GetMatrixType())
            {
            case StdRegions::eHybridDGHelmholtz:
            case StdRegions::eHybridDGLamToU:
            case StdRegions::eHybridDGLamToQ0:
            case StdRegions::eHybridDGLamToQ1:
            case StdRegions::eHybridDGLamToQ2:
            case StdRegions::eHybridDGHelmBndLam:
                returnval = Expansion3D::v_GenMatrix(mkey);
                break;
            default:
                returnval = StdPyrExp::v_GenMatrix(mkey);
            }

            return returnval;
        }

        DNekMatSharedPtr PyrExp::v_CreateStdMatrix(const StdRegions::StdMatrixKey &mkey)
        {
            LibUtilities::BasisKey bkey0 = m_base[0]->GetBasisKey();
            LibUtilities::BasisKey bkey1 = m_base[1]->GetBasisKey();
            LibUtilities::BasisKey bkey2 = m_base[2]->GetBasisKey();
            StdRegions::StdPyrExpSharedPtr tmp =
                MemoryManager<StdPyrExp>::AllocateSharedPtr(bkey0, bkey1, bkey2);

            return tmp->GetStdMatrix(mkey);
        }

        DNekScalMatSharedPtr PyrExp::v_GetLocMatrix(const MatrixKey &mkey)
        {
            return m_matrixManager[mkey];
        }

        DNekScalBlkMatSharedPtr PyrExp::v_GetLocStaticCondMatrix(const MatrixKey &mkey)
        {
            return m_staticCondMatrixManager[mkey];
        }

        void PyrExp::v_DropLocStaticCondMatrix(const MatrixKey &mkey)
        {
            m_staticCondMatrixManager.DeleteObject(mkey);
        }

        DNekScalMatSharedPtr PyrExp::CreateMatrix(const MatrixKey &mkey)
        {
            DNekScalMatSharedPtr returnval;
            LibUtilities::PointsKeyVector ptsKeys = GetPointsKeys();

            ASSERTL2(m_metricinfo->GetGtype() != SpatialDomains::eNoGeomType,"Geometric information is not set up");

            switch(mkey.GetMatrixType())
            {
            case StdRegions::eMass:
                {
                    if(m_metricinfo->GetGtype() == SpatialDomains::eDeformed)
                    {
                        NekDouble one = 1.0;
                        DNekMatSharedPtr mat = GenMatrix(mkey);
                        returnval = MemoryManager<DNekScalMat>::AllocateSharedPtr(one,mat);
                    }
                    else
                    {
                        NekDouble jac = (m_metricinfo->GetJac(ptsKeys))[0];
                        DNekMatSharedPtr mat = GetStdMatrix(mkey);
                        returnval = MemoryManager<DNekScalMat>::AllocateSharedPtr(jac,mat);
                    }
                }
                break;
            case StdRegions::eInvMass:
                {
                    if(m_metricinfo->GetGtype() == SpatialDomains::eDeformed)
                    {
                        NekDouble one = 1.0;
                        StdRegions::StdMatrixKey masskey(StdRegions::eMass,DetShapeType(),
                                                         *this);
                        DNekMatSharedPtr mat = GenMatrix(masskey);
                        mat->Invert();
                        returnval = MemoryManager<DNekScalMat>::AllocateSharedPtr(one,mat);
                    }
                    else
                    {
                        NekDouble fac = 1.0/(m_metricinfo->GetJac(ptsKeys))[0];
                        DNekMatSharedPtr mat = GetStdMatrix(mkey);
                        returnval = MemoryManager<DNekScalMat>::AllocateSharedPtr(fac,mat);
                    }
                }
                break;
            case StdRegions::eLaplacian:
                {
                    if (m_metricinfo->GetGtype() == SpatialDomains::eDeformed ||
                        mkey.GetNVarCoeff() > 0 ||
                        mkey.ConstFactorExists(
                                StdRegions::eFactorSVVCutoffRatio))
                    {
                        NekDouble one = 1.0;
                        DNekMatSharedPtr mat = GenMatrix(mkey);

                        returnval = MemoryManager<DNekScalMat>::AllocateSharedPtr(one,mat);
                    }
                    else
                    {
                        MatrixKey lap00key(StdRegions::eLaplacian00,
                                           mkey.GetShapeType(), *this);
                        MatrixKey lap01key(StdRegions::eLaplacian01,
                                           mkey.GetShapeType(), *this);
                        MatrixKey lap02key(StdRegions::eLaplacian02,
                                           mkey.GetShapeType(), *this);
                        MatrixKey lap11key(StdRegions::eLaplacian11,
                                           mkey.GetShapeType(), *this);
                        MatrixKey lap12key(StdRegions::eLaplacian12,
                                           mkey.GetShapeType(), *this);
                        MatrixKey lap22key(StdRegions::eLaplacian22,
                                           mkey.GetShapeType(), *this);

                        DNekMat &lap00 = *GetStdMatrix(lap00key);
                        DNekMat &lap01 = *GetStdMatrix(lap01key);
                        DNekMat &lap02 = *GetStdMatrix(lap02key);
                        DNekMat &lap11 = *GetStdMatrix(lap11key);
                        DNekMat &lap12 = *GetStdMatrix(lap12key);
                        DNekMat &lap22 = *GetStdMatrix(lap22key);

                        NekDouble jac = (m_metricinfo->GetJac(ptsKeys))[0];
                        Array<TwoD, const NekDouble> gmat =
                                            m_metricinfo->GetGmat(ptsKeys);

                        int rows = lap00.GetRows();
                        int cols = lap00.GetColumns();

                        DNekMatSharedPtr lap = MemoryManager<DNekMat>
                                                ::AllocateSharedPtr(rows,cols);

                        (*lap)  = gmat[0][0]*lap00
                                + gmat[4][0]*lap11
                                + gmat[8][0]*lap22
                                + gmat[3][0]*(lap01 + Transpose(lap01))
                                + gmat[6][0]*(lap02 + Transpose(lap02))
                                + gmat[7][0]*(lap12 + Transpose(lap12));

                        returnval = MemoryManager<DNekScalMat>
                                                ::AllocateSharedPtr(jac, lap);
                    }
                }
                break;
            case StdRegions::eHelmholtz:
                {
                    NekDouble factor = mkey.GetConstFactor(StdRegions::eFactorLambda);
                    MatrixKey masskey(StdRegions::eMass, mkey.GetShapeType(), *this);
                    DNekScalMat &MassMat = *(this->m_matrixManager[masskey]);
                    MatrixKey lapkey(StdRegions::eLaplacian, mkey.GetShapeType(), *this, mkey.GetConstFactors(), mkey.GetVarCoeffs());
                    DNekScalMat &LapMat = *(this->m_matrixManager[lapkey]);

                    int rows = LapMat.GetRows();
                    int cols = LapMat.GetColumns();

                    DNekMatSharedPtr helm = MemoryManager<DNekMat>::AllocateSharedPtr(rows, cols);

                    (*helm) = LapMat + factor*MassMat;

                    returnval = MemoryManager<DNekScalMat>::AllocateSharedPtr(1.0, helm);
                }
                break;
            case StdRegions::ePreconLinearSpace:
                {
                    NekDouble one = 1.0;
                    MatrixKey helmkey(StdRegions::eHelmholtz, mkey.GetShapeType(), *this, mkey.GetConstFactors(), mkey.GetVarCoeffs());
                    DNekScalBlkMatSharedPtr helmStatCond = GetLocStaticCondMatrix(helmkey);
                    DNekScalMatSharedPtr A =helmStatCond->GetBlock(0,0);
                    DNekMatSharedPtr R=BuildVertexMatrix(A);

                    returnval = MemoryManager<DNekScalMat>::AllocateSharedPtr(one,R);
                }
                break;
            case StdRegions::ePreconLinearSpaceMass:
                {
                    NekDouble one = 1.0;
                    MatrixKey masskey(StdRegions::eMass, mkey.GetShapeType(), *this);
                    DNekScalBlkMatSharedPtr massStatCond = GetLocStaticCondMatrix(masskey);
                    DNekScalMatSharedPtr A =massStatCond->GetBlock(0,0);
                    DNekMatSharedPtr R=BuildVertexMatrix(A);

                    returnval = MemoryManager<DNekScalMat>::AllocateSharedPtr(one,R);
                }
                break;
            default:
                NEKERROR(ErrorUtil::efatal, "Matrix creation not defined");
                break;
            }

            return returnval;
        }

        DNekScalBlkMatSharedPtr PyrExp::CreateStaticCondMatrix(const MatrixKey &mkey)
        {
            DNekScalBlkMatSharedPtr returnval;

            ASSERTL2(m_metricinfo->GetGtype() != SpatialDomains::eNoGeomType,"Geometric information is not set up");

            // set up block matrix system
            unsigned int nbdry = NumBndryCoeffs();
            unsigned int nint = (unsigned int)(m_ncoeffs - nbdry);
            unsigned int exp_size[] = {nbdry, nint};
            unsigned int nblks = 2;
            returnval = MemoryManager<DNekScalBlkMat>::AllocateSharedPtr(nblks, nblks, exp_size, exp_size); //Really need a constructor which takes Arrays
            NekDouble factor = 1.0;

            switch(mkey.GetMatrixType())
            {
            case StdRegions::eLaplacian:
            case StdRegions::eHelmholtz: // special case since Helmholtz not defined in StdRegions

                // use Deformed case for both regular and deformed geometries
                factor = 1.0;
                goto UseLocRegionsMatrix;
                break;
            default:
                if(m_metricinfo->GetGtype() == SpatialDomains::eDeformed)
                {
                    factor = 1.0;
                    goto UseLocRegionsMatrix;
                }
                else
                {
                    DNekScalMatSharedPtr mat = GetLocMatrix(mkey);
                    factor = mat->Scale();
                    goto UseStdRegionsMatrix;
                }
                break;
            UseStdRegionsMatrix:
                {
                    NekDouble            invfactor = 1.0/factor;
                    NekDouble            one = 1.0;
                    DNekBlkMatSharedPtr  mat = GetStdStaticCondMatrix(mkey);
                    DNekScalMatSharedPtr Atmp;
                    DNekMatSharedPtr     Asubmat;

                    //TODO: check below
                    returnval->SetBlock(0,0,Atmp = MemoryManager<DNekScalMat>::AllocateSharedPtr(factor,Asubmat = mat->GetBlock(0,0)));
                    returnval->SetBlock(0,1,Atmp = MemoryManager<DNekScalMat>::AllocateSharedPtr(one,Asubmat = mat->GetBlock(0,1)));
                    returnval->SetBlock(1,0,Atmp = MemoryManager<DNekScalMat>::AllocateSharedPtr(factor,Asubmat = mat->GetBlock(1,0)));
                    returnval->SetBlock(1,1,Atmp = MemoryManager<DNekScalMat>::AllocateSharedPtr(invfactor,Asubmat = mat->GetBlock(1,1)));
                }
                break;
            UseLocRegionsMatrix:
                {
                    int i,j;
                    NekDouble            invfactor = 1.0/factor;
                    NekDouble            one = 1.0;
                    DNekScalMat &mat = *GetLocMatrix(mkey);
                    DNekMatSharedPtr A = MemoryManager<DNekMat>::AllocateSharedPtr(nbdry,nbdry);
                    DNekMatSharedPtr B = MemoryManager<DNekMat>::AllocateSharedPtr(nbdry,nint);
                    DNekMatSharedPtr C = MemoryManager<DNekMat>::AllocateSharedPtr(nint,nbdry);
                    DNekMatSharedPtr D = MemoryManager<DNekMat>::AllocateSharedPtr(nint,nint);

                    Array<OneD,unsigned int> bmap(nbdry);
                    Array<OneD,unsigned int> imap(nint);
                    GetBoundaryMap(bmap);
                    GetInteriorMap(imap);

                    for(i = 0; i < nbdry; ++i)
                    {
                        for(j = 0; j < nbdry; ++j)
                        {
                            (*A)(i,j) = mat(bmap[i],bmap[j]);
                        }

                        for(j = 0; j < nint; ++j)
                        {
                            (*B)(i,j) = mat(bmap[i],imap[j]);
                        }
                    }

                    for(i = 0; i < nint; ++i)
                    {
                        for(j = 0; j < nbdry; ++j)
                        {
                            (*C)(i,j) = mat(imap[i],bmap[j]);
                        }

                        for(j = 0; j < nint; ++j)
                        {
                            (*D)(i,j) = mat(imap[i],imap[j]);
                        }
                    }

                    // Calculate static condensed system
                    if(nint)
                    {
                        D->Invert();
                        (*B) = (*B)*(*D);
                        (*A) = (*A) - (*B)*(*C);
                    }

                    DNekScalMatSharedPtr     Atmp;

                    returnval->SetBlock(0,0,Atmp = MemoryManager<DNekScalMat>::AllocateSharedPtr(factor,A));
                    returnval->SetBlock(0,1,Atmp = MemoryManager<DNekScalMat>::AllocateSharedPtr(one,B));
                    returnval->SetBlock(1,0,Atmp = MemoryManager<DNekScalMat>::AllocateSharedPtr(factor,C));
                    returnval->SetBlock(1,1,Atmp = MemoryManager<DNekScalMat>::AllocateSharedPtr(invfactor,D));
                }
            }
            return returnval;
        }

        void PyrExp::v_ComputeLaplacianMetric()
        {
            if (m_metrics.count(eMetricQuadrature) == 0)
            {
                ComputeQuadratureMetric();
            }

            int i, j;
            const unsigned int nqtot = GetTotPoints();
            const unsigned int dim = 3;
            const MetricType m[3][3] = {
                { eMetricLaplacian00, eMetricLaplacian01, eMetricLaplacian02 },
                { eMetricLaplacian01, eMetricLaplacian11, eMetricLaplacian12 },
                { eMetricLaplacian02, eMetricLaplacian12, eMetricLaplacian22 }
            };

            for (unsigned int i = 0; i < dim; ++i)
            {
                for (unsigned int j = i; j < dim; ++j)
                {
                    m_metrics[m[i][j]] = Array<OneD, NekDouble>(nqtot);
                }
            }

            // Define shorthand synonyms for m_metrics storage
            Array<OneD,NekDouble> g0   (m_metrics[m[0][0]]);
            Array<OneD,NekDouble> g1   (m_metrics[m[1][1]]);
            Array<OneD,NekDouble> g2   (m_metrics[m[2][2]]);
            Array<OneD,NekDouble> g3   (m_metrics[m[0][1]]);
            Array<OneD,NekDouble> g4   (m_metrics[m[0][2]]);
            Array<OneD,NekDouble> g5   (m_metrics[m[1][2]]);

            // Allocate temporary storage
            Array<OneD,NekDouble> alloc(9*nqtot,0.0);
            Array<OneD,NekDouble> h0   (nqtot, alloc);
            Array<OneD,NekDouble> h1   (nqtot, alloc+ 1*nqtot);
            Array<OneD,NekDouble> h2   (nqtot, alloc+ 2*nqtot);
            Array<OneD,NekDouble> wsp1 (nqtot, alloc+ 3*nqtot);
            Array<OneD,NekDouble> wsp2 (nqtot, alloc+ 4*nqtot);
            Array<OneD,NekDouble> wsp3 (nqtot, alloc+ 5*nqtot);
            Array<OneD,NekDouble> wsp4 (nqtot, alloc+ 6*nqtot);
            Array<OneD,NekDouble> wsp5 (nqtot, alloc+ 7*nqtot);
            Array<OneD,NekDouble> wsp6 (nqtot, alloc+ 8*nqtot);

            const Array<TwoD, const NekDouble>& df =
                                m_metricinfo->GetDerivFactors(GetPointsKeys());
            const Array<OneD, const NekDouble>& z0 = m_base[0]->GetZ();
            const Array<OneD, const NekDouble>& z1 = m_base[1]->GetZ();
            const Array<OneD, const NekDouble>& z2 = m_base[2]->GetZ();
            const unsigned int nquad0 = m_base[0]->GetNumPoints();
            const unsigned int nquad1 = m_base[1]->GetNumPoints();
            const unsigned int nquad2 = m_base[2]->GetNumPoints();

            // Populate collapsed coordinate arrays h0, h1 and h2.
            for(j = 0; j < nquad2; ++j)
            {
                for(i = 0; i < nquad1; ++i)
                {
                    Vmath::Fill(nquad0, 2.0/(1.0-z2[j]),         &h0[0]+i*nquad0 + j*nquad0*nquad1,1);
                    Vmath::Fill(nquad0, 1.0/(1.0-z2[j]),         &h1[0]+i*nquad0 + j*nquad0*nquad1,1);
                    Vmath::Fill(nquad0, (1.0+z1[i])/(1.0-z2[j]), &h2[0]+i*nquad0 + j*nquad0*nquad1,1);
                }
            }
            for(i = 0; i < nquad0; i++)
            {
                Blas::Dscal(nquad1*nquad2, 1+z0[i], &h1[0]+i, nquad0);
            }

            // Step 3. Construct combined metric terms for physical space to
            // collapsed coordinate system.
            // Order of construction optimised to minimise temporary storage
            if(m_metricinfo->GetGtype() == SpatialDomains::eDeformed)
            {
                // f_{1k}
                Vmath::Vvtvvtp(nqtot, &df[0][0], 1, &h0[0], 1, &df[2][0], 1, &h1[0], 1, &wsp1[0], 1);
                Vmath::Vvtvvtp(nqtot, &df[3][0], 1, &h0[0], 1, &df[5][0], 1, &h1[0], 1, &wsp2[0], 1);
                Vmath::Vvtvvtp(nqtot, &df[6][0], 1, &h0[0], 1, &df[8][0], 1, &h1[0], 1, &wsp3[0], 1);

                // g0
                Vmath::Vvtvvtp(nqtot, &wsp1[0], 1, &wsp1[0], 1, &wsp2[0], 1, &wsp2[0], 1, &g0[0], 1);
                Vmath::Vvtvp  (nqtot, &wsp3[0], 1, &wsp3[0], 1, &g0[0],   1, &g0[0],   1);

                // g4
                Vmath::Vvtvvtp(nqtot, &df[2][0], 1, &wsp1[0], 1, &df[5][0], 1, &wsp2[0], 1, &g4[0], 1);
                Vmath::Vvtvp  (nqtot, &df[8][0], 1, &wsp3[0], 1, &g4[0], 1, &g4[0], 1);

                // f_{2k}
                Vmath::Vvtvvtp(nqtot, &df[1][0], 1, &h0[0], 1, &df[2][0], 1, &h2[0], 1, &wsp4[0], 1);
                Vmath::Vvtvvtp(nqtot, &df[4][0], 1, &h0[0], 1, &df[5][0], 1, &h2[0], 1, &wsp5[0], 1);
                Vmath::Vvtvvtp(nqtot, &df[7][0], 1, &h0[0], 1, &df[8][0], 1, &h2[0], 1, &wsp6[0], 1);

                // g1
                Vmath::Vvtvvtp(nqtot, &wsp4[0], 1, &wsp4[0], 1, &wsp5[0], 1, &wsp5[0], 1, &g1[0], 1);
                Vmath::Vvtvp  (nqtot, &wsp6[0], 1, &wsp6[0], 1, &g1[0],   1, &g1[0],   1);

                // g3
                Vmath::Vvtvvtp(nqtot, &wsp1[0], 1, &wsp4[0], 1, &wsp2[0], 1, &wsp5[0], 1, &g3[0], 1);
                Vmath::Vvtvp  (nqtot, &wsp3[0], 1, &wsp6[0], 1, &g3[0],   1, &g3[0],   1);

                // g5
                Vmath::Vvtvvtp(nqtot, &df[2][0], 1, &wsp4[0], 1, &df[5][0], 1, &wsp5[0], 1, &g5[0], 1);
                Vmath::Vvtvp  (nqtot, &df[8][0], 1, &wsp6[0], 1, &g5[0], 1, &g5[0], 1);

                // g2
                Vmath::Vvtvvtp(nqtot, &df[2][0], 1, &df[2][0], 1, &df[5][0], 1, &df[5][0], 1, &g2[0], 1);
                Vmath::Vvtvp  (nqtot, &df[8][0], 1, &df[8][0], 1, &g2[0], 1, &g2[0], 1);
            }
            else
            {
                // f_{1k}
                Vmath::Svtsvtp(nqtot, df[0][0], &h0[0], 1, df[2][0], &h1[0], 1, &wsp1[0], 1);
                Vmath::Svtsvtp(nqtot, df[3][0], &h0[0], 1, df[5][0], &h1[0], 1, &wsp2[0], 1);
                Vmath::Svtsvtp(nqtot, df[6][0], &h0[0], 1, df[8][0], &h1[0], 1, &wsp3[0], 1);

                // g0
                Vmath::Vvtvvtp(nqtot, &wsp1[0], 1, &wsp1[0], 1, &wsp2[0], 1, &wsp2[0], 1, &g0[0], 1);
                Vmath::Vvtvp  (nqtot, &wsp3[0], 1, &wsp3[0], 1, &g0[0],   1, &g0[0],   1);

                // g4
                Vmath::Svtsvtp(nqtot, df[2][0], &wsp1[0], 1, df[5][0], &wsp2[0], 1, &g4[0], 1);
                Vmath::Svtvp  (nqtot, df[8][0], &wsp3[0], 1, &g4[0], 1, &g4[0], 1);

                // f_{2k}
                Vmath::Svtsvtp(nqtot, df[1][0], &h0[0], 1, df[2][0], &h2[0], 1, &wsp4[0], 1);
                Vmath::Svtsvtp(nqtot, df[4][0], &h0[0], 1, df[5][0], &h2[0], 1, &wsp5[0], 1);
                Vmath::Svtsvtp(nqtot, df[7][0], &h0[0], 1, df[8][0], &h2[0], 1, &wsp6[0], 1);

                // g1
                Vmath::Vvtvvtp(nqtot, &wsp4[0], 1, &wsp4[0], 1, &wsp5[0], 1, &wsp5[0], 1, &g1[0], 1);
                Vmath::Vvtvp  (nqtot, &wsp6[0], 1, &wsp6[0], 1, &g1[0],   1, &g1[0],   1);

                // g3
                Vmath::Vvtvvtp(nqtot, &wsp1[0], 1, &wsp4[0], 1, &wsp2[0], 1, &wsp5[0], 1, &g3[0], 1);
                Vmath::Vvtvp  (nqtot, &wsp3[0], 1, &wsp6[0], 1, &g3[0],   1, &g3[0],   1);

                // g5
                Vmath::Svtsvtp(nqtot, df[2][0], &wsp4[0], 1, df[5][0], &wsp5[0], 1, &g5[0], 1);
                Vmath::Svtvp  (nqtot, df[8][0], &wsp6[0], 1, &g5[0], 1, &g5[0], 1);

                // g2
                Vmath::Fill(nqtot, df[2][0]*df[2][0] + df[5][0]*df[5][0] + df[8][0]*df[8][0], &g2[0], 1);
            }

            for (unsigned int i = 0; i < dim; ++i)
            {
                for (unsigned int j = i; j < dim; ++j)
                {
                    MultiplyByQuadratureMetric(m_metrics[m[i][j]],
                                               m_metrics[m[i][j]]);

                }
            }
        }

        void PyrExp::v_LaplacianMatrixOp_MatFree_Kernel(
            const Array<OneD, const NekDouble> &inarray,
                  Array<OneD,       NekDouble> &outarray,
                  Array<OneD,       NekDouble> &wsp)
        {
            // This implementation is only valid when there are no coefficients
            // associated to the Laplacian operator
            if (m_metrics.count(eMetricLaplacian00) == 0)
            {
                ComputeLaplacianMetric();
            }

            int nquad0  = m_base[0]->GetNumPoints();
            int nquad1  = m_base[1]->GetNumPoints();
            int nq2  = m_base[2]->GetNumPoints();
            int nqtot   = nquad0*nquad1*nq2;

            ASSERTL1(wsp.size() >= 6*nqtot,
                     "Insufficient workspace size.");
            ASSERTL1(m_ncoeffs <= nqtot,
                     "Workspace not set up for ncoeffs > nqtot");

            const Array<OneD, const NekDouble>& base0  = m_base[0]->GetBdata();
            const Array<OneD, const NekDouble>& base1  = m_base[1]->GetBdata();
            const Array<OneD, const NekDouble>& base2  = m_base[2]->GetBdata();
            const Array<OneD, const NekDouble>& dbase0 = m_base[0]->GetDbdata();
            const Array<OneD, const NekDouble>& dbase1 = m_base[1]->GetDbdata();
            const Array<OneD, const NekDouble>& dbase2 = m_base[2]->GetDbdata();
            const Array<OneD, const NekDouble>& metric00 = m_metrics[eMetricLaplacian00];
            const Array<OneD, const NekDouble>& metric01 = m_metrics[eMetricLaplacian01];
            const Array<OneD, const NekDouble>& metric02 = m_metrics[eMetricLaplacian02];
            const Array<OneD, const NekDouble>& metric11 = m_metrics[eMetricLaplacian11];
            const Array<OneD, const NekDouble>& metric12 = m_metrics[eMetricLaplacian12];
            const Array<OneD, const NekDouble>& metric22 = m_metrics[eMetricLaplacian22];

            // Allocate temporary storage
            Array<OneD,NekDouble> wsp0 (2*nqtot, wsp);
            Array<OneD,NekDouble> wsp1 (  nqtot, wsp+1*nqtot);
            Array<OneD,NekDouble> wsp2 (  nqtot, wsp+2*nqtot);
            Array<OneD,NekDouble> wsp3 (  nqtot, wsp+3*nqtot);
            Array<OneD,NekDouble> wsp4 (  nqtot, wsp+4*nqtot);
            Array<OneD,NekDouble> wsp5 (  nqtot, wsp+5*nqtot);

            // LAPLACIAN MATRIX OPERATION
            // wsp1 = du_dxi1 = D_xi1 * inarray = D_xi1 * u
            // wsp2 = du_dxi2 = D_xi2 * inarray = D_xi2 * u
            // wsp2 = du_dxi3 = D_xi3 * inarray = D_xi3 * u
            StdExpansion3D::PhysTensorDeriv(inarray,wsp0,wsp1,wsp2);

            // wsp0 = k = g0 * wsp1 + g1 * wsp2 = g0 * du_dxi1 + g1 * du_dxi2
            // wsp2 = l = g1 * wsp1 + g2 * wsp2 = g0 * du_dxi1 + g1 * du_dxi2
            // where g0, g1 and g2 are the metric terms set up in the GeomFactors class
            // especially for this purpose
            Vmath::Vvtvvtp(nqtot,&metric00[0],1,&wsp0[0],1,&metric01[0],1,&wsp1[0],1,&wsp3[0],1);
            Vmath::Vvtvp  (nqtot,&metric02[0],1,&wsp2[0],1,&wsp3[0],1,&wsp3[0],1);
            Vmath::Vvtvvtp(nqtot,&metric01[0],1,&wsp0[0],1,&metric11[0],1,&wsp1[0],1,&wsp4[0],1);
            Vmath::Vvtvp  (nqtot,&metric12[0],1,&wsp2[0],1,&wsp4[0],1,&wsp4[0],1);
            Vmath::Vvtvvtp(nqtot,&metric02[0],1,&wsp0[0],1,&metric12[0],1,&wsp1[0],1,&wsp5[0],1);
            Vmath::Vvtvp  (nqtot,&metric22[0],1,&wsp2[0],1,&wsp5[0],1,&wsp5[0],1);

            // outarray = m = (D_xi1 * B)^T * k
            // wsp1     = n = (D_xi2 * B)^T * l
            IProductWRTBase_SumFacKernel(dbase0,base1,base2,wsp3,outarray,wsp0,false,true,true);
            IProductWRTBase_SumFacKernel(base0,dbase1,base2,wsp4,wsp2,    wsp0,true,false,true);
            Vmath::Vadd(m_ncoeffs,wsp2.get(),1,outarray.get(),1,outarray.get(),1);
            IProductWRTBase_SumFacKernel(base0,base1,dbase2,wsp5,wsp2,    wsp0,true,true,false);
            Vmath::Vadd(m_ncoeffs,wsp2.get(),1,outarray.get(),1,outarray.get(),1);
        }
    }//end of namespace
}//end of namespace<|MERGE_RESOLUTION|>--- conflicted
+++ resolved
@@ -472,7 +472,6 @@
             Vmath::Vadd(m_ncoeffs, tmp6, 1, outarray, 1, outarray, 1);
         }
 
-<<<<<<< HEAD
         void PyrExp::v_ProjectVectorintoStandardExp(
                 const int dir, 
                 const Array<OneD, const NekDouble>      &inarray, 
@@ -573,9 +572,6 @@
             // outarray[2] =   tmp4;   
         }
         
-=======
-
->>>>>>> 244f4842
         //---------------------------------------
         // Evaluation functions
         //---------------------------------------
