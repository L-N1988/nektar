///////////////////////////////////////////////////////////////////////////////
//
// File Expansion.h
//
// For more information, please see: http://www.nektar.info
//
// The MIT License
//
// Copyright (c) 2006 Division of Applied Mathematics, Brown University (USA),
// Department of Aeronautics, Imperial College London (UK), and Scientific
// Computing and Imaging Institute, University of Utah (USA).
//
// Permission is hereby granted, free of charge, to any person obtaining a
// copy of this software and associated documentation files (the "Software"),
// to deal in the Software without restriction, including without limitation
// the rights to use, copy, modify, merge, publish, distribute, sublicense,
// and/or sell copies of the Software, and to permit persons to whom the
// Software is furnished to do so, subject to the following conditions:
//
// The above copyright notice and this permission notice shall be included
// in all copies or substantial portions of the Software.
//
// THE SOFTWARE IS PROVIDED "AS IS", WITHOUT WARRANTY OF ANY KIND, EXPRESS
// OR IMPLIED, INCLUDING BUT NOT LIMITED TO THE WARRANTIES OF MERCHANTABILITY,
// FITNESS FOR A PARTICULAR PURPOSE AND NONINFRINGEMENT. IN NO EVENT SHALL
// THE AUTHORS OR COPYRIGHT HOLDERS BE LIABLE FOR ANY CLAIM, DAMAGES OR OTHER
// LIABILITY, WHETHER IN AN ACTION OF CONTRACT, TORT OR OTHERWISE, ARISING
// FROM, OUT OF OR IN CONNECTION WITH THE SOFTWARE OR THE USE OR OTHER
// DEALINGS IN THE SOFTWARE.
//
// Description: Header file for Expansion routines
//
///////////////////////////////////////////////////////////////////////////////

#ifndef EXPANSION_H
#define EXPANSION_H

#include <StdRegions/StdExpansion.h>
#include <SpatialDomains/Geometry.h>
#include <SpatialDomains/GeomFactors.h>
#include <LocalRegions/LocalRegionsDeclspec.h>
#include <LocalRegions/IndexMapKey.h>
#include <memory>
#include <vector>
#include <map>

namespace Nektar
{
    namespace LocalRegions 
    {

        class Expansion;
        class MatrixKey;
        
        typedef Array<OneD, Array<OneD, NekDouble> > NormalVector;
        
        enum MetricType
        {
            eMetricLaplacian00,
            eMetricLaplacian01,
            eMetricLaplacian02,
            eMetricLaplacian11,
            eMetricLaplacian12,
            eMetricLaplacian22,
            eMetricQuadrature
        };

        typedef std::shared_ptr<Expansion> ExpansionSharedPtr;
        typedef std::weak_ptr<Expansion> ExpansionWeakPtr;
        typedef std::vector< ExpansionSharedPtr > ExpansionVector;
        typedef std::map<MetricType, Array<OneD, NekDouble> > MetricMap;
        
        class Expansion : virtual public StdRegions::StdExpansion
        {
        public:
            LOCAL_REGIONS_EXPORT Expansion(SpatialDomains::GeometrySharedPtr pGeom); // default constructor.
            LOCAL_REGIONS_EXPORT Expansion(const Expansion &pSrc); // copy constructor.
            LOCAL_REGIONS_EXPORT virtual ~Expansion();
            
            LOCAL_REGIONS_EXPORT void SetTraceExp(const int traceid, ExpansionSharedPtr &f);                
            LOCAL_REGIONS_EXPORT ExpansionSharedPtr GetTraceExp(const int traceid);            
            
            LOCAL_REGIONS_EXPORT DNekScalMatSharedPtr
                          GetLocMatrix(const LocalRegions::MatrixKey &mkey);
            
            LOCAL_REGIONS_EXPORT DNekScalMatSharedPtr GetLocMatrix
                (const StdRegions::MatrixType mtype,
                 const StdRegions::ConstFactorMap &factors = StdRegions::NullConstFactorMap,
                 const StdRegions::VarCoeffMap &varcoeffs = StdRegions::NullVarCoeffMap);

            LOCAL_REGIONS_EXPORT SpatialDomains::GeometrySharedPtr GetGeom() const;
            
            LOCAL_REGIONS_EXPORT void Reset();
            
            LOCAL_REGIONS_EXPORT IndexMapValuesSharedPtr CreateIndexMap(const IndexMapKey &ikey);

            LOCAL_REGIONS_EXPORT const SpatialDomains::GeomFactorsSharedPtr& GetMetricInfo() const;

            LOCAL_REGIONS_EXPORT DNekMatSharedPtr BuildTransformationMatrix(
                          const DNekScalMatSharedPtr &r_bnd, 
                          const StdRegions::MatrixType matrixType);
            
            LOCAL_REGIONS_EXPORT DNekMatSharedPtr BuildVertexMatrix(
                          const DNekScalMatSharedPtr &r_bnd);

            LOCAL_REGIONS_EXPORT void ExtractDataToCoeffs(
                          const NekDouble *data,
                          const std::vector<unsigned int > &nummodes,
                          const int nmodes_offset,
                          NekDouble *coeffs,
                          std::vector<LibUtilities::BasisType> &fromType);

            LOCAL_REGIONS_EXPORT void AddEdgeNormBoundaryInt(
                    const int                           edge,
                    const std::shared_ptr<Expansion>   &EdgeExp,
                    const Array<OneD, const NekDouble> &Fx,
                    const Array<OneD, const NekDouble> &Fy,
                          Array<OneD,       NekDouble> &outarray);
            LOCAL_REGIONS_EXPORT void AddEdgeNormBoundaryInt(
                    const int                           edge,
                    const std::shared_ptr<Expansion>   &EdgeExp,
                    const Array<OneD, const NekDouble> &Fn,
                          Array<OneD,       NekDouble> &outarray);
            LOCAL_REGIONS_EXPORT void AddFaceNormBoundaryInt(
                    const int                           face,
                    const std::shared_ptr<Expansion>   &FaceExp,
                    const Array<OneD, const NekDouble> &Fn,
                          Array<OneD,       NekDouble> &outarray);
            LOCAL_REGIONS_EXPORT void DGDeriv(
                    const int                                   dir,
                    const Array<OneD, const NekDouble>&         inarray,
                          Array<OneD, ExpansionSharedPtr>      &EdgeExp,
                          Array<OneD, Array<OneD, NekDouble> > &coeffs,
                          Array<OneD,             NekDouble>   &outarray);
            LOCAL_REGIONS_EXPORT NekDouble VectorFlux(
                    const Array<OneD, Array<OneD, NekDouble > > &vec);

            LOCAL_REGIONS_EXPORT void  IProductWRTDerivBase(
                    const int dir,
                    const Array<OneD, const NekDouble>& inarray,
                          Array<OneD, NekDouble> &outarray)
            {
                v_IProductWRTDerivBase(dir,inarray, outarray);
            }

            LOCAL_REGIONS_EXPORT  void NormalTraceDerivFactors
                 (Array<OneD, Array<OneD, NekDouble> > &factors,
                  Array<OneD, Array<OneD, NekDouble> > &d0factors,
                  Array<OneD, Array<OneD, NekDouble> > &d1factors);

            inline IndexMapValuesSharedPtr GetIndexMap(const IndexMapKey &ikey)
            {
                return m_indexMapManager[ikey];
            }

            inline ExpansionSharedPtr GetLeftAdjacentElementExp() const;

            inline ExpansionSharedPtr GetRightAdjacentElementExp() const;
            
            inline int GetLeftAdjacentElementTrace() const;
            
            inline int GetRightAdjacentElementTrace() const;

            inline void SetAdjacentElementExp(
                    int                traceid,
                    ExpansionSharedPtr &e);
                
            inline StdRegions::Orientation GetTraceOrient(int trace)
            {
                return v_GetTraceOrient(trace);
            }
            
            inline void SetCoeffsToOrientation(
                StdRegions::Orientation dir,
                Array<OneD, const NekDouble> &inarray,
                Array<OneD, NekDouble> &outarray)
            {
                v_SetCoeffsToOrientation(dir,inarray,outarray);
            }

            /// Divided by the metric jacobi and quadrature weights
            inline void DivideByQuadratureMetric(
                    const Array<OneD, const NekDouble> &inarray,
                    Array<OneD, NekDouble> &outarray)
            {
                v_DivideByQuadratureMetric(inarray, outarray);
            }
            
            /**
             * @brief Extract the metric factors to compute the contravariant
             * fluxes along edge \a edge and stores them into \a outarray
             * following the local edge orientation (i.e. anticlockwise
             * convention).
             */
            inline void GetTraceQFactors(const int trace,
                                     Array<OneD, NekDouble> &outarray)
            {
                v_GetTraceQFactors(trace, outarray);
            }

            inline void GetTracePhysVals(const int trace,
                  const StdRegions::StdExpansionSharedPtr &TraceExp,
                  const Array<OneD, const NekDouble> &inarray,
                  Array<OneD,       NekDouble> &outarray,
                  StdRegions::Orientation orient = StdRegions::eNoOrientation)
            {
                v_GetTracePhysVals(trace,TraceExp,inarray,outarray,orient);
            }
            
            inline void GetTracePhysMap(
                    const int           edge,
                    Array<OneD, int>   &outarray)
            {
                v_GetTracePhysMap(edge, outarray);
            }
        
            inline void ReOrientTracePhysMap(
                            const StdRegions::Orientation orient,
                            Array<OneD, int> &idmap,
                            const int nq0,
                            const int nq1)
            {
                v_ReOrientTracePhysMap(orient,idmap,nq0,nq1);
            }
<<<<<<< HEAD

            // Elemental Normals routines
            const NormalVector & GetTraceNormal(const int id) const
=======
            
            inline const NormalVector &GetTraceNormal(const int id) const
>>>>>>> 707783cc
            {
                return v_GetTraceNormal(id);
            }
            
            inline void ComputeTraceNormal(const int id)
            {
                v_ComputeTraceNormal(id);
            }
        
            inline const Array<OneD, const NekDouble>& GetPhysNormals(void)
            {
                return v_GetPhysNormals();
            }
            
            inline void SetPhysNormals(Array<OneD, const NekDouble> &normal)
            {
                v_SetPhysNormals(normal);
            }
            
            inline void SetUpPhysNormals(const int trace)
            {
                v_SetUpPhysNormals(trace);
            }
            
            inline void AddRobinMassMatrix(const int traceid,
                          const Array<OneD, const NekDouble > &primCoeffs,
                                           DNekMatSharedPtr &inoutmat)
            {
                v_AddRobinMassMatrix(traceid,primCoeffs,inoutmat);
            }
            

            virtual void AddRobinTraceContribution(
                const int traceid,
                const Array<OneD, const NekDouble> &primCoeffs,
                const Array<OneD, NekDouble> &incoeffs,
                Array<OneD, NekDouble> &coeffs)
            {
                v_AddRobinTraceContribution(traceid,primCoeffs,incoeffs,coeffs);
            }

            LOCAL_REGIONS_EXPORT const Array<OneD, const NekDouble > 
                        &GetElmtBndNormDirElmtLen(const int nbnd) const;
            
            void IProductWRTDerivBaseOnTraceMat(
                    Array<OneD, DNekMatSharedPtr> &DerivMat)
            {
                v_IProductWRTDerivBaseOnTraceMat(DerivMat);
            }
            
        protected:
	    LibUtilities::NekManager<IndexMapKey,
                      IndexMapValues, IndexMapKey::opLess> m_indexMapManager;

            std::vector<ExpansionWeakPtr>        m_traceExp;
            SpatialDomains::GeometrySharedPtr    m_geom;
            SpatialDomains::GeomFactorsSharedPtr m_metricinfo;
            MetricMap        m_metrics;
            ExpansionWeakPtr m_elementLeft;
            ExpansionWeakPtr m_elementRight;
            int              m_elementTraceLeft  = -1;
            int              m_elementTraceRight = -1;

            /// the element length in each element boundary(Vertex, edge
            /// or face) normal direction calculated based on the local
            /// m_metricinfo times the standard element length (which is
            /// 2.0)
            std::map<int, Array<OneD, NekDouble>> m_elmtBndNormDirElmtLen;
            
            void ComputeLaplacianMetric();
            void ComputeQuadratureMetric();
            void ComputeGmatcdotMF(const Array<TwoD, const NekDouble> &df,
                                   const Array<OneD, const NekDouble> &direction,
                                   Array<OneD, Array<OneD, NekDouble> > &dfdir);
            
            virtual void v_MultiplyByQuadratureMetric(
                     const Array<OneD, const NekDouble> &inarray,
                     Array<OneD,       NekDouble> &outarray);

            virtual void v_DivideByQuadratureMetric(
                     const Array<OneD, 
                     const NekDouble>& inarray,
                     Array<OneD, NekDouble> &outarray);

            virtual void v_ComputeLaplacianMetric()
                         {}
            
            virtual void v_GetCoords(Array<OneD,NekDouble> &coords_1,
                                     Array<OneD,NekDouble> &coords_2,
                                     Array<OneD,NekDouble> &coords_3);
            
            Array<OneD, NekDouble> v_GetMF(
                    const int dir,
                    const int shapedim,
                    const StdRegions::VarCoeffMap &varcoeffs);

            Array<OneD, NekDouble> v_GetMFDiv(
                    const int dir,
                    const StdRegions::VarCoeffMap &varcoeffs);

            Array<OneD, NekDouble> v_GetMFMag(
                    const int dir,
                    const StdRegions::VarCoeffMap &varcoeffs);

            virtual DNekScalMatSharedPtr v_GetLocMatrix(
                    const LocalRegions::MatrixKey &mkey);

            virtual DNekMatSharedPtr v_BuildTransformationMatrix(
                    const DNekScalMatSharedPtr &r_bnd,
                    const StdRegions::MatrixType matrixType);

            virtual DNekMatSharedPtr v_BuildVertexMatrix(
                    const DNekScalMatSharedPtr &r_bnd);

            virtual void v_ExtractDataToCoeffs(
                    const NekDouble *data,
                    const std::vector<unsigned int > &nummodes,
                    const int nmodes_offset,
                    NekDouble *coeffs,
                    std::vector<LibUtilities::BasisType> &fromType);

            virtual void v_AddEdgeNormBoundaryInt(
                    const int                           edge,
                    const std::shared_ptr<Expansion>   &EdgeExp,
                    const Array<OneD, const NekDouble> &Fx,
                    const Array<OneD, const NekDouble> &Fy,
                          Array<OneD,       NekDouble> &outarray);
            virtual void v_AddEdgeNormBoundaryInt(
                    const int                           edge,
                    const std::shared_ptr<Expansion>   &EdgeExp,
                    const Array<OneD, const NekDouble> &Fn,
                          Array<OneD,       NekDouble> &outarray);
            virtual void v_AddFaceNormBoundaryInt(
                    const int                           face,
                    const std::shared_ptr<Expansion>   &FaceExp,
                    const Array<OneD, const NekDouble> &Fn,
                          Array<OneD,       NekDouble> &outarray);
            virtual void v_DGDeriv(
                    const int                                   dir,
                    const Array<OneD, const NekDouble>&         inarray,
                          Array<OneD, ExpansionSharedPtr>      &EdgeExp,
                          Array<OneD, Array<OneD, NekDouble> > &coeffs,
                          Array<OneD,             NekDouble>   &outarray);
            virtual NekDouble v_VectorFlux(
                    const Array<OneD, Array<OneD, NekDouble > > &vec);

            virtual void v_NormalTraceDerivFactors
                 (Array<OneD, Array<OneD, NekDouble> > &factors,
                  Array<OneD, Array<OneD, NekDouble> > &d0factors,
                  Array<OneD, Array<OneD, NekDouble> > &d1factors); 

            virtual StdRegions::Orientation v_GetTraceOrient(int trace);

            virtual void v_SetCoeffsToOrientation(StdRegions::Orientation dir,
                                                  Array<OneD, const NekDouble> &inarray,
                                                  Array<OneD, NekDouble> &outarray);

            virtual void v_GetTraceQFactors(const int trace,
                                           Array<OneD, NekDouble> &outarray);

            virtual void v_GetTracePhysVals(const int trace,
                     const StdRegions::StdExpansionSharedPtr &TraceExp,
                     const Array<OneD, const NekDouble> &inarray,
                     Array<OneD,       NekDouble> &outarray,
                     StdRegions::Orientation  orient);
            
            virtual void v_GetTracePhysMap( const int       edge,
                                            Array<OneD,int> &outarray);

<<<<<<< HEAD
            virtual void  v_IProductWRTDerivBase(const int dir,
                                 const Array<OneD, const NekDouble>& inarray,
                                 Array<OneD, NekDouble> &outarray);

            virtual void v_ReOrientTracePhysMap
                                (const StdRegions::Orientation orient,
=======
            virtual void v_ReOrientTracePhysMap(
                                const StdRegions::Orientation orient,
>>>>>>> 707783cc
                                 Array<OneD, int> &idmap,
                                 const int nq0,
                                 const int nq1 = -1);
            
            virtual const NormalVector & v_GetTraceNormal(const int id) const;

            virtual void v_ComputeTraceNormal(const int id);

            virtual const Array<OneD, const NekDouble>& v_GetPhysNormals(void);

            virtual void v_SetPhysNormals(Array<OneD, const NekDouble> &normal);
            
            virtual void v_SetUpPhysNormals(const int id);
                
            virtual void v_AddRobinMassMatrix(
                const int                           face, 
                const Array<OneD, const NekDouble> &primCoeffs, 
                DNekMatSharedPtr                   &inoutmat);

            virtual void v_AddRobinTraceContribution(
                const int traceid,
                const Array<OneD, const NekDouble> &primCoeffs,
                const Array<OneD, NekDouble> &incoeffs,
                Array<OneD, NekDouble> &coeffs);

            virtual  void v_IProductWRTDerivBaseOnTraceMat(
                    Array<OneD, DNekMatSharedPtr> &DerivMat); 

        private:

        };

        inline ExpansionSharedPtr Expansion::GetTraceExp(int  traceid)
        {
            ASSERTL1(traceid < GetNtraces(), "Trace is out of range.");
            return m_traceExp[traceid].lock();
        }

        inline void Expansion::SetTraceExp(
            const int           traceid,
            ExpansionSharedPtr &exp)
        {
            int nTraces = GetNtraces();
            ASSERTL1(traceid < nTraces, "Edge out of range.");
            if (m_traceExp.size() < nTraces)
            {
                m_traceExp.resize(nTraces);
            }

            m_traceExp[traceid] = exp;
        }
        
        inline ExpansionSharedPtr Expansion::
            GetLeftAdjacentElementExp() const
        {
            ASSERTL1(m_elementLeft.lock().get(),
                     "Left adjacent element not set.");
            return m_elementLeft.lock();
        }

        inline ExpansionSharedPtr Expansion::
            GetRightAdjacentElementExp() const
        {
            ASSERTL1(m_elementLeft.lock().get(),
                     "Right adjacent element not set.");
            
            return m_elementRight.lock();
        }

        inline int Expansion::GetLeftAdjacentElementTrace() const
        {
            return m_elementTraceLeft;
        }

        inline int Expansion::GetRightAdjacentElementTrace() const
        {
            return m_elementTraceRight;
        }

        inline void Expansion::SetAdjacentElementExp(
            int                 traceid,
            ExpansionSharedPtr &exp)
        {
            if (m_elementLeft.lock().get())
            {
                m_elementRight      = exp;
                m_elementTraceRight = traceid;
            }
            else
            {
                m_elementLeft      = exp;
                m_elementTraceLeft = traceid;
            }
        }

        
        
    } //end of namespace
} //end of namespace

#endif<|MERGE_RESOLUTION|>--- conflicted
+++ resolved
@@ -222,14 +222,8 @@
             {
                 v_ReOrientTracePhysMap(orient,idmap,nq0,nq1);
             }
-<<<<<<< HEAD
-
-            // Elemental Normals routines
-            const NormalVector & GetTraceNormal(const int id) const
-=======
-            
+
             inline const NormalVector &GetTraceNormal(const int id) const
->>>>>>> 707783cc
             {
                 return v_GetTraceNormal(id);
             }
@@ -399,17 +393,12 @@
             virtual void v_GetTracePhysMap( const int       edge,
                                             Array<OneD,int> &outarray);
 
-<<<<<<< HEAD
             virtual void  v_IProductWRTDerivBase(const int dir,
                                  const Array<OneD, const NekDouble>& inarray,
                                  Array<OneD, NekDouble> &outarray);
 
-            virtual void v_ReOrientTracePhysMap
-                                (const StdRegions::Orientation orient,
-=======
             virtual void v_ReOrientTracePhysMap(
                                 const StdRegions::Orientation orient,
->>>>>>> 707783cc
                                  Array<OneD, int> &idmap,
                                  const int nq0,
                                  const int nq1 = -1);
