--- conflicted
+++ resolved
@@ -260,142 +260,8 @@
             return returnval;
         }
 
-<<<<<<< HEAD
-        DNekScalBlkMatSharedPtr Expansion::CreateStaticCondMatrix(
-            const MatrixKey &mkey)
-        {
-            DNekScalBlkMatSharedPtr returnval;
-
-            ASSERTL2(m_metricinfo->GetGtype()
-                     != SpatialDomains::eNoGeomType,
-                     "Geometric information is not set up");
-
-            // set up block matrix system
-            unsigned int nbdry = NumBndryCoeffs();
-            unsigned int nint = (unsigned int)(m_ncoeffs - nbdry);
-            unsigned int exp_size[] = {nbdry,nint};
-            unsigned int nblks = 2;
-            returnval = MemoryManager<DNekScalBlkMat>::
-                AllocateSharedPtr(nblks,nblks,exp_size,exp_size);
-                //Really need a constructor which takes Arrays
-            NekDouble factor = 1.0;
-
-            switch (mkey.GetMatrixType())
-            {
-                // this can only use stdregions statically condensed system
-                // for mass matrix
-                case StdRegions::eMass:
-                    if ((m_metricinfo->GetGtype() == SpatialDomains::eDeformed)
-                        ||(mkey.GetNVarCoeff()))
-                    {
-                        factor = 1.0;
-                        goto UseLocRegionsMatrix;
-                    }
-                    else
-                    {
-                        factor = (m_metricinfo->GetJac(GetPointsKeys()))[0];
-                        goto UseStdRegionsMatrix;
-                    }
-                    break;
-                default: // use Deformed case for both
-                        // regular and deformed geometries
-                    factor = 1.0;
-                    goto UseLocRegionsMatrix;
-                    break;
-                UseStdRegionsMatrix:
-                {
-                    NekDouble            invfactor = 1.0/factor;
-                    NekDouble            one = 1.0;
-                    DNekBlkMatSharedPtr  mat = GetStdStaticCondMatrix(mkey);
-                    DNekScalMatSharedPtr Atmp;
-                    DNekMatSharedPtr     Asubmat;
-
-                    returnval->SetBlock(0,0,Atmp = MemoryManager<DNekScalMat>::
-                        AllocateSharedPtr(factor,Asubmat = mat->GetBlock(0,0)));
-                    returnval->SetBlock(0,1,Atmp = MemoryManager<DNekScalMat>::
-                        AllocateSharedPtr(one,Asubmat = mat->GetBlock(0,1)));
-                    returnval->SetBlock(1,0,Atmp = MemoryManager<DNekScalMat>::
-                        AllocateSharedPtr(factor,Asubmat = mat->GetBlock(1,0)));
-                    returnval->SetBlock(1,1,Atmp = MemoryManager<DNekScalMat>::
-                        AllocateSharedPtr(invfactor,Asubmat = mat->GetBlock(1,1)));
-                }
-                    break;
-                UseLocRegionsMatrix:
-                {
-                    int i,j;
-                    NekDouble            invfactor = 1.0/factor;
-                    NekDouble            one = 1.0;
-                    DNekScalMat &mat = *GetLocMatrix(mkey);
-                    DNekMatSharedPtr A = MemoryManager<DNekMat>::
-                        AllocateSharedPtr(nbdry,nbdry);
-                    DNekMatSharedPtr B = MemoryManager<DNekMat>::
-                        AllocateSharedPtr(nbdry,nint);
-                    DNekMatSharedPtr C = MemoryManager<DNekMat>::
-                        AllocateSharedPtr(nint,nbdry);
-                    DNekMatSharedPtr D = MemoryManager<DNekMat>::
-                        AllocateSharedPtr(nint,nint);
-
-                    Array<OneD,unsigned int> bmap(nbdry);
-                    Array<OneD,unsigned int> imap(nint);
-                    GetBoundaryMap(bmap);
-                    GetInteriorMap(imap);
-
-                    for (i = 0; i < nbdry; ++i)
-                    {
-                        for(j = 0; j < nbdry; ++j)
-                        {
-                            (*A)(i,j) = mat(bmap[i],bmap[j]);
-                        }
-
-                        for(j = 0; j < nint; ++j)
-                        {
-                            (*B)(i,j) = mat(bmap[i],imap[j]);
-                        }
-                    }
-
-                    for (i = 0; i < nint; ++i)
-                    {
-                        for(j = 0; j < nbdry; ++j)
-                        {
-                            (*C)(i,j) = mat(imap[i],bmap[j]);
-                        }
-
-                        for(j = 0; j < nint; ++j)
-                        {
-                            (*D)(i,j) = mat(imap[i],imap[j]);
-                        }
-                    }
-
-                    // Calculate static condensed system
-                    if(nint)
-                    {
-                        D->Invert();
-                        (*B) = (*B)*(*D);
-                        (*A) = (*A) - (*B)*(*C);
-                    }
-
-                    DNekScalMatSharedPtr     Atmp;
-
-                    returnval->SetBlock(0,0,Atmp = MemoryManager<DNekScalMat>::
-                                                AllocateSharedPtr(factor, A));
-                    returnval->SetBlock(0,1,Atmp = MemoryManager<DNekScalMat>::
-                                                AllocateSharedPtr(one, B));
-                    returnval->SetBlock(1,0,Atmp = MemoryManager<DNekScalMat>::
-                                                AllocateSharedPtr(factor, C));
-                    returnval->SetBlock(1,1,Atmp = MemoryManager<DNekScalMat>::
-                                                AllocateSharedPtr(invfactor, D));
-
-                }
-            }
-            return returnval;
-        }
-
-
-        const SpatialDomains::GeomFactorsSharedPtr& Expansion::GetMetricInfo() const
-=======
         const SpatialDomains::GeomFactorsSharedPtr&
                                Expansion::GetMetricInfo() const
->>>>>>> 8a016aaa
         {
             return m_metricinfo;
         }
