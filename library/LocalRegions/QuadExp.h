--- conflicted
+++ resolved
@@ -267,8 +267,7 @@
             LOCAL_REGIONS_EXPORT virtual void v_LaplacianMatrixOp_MatFree_Kernel(
                         const Array<OneD, const NekDouble> &inarray,
                               Array<OneD,       NekDouble> &outarray,
-<<<<<<< HEAD
-                        const StdRegions::StdMatrixKey &mkey);
+                              Array<OneD,       NekDouble> &wsp);
             LOCAL_REGIONS_EXPORT virtual void v_ReduceOrderCoeffs(
                               int numMin,
                               const Array<OneD, const NekDouble> &inarray,
@@ -277,10 +276,6 @@
                         const Array<OneD, const NekDouble> &inarray,
                               Array<OneD,       NekDouble> &outarray,
                         const StdRegions::StdMatrixKey &mkey);
-=======
-                              Array<OneD,       NekDouble> &wsp);
->>>>>>> c6280ab0
-
             LOCAL_REGIONS_EXPORT virtual void v_ComputeLaplacianMetric();
 
         private:
