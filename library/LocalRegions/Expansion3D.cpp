--- conflicted
+++ resolved
@@ -917,17 +917,10 @@
         }
         
         void Expansion3D::v_AddFaceNormBoundaryInt(
-<<<<<<< HEAD
-                                                   const int                            face,
-                                                   StdRegions::StdExpansionSharedPtr   &FaceExp,
-                                                   const Array<OneD, const NekDouble>  &Fn,
-                                                   Array<OneD,       NekDouble>  &outarray)
-=======
             const int                           face,
             const ExpansionSharedPtr           &FaceExp,
             const Array<OneD, const NekDouble> &Fn,
                   Array<OneD,       NekDouble> &outarray)
->>>>>>> 80f3182c
         {
             int i, j;
             
@@ -967,15 +960,9 @@
             }
 
             StdRegions::IndexMapKey ikey(
-<<<<<<< HEAD
-                                         StdRegions::eFaceToElement, DetShapeType(),
-                                         GetBasisNumModes(0), GetBasisNumModes(1), GetBasisNumModes(2),
-                                         face, GetFaceOrient(face));
-=======
                 StdRegions::eFaceToElement, DetShapeType(),
                 GetBasisNumModes(0), GetBasisNumModes(1), GetBasisNumModes(2),
                 face, GetForient(face));
->>>>>>> 80f3182c
             StdRegions::IndexMapValuesSharedPtr map =
                 StdExpansion::GetIndexMap(ikey);
 
@@ -1076,19 +1063,11 @@
          * values in EdgeExp (which will have its phys space updated).
          */
         void Expansion3D::v_DGDeriv(
-<<<<<<< HEAD
-                                    int                                             dir,
-                                    const Array<OneD, const NekDouble>             &incoeffs,
-                                    Array<OneD, StdRegions::StdExpansionSharedPtr> &FaceExp,
-                                    Array<OneD, Array<OneD, NekDouble> >           &faceCoeffs,
-                                    Array<OneD, NekDouble>                         &out_d)
-=======
             int                                   dir,
             const Array<OneD, const NekDouble>   &incoeffs,
             Array<OneD, ExpansionSharedPtr>      &FaceExp,
             Array<OneD, Array<OneD, NekDouble> > &faceCoeffs,
             Array<OneD, NekDouble>               &out_d)
->>>>>>> 80f3182c
         {
             int ncoeffs = GetNcoeffs();
             StdRegions::MatrixType DerivType[3] = {StdRegions::eWeakDeriv0,
@@ -1193,15 +1172,9 @@
                 sign = Array<OneD,          int> (order_f,1);
                 
                 StdRegions::IndexMapKey ikey1(
-<<<<<<< HEAD
-                                              StdRegions::eFaceToElement, DetShapeType(), 
-                                              GetBasisNumModes(0), GetBasisNumModes(1), GetBasisNumModes(2),
-                                              face, GetFaceOrient(face));
-=======
                     StdRegions::eFaceToElement, DetShapeType(), 
                     GetBasisNumModes(0), GetBasisNumModes(1), GetBasisNumModes(2),
                     face, GetForient(face));
->>>>>>> 80f3182c
                 StdRegions::IndexMapValuesSharedPtr map1 = 
                     StdExpansion::GetIndexMap(ikey1);
                 StdRegions::IndexMapKey ikey2(
@@ -1922,10 +1895,6 @@
             return facemaparray;
         }
 
-<<<<<<< HEAD
-        NekDouble Expansion3D::v_Integrate(
-                                           const Array<OneD, const NekDouble>& inarray)
-=======
         StdRegions::Orientation Expansion3D::v_GetForient(int face)
         {
             return m_geom->GetForient(face);
@@ -1941,7 +1910,6 @@
             const Array<OneD, const NekDouble>      &inarray,
                   Array<OneD,       NekDouble>      &outarray,
             StdRegions::Orientation                  orient)
->>>>>>> 80f3182c
         {
             v_GetFacePhysVals(face,FaceExp,inarray,outarray,orient);
         }
