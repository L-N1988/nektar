///////////////////////////////////////////////////////////////////////////////
//
// File Preconditioner.cpp
//
// For more information, please see: http://www.nektar.info
//
// The MIT License
//
// Copyright (c) 2006 Division of Applied Mathematics, Brown University (USA),
// Department of Aeronautics, Imperial College London (UK), and Scientific
// Computing and Imaging Institute, University of Utah (USA).
//
// License for the specific language governing rights and limitations under
// Permission is hereby granted, free of charge, to any person obtaining a
// copy of this software and associated documentation files (the "Software"),
// to deal in the Software without restriction, including without limitation
// the rights to use, copy, modify, merge, publish, distribute, sublicense,
// and/or sell copies of the Software, and to permit persons to whom the
// Software is furnished to do so, subject to the following conditions:
//
// The above copyright notice and this permission notice shall be included
// in all copies or substantial portions of the Software.
//
// THE SOFTWARE IS PROVIDED "AS IS", WITHOUT WARRANTY OF ANY KIND, EXPRESS
// OR IMPLIED, INCLUDING BUT NOT LIMITED TO THE WARRANTIES OF MERCHANTABILITY,
// FITNESS FOR A PARTICULAR PURPOSE AND NONINFRINGEMENT. IN NO EVENT SHALL
// THE AUTHORS OR COPYRIGHT HOLDERS BE LIABLE FOR ANY CLAIM, DAMAGES OR OTHER
// LIABILITY, WHETHER IN AN ACTION OF CONTRACT, TORT OR OTHERWISE, ARISING
// FROM, OUT OF OR IN CONNECTION WITH THE SOFTWARE OR THE USE OR OTHER
// DEALINGS IN THE SOFTWARE.
//
// Description: Preconditioner definition
//
///////////////////////////////////////////////////////////////////////////////

#include <LibUtilities/BasicUtils/VDmathArray.hpp>
#include <MultiRegions/PreconditionerLowEnergy.h>
#include <MultiRegions/GlobalMatrixKey.h>
#include <MultiRegions/GlobalLinSysIterativeStaticCond.h>
#include <MultiRegions/GlobalLinSys.h>
#include <LocalRegions/MatrixKey.h>
#include <math.h>

using namespace std;

namespace Nektar
{
    namespace MultiRegions
    {
        /**
         * Registers the class with the Factory.
         */
        string PreconditionerLowEnergy::className
                = GetPreconFactory().RegisterCreatorFunction(
                    "LowEnergyBlock",
                    PreconditionerLowEnergy::create,
                    "LowEnergy Preconditioning");
 
       /**
         * @class PreconditionerLowEnergy
         *
         * This class implements low energy preconditioning for the conjugate
	 * gradient matrix solver.
	 */
        
        PreconditionerLowEnergy::PreconditionerLowEnergy(
            const std::shared_ptr<GlobalLinSys> &plinsys,
            const AssemblyMapSharedPtr &pLocToGloMap)
            : Preconditioner(plinsys, pLocToGloMap),
              m_linsys(plinsys),
              m_locToGloMap(pLocToGloMap)
        {
        }
        
        void PreconditionerLowEnergy::v_InitObject()
        {
            GlobalSysSolnType solvertype=m_locToGloMap->GetGlobalSysSolnType();
            ASSERTL0(solvertype == eIterativeStaticCond ||
                     solvertype == ePETScStaticCond, "Solver type not valid");

            std::shared_ptr<MultiRegions::ExpList> 
                expList=((m_linsys.lock())->GetLocMat()).lock();
            
            LocalRegions::ExpansionSharedPtr locExpansion;

            locExpansion = expList->GetExp(0);
            
            int nDim = locExpansion->GetShapeDimension();
            
            ASSERTL0(nDim==3,
                     "Preconditioner type only valid in 3D");
            
            //Sets up reference element and builds transformation matrix
            SetUpReferenceElements();

            //Set up block transformation matrix
            SetupBlockTransformationMatrix();

            //Sets up multiplicity map for transformation from global to local
            CreateMultiplicityMap();
	}
        

        /**
	 * \brief Construct the low energy preconditioner from
	 * \f$\mathbf{S}_{2}\f$
	 *
	 * \f[\mathbf{M}^{-1}=\left[\begin{array}{ccc}
	 *  Diag[(\mathbf{S_{2}})_{vv}] & & \\ & (\mathbf{S}_{2})_{eb} & \\ & &
	 *  (\mathbf{S}_{2})_{fb} \end{array}\right] \f]
	 *
	 * where \f$\mathbf{R}\f$ is the transformation matrix and
	 * \f$\mathbf{S}_{2}\f$ the Schur complement of the modified basis,
	 * given by
	 *
	 * \f[\mathbf{S}_{2}=\mathbf{R}\mathbf{S}_{1}\mathbf{R}^{T}\f]
	 *
	 * where \f$\mathbf{S}_{1}\f$ is the local schur complement matrix for
	 * each element.
	 */
       void PreconditionerLowEnergy::v_BuildPreconditioner()
        {
            std::shared_ptr<MultiRegions::ExpList> 
                expList=((m_linsys.lock())->GetLocMat()).lock();
            LocalRegions::ExpansionSharedPtr locExpansion;
            GlobalLinSysKey m_linSysKey=(m_linsys.lock())->GetKey();
            StdRegions::VarCoeffMap vVarCoeffMap;
            int i, j, k;
            int nVerts, nEdges,nFaces; 
            int eid, fid, n, cnt, nedgemodes, nfacemodes;
            NekDouble zero = 0.0;

            int vMap1, vMap2, sign1, sign2;
            int m, v, eMap1, eMap2, fMap1, fMap2;
            int offset, globalrow, globalcol, nCoeffs;

            // Periodic information
            PeriodicMap periodicVerts;
            PeriodicMap periodicEdges;
            PeriodicMap periodicFaces;
            expList->GetPeriodicEntities(periodicVerts,periodicEdges,periodicFaces);
            
            //matrix storage
            MatrixStorage storage = eFULL;
            MatrixStorage vertstorage = eDIAGONAL;
            MatrixStorage blkmatStorage = eDIAGONAL;

            //local element static condensed matrices
            DNekScalBlkMatSharedPtr loc_mat;
            DNekScalMatSharedPtr    bnd_mat;

            DNekMatSharedPtr    pRS;
            DNekMatSharedPtr    pRSRT;

            //Transformation matrices
            DNekMat R;
            DNekMat RT;
            DNekMat RS;
            DNekMat RSRT;
            
            int nDirBnd = m_locToGloMap->GetNumGlobalDirBndCoeffs();
            int nNonDirVerts  = m_locToGloMap->GetNumNonDirVertexModes();

	    //Vertex, edge and face preconditioner matrices
            DNekMatSharedPtr VertBlk = MemoryManager<DNekMat>::
                AllocateSharedPtr(nNonDirVerts,nNonDirVerts,zero,vertstorage);

            Array<OneD, NekDouble> vertArray(nNonDirVerts,0.0);
            Array<OneD, long> VertBlockToUniversalMap(nNonDirVerts,-1);

            //maps for different element types
            map<LibUtilities::ShapeType,DNekScalMatSharedPtr> transmatrixmap;
            map<LibUtilities::ShapeType,DNekScalMatSharedPtr> transposedtransmatrixmap;

            //Transformation matrix
            transmatrixmap[LibUtilities::eTetrahedron]= m_Rtet;
            transmatrixmap[LibUtilities::ePrism]      = m_Rprism;
            transmatrixmap[LibUtilities::eHexahedron] = m_Rhex;

            //Transposed transformation matrix
            transposedtransmatrixmap[LibUtilities::eTetrahedron]= m_RTtet;
            transposedtransmatrixmap[LibUtilities::ePrism]      = m_RTprism;
            transposedtransmatrixmap[LibUtilities::eHexahedron] = m_RThex;

            int n_exp = expList->GetNumElmts();
            int nNonDirEdgeIDs=m_locToGloMap->GetNumNonDirEdges();
            int nNonDirFaceIDs=m_locToGloMap->GetNumNonDirFaces();
            
            //set the number of blocks in the matrix
            int numBlks = 1+nNonDirEdgeIDs+nNonDirFaceIDs;
            Array<OneD,unsigned int> n_blks(numBlks);
            for(i = 0; i < numBlks; ++i)
            {
                n_blks[i] = 0;
            }
            n_blks[0]=nNonDirVerts;

            set<int> edgeDirMap;  
            set<int> faceDirMap;  
            map<int,int> uniqueEdgeMap;
            map<int,int> uniqueFaceMap;

            //this should be of size total number of local edges
            Array<OneD, int> edgemodeoffset(nNonDirEdgeIDs,0);
            Array<OneD, int> facemodeoffset(nNonDirFaceIDs,0);

            Array<OneD, int> edgeglobaloffset(nNonDirEdgeIDs,0);
            Array<OneD, int> faceglobaloffset(nNonDirFaceIDs,0);

            const Array<OneD, const ExpListSharedPtr>& bndCondExp = expList->GetBndCondExpansions();
            LocalRegions::Expansion2DSharedPtr bndCondFaceExp;
            const Array<OneD, const SpatialDomains::BoundaryConditionShPtr>& bndConditions = expList->GetBndConditions();

            int meshVertId;
            int meshEdgeId;
            int meshFaceId;

            const Array<OneD, const int> &extradiredges
                = m_locToGloMap->GetExtraDirEdges();
            for(i=0; i<extradiredges.num_elements(); ++i)
            {
                meshEdgeId=extradiredges[i];
                edgeDirMap.insert(meshEdgeId);
            }
            
            //Determine which boundary edges and faces have dirichlet values
            for(i = 0; i < bndCondExp.num_elements(); i++)
            {
                cnt = 0;
                for(j = 0; j < bndCondExp[i]->GetNumElmts(); j++)
                {
<<<<<<< HEAD
                    bndCondFaceExp = boost::dynamic_pointer_cast<
                    LocalRegions::Expansion2D>(bndCondExp[i]->GetExp(j));
=======
                    bndCondFaceExp = std::dynamic_pointer_cast<
                    StdRegions::StdExpansion2D>(bndCondExp[i]->GetExp(j));
>>>>>>> 56f554e3
                    if (bndConditions[i]->GetBoundaryConditionType() == 
                        SpatialDomains::eDirichlet)
                    {
                        for(k = 0; k < bndCondFaceExp->GetNedges(); k++)
                        {
                            meshEdgeId = bndCondFaceExp->as<LocalRegions::Expansion2D>()->GetGeom2D()->GetEid(k);
                            if(edgeDirMap.count(meshEdgeId) == 0)
                            {
                                edgeDirMap.insert(meshEdgeId);
                            }
                        }
                        meshFaceId = bndCondFaceExp->as<LocalRegions::Expansion2D>()->GetGeom2D()->GetFid();
                        faceDirMap.insert(meshFaceId);
                    }
                }
            }

            int dof=0;
            int maxFaceDof=0;
            int maxEdgeDof=0;
            int nlocalNonDirEdges=0;
            int nlocalNonDirFaces=0;

            int edgematrixlocation=0;
            int ntotaledgeentries=0;

            map<int,int> EdgeSize;
            map<int,int> FaceSize;
            
            /// -  Count  edges, face and add up edges and face sizes
            for(n = 0; n < n_exp; ++n)
            {
                eid = n;
                locExpansion = expList->GetExp(eid);

                nEdges = locExpansion->GetNedges();
                for(j = 0; j < nEdges; ++j)
                {
                    int nEdgeInteriorCoeffs = locExpansion->GetEdgeNcoeffs(j) - 2;
                    meshEdgeId = locExpansion->as<LocalRegions::Expansion3D>()->GetGeom3D()->GetEid(j);
                    EdgeSize[meshEdgeId] = nEdgeInteriorCoeffs;
                }
                
                nFaces = locExpansion->GetNfaces();
                for(j = 0; j < nFaces; ++j)
                {
                    int nFaceInteriorCoeffs = locExpansion->GetFaceIntNcoeffs(j);
                    meshFaceId = locExpansion->as<LocalRegions::Expansion3D>()->GetGeom3D()->GetFid(j);
                    FaceSize[meshFaceId] = nFaceInteriorCoeffs;
                }
            }

            m_comm = expList->GetComm();

            // Loop over all the elements in the domain and compute max edge
            // DOF and set up unique ordering. 

            // First do periodic edges 
            for (auto &pIt : periodicEdges)
            {
                meshEdgeId = pIt.first;

                if(edgeDirMap.count(meshEdgeId)==0)
                {
                    dof = EdgeSize[meshEdgeId]; 
                    if(uniqueEdgeMap.count(meshEdgeId)==0 && dof > 0)
                    {
                        bool SetUpNewEdge = true;
                        
                        
                        for (i = 0; i < pIt.second.size(); ++i)
                        {
                            if (!pIt.second[i].isLocal)
                            {
                                continue;
                            }
                            
                            int meshEdgeId2 = pIt.second[i].id;
                            
                            if(edgeDirMap.count(meshEdgeId2)==0)
                            {
                                if(uniqueEdgeMap.count(meshEdgeId2)!=0)
                                {
                                    // set unique map to same location
                                    uniqueEdgeMap[meshEdgeId] = 
                                        uniqueEdgeMap[meshEdgeId2];
                                    SetUpNewEdge = false;
                                }
                            }
                            else
                            {
                                edgeDirMap.insert(meshEdgeId);
                                SetUpNewEdge = false;
                            }
                        }

                        if(SetUpNewEdge)
                        {
                            uniqueEdgeMap[meshEdgeId]=edgematrixlocation;
                            
                            edgeglobaloffset[edgematrixlocation]+=ntotaledgeentries;
                            
                            edgemodeoffset[edgematrixlocation]=dof*dof;

                            ntotaledgeentries+=dof*dof;
                            
                            n_blks[1+edgematrixlocation++]=dof;   
                            
                        }
                    }
                }
            }

            
            for(cnt=n=0; n < n_exp; ++n)
            {
                eid = n;
                locExpansion = expList->GetExp(eid);

                for (j = 0; j < locExpansion->GetNedges(); ++j)
                {
                    meshEdgeId = locExpansion->as<LocalRegions::Expansion3D>()->GetGeom3D()->GetEid(j);
                    dof    = EdgeSize[meshEdgeId];
                    maxEdgeDof = (dof > maxEdgeDof ? dof : maxEdgeDof);

                    if(edgeDirMap.count(meshEdgeId)==0)
                    {
                        if(uniqueEdgeMap.count(meshEdgeId)==0 && dof > 0)
                            
                        {
                            uniqueEdgeMap[meshEdgeId]=edgematrixlocation;
                            
                            edgeglobaloffset[edgematrixlocation]+=ntotaledgeentries;
                            
                            edgemodeoffset[edgematrixlocation]=dof*dof;

                            ntotaledgeentries+=dof*dof;
                            
                            n_blks[1+edgematrixlocation++]=dof;                                
                            
                        }
                        nlocalNonDirEdges+=dof*dof;
                    }
                }
            }

            int facematrixlocation=0;
            int ntotalfaceentries=0;

            // Loop over all the elements in the domain and compute max face
            // DOF. Reduce across all processes to get universal maximum.
            // - Periodic faces
            for (auto &pIt : periodicFaces)
            {
                meshFaceId = pIt.first;
                
                if(faceDirMap.count(meshFaceId)==0)
                {
                    dof = FaceSize[meshFaceId];
                    
                    if(uniqueFaceMap.count(meshFaceId) == 0 && dof > 0)
                    {
                        bool SetUpNewFace = true;
                        
                        if(pIt.second[0].isLocal)
                        {
                            int meshFaceId2 = pIt.second[0].id;
                            
                            if(faceDirMap.count(meshFaceId2)==0)
                            {
                                if(uniqueFaceMap.count(meshFaceId2)!=0)
                                {
                                    // set unique map to same location
                                    uniqueFaceMap[meshFaceId] = 
                                        uniqueFaceMap[meshFaceId2];
                                    SetUpNewFace = false;
                                }
                            }
                            else // set face to be a Dirichlet face
                            {
                                faceDirMap.insert(meshFaceId);
                                SetUpNewFace = false;
                            }
                        }
                    
                        if(SetUpNewFace)
                        {
                            uniqueFaceMap[meshFaceId]=facematrixlocation;
                            
                            facemodeoffset[facematrixlocation]=dof*dof;
                            
                            faceglobaloffset[facematrixlocation]+=ntotalfaceentries;
                            
                            ntotalfaceentries+=dof*dof;
                            
                            n_blks[1+nNonDirEdgeIDs+facematrixlocation++]=dof;
                        }
                    }
                }
            }


            for(cnt=n=0; n < n_exp; ++n)
            {
                eid = n;
                
                locExpansion = expList->GetExp(eid);

                for (j = 0; j < locExpansion->GetNfaces(); ++j)
                {
                    meshFaceId = locExpansion->as<LocalRegions::Expansion3D>()->GetGeom3D()->GetFid(j);

                    dof        = FaceSize[meshFaceId];
                    maxFaceDof = (dof > maxFaceDof ? dof : maxFaceDof);

                 
                    if(faceDirMap.count(meshFaceId)==0)
                    {
                        if(uniqueFaceMap.count(meshFaceId)==0 && dof > 0)
                        {
                            uniqueFaceMap[meshFaceId]=facematrixlocation;
                            
                            facemodeoffset[facematrixlocation]=dof*dof;
                            
                            faceglobaloffset[facematrixlocation]+=ntotalfaceentries;
                            
                            ntotalfaceentries+=dof*dof;
                            
                            n_blks[1+nNonDirEdgeIDs+facematrixlocation++]=dof;
                            
                        }
                        nlocalNonDirFaces+=dof*dof;
                    }
                }
            }
            
            m_comm->AllReduce(maxEdgeDof, LibUtilities::ReduceMax);
            m_comm->AllReduce(maxFaceDof, LibUtilities::ReduceMax);

            //Allocate arrays for block to universal map (number of expansions * p^2)
            Array<OneD, long> EdgeBlockToUniversalMap(ntotaledgeentries,-1);
            Array<OneD, long> FaceBlockToUniversalMap(ntotalfaceentries,-1);
            
            Array<OneD, int> localEdgeToGlobalMatrixMap(nlocalNonDirEdges,-1);
            Array<OneD, int> localFaceToGlobalMatrixMap(nlocalNonDirFaces,-1);

            //Allocate arrays to store matrices (number of expansions * p^2)
            Array<OneD, NekDouble> EdgeBlockArray(nlocalNonDirEdges,-1);
            Array<OneD, NekDouble> FaceBlockArray(nlocalNonDirFaces,-1);

            int edgematrixoffset=0;
            int facematrixoffset=0;
            int vGlobal;
            
            for(n=0; n < n_exp; ++n)
            {
                eid = n;
                
                locExpansion = expList->GetExp(eid);
                
                //loop over the edges of the expansion
                for(j = 0; j < locExpansion->GetNedges(); ++j)
                {
                    //get mesh edge id
                    meshEdgeId = locExpansion->as<LocalRegions::Expansion3D>()->GetGeom3D()->GetEid(j);
                    
                    nedgemodes=locExpansion->GetEdgeNcoeffs(j)-2;
                    
                    if(edgeDirMap.count(meshEdgeId)==0)
                    {
                        // Determine the Global edge offset
                        int edgeOffset = edgeglobaloffset[uniqueEdgeMap[meshEdgeId]];
                        
                        // Determine a universal map offset 
                        int uniOffset = meshEdgeId;                            
                        auto pIt = periodicEdges.find(meshEdgeId);
                        if (pIt != periodicEdges.end())
                        {
                            for (int l = 0; l < pIt->second.size(); ++l)
                            {
                                uniOffset = min(uniOffset, pIt->second[l].id);
                            }
                        }
                        uniOffset = uniOffset *maxEdgeDof*maxEdgeDof; 
                        
                        for(k=0; k<nedgemodes*nedgemodes; ++k)
                        {
                            vGlobal=edgeOffset+k;
                            localEdgeToGlobalMatrixMap[edgematrixoffset+k]=vGlobal;
                            EdgeBlockToUniversalMap[vGlobal] = uniOffset + k + 1;
                        }
                        edgematrixoffset+=nedgemodes*nedgemodes;
                    }
                }
                
                Array<OneD, unsigned int>           faceInteriorMap;
                Array<OneD, int>                    faceInteriorSign;
                //loop over the faces of the expansion
                for(j = 0; j < locExpansion->GetNfaces(); ++j)
                {
                    //get mesh face id
                    meshFaceId = locExpansion->as<LocalRegions::Expansion3D>()->GetGeom3D()->GetFid(j);

                    nfacemodes = locExpansion->GetFaceIntNcoeffs(j);

                    //Check if face has dirichlet values
                    if(faceDirMap.count(meshFaceId)==0)
                    {
                        // Determine the Global edge offset
                        int faceOffset = faceglobaloffset[uniqueFaceMap[meshFaceId]];
                        
                        // Determine a universal map offset 
                        int uniOffset = meshFaceId;                            
                        // use minimum face edge when periodic 
                        auto pIt = periodicFaces.find(meshFaceId);
                        if (pIt != periodicFaces.end())
                        {
                            uniOffset = min(uniOffset, pIt->second[0].id);
                        }
                        uniOffset = uniOffset * maxFaceDof * maxFaceDof; 
                        
                        for(k=0; k<nfacemodes*nfacemodes; ++k)
                        {
                            vGlobal=faceOffset+k;
                            
                            localFaceToGlobalMatrixMap[facematrixoffset+k]
                                = vGlobal;
                            
                            FaceBlockToUniversalMap[vGlobal] = uniOffset + k + 1;
                        }
                        facematrixoffset+=nfacemodes*nfacemodes;
                    }
                }
            }
                
            edgematrixoffset=0;
            facematrixoffset=0;

            m_BlkMat = MemoryManager<DNekBlkMat>
                ::AllocateSharedPtr(n_blks, n_blks, blkmatStorage);
            
            const Array<OneD,const unsigned int>& nbdry_size
                    = m_locToGloMap->GetNumLocalBndCoeffsPerPatch();

            //Variants of R matrices required for low energy preconditioning
            m_RBlk      = MemoryManager<DNekScalBlkMat>
                ::AllocateSharedPtr(nbdry_size, nbdry_size , blkmatStorage);
            m_RTBlk      = MemoryManager<DNekScalBlkMat>
                ::AllocateSharedPtr(nbdry_size, nbdry_size , blkmatStorage);
            
            //Here we loop over the expansion and build the block low energy
            //preconditioner as well as the block versions of the transformation
            //matrices.
            for(cnt=n=0; n < n_exp; ++n)
            {
                eid = n;
                
                locExpansion = expList->GetExp(eid);
                nCoeffs=locExpansion->NumBndryCoeffs();
                LibUtilities::ShapeType eType=locExpansion->DetShapeType();

                //Get correct transformation matrix for element type
                R=(*(transmatrixmap[eType]));
                RT=(*(transposedtransmatrixmap[eType]));
                
                pRS = MemoryManager<DNekMat>::AllocateSharedPtr
                    (nCoeffs, nCoeffs, zero, storage);
                RS = (*pRS);
                
                pRSRT = MemoryManager<DNekMat>::AllocateSharedPtr
                    (nCoeffs, nCoeffs, zero, storage);
                RSRT = (*pRSRT);
                
                nVerts=locExpansion->GetGeom()->GetNumVerts();
                nEdges=locExpansion->GetGeom()->GetNumEdges();
                nFaces=locExpansion->GetGeom()->GetNumFaces();

                //Get statically condensed matrix
                loc_mat = (m_linsys.lock())->GetStaticCondBlock(n);
		
                //Extract boundary block (elemental S1)
                bnd_mat=loc_mat->GetBlock(0,0);

                //offset by number of rows
                offset = bnd_mat->GetRows();

                DNekScalMat &S=(*bnd_mat);

                //Calculate S*trans(R)  (note R is already transposed)
                RS=R*S;

                //Calculate R*S*trans(R)
                RSRT=RS*RT;

                //loop over vertices of the element and return the vertex map
                //for each vertex
                for (v=0; v<nVerts; ++v)
                {
                    vMap1=locExpansion->GetVertexMap(v);
                    
                    //Get vertex map
                    globalrow = m_locToGloMap->
                        GetLocalToGlobalBndMap(cnt+vMap1)-nDirBnd;
                    
                    if(globalrow >= 0)
                    {
                        for (m=0; m<nVerts; ++m)
                        {
                            vMap2=locExpansion->GetVertexMap(m);
                            
                            //global matrix location (without offset due to
                            //dirichlet values)
                            globalcol = m_locToGloMap->
                                GetLocalToGlobalBndMap(cnt+vMap2)-nDirBnd;

                            //offset for dirichlet conditions
                            if (globalcol == globalrow)
                            {
                                //modal connectivity between elements
                                sign1 = m_locToGloMap->
                                    GetLocalToGlobalBndSign(cnt + vMap1);
                                sign2 = m_locToGloMap->
                                    GetLocalToGlobalBndSign(cnt + vMap2);
                                
                                vertArray[globalrow]
                                    += sign1*sign2*RSRT(vMap1,vMap2);


                                meshVertId = locExpansion->as<LocalRegions::Expansion3D>()->GetGeom3D()->GetVid(v);
                            
                                auto pIt = periodicVerts.find(meshVertId);
                                if (pIt != periodicVerts.end())
                                {
                                    for (k = 0; k < pIt->second.size(); ++k)
                                    {
                                        meshVertId = min(meshVertId, pIt->second[k].id);
                                    }
                                }

                                VertBlockToUniversalMap[globalrow]
                                    = meshVertId + 1;
                            }
                        }
                    }
                }
                
                //loop over edges of the element and return the edge map
                for (eid=0; eid<nEdges; ++eid)
                {
                    nedgemodes=locExpansion->GetEdgeNcoeffs(eid)-2;

                    DNekMatSharedPtr m_locMat = 
                        MemoryManager<DNekMat>::AllocateSharedPtr
                        (nedgemodes,nedgemodes,zero,storage);
                    
                    meshEdgeId = locExpansion->as<LocalRegions::Expansion3D>()->GetGeom3D()->GetEid(eid);
                    Array<OneD, unsigned int> edgemodearray = locExpansion->GetEdgeInverseBoundaryMap(eid);

                    if(edgeDirMap.count(meshEdgeId)==0)
                    {
                        for (v=0; v<nedgemodes; ++v)
                        {
                            eMap1=edgemodearray[v];

                            for (m=0; m<nedgemodes; ++m)
                            {
                                eMap2=edgemodearray[m];

                                //modal connectivity between elements
                                sign1 = m_locToGloMap->
                                    GetLocalToGlobalBndSign(cnt + eMap1);
                                sign2 = m_locToGloMap->
                                    GetLocalToGlobalBndSign(cnt + eMap2);

                                NekDouble globalEdgeValue = sign1*sign2*RSRT(eMap1,eMap2);

                                EdgeBlockArray[edgematrixoffset+v*nedgemodes+m]=globalEdgeValue;
                            }
                        }
                        edgematrixoffset+=nedgemodes*nedgemodes;
                    }
                }
            
                //loop over faces of the element and return the face map
                for (fid=0; fid<nFaces; ++fid)
                {
                    nfacemodes = locExpansion->GetFaceIntNcoeffs(fid);

                    DNekMatSharedPtr m_locMat = 
                        MemoryManager<DNekMat>::AllocateSharedPtr
                        (nfacemodes,nfacemodes,zero,storage);

                    meshFaceId = locExpansion->as<LocalRegions::Expansion3D>()->GetGeom3D()->GetFid(fid);
                    
                    if(faceDirMap.count(meshFaceId)==0)
                    {
                        Array<OneD, unsigned int> facemodearray;
                        StdRegions::Orientation faceOrient = locExpansion->GetForient(fid);
                        
                        auto pIt = periodicFaces.find(meshFaceId);
                        if (pIt != periodicFaces.end())
                        {
                            if(meshFaceId == min(meshFaceId, pIt->second[0].id))
                            {
                                facemodearray = locExpansion->GetFaceInverseBoundaryMap(fid,faceOrient);
                                faceOrient = DeterminePeriodicFaceOrient(faceOrient,pIt->second[0].orient);
                            }
                        }
                        
                        facemodearray = locExpansion->GetFaceInverseBoundaryMap(fid,faceOrient);
                        
                        
                        for (v=0; v<nfacemodes; ++v)
                        {
                            fMap1=facemodearray[v];
                            
                            for (m=0; m<nfacemodes; ++m)
                            {
                                fMap2=facemodearray[m];

                                //modal connectivity between elements
                                sign1 = m_locToGloMap->
                                    GetLocalToGlobalBndSign(cnt + fMap1);
                                sign2 = m_locToGloMap->
                                    GetLocalToGlobalBndSign(cnt + fMap2);

                                // Get the face-face value from the low energy matrix (S2)
                                NekDouble globalFaceValue = sign1*sign2*RSRT(fMap1,fMap2);

                                //local face value to global face value
                                FaceBlockArray[facematrixoffset+v*nfacemodes+m]=globalFaceValue;
                            }
                        }
                        facematrixoffset+=nfacemodes*nfacemodes;
                    }
                }
                
                //offset for the expansion
                cnt+=offset;
                
                //Here we build the block matrices for R and RT
                m_RBlk->SetBlock(n,n, transmatrixmap[eType]);
                m_RTBlk->SetBlock(n,n, transposedtransmatrixmap[eType]);
            }

            bool verbose =
                expList->GetSession()->DefinesCmdLineArgument("verbose");

            if(nNonDirVerts!=0)
            {
                //Exchange vertex data over different processes
                Gs::gs_data *tmp = Gs::Init(VertBlockToUniversalMap, m_comm, verbose);
                Gs::Gather(vertArray, Gs::gs_add, tmp);
                
            }
            
            Array<OneD, NekDouble> GlobalEdgeBlock(ntotaledgeentries,0.0);
            if(ntotaledgeentries)
            {
                //Assemble edge matrices of each process
                Vmath::Assmb(EdgeBlockArray.num_elements(),  
                             EdgeBlockArray, 
                             localEdgeToGlobalMatrixMap, 
                             GlobalEdgeBlock);
            }

            //Exchange edge data over different processes
            Gs::gs_data *tmp1 = Gs::Init(EdgeBlockToUniversalMap, m_comm, verbose);
            Gs::Gather(GlobalEdgeBlock, Gs::gs_add, tmp1);

            Array<OneD, NekDouble> GlobalFaceBlock(ntotalfaceentries,0.0);
            if(ntotalfaceentries)
            {
                //Assemble face matrices of each process
                Vmath::Assmb(FaceBlockArray.num_elements(),
                             FaceBlockArray, 
                             localFaceToGlobalMatrixMap, 
                             GlobalFaceBlock);
            }

            //Exchange face data over different processes
            Gs::gs_data *tmp2 = Gs::Init(FaceBlockToUniversalMap, m_comm, verbose);
            Gs::Gather(GlobalFaceBlock, Gs::gs_add, tmp2);
            
            // Populate vertex block
            for (int i = 0; i < nNonDirVerts; ++i)
            {
                VertBlk->SetValue(i,i,1.0/vertArray[i]);
            }

            //Set the first block to be the diagonal of the vertex space
            m_BlkMat->SetBlock(0,0, VertBlk);
            
            offset=0;
            //Build the edge matrices from the vector
            DNekMatSharedPtr gmat;
            for(int loc=0; loc<nNonDirEdgeIDs; ++loc)
            {
                nedgemodes = n_blks[1+loc];
                gmat = MemoryManager<DNekMat>::AllocateSharedPtr
                    (nedgemodes,nedgemodes,zero,storage);
                
                for (v=0; v<nedgemodes; ++v)
                {
                    for (m=0; m<nedgemodes; ++m)
                    {
                        NekDouble EdgeValue = GlobalEdgeBlock[offset+v*nedgemodes+m];
                        gmat->SetValue(v,m,EdgeValue);

                    }
                }

                m_BlkMat->SetBlock(1+loc,1+loc, gmat);
                offset+=edgemodeoffset[loc];
            }
            
            offset=0;
            
            Array<OneD, int> globalToUniversalMap = m_locToGloMap->GetGlobalToUniversalBndMap();
            //Build the face matrices from the vector
            for(int loc=0; loc<nNonDirFaceIDs; ++loc)
            {
                nfacemodes=n_blks[1+nNonDirEdgeIDs+loc];
                gmat = MemoryManager<DNekMat>::AllocateSharedPtr
                    (nfacemodes,nfacemodes,zero,storage);
                
                for (v=0; v<nfacemodes; ++v)
                {
                    for (m=0; m<nfacemodes; ++m)
                    {
                        NekDouble FaceValue = GlobalFaceBlock[offset+v*nfacemodes+m];
                        gmat->SetValue(v,m,FaceValue);
                        
                    }
                }
                m_BlkMat->SetBlock(1+nNonDirEdgeIDs+loc,1+nNonDirEdgeIDs+loc, gmat);
                offset+=facemodeoffset[loc];
            }
               
            int totblks=m_BlkMat->GetNumberOfBlockRows();
            for (i=1; i< totblks; ++i)
            {
                unsigned int nmodes=m_BlkMat->GetNumberOfRowsInBlockRow(i);
                if(nmodes)
                {
                    DNekMatSharedPtr tmp_mat = 
                    MemoryManager<DNekMat>::AllocateSharedPtr
                    (nmodes,nmodes,zero,storage);
                
                    tmp_mat=m_BlkMat->GetBlock(i,i);
                    tmp_mat->Invert();
                
                    m_BlkMat->SetBlock(i,i,tmp_mat);
                }
            }
        }
            
        
        /**
         * Apply the low energy preconditioner during the conjugate gradient
         * routine
         */
        void PreconditionerLowEnergy::v_DoPreconditioner(
                const Array<OneD, NekDouble>& pInput,
                      Array<OneD, NekDouble>& pOutput)
        {
            int nDir    = m_locToGloMap->GetNumGlobalDirBndCoeffs();
            int nGlobal = m_locToGloMap->GetNumGlobalBndCoeffs();
            int nNonDir = nGlobal-nDir;
            DNekBlkMat &M = (*m_BlkMat);
                         
            NekVector<NekDouble> r(nNonDir,pInput,eWrapper);
            NekVector<NekDouble> z(nNonDir,pOutput,eWrapper);

            z = M * r;
	}
        

       /**
        * Set a block transformation matrices for each element type. These are
        * needed in routines that transform the schur complement matrix to and
        * from the low energy basis.
        */
       void PreconditionerLowEnergy::SetupBlockTransformationMatrix()
       {
           std::shared_ptr<MultiRegions::ExpList> 
               expList=((m_linsys.lock())->GetLocMat()).lock();
           LocalRegions::ExpansionSharedPtr locExpansion;

           int n, nel;
 
           const Array<OneD,const unsigned int>& nbdry_size
               = m_locToGloMap->GetNumLocalBndCoeffsPerPatch();

           int n_exp=expList->GetNumElmts();

           //maps for different element types
           map<LibUtilities::ShapeType,DNekScalMatSharedPtr> transmatrixmap;
           map<LibUtilities::ShapeType,DNekScalMatSharedPtr> transposedtransmatrixmap;
           map<LibUtilities::ShapeType,DNekScalMatSharedPtr> invtransmatrixmap;
           map<LibUtilities::ShapeType,DNekScalMatSharedPtr> invtransposedtransmatrixmap;

           //Transformation matrix map
           transmatrixmap[LibUtilities::eTetrahedron]=m_Rtet;
           transmatrixmap[LibUtilities::ePrism]=m_Rprism;
           transmatrixmap[LibUtilities::eHexahedron]=m_Rhex;

           //Transposed transformation matrix map
           transposedtransmatrixmap[LibUtilities::eTetrahedron]=m_RTtet;
           transposedtransmatrixmap[LibUtilities::ePrism]=m_RTprism;
           transposedtransmatrixmap[LibUtilities::eHexahedron]=m_RThex;

           //Inverse transfomation map
           invtransmatrixmap[LibUtilities::eTetrahedron]=m_Rinvtet;
           invtransmatrixmap[LibUtilities::ePrism]=m_Rinvprism;
           invtransmatrixmap[LibUtilities::eHexahedron]=m_Rinvhex;

           //Inverse transposed transformation map
           invtransposedtransmatrixmap[LibUtilities::eTetrahedron]=m_RTinvtet;
           invtransposedtransmatrixmap[LibUtilities::ePrism]=m_RTinvprism;
           invtransposedtransmatrixmap[LibUtilities::eHexahedron]=m_RTinvhex;

           MatrixStorage blkmatStorage = eDIAGONAL;
           
           //Variants of R matrices required for low energy preconditioning
           m_RBlk      = MemoryManager<DNekScalBlkMat>
               ::AllocateSharedPtr(nbdry_size, nbdry_size , blkmatStorage);
           m_RTBlk      = MemoryManager<DNekScalBlkMat>
               ::AllocateSharedPtr(nbdry_size, nbdry_size , blkmatStorage);
           m_InvRBlk      = MemoryManager<DNekScalBlkMat>
               ::AllocateSharedPtr(nbdry_size, nbdry_size , blkmatStorage);
           m_InvRTBlk      = MemoryManager<DNekScalBlkMat>
               ::AllocateSharedPtr(nbdry_size, nbdry_size , blkmatStorage);

           for(n=0; n < n_exp; ++n)
           {
               nel = n;
               
               locExpansion = expList->GetExp(nel);
               LibUtilities::ShapeType eType=locExpansion->DetShapeType();

               //Block R matrix
               m_RBlk->SetBlock(n,n, transmatrixmap[eType]);

               //Block RT matrix
               m_RTBlk->SetBlock(n,n, transposedtransmatrixmap[eType]);

               //Block inverse R matrix
               m_InvRBlk->SetBlock(n,n, invtransmatrixmap[eType]);

               //Block inverse RT matrix
               m_InvRTBlk->SetBlock(n,n, invtransposedtransmatrixmap[eType]);
           }
       }
        


        /**
         * \brief Transform the solution vector vector to low energy.
         *
         * As the conjugate gradient system is solved for the low energy basis,
         * the solution vector \f$\mathbf{x}\f$ must be transformed to the low
         * energy basis i.e. \f$\overline{\mathbf{x}}=\mathbf{R}\mathbf{x}\f$.
         */
        void PreconditionerLowEnergy::v_DoTransformToLowEnergy(
            Array<OneD, NekDouble>& pInOut,
            int offset)
        {
            int nGlobBndDofs       = m_locToGloMap->GetNumGlobalBndCoeffs();
            int nDirBndDofs        = m_locToGloMap->GetNumGlobalDirBndCoeffs();
            int nGlobHomBndDofs    = nGlobBndDofs - nDirBndDofs;
            int nLocBndDofs        = m_locToGloMap->GetNumLocalBndCoeffs();

            //Non-dirichlet boundary dofs
            NekVector<NekDouble> F_HomBnd(nGlobHomBndDofs,pInOut+offset,
                                          eWrapper);

            //Block transformation matrix
            DNekScalBlkMat &R = *m_RBlk;

            Array<OneD, NekDouble> pLocal(nLocBndDofs, 0.0);
            NekVector<NekDouble> F_LocBnd(nLocBndDofs,pLocal,eWrapper);
            m_map = m_locToGloMap->GetLocalToGlobalBndMap();

            //Not actually needed but we should only work with the Global boundary dofs
            Array<OneD,NekDouble> tmp(nGlobBndDofs,0.0);
            Vmath::Vcopy(nGlobBndDofs, pInOut.get(), 1, tmp.get(), 1);

            //Global boundary (with dirichlet values) to local boundary with multiplicity
            Vmath::Gathr(m_map.num_elements(), m_locToGloSignMult.get(), tmp.get(), m_map.get(), pLocal.get());

            //Multiply by the block transformation matrix
            F_LocBnd=R*F_LocBnd;

            //Assemble local boundary to global non-dirichlet Dofs
            m_locToGloMap->AssembleBnd(F_LocBnd,F_HomBnd, nDirBndDofs);
        }

        /**
         * \brief Transform the solution vector vector to low energy.
         *
         * As the conjugate gradient system is solved for the low energy basis,
         * the solution vector \f$\mathbf{x}\f$ must be transformed to the low
         * energy basis i.e. \f$\overline{\mathbf{x}}=\mathbf{R}\mathbf{x}\f$.
         */
        void PreconditionerLowEnergy::v_DoTransformToLowEnergy(
            const Array<OneD, NekDouble>& pInput,
            Array<OneD, NekDouble>& pOutput)
        {
            int nGlobBndDofs       = m_locToGloMap->GetNumGlobalBndCoeffs();
            int nDirBndDofs        = m_locToGloMap->GetNumGlobalDirBndCoeffs();
            int nGlobHomBndDofs    = nGlobBndDofs - nDirBndDofs;
            int nLocBndDofs        = m_locToGloMap->GetNumLocalBndCoeffs();

            //Input/output vectors should be length nGlobHomBndDofs
            ASSERTL1(pInput.num_elements() >= nGlobHomBndDofs,
                     "Input array is greater than the nGlobHomBndDofs");
            ASSERTL1(pOutput.num_elements() >= nGlobHomBndDofs,
                     "Output array is greater than the nGlobHomBndDofs");

            //vectors of length number of non-dirichlet boundary dofs
            NekVector<NekDouble> F_GlobBnd(nGlobHomBndDofs,pInput,eWrapper);
            NekVector<NekDouble> F_HomBnd(nGlobHomBndDofs,pOutput,
                                          eWrapper);
            //Block transformation matrix
            DNekScalBlkMat &R = *m_RBlk;

            Array<OneD, NekDouble> pLocal(nLocBndDofs, 0.0);
            NekVector<NekDouble> F_LocBnd(nLocBndDofs,pLocal,eWrapper);
            m_map = m_locToGloMap->GetLocalToGlobalBndMap();

            // Allocated array of size number of global boundary dofs and copy
            // the input array to the tmp array offset by Dirichlet boundary
            // conditions.
            Array<OneD,NekDouble> tmp(nGlobBndDofs,0.0);
            Vmath::Vcopy(nGlobHomBndDofs, pInput.get(), 1, tmp.get() + nDirBndDofs, 1);
            
            //Global boundary dofs (with zeroed dirichlet values) to local boundary dofs
            Vmath::Gathr(m_map.num_elements(), m_locToGloSignMult.get(), tmp.get(), m_map.get(), pLocal.get());

            //Multiply by the block transformation matrix
            F_LocBnd=R*F_LocBnd;

            //Assemble local boundary to global non-dirichlet boundary
            m_locToGloMap->AssembleBnd(F_LocBnd,F_HomBnd,nDirBndDofs);
        }

        /**
         * \brief transform the solution vector from low energy back to the
         * original basis.
         *
         * After the conjugate gradient routine the output vector is in the low
         * energy basis and must be trasnformed back to the original basis in
         * order to get the correct solution out. the solution vector
         * i.e. \f$\mathbf{x}=\mathbf{R^{T}}\mathbf{\overline{x}}\f$.
         */
        void PreconditionerLowEnergy::v_DoTransformFromLowEnergy(
            Array<OneD, NekDouble>& pInOut)
        {
            int nGlobBndDofs       = m_locToGloMap->GetNumGlobalBndCoeffs();
            int nDirBndDofs        = m_locToGloMap->GetNumGlobalDirBndCoeffs();
            int nGlobHomBndDofs    = nGlobBndDofs - nDirBndDofs;
            int nLocBndDofs        = m_locToGloMap->GetNumLocalBndCoeffs();

            ASSERTL1(pInOut.num_elements() >= nGlobBndDofs,
                     "Output array is greater than the nGlobBndDofs");

            //Block transposed transformation matrix
            DNekScalBlkMat &RT = *m_RTBlk;

            NekVector<NekDouble> V_GlobHomBnd(nGlobHomBndDofs,pInOut+nDirBndDofs,
                                              eWrapper);

            Array<OneD, NekDouble> pLocal(nLocBndDofs, 0.0);
            NekVector<NekDouble> V_LocBnd(nLocBndDofs,pLocal,eWrapper);
            m_map = m_locToGloMap->GetLocalToGlobalBndMap();
            Array<OneD,NekDouble> tmp(nGlobBndDofs,0.0);

            //Global boundary (less dirichlet) to local boundary
            m_locToGloMap->GlobalToLocalBnd(V_GlobHomBnd,V_LocBnd, nDirBndDofs);

            //Multiply by the block transposed transformation matrix
            V_LocBnd=RT*V_LocBnd;


            //Assemble local boundary to global boundary
            Vmath::Assmb(nLocBndDofs, m_locToGloSignMult.get(),pLocal.get(), m_map.get(), tmp.get());

            //Universal assemble across processors
            m_locToGloMap->UniversalAssembleBnd(tmp);

            //copy non-dirichlet boundary values
            Vmath::Vcopy(nGlobBndDofs-nDirBndDofs, tmp.get() + nDirBndDofs, 1, pInOut.get() + nDirBndDofs, 1);
        }

        /**
         * \brief Multiply by the block inverse transformation matrix
         */ 
        void PreconditionerLowEnergy::v_DoMultiplybyInverseTransformationMatrix(
            const Array<OneD, NekDouble>& pInput,
            Array<OneD, NekDouble>& pOutput)
        {
            int nGlobBndDofs       = m_locToGloMap->GetNumGlobalBndCoeffs();
            int nDirBndDofs        = m_locToGloMap->GetNumGlobalDirBndCoeffs();
            int nGlobHomBndDofs    = nGlobBndDofs - nDirBndDofs;
            int nLocBndDofs        = m_locToGloMap->GetNumLocalBndCoeffs();

            ASSERTL1(pInput.num_elements() >= nGlobHomBndDofs,
                     "Input array is greater than the nGlobHomBndDofs");
            ASSERTL1(pOutput.num_elements() >= nGlobHomBndDofs,
                     "Output array is greater than the nGlobHomBndDofs");

            //vectors of length number of non-dirichlet boundary dofs
            NekVector<NekDouble> F_GlobBnd(nGlobHomBndDofs,pInput,eWrapper);
            NekVector<NekDouble> F_HomBnd(nGlobHomBndDofs,pOutput,
                                          eWrapper);
            //Block inverse transformation matrix
            DNekScalBlkMat &invR = *m_InvRBlk;

            Array<OneD, NekDouble> pLocal(nLocBndDofs, 0.0);
            NekVector<NekDouble> F_LocBnd(nLocBndDofs,pLocal,eWrapper);
            m_map = m_locToGloMap->GetLocalToGlobalBndMap();

            // Allocated array of size number of global boundary dofs and copy
            // the input array to the tmp array offset by Dirichlet boundary
            // conditions.
            Array<OneD,NekDouble> tmp(nGlobBndDofs,0.0);
            Vmath::Vcopy(nGlobHomBndDofs, pInput.get(), 1, tmp.get() + nDirBndDofs, 1);

            //Global boundary dofs (with zeroed dirichlet values) to local boundary dofs
            Vmath::Gathr(m_map.num_elements(), m_locToGloSignMult.get(), tmp.get(), m_map.get(), pLocal.get());

            //Multiply by block inverse transformation matrix
            F_LocBnd=invR*F_LocBnd;

            //Assemble local boundary to global non-dirichlet boundary
            m_locToGloMap->AssembleBnd(F_LocBnd,F_HomBnd,nDirBndDofs);

	}

        /**
         * \brief Multiply by the block tranposed inverse transformation matrix
         */ 
        void PreconditionerLowEnergy::v_DoMultiplybyInverseTransposedTransformationMatrix(
                const Array<OneD, NekDouble>& pInput,
                      Array<OneD, NekDouble>& pOutput)
        {
            int nGlobBndDofs       = m_locToGloMap->GetNumGlobalBndCoeffs();
            int nDirBndDofs        = m_locToGloMap->GetNumGlobalDirBndCoeffs();
            int nGlobHomBndDofs    = nGlobBndDofs - nDirBndDofs;
            int nLocBndDofs        = m_locToGloMap->GetNumLocalBndCoeffs();

            ASSERTL1(pInput.num_elements() >= nGlobHomBndDofs,
                     "Input array is greater than the nGlobHomBndDofs");
            ASSERTL1(pOutput.num_elements() >= nGlobHomBndDofs,
                     "Output array is greater than the nGlobHomBndDofs");

            //vectors of length number of non-dirichlet boundary dofs
            NekVector<NekDouble> F_GlobBnd(nGlobHomBndDofs,pInput,eWrapper);
            NekVector<NekDouble> F_HomBnd(nGlobHomBndDofs,pOutput,
                                          eWrapper);
            //Block inverse transformation matrix
            DNekScalBlkMat &invRT = *m_InvRTBlk;

            Array<OneD, NekDouble> pLocal(nLocBndDofs, 0.0);
            NekVector<NekDouble> F_LocBnd(nLocBndDofs,pLocal,eWrapper);
            m_map = m_locToGloMap->GetLocalToGlobalBndMap();

            m_locToGloMap->GlobalToLocalBnd(pInput,pLocal, nDirBndDofs);

            //Multiply by the block transposed transformation matrix
            F_LocBnd=invRT*F_LocBnd;

            m_locToGloMap->AssembleBnd(pLocal,pOutput, nDirBndDofs);

            Vmath::Vmul(nGlobHomBndDofs,pOutput,1,m_multiplicity,1,pOutput,1);
	}


        /**
         * \brief Set up the transformed block  matrix system
         *
         * Sets up a block elemental matrix in which each of the block matrix is
         * the low energy equivalent
         * i.e. \f$\mathbf{S}_{2}=\mathbf{R}\mathbf{S}_{1}\mathbf{R}^{T}\f$
         */     
        DNekScalMatSharedPtr PreconditionerLowEnergy::
        v_TransformedSchurCompl(
            int offset, 
            const std::shared_ptr<DNekScalMat > &loc_mat)
	{
            std::shared_ptr<MultiRegions::ExpList> 
                expList=((m_linsys.lock())->GetLocMat()).lock();
         
            LocalRegions::ExpansionSharedPtr locExpansion;                
            locExpansion = expList->GetExp(offset);
            unsigned int nbnd=locExpansion->NumBndryCoeffs();

            //This is the SC elemental matrix in the orginal basis (S1)
            DNekScalMatSharedPtr pS1=loc_mat;

            //Transformation matrices 
            map<LibUtilities::ShapeType,DNekScalMatSharedPtr> transmatrixmap;
            map<LibUtilities::ShapeType,DNekScalMatSharedPtr> transposedtransmatrixmap;
            transmatrixmap[LibUtilities::eTetrahedron]=m_Rtet;
            transmatrixmap[LibUtilities::ePrism]=m_Rprism;
            transmatrixmap[LibUtilities::eHexahedron]=m_Rhex;
            transposedtransmatrixmap[LibUtilities::eTetrahedron]=m_RTtet;
            transposedtransmatrixmap[LibUtilities::ePrism]=m_RTprism;
            transposedtransmatrixmap[LibUtilities::eHexahedron]=m_RThex;

            DNekScalMat &S1 = (*pS1);
            
            MatrixStorage storage = eFULL;
            
            DNekMatSharedPtr pS2 = MemoryManager<DNekMat>::AllocateSharedPtr(nbnd,nbnd,0.0,storage);
            DNekMatSharedPtr pRS1 = MemoryManager<DNekMat>::AllocateSharedPtr(nbnd,nbnd,0.0,storage);
            
            LibUtilities::ShapeType eType=
                (expList->GetExp(offset))->DetShapeType();
            
            //transformation matrices
            DNekScalMat &R = (*(transmatrixmap[eType]));
            DNekScalMat &RT = (*(transposedtransmatrixmap[eType]));
            
            //create low energy matrix
            DNekMat &RS1 = (*pRS1);
            DNekMat &S2 = (*pS2);
                
            //setup S2
            RS1=R*S1;
            S2=RS1*RT;

            DNekScalMatSharedPtr tmp_mat;
            tmp_mat = MemoryManager<DNekScalMat>::AllocateSharedPtr(1.0, pS2);

	    return tmp_mat;
	}

        /**
         * Create the inverse multiplicity map.
         */
        void PreconditionerLowEnergy::CreateMultiplicityMap(void)
        {
            unsigned int nGlobalBnd = m_locToGloMap->GetNumGlobalBndCoeffs();
            unsigned int nEntries   = m_locToGloMap->GetNumLocalBndCoeffs();
            unsigned int i;
            
            const Array<OneD, const int> &vMap
                = m_locToGloMap->GetLocalToGlobalBndMap();

            const Array< OneD, const NekDouble > &sign 
                = m_locToGloMap->GetLocalToGlobalBndSign();

            bool m_signChange=m_locToGloMap->GetSignChange();

            // Count the multiplicity of each global DOF on this process
            Array<OneD, NekDouble> vCounts(nGlobalBnd, 0.0);
            for (i = 0; i < nEntries; ++i)
            {
                vCounts[vMap[i]] += 1.0;
            }

            // Get universal multiplicity by globally assembling counts
            m_locToGloMap->UniversalAssembleBnd(vCounts);

            // Construct a map of 1/multiplicity
            m_locToGloSignMult = Array<OneD, NekDouble>(nEntries);
            for (i = 0; i < nEntries; ++i)
            {
                if(m_signChange)
                {
                    m_locToGloSignMult[i] = sign[i]*1.0/vCounts[vMap[i]];
                }
                else
                {
                    m_locToGloSignMult[i] = 1.0/vCounts[vMap[i]];
                }
            }

            int nDirBnd        = m_locToGloMap->GetNumGlobalDirBndCoeffs();
            int nGlobHomBnd    = nGlobalBnd - nDirBnd;
            int nLocBnd        = m_locToGloMap->GetNumLocalBndCoeffs();

            //Set up multiplicity array for inverse transposed transformation matrix
            Array<OneD,NekDouble> tmp(nGlobHomBnd,1.0);
            m_multiplicity = Array<OneD,NekDouble>(nGlobHomBnd,1.0);
            Array<OneD,NekDouble> loc(nLocBnd,1.0);

            m_locToGloMap->GlobalToLocalBnd(tmp,loc, nDirBnd);
            m_locToGloMap->AssembleBnd(loc,m_multiplicity, nDirBnd);
            Vmath::Sdiv(nGlobHomBnd,1.0,m_multiplicity,1,m_multiplicity,1);

        }

        /**
         *\brief Sets up the reference prismatic element needed to construct
         *a low energy basis
         */
        SpatialDomains::PrismGeomSharedPtr PreconditionerLowEnergy::CreateRefPrismGeom()
        {
            //////////////////////////
            // Set up Prism element //
            //////////////////////////
            
	    const int three=3;
            const int nVerts = 6;
            const double point[][3] = {
                {-1,-1,0}, {1,-1,0}, {1,1,0}, 
                {-1,1,0}, {0,-1,sqrt(double(3))}, {0,1,sqrt(double(3))},
            };
            
            //std::shared_ptr<SpatialDomains::PointGeom> verts[6];
            SpatialDomains::PointGeomSharedPtr verts[6];
            for(int i=0; i < nVerts; ++i)
            {
                verts[i] =  MemoryManager<SpatialDomains::PointGeom>::AllocateSharedPtr
                    ( three, i, point[i][0], point[i][1], point[i][2] );
            }
            const int nEdges = 9;
            const int vertexConnectivity[][2] = {
                {0,1}, {1,2}, {3,2}, {0,3}, {0,4}, 
                {1,4}, {2,5}, {3,5}, {4,5}
            };
            
            // Populate the list of edges
            SpatialDomains::SegGeomSharedPtr edges[nEdges]; 
            for(int i=0; i < nEdges; ++i){
                SpatialDomains::PointGeomSharedPtr vertsArray[2];
                for(int j=0; j<2; ++j)
                {
                    vertsArray[j] = verts[vertexConnectivity[i][j]];
                }
                edges[i] = MemoryManager<SpatialDomains::SegGeom>::AllocateSharedPtr(i, three, vertsArray);
            }
            
            ////////////////////////
            // Set up Prism faces //
            ////////////////////////
            
            const int nFaces = 5;
            //quad-edge connectivity base-face0, vertical-quadface2, vertical-quadface4
            const int quadEdgeConnectivity[][4] = { {0,1,2,3}, {1,6,8,5}, {3,7,8,4} }; 
            const bool   isQuadEdgeFlipped[][4] = { {0,0,1,1}, {0,0,1,1}, {0,0,1,1} };
            // QuadId ordered as 0, 1, 2, otherwise return false
            const int                  quadId[] = { 0,-1,1,-1,2 }; 
            
            //triangle-edge connectivity side-triface-1, side triface-3 
            const int  triEdgeConnectivity[][3] = { {0,5,4}, {2,6,7} };
            const bool    isTriEdgeFlipped[][3] = { {0,0,1}, {0,0,1} };
            // TriId ordered as 0, 1, otherwise return false
            const int                   triId[] = { -1,0,-1,1,-1 }; 
            
            // Populate the list of faces  
            SpatialDomains::Geometry2DSharedPtr faces[nFaces]; 
            for(int f = 0; f < nFaces; ++f){
                if(f == 1 || f == 3) {
                    int i = triId[f];
                    SpatialDomains::SegGeomSharedPtr edgeArray[3];
		    StdRegions::Orientation eorientArray[3];
                    for(int j = 0; j < 3; ++j){
                        edgeArray[j] = edges[triEdgeConnectivity[i][j]];
                        eorientArray[j] = isTriEdgeFlipped[i][j] ? StdRegions::eBackwards : StdRegions::eForwards;
                    }
                    faces[f] = MemoryManager<SpatialDomains::TriGeom>::AllocateSharedPtr(f, edgeArray, eorientArray);
                }            
                else {
                    int i = quadId[f];
                    SpatialDomains::SegGeomSharedPtr edgeArray[4];
		    StdRegions::Orientation eorientArray[4]; 
                    for(int j=0; j < 4; ++j){
                        edgeArray[j] = edges[quadEdgeConnectivity[i][j]];
                        eorientArray[j] = isQuadEdgeFlipped[i][j] ? StdRegions::eBackwards : StdRegions::eForwards;
                    }
                    faces[f] = MemoryManager<SpatialDomains::QuadGeom>::AllocateSharedPtr(f, edgeArray, eorientArray);
                }
            } 
            
            SpatialDomains::PrismGeomSharedPtr geom = MemoryManager<SpatialDomains::PrismGeom>::AllocateSharedPtr(faces);

            geom->SetOwnData();

            return geom;
        }

        /**
         *\brief Sets up the reference tretrahedral element needed to construct
         *a low energy basis
         */
        SpatialDomains::TetGeomSharedPtr PreconditionerLowEnergy::CreateRefTetGeom()
        {
            /////////////////////////////////
            // Set up Tetrahedron vertices //
            /////////////////////////////////

	    int i,j;
	    const int three=3;
            const int nVerts = 4;
            const double point[][3] = {
                {-1,-1/sqrt(double(3)),-1/sqrt(double(6))},
                {1,-1/sqrt(double(3)),-1/sqrt(double(6))},
                {0,2/sqrt(double(3)),-1/sqrt(double(6))},
                {0,0,3/sqrt(double(6))}};
            
            std::shared_ptr<SpatialDomains::PointGeom> verts[4];
	    for(i=0; i < nVerts; ++i)
	    {
	        verts[i] =  
                    MemoryManager<SpatialDomains::PointGeom>::
                    AllocateSharedPtr
                    ( three, i, point[i][0], point[i][1], point[i][2] );
	    }
            
            //////////////////////////////
            // Set up Tetrahedron Edges //
            //////////////////////////////
            
            // SegGeom (int id, const int coordim), EdgeComponent(id, coordim)
            const int nEdges = 6;
            const int vertexConnectivity[][2] = {
                {0,1},{1,2},{0,2},{0,3},{1,3},{2,3}
            };
            
            // Populate the list of edges
            SpatialDomains::SegGeomSharedPtr edges[nEdges];
            for(i=0; i < nEdges; ++i)
            {
                std::shared_ptr<SpatialDomains::PointGeom>
                    vertsArray[2];
                for(j=0; j<2; ++j)
                {
                    vertsArray[j] = verts[vertexConnectivity[i][j]];
                }
                
               edges[i] = MemoryManager<SpatialDomains::SegGeom>
                   ::AllocateSharedPtr(i, three, vertsArray);
            }
            
            //////////////////////////////
            // Set up Tetrahedron faces //
            //////////////////////////////
            
            const int nFaces = 4;
            const int edgeConnectivity[][3] = {
                {0,1,2}, {0,4,3}, {1,5,4}, {2,5,3}
            };
            const bool isEdgeFlipped[][3] = {
                {0,0,1}, {0,0,1}, {0,0,1}, {0,0,1}
            };
            
            // Populate the list of faces
            SpatialDomains::TriGeomSharedPtr faces[nFaces];
            for(i=0; i < nFaces; ++i)
            {
                SpatialDomains::SegGeomSharedPtr edgeArray[3];
                StdRegions::Orientation eorientArray[3];
                for(j=0; j < 3; ++j)
                {
                    edgeArray[j] = edges[edgeConnectivity[i][j]];
                    eorientArray[j] = isEdgeFlipped[i][j] ? 
                        StdRegions::eBackwards : StdRegions::eForwards;
                }
                
                
                faces[i] = MemoryManager<SpatialDomains::TriGeom>
                    ::AllocateSharedPtr(i, edgeArray, eorientArray);
            }
            
            SpatialDomains::TetGeomSharedPtr geom =
                MemoryManager<SpatialDomains::TetGeom>::AllocateSharedPtr
                (faces);
            
            geom->SetOwnData();

            return geom;
        }

        /**
         *\brief Sets up the reference hexahedral element needed to construct
         *a low energy basis
         */
        SpatialDomains::HexGeomSharedPtr PreconditionerLowEnergy::CreateRefHexGeom()
        {
            ////////////////////////////////
            // Set up Hexahedron vertices //
            ////////////////////////////////

	    const int three=3;

            const int nVerts = 8;
            const double point[][3] = {
                {0,0,0}, {1,0,0}, {1,1,0}, {0,1,0},
                {0,0,1}, {1,0,1}, {1,1,1}, {0,1,1}
            };

            // Populate the list of verts
            SpatialDomains::PointGeomSharedPtr verts[8];
            for( int i = 0; i < nVerts; ++i ) {
                verts[i] = MemoryManager<SpatialDomains::PointGeom>
                    ::AllocateSharedPtr(three,  i,   point[i][0],
                                        point[i][1], point[i][2]);
            }

            /////////////////////////////
            // Set up Hexahedron Edges //
            /////////////////////////////

            // SegGeom (int id, const int coordim), EdgeComponent(id, coordim)
            const int nEdges = 12;
            const int vertexConnectivity[][2] = {
                {0,1}, {1,2}, {2,3}, {0,3}, {0,4}, {1,5},
                {2,6}, {3,7}, {4,5}, {5,6}, {6,7}, {4,7}
            };

            // Populate the list of edges
            SpatialDomains::SegGeomSharedPtr edges[nEdges];
            for( int i = 0; i < nEdges; ++i ) {
                SpatialDomains::PointGeomSharedPtr vertsArray[2];
                for( int j = 0; j < 2; ++j ) {
                    vertsArray[j] = verts[vertexConnectivity[i][j]];
                }
                edges[i] = MemoryManager<SpatialDomains::SegGeom>::
                    AllocateSharedPtr( i, three, vertsArray);
            }

            /////////////////////////////
            // Set up Hexahedron faces //
            /////////////////////////////

            const int nFaces = 6;
            const int edgeConnectivity[][4] = {
                {0,1,2,3}, {0,5,8,4}, {1,6,9,5},
                {2,7,10,6}, {3,7,11,4}, {8,9,10,11}
            };
            const bool isEdgeFlipped[][4] = {
                {0,0,0,1}, {0,0,1,1}, {0,0,1,1},
                {0,0,1,1}, {0,0,1,1}, {0,0,0,1}
            };

            // Populate the list of faces
            SpatialDomains::QuadGeomSharedPtr faces[nFaces];
            for( int i = 0; i < nFaces; ++i ) {
                SpatialDomains::SegGeomSharedPtr edgeArray[4];
                StdRegions::Orientation eorientArray[4];
                for( int j = 0; j < 4; ++j ) {
                    edgeArray[j]    = edges[edgeConnectivity[i][j]];
                    eorientArray[j] = isEdgeFlipped[i][j] ? 
                        StdRegions::eBackwards : StdRegions::eForwards;
                }
                faces[i] = MemoryManager<SpatialDomains::QuadGeom>::AllocateSharedPtr(i, edgeArray,
                                                                      eorientArray);
            }

            SpatialDomains::HexGeomSharedPtr geom =
                MemoryManager<SpatialDomains::HexGeom>::AllocateSharedPtr
                (faces);
            
            geom->SetOwnData();

            return geom;
        }


        /**
	 * \brief Sets up the reference elements needed by the preconditioner
	 *
         * Sets up reference elements which are used to preconditioning the
         * corresponding matrices. Currently we support tetrahedral, prismatic
         * and hexahedral elements
	 */
        void PreconditionerLowEnergy::SetUpReferenceElements()
        {
            int cnt,i,j;
            std::shared_ptr<MultiRegions::ExpList> 
                expList=((m_linsys.lock())->GetLocMat()).lock();
            GlobalLinSysKey m_linSysKey=(m_linsys.lock())->GetKey();
            StdRegions::VarCoeffMap vVarCoeffMap;
            LocalRegions::ExpansionSharedPtr locExpansion;
            locExpansion = expList->GetExp(0);

            DNekScalBlkMatSharedPtr RtetBlk, RprismBlk;
            DNekScalBlkMatSharedPtr RTtetBlk, RTprismBlk;

            DNekScalMatSharedPtr Rprismoriginal;
            DNekScalMatSharedPtr RTprismoriginal;
            DNekMatSharedPtr Rtettmp, RTtettmp, Rhextmp, RThextmp, Rprismtmp, RTprismtmp ;

            /*
             * Set up a Tetrahral & prismatic element which comprises
             * equilateral triangles as all faces for the tet and the end faces
             * for the prism. Using these elements a new expansion is created
             * (which is the same as the expansion specified in the input
             * file).
             */
            SpatialDomains::TetGeomSharedPtr tetgeom=CreateRefTetGeom();
            SpatialDomains::PrismGeomSharedPtr prismgeom=CreateRefPrismGeom();
            SpatialDomains::HexGeomSharedPtr hexgeom=CreateRefHexGeom();

            //Expansion as specified in the input file - here we need to alter
            //this so we can read in different exapansions for different element
            //types
            int nummodes=locExpansion->GetBasisNumModes(0);

            //Bases for Tetrahedral element
            const LibUtilities::BasisKey TetBa(
                LibUtilities::eModified_A, nummodes,
                LibUtilities::PointsKey(nummodes+1,LibUtilities::eGaussLobattoLegendre));
            const LibUtilities::BasisKey TetBb(
                LibUtilities::eModified_B, nummodes,
                LibUtilities::PointsKey(nummodes,LibUtilities::eGaussRadauMAlpha1Beta0));
            const LibUtilities::BasisKey TetBc(
                LibUtilities::eModified_C, nummodes,
                LibUtilities::PointsKey(nummodes,LibUtilities::eGaussRadauMAlpha2Beta0));

            //Create reference tetrahedral expansion
            LocalRegions::TetExpSharedPtr TetExp;

            TetExp = MemoryManager<LocalRegions::TetExp>
                ::AllocateSharedPtr(TetBa,TetBb,TetBc,
                                    tetgeom);

            //Bases for prismatic element
            const LibUtilities::BasisKey PrismBa(
                LibUtilities::eModified_A, nummodes,
                LibUtilities::PointsKey(nummodes+1,LibUtilities::eGaussLobattoLegendre));
            const LibUtilities::BasisKey PrismBb(
                LibUtilities::eModified_A, nummodes,
                LibUtilities::PointsKey(nummodes+1,LibUtilities::eGaussLobattoLegendre));
            const LibUtilities::BasisKey PrismBc(
                LibUtilities::eModified_B, nummodes,
                LibUtilities::PointsKey(nummodes,LibUtilities::eGaussRadauMAlpha1Beta0));

            //Create reference prismatic expansion
            LocalRegions::PrismExpSharedPtr PrismExp;

            PrismExp = MemoryManager<LocalRegions::PrismExp>
                ::AllocateSharedPtr(PrismBa,PrismBb,PrismBc,
                                    prismgeom);

            //Bases for prismatic element
            const LibUtilities::BasisKey HexBa(
                LibUtilities::eModified_A, nummodes,
                LibUtilities::PointsKey(nummodes+1,LibUtilities::eGaussLobattoLegendre));
            const LibUtilities::BasisKey HexBb(
                LibUtilities::eModified_A, nummodes,
                LibUtilities::PointsKey(nummodes+1,LibUtilities::eGaussLobattoLegendre));
            const LibUtilities::BasisKey HexBc(
                LibUtilities::eModified_A, nummodes,
                LibUtilities::PointsKey(nummodes+1,LibUtilities::eGaussLobattoLegendre));
            
            //Create reference prismatic expansion
            LocalRegions::HexExpSharedPtr HexExp;
            
            HexExp = MemoryManager<LocalRegions::HexExp>
                ::AllocateSharedPtr(HexBa,HexBb,HexBc,
                                    hexgeom);
            

            // retrieve variable coefficient
            if(m_linSysKey.GetNVarCoeffs() > 0)
            {
                cnt = expList->GetPhys_Offset(0);
                for (auto &x : m_linSysKey.GetVarCoeffs())
                {
                    vVarCoeffMap[x.first] = x.second + cnt;
                }
            }

            StdRegions::MatrixType PreconR,PreconRT;

            if(m_linSysKey.GetMatrixType() == StdRegions::eMass)
            {
                PreconR  = StdRegions::ePreconRMass;
                PreconRT = StdRegions::ePreconRTMass;
            }
            else
            {
                PreconR  = StdRegions::ePreconR;
                PreconRT = StdRegions::ePreconRT;
            }
            


            /*
             * Matrix keys - for each element type there are two matrix keys
             * corresponding to the transformation matrix R and its transpose
             */


            //Matrix keys for tetrahedral element transformation matrix
            LocalRegions::MatrixKey TetR
                (PreconR, LibUtilities::eTetrahedron,
                 *TetExp, m_linSysKey.GetConstFactors(),
                 vVarCoeffMap);

            //Matrix keys for tetrahedral transposed transformation matrix
            LocalRegions::MatrixKey TetRT
                (PreconRT, LibUtilities::eTetrahedron,
                 *TetExp,  m_linSysKey.GetConstFactors(),
                 vVarCoeffMap);

            //Matrix keys for prismatic element transformation matrix
            LocalRegions::MatrixKey PrismR
                (PreconR,   LibUtilities::ePrism,
                 *PrismExp, m_linSysKey.GetConstFactors(),
                 vVarCoeffMap);

            //Matrix keys for prismatic element transposed transformation matrix
            LocalRegions::MatrixKey PrismRT
                (PreconRT,  LibUtilities::ePrism,
                 *PrismExp, m_linSysKey.GetConstFactors(),
                 vVarCoeffMap);

            //Matrix keys for hexahedral element transformation matrix
            LocalRegions::MatrixKey HexR
                (PreconR, LibUtilities::eHexahedron,
                 *HexExp, m_linSysKey.GetConstFactors(),
                 vVarCoeffMap);

            //Matrix keys for hexahedral element transposed transformation
            //matrix
            LocalRegions::MatrixKey HexRT
                (PreconRT, LibUtilities::eHexahedron,
                 *HexExp,  m_linSysKey.GetConstFactors(),
                 vVarCoeffMap);

            /*
             * Create transformation matrices for the tetrahedral element
             */

            //Get tetrahedral transformation matrix
            m_Rtet = TetExp->GetLocMatrix(TetR);

            //Get tetrahedral transposed transformation matrix
            m_RTtet = TetExp->GetLocMatrix(TetRT);

            // Using the transformation matrix and the inverse transformation
            // matrix create the inverse matrices
            Rtettmp=TetExp->BuildInverseTransformationMatrix(m_Rtet);

            //Inverse transposed transformation matrix
            RTtettmp=TetExp->BuildInverseTransformationMatrix(m_Rtet);
            RTtettmp->Transpose();

            m_Rinvtet = MemoryManager<DNekScalMat>
                ::AllocateSharedPtr(1.0,Rtettmp);
            m_RTinvtet = MemoryManager<DNekScalMat>
                ::AllocateSharedPtr(1.0,RTtettmp);

            /*
             * Create transformation matrices for the hexahedral element
             */

            //Get hexahedral transformation matrix
            m_Rhex = HexExp->GetLocMatrix(HexR);
            //Get hexahedral transposed transformation matrix
            m_RThex = HexExp->GetLocMatrix(HexRT);

            // Using the transformation matrix and the inverse transformation
            // matrix create the inverse matrices
            Rhextmp=HexExp->BuildInverseTransformationMatrix(m_Rhex);
            //Inverse transposed transformation matrix
            RThextmp=HexExp->BuildInverseTransformationMatrix(m_Rhex);
            RThextmp->Transpose();

            m_Rinvhex = MemoryManager<DNekScalMat>
                ::AllocateSharedPtr(1.0,Rhextmp);
            m_RTinvhex = MemoryManager<DNekScalMat>
                ::AllocateSharedPtr(1.0,RThextmp);

            /*
             * Create transformation matrices for the prismatic element
             */

            //Get prism transformation matrix
            Rprismoriginal = PrismExp->GetLocMatrix(PrismR);
            //Get prism transposed transformation matrix
            RTprismoriginal = PrismExp->GetLocMatrix(PrismRT);

            unsigned int  nRows=Rprismoriginal->GetRows();
            NekDouble zero=0.0;
            DNekMatSharedPtr Rtmpprism = MemoryManager<DNekMat>::
                AllocateSharedPtr(nRows,nRows,zero,eFULL);
            DNekMatSharedPtr RTtmpprism = MemoryManager<DNekMat>::
                AllocateSharedPtr(nRows,nRows,zero,eFULL);
            NekDouble Rvalue, RTvalue;

            //Copy values from the prism transformation matrix
            for(i=0; i<nRows; ++i)
            {
                for(j=0; j<nRows; ++j)
                {
                    Rvalue=(*Rprismoriginal)(i,j);
                    RTvalue=(*RTprismoriginal)(i,j);
                    Rtmpprism->SetValue(i,j,Rvalue);
                    RTtmpprism->SetValue(i,j,RTvalue);
                }
            }

            //Replace triangular faces and edges of the prims transformation
            //matrix with the corresponding values of the tetrahedral
            //transformation matrix.
            ModifyPrismTransformationMatrix(TetExp,PrismExp,Rtmpprism,RTtmpprism);

            m_Rprism = MemoryManager<DNekScalMat>
                ::AllocateSharedPtr(1.0,Rtmpprism);
            
            m_RTprism = MemoryManager<DNekScalMat>
                ::AllocateSharedPtr(1.0,RTtmpprism);

            //Inverse transformation matrix
            Rprismtmp=PrismExp->BuildInverseTransformationMatrix(m_Rprism);

            //Inverse transposed transformation matrix
            RTprismtmp=PrismExp->BuildInverseTransformationMatrix(m_Rprism);
            RTprismtmp->Transpose();

            m_Rinvprism = MemoryManager<DNekScalMat>
                ::AllocateSharedPtr(1.0,Rprismtmp);

            m_RTinvprism = MemoryManager<DNekScalMat>
                ::AllocateSharedPtr(1.0,RTprismtmp);
        }

        /**
         * \brief Modify the prism transformation matrix to align with the
         * tetrahedral modes.
         *
         * This routine replaces the edge and triangular face components of the
         * prismatic vertex transformation matrices \f$\mathbf{R}_{ve}\f$ and
         * \f$\mathbf{R}_{vf}\f$ with the corresponding components from the
         * tetrahedral transformation matrices. Additionally, triangular face
         * components in the prismatic edge transformation matrix
         * \f$\mathbf{R}_{ef}\f$ with the corresponding component from the
         * tetrahedral transformation matrix.
         */
        void PreconditionerLowEnergy::ModifyPrismTransformationMatrix(
            LocalRegions::TetExpSharedPtr TetExp,
            LocalRegions::PrismExpSharedPtr PrismExp,
            DNekMatSharedPtr Rmodprism,
            DNekMatSharedPtr RTmodprism)
        {
            NekDouble Rvalue, RTvalue;
            int i, j;

            //For a tet element the bottom face is made up of the following:
            //vertices: 0, 1 and 2 edges: 0, 1 and 2 face: 0. We first need to
            //determine the mode locations of these vertices, edges and face so
            //we can extract the correct values from the tetrahedral R matrix.

            //These are the vertex mode locations of R which need to be replaced
            //in the prism element
            int TetVertex0=TetExp->GetVertexMap(0);
            int TetVertex1=TetExp->GetVertexMap(1);
            int TetVertex2=TetExp->GetVertexMap(2);
            int TetVertex3=TetExp->GetVertexMap(3);


            //These are the edge mode locations of R which need to be replaced
            //in the prism element
            Array<OneD, unsigned int> TetEdge0=TetExp->GetEdgeInverseBoundaryMap(0);
            Array<OneD, unsigned int> TetEdge1=TetExp->GetEdgeInverseBoundaryMap(1);
            Array<OneD, unsigned int> TetEdge2=TetExp->GetEdgeInverseBoundaryMap(2);
            Array<OneD, unsigned int> TetEdge3=TetExp->GetEdgeInverseBoundaryMap(3);
            Array<OneD, unsigned int> TetEdge4=TetExp->GetEdgeInverseBoundaryMap(4);
            Array<OneD, unsigned int> TetEdge5=TetExp->GetEdgeInverseBoundaryMap(5);

            //These are the face mode locations of R which need to be replaced
            //in the prism element
            Array<OneD, unsigned int> TetFace=TetExp->GetFaceInverseBoundaryMap(1);

            //Prism vertex modes
            int PrismVertex0=PrismExp->GetVertexMap(0);
            int PrismVertex1=PrismExp->GetVertexMap(1);
            int PrismVertex2=PrismExp->GetVertexMap(2);
            int PrismVertex3=PrismExp->GetVertexMap(3);
            int PrismVertex4=PrismExp->GetVertexMap(4);
            int PrismVertex5=PrismExp->GetVertexMap(5);

            //Prism edge modes
            Array<OneD, unsigned int> PrismEdge0=
                PrismExp->GetEdgeInverseBoundaryMap(0);
            Array<OneD, unsigned int> PrismEdge1=
                PrismExp->GetEdgeInverseBoundaryMap(1);
            Array<OneD, unsigned int> PrismEdge2=
                PrismExp->GetEdgeInverseBoundaryMap(2);
            Array<OneD, unsigned int> PrismEdge3=
                PrismExp->GetEdgeInverseBoundaryMap(3);
            Array<OneD, unsigned int> PrismEdge4=
                PrismExp->GetEdgeInverseBoundaryMap(4);
            Array<OneD, unsigned int> PrismEdge5=
                PrismExp->GetEdgeInverseBoundaryMap(5);
            Array<OneD, unsigned int> PrismEdge6=
                PrismExp->GetEdgeInverseBoundaryMap(6);
            Array<OneD, unsigned int> PrismEdge7=
                PrismExp->GetEdgeInverseBoundaryMap(7);
            Array<OneD, unsigned int> PrismEdge8=
                PrismExp->GetEdgeInverseBoundaryMap(8);

            //Prism face 1 & 3 face modes
            Array<OneD, unsigned int> PrismFace1=
                PrismExp->GetFaceInverseBoundaryMap(1);
            Array<OneD, unsigned int> PrismFace3=
                PrismExp->GetFaceInverseBoundaryMap(3);
            Array<OneD, unsigned int> PrismFace0=
                PrismExp->GetFaceInverseBoundaryMap(0);
            Array<OneD, unsigned int> PrismFace2=
                PrismExp->GetFaceInverseBoundaryMap(2);
            Array<OneD, unsigned int> PrismFace4=
                PrismExp->GetFaceInverseBoundaryMap(4);

            //vertex 0 edge 0 3 & 4
            for(i=0; i< PrismEdge0.num_elements(); ++i)
            {
                Rvalue=(*m_Rtet)(TetVertex0,TetEdge0[i]);
                Rmodprism->SetValue(PrismVertex0,PrismEdge0[i],Rvalue);
                Rvalue=(*m_Rtet)(TetVertex0,TetEdge2[i]);
                Rmodprism->SetValue(PrismVertex0,PrismEdge3[i],Rvalue);
                Rvalue=(*m_Rtet)(TetVertex0,TetEdge3[i]);
                Rmodprism->SetValue(PrismVertex0,PrismEdge4[i],Rvalue);

                //transposed values
                RTvalue=(*m_RTtet)(TetEdge0[i],TetVertex0);
                RTmodprism->SetValue(PrismEdge0[i],PrismVertex0,RTvalue);
                RTvalue=(*m_RTtet)(TetEdge2[i],TetVertex0);
                RTmodprism->SetValue(PrismEdge3[i],PrismVertex0,RTvalue);
                RTvalue=(*m_RTtet)(TetEdge3[i],TetVertex0);
                RTmodprism->SetValue(PrismEdge4[i],PrismVertex0,RTvalue);
            }

            //vertex 1 edge 0 1 & 5
            for(i=0; i< PrismEdge1.num_elements(); ++i)
            {
                Rvalue=(*m_Rtet)(TetVertex1,TetEdge0[i]);
                Rmodprism->SetValue(PrismVertex1,PrismEdge0[i],Rvalue);
                Rvalue=(*m_Rtet)(TetVertex1,TetEdge1[i]);
                Rmodprism->SetValue(PrismVertex1,PrismEdge1[i],Rvalue);
                Rvalue=(*m_Rtet)(TetVertex1,TetEdge4[i]);
                Rmodprism->SetValue(PrismVertex1,PrismEdge5[i],Rvalue);

                //transposed values
                RTvalue=(*m_RTtet)(TetEdge0[i],TetVertex1);
                RTmodprism->SetValue(PrismEdge0[i],PrismVertex1,RTvalue);
                RTvalue=(*m_RTtet)(TetEdge1[i],TetVertex1);
                RTmodprism->SetValue(PrismEdge1[i],PrismVertex1,RTvalue);
                RTvalue=(*m_RTtet)(TetEdge4[i],TetVertex1);
                RTmodprism->SetValue(PrismEdge5[i],PrismVertex1,RTvalue);
            }

            //vertex 2 edge 1 2 & 6
            for(i=0; i< PrismEdge2.num_elements(); ++i)
            {
                Rvalue=(*m_Rtet)(TetVertex2,TetEdge1[i]);
                Rmodprism->SetValue(PrismVertex2,PrismEdge1[i],Rvalue);
                Rvalue=(*m_Rtet)(TetVertex1,TetEdge0[i]);
                Rmodprism->SetValue(PrismVertex2,PrismEdge2[i],Rvalue);
                Rvalue=(*m_Rtet)(TetVertex2,TetEdge5[i]);
                Rmodprism->SetValue(PrismVertex2,PrismEdge6[i],Rvalue);

                //transposed values
                RTvalue=(*m_RTtet)(TetEdge1[i],TetVertex2);
                RTmodprism->SetValue(PrismEdge1[i],PrismVertex2,RTvalue);
                RTvalue=(*m_RTtet)(TetEdge0[i],TetVertex1);
                RTmodprism->SetValue(PrismEdge2[i],PrismVertex2,RTvalue);
                RTvalue=(*m_RTtet)(TetEdge5[i],TetVertex2);
                RTmodprism->SetValue(PrismEdge6[i],PrismVertex2,RTvalue);
            }

            //vertex 3 edge 3 2 & 7
            for(i=0; i< PrismEdge3.num_elements(); ++i)
            {
                Rvalue=(*m_Rtet)(TetVertex2,TetEdge2[i]);
                Rmodprism->SetValue(PrismVertex3,PrismEdge3[i],Rvalue);
                Rvalue=(*m_Rtet)(TetVertex0,TetEdge0[i]);
                Rmodprism->SetValue(PrismVertex3,PrismEdge2[i],Rvalue);
                Rvalue=(*m_Rtet)(TetVertex2,TetEdge5[i]);
                Rmodprism->SetValue(PrismVertex3,PrismEdge7[i],Rvalue);

                //transposed values
                RTvalue=(*m_RTtet)(TetEdge2[i],TetVertex2);
                RTmodprism->SetValue(PrismEdge3[i],PrismVertex3,RTvalue);
                RTvalue=(*m_RTtet)(TetEdge0[i],TetVertex0);
                RTmodprism->SetValue(PrismEdge2[i],PrismVertex3,RTvalue);
                RTvalue=(*m_RTtet)(TetEdge5[i],TetVertex2);
                RTmodprism->SetValue(PrismEdge7[i],PrismVertex3,RTvalue);
            }

            //vertex 4 edge 4 5 & 8
            for(i=0; i< PrismEdge4.num_elements(); ++i)
            {
                Rvalue=(*m_Rtet)(TetVertex3,TetEdge3[i]);
                Rmodprism->SetValue(PrismVertex4,PrismEdge4[i],Rvalue);
                Rvalue=(*m_Rtet)(TetVertex3,TetEdge4[i]);
                Rmodprism->SetValue(PrismVertex4,PrismEdge5[i],Rvalue);
                Rvalue=(*m_Rtet)(TetVertex0,TetEdge2[i]);
                Rmodprism->SetValue(PrismVertex4,PrismEdge8[i],Rvalue);

                //transposed values
                RTvalue=(*m_RTtet)(TetEdge3[i],TetVertex3);
                RTmodprism->SetValue(PrismEdge4[i],PrismVertex4,RTvalue);
                RTvalue=(*m_RTtet)(TetEdge4[i],TetVertex3);
                RTmodprism->SetValue(PrismEdge5[i],PrismVertex4,RTvalue);
                RTvalue=(*m_RTtet)(TetEdge2[i],TetVertex0);
                RTmodprism->SetValue(PrismEdge8[i],PrismVertex4,RTvalue);
            }

            //vertex 5 edge 6 7 & 8
            for(i=0; i< PrismEdge5.num_elements(); ++i)
            {
                Rvalue=(*m_Rtet)(TetVertex3,TetEdge3[i]);
                Rmodprism->SetValue(PrismVertex5,PrismEdge6[i],Rvalue);
                Rvalue=(*m_Rtet)(TetVertex3,TetEdge4[i]);
                Rmodprism->SetValue(PrismVertex5,PrismEdge7[i],Rvalue);
                Rvalue=(*m_Rtet)(TetVertex2,TetEdge2[i]);
                Rmodprism->SetValue(PrismVertex5,PrismEdge8[i],Rvalue);

                //transposed values
                RTvalue=(*m_RTtet)(TetEdge3[i],TetVertex3);
                RTmodprism->SetValue(PrismEdge6[i],PrismVertex5,RTvalue);
                RTvalue=(*m_RTtet)(TetEdge4[i],TetVertex3);
                RTmodprism->SetValue(PrismEdge7[i],PrismVertex5,RTvalue);
                RTvalue=(*m_RTtet)(TetEdge2[i],TetVertex2);
                RTmodprism->SetValue(PrismEdge8[i],PrismVertex5,RTvalue);
            }

            // face 1 vertices 0 1 4
            for(i=0; i< PrismFace1.num_elements(); ++i)
            {
                Rvalue=(*m_Rtet)(TetVertex0,TetFace[i]);
                Rmodprism->SetValue(PrismVertex0,PrismFace1[i],Rvalue);
                Rvalue=(*m_Rtet)(TetVertex1,TetFace[i]);
                Rmodprism->SetValue(PrismVertex1,PrismFace1[i],Rvalue);
                Rvalue=(*m_Rtet)(TetVertex3,TetFace[i]);
                Rmodprism->SetValue(PrismVertex4,PrismFace1[i],Rvalue);
                
                //transposed values
                RTvalue=(*m_RTtet)(TetFace[i],TetVertex0);
                RTmodprism->SetValue(PrismFace1[i],PrismVertex0,RTvalue);
                RTvalue=(*m_RTtet)(TetFace[i],TetVertex1);
                RTmodprism->SetValue(PrismFace1[i],PrismVertex1,RTvalue);
                RTvalue=(*m_RTtet)(TetFace[i],TetVertex3);
                RTmodprism->SetValue(PrismFace1[i],PrismVertex4,RTvalue);
            }

            // face 3 vertices 2, 3 & 5
            for(i=0; i< PrismFace3.num_elements(); ++i)
            {
                Rvalue=(*m_Rtet)(TetVertex1,TetFace[i]);
                Rmodprism->SetValue(PrismVertex2,PrismFace3[i],Rvalue);
                Rvalue=(*m_Rtet)(TetVertex0,TetFace[i]);
                Rmodprism->SetValue(PrismVertex3,PrismFace3[i],Rvalue);
                Rvalue=(*m_Rtet)(TetVertex3,TetFace[i]);
                Rmodprism->SetValue(PrismVertex5,PrismFace3[i],Rvalue);
                
                //transposed values
                RTvalue=(*m_RTtet)(TetFace[i],TetVertex1);
                RTmodprism->SetValue(PrismFace3[i],PrismVertex2,RTvalue);
                RTvalue=(*m_RTtet)(TetFace[i],TetVertex0);
                RTmodprism->SetValue(PrismFace3[i],PrismVertex3,RTvalue);
                RTvalue=(*m_RTtet)(TetFace[i],TetVertex3);
                RTmodprism->SetValue(PrismFace3[i],PrismVertex5,RTvalue);
            }

            // Face 1 edge 0 4 5
            for(i=0; i< PrismFace1.num_elements(); ++i)
            {
                for(j=0; j<PrismEdge0.num_elements(); ++j)
                {
                    Rvalue=(*m_Rtet)(TetEdge0[j],TetFace[i]);
                    Rmodprism->SetValue(PrismEdge0[j],PrismFace1[i],Rvalue);
                    Rvalue=(*m_Rtet)(TetEdge3[j],TetFace[i]);
                    Rmodprism->SetValue(PrismEdge4[j],PrismFace1[i],Rvalue);
                    Rvalue=(*m_Rtet)(TetEdge4[j],TetFace[i]);
                    Rmodprism->SetValue(PrismEdge5[j],PrismFace1[i],Rvalue);

                    //transposed values
                    RTvalue=(*m_RTtet)(TetFace[i],TetEdge0[j]);
                    RTmodprism->SetValue(PrismFace1[i],PrismEdge0[j],RTvalue);
                    RTvalue=(*m_RTtet)(TetFace[i],TetEdge3[j]);
                    RTmodprism->SetValue(PrismFace1[i],PrismEdge4[j],RTvalue);
                    RTvalue=(*m_RTtet)(TetFace[i],TetEdge4[j]);
                    RTmodprism->SetValue(PrismFace1[i],PrismEdge5[j],RTvalue);
                }
            }
                
            // Face 3 edge 2 6 7
            for(i=0; i< PrismFace3.num_elements(); ++i)
            {
                for(j=0; j<PrismEdge2.num_elements(); ++j)
                {
                    Rvalue=(*m_Rtet)(TetEdge0[j],TetFace[i]);
                    Rmodprism->SetValue(PrismEdge2[j],PrismFace3[i],Rvalue);
                    Rvalue=(*m_Rtet)(TetEdge4[j],TetFace[i]);
                    Rmodprism->SetValue(PrismEdge6[j],PrismFace3[i],Rvalue);
                    Rvalue=(*m_Rtet)(TetEdge3[j],TetFace[i]);
                    Rmodprism->SetValue(PrismEdge7[j],PrismFace3[i],Rvalue);

                    RTvalue=(*m_RTtet)(TetFace[i],TetEdge0[j]);
                    RTmodprism->SetValue(PrismFace3[i],PrismEdge2[j],RTvalue);
                    RTvalue=(*m_RTtet)(TetFace[i],TetEdge4[j]);
                    RTmodprism->SetValue(PrismFace3[i],PrismEdge6[j],RTvalue);
                    RTvalue=(*m_RTtet)(TetFace[i],TetEdge3[j]);
                    RTmodprism->SetValue(PrismFace3[i],PrismEdge7[j],RTvalue);
                }
            }
        }
        
    }
}





<|MERGE_RESOLUTION|>--- conflicted
+++ resolved
@@ -229,13 +229,8 @@
                 cnt = 0;
                 for(j = 0; j < bndCondExp[i]->GetNumElmts(); j++)
                 {
-<<<<<<< HEAD
-                    bndCondFaceExp = boost::dynamic_pointer_cast<
+                    bndCondFaceExp = std::dynamic_pointer_cast<
                     LocalRegions::Expansion2D>(bndCondExp[i]->GetExp(j));
-=======
-                    bndCondFaceExp = std::dynamic_pointer_cast<
-                    StdRegions::StdExpansion2D>(bndCondExp[i]->GetExp(j));
->>>>>>> 56f554e3
                     if (bndConditions[i]->GetBoundaryConditionType() == 
                         SpatialDomains::eDirichlet)
                     {
