///////////////////////////////////////////////////////////////////////////////
//
// File: GlobalLinSysIterativeStaticCond.cpp
//
// For more information, please see: http://www.nektar.info
//
// The MIT License
//
// Copyright (c) 2006 Division of Applied Mathematics, Brown University (USA),
// Department of Aeronautics, Imperial College London (UK), and Scientific
// Computing and Imaging Institute, University of Utah (USA).
//
// License for the specific language governing rights and limitations under
// Permission is hereby granted, free of charge, to any person obtaining a
// copy of this software and associated documentation files (the "Software"),
// to deal in the Software without restriction, including without limitation
// the rights to use, copy, modify, merge, publish, distribute, sublicense,
// and/or sell copies of the Software, and to permit persons to whom the
// Software is furnished to do so, subject to the following conditions:
//
// The above copyright notice and this permission notice shall be included
// in all copies or substantial portions of the Software.
//
// THE SOFTWARE IS PROVIDED "AS IS", WITHOUT WARRANTY OF ANY KIND, EXPRESS
// OR IMPLIED, INCLUDING BUT NOT LIMITED TO THE WARRANTIES OF MERCHANTABILITY,
// FITNESS FOR A PARTICULAR PURPOSE AND NONINFRINGEMENT. IN NO EVENT SHALL
// THE AUTHORS OR COPYRIGHT HOLDERS BE LIABLE FOR ANY CLAIM, DAMAGES OR OTHER
// LIABILITY, WHETHER IN AN ACTION OF CONTRACT, TORT OR OTHERWISE, ARISING
// FROM, OUT OF OR IN CONNECTION WITH THE SOFTWARE OR THE USE OR OTHER
// DEALINGS IN THE SOFTWARE.
//
// Description: Implementation to linear solver using single-
//              or multi-level static condensation
//
///////////////////////////////////////////////////////////////////////////////

#include <MultiRegions/GlobalLinSysIterativeStaticCond.h>
#include <LibUtilities/BasicUtils/Timer.h>
#include <LibUtilities/BasicUtils/ErrorUtil.hpp>
#include <LibUtilities/LinearAlgebra/StorageSmvBsr.hpp>
#include <LibUtilities/LinearAlgebra/SparseDiagBlkMatrix.hpp>
#include <LibUtilities/LinearAlgebra/SparseUtils.hpp>

namespace Nektar
{
    namespace MultiRegions
    {
        /**
         * @class GlobalLinSysIterativeStaticCond
         *
         * Solves a linear system iteratively using single- or multi-level
         * static condensation.
         */

        /**
         * Registers the class with the Factory.
         */
        string GlobalLinSysIterativeStaticCond::className
                = GetGlobalLinSysFactory().RegisterCreatorFunction(
                    "IterativeStaticCond",
                    GlobalLinSysIterativeStaticCond::create,
                    "Iterative static condensation.");

        string GlobalLinSysIterativeStaticCond::className2
                = GetGlobalLinSysFactory().RegisterCreatorFunction(
                    "IterativeMultiLevelStaticCond",
                    GlobalLinSysIterativeStaticCond::create,
                    "Iterative multi-level static condensation.");


        std::string GlobalLinSysIterativeStaticCond::storagedef = 
            LibUtilities::SessionReader::RegisterDefaultSolverInfo(
                "LocalMatrixStorageStrategy",
                "Sparse");
        std::string GlobalLinSysIterativeStaticCond::storagelookupIds[3] = {
            LibUtilities::SessionReader::RegisterEnumValue(
                "LocalMatrixStorageStrategy",
                "Contiguous",
                MultiRegions::eContiguous),
            LibUtilities::SessionReader::RegisterEnumValue(
                "LocalMatrixStorageStrategy",
                "Non-contiguous",
                MultiRegions::eNonContiguous),
            LibUtilities::SessionReader::RegisterEnumValue(
                "LocalMatrixStorageStrategy",
                "Sparse",
                MultiRegions::eSparse),
        };

        /**
         * For a matrix system of the form @f[
         * \left[ \begin{array}{cc}
         * \boldsymbol{A} & \boldsymbol{B}\\
         * \boldsymbol{C} & \boldsymbol{D}
         * \end{array} \right]
         * \left[ \begin{array}{c} \boldsymbol{x_1}\\ \boldsymbol{x_2}
         * \end{array}\right]
         * = \left[ \begin{array}{c} \boldsymbol{y_1}\\ \boldsymbol{y_2}
         * \end{array}\right],
         * @f]
         * where @f$\boldsymbol{D}@f$ and
         * @f$(\boldsymbol{A-BD^{-1}C})@f$ are invertible, store and assemble
         * a static condensation system, according to a given local to global
         * mapping. #m_linSys is constructed by AssembleSchurComplement().
         * @param   mKey        Associated matrix key.
         * @param   pLocMatSys  LocalMatrixSystem
         * @param   locToGloMap Local to global mapping.
         */
        GlobalLinSysIterativeStaticCond::GlobalLinSysIterativeStaticCond(
            const GlobalLinSysKey                &pKey,
            const boost::weak_ptr<ExpList>       &pExpList,
            const boost::shared_ptr<AssemblyMap> &pLocToGloMap)
                : GlobalLinSysIterative(pKey, pExpList, pLocToGloMap),
                  m_locToGloMap (pLocToGloMap)
        {
            ASSERTL1((pKey.GetGlobalSysSolnType()==eIterativeStaticCond)||
                     (pKey.GetGlobalSysSolnType()==eIterativeMultiLevelStaticCond),
                     "This constructor is only valid when using static "
                     "condensation");
            ASSERTL1(pKey.GetGlobalSysSolnType()
                        == pLocToGloMap->GetGlobalSysSolnType(),
                     "The local to global map is not set up for the requested "
                     "solution type");
        }

        
        /**
         *
         */
        GlobalLinSysIterativeStaticCond::GlobalLinSysIterativeStaticCond(
            const GlobalLinSysKey &pKey,
            const boost::weak_ptr<ExpList> &pExpList,
            const DNekScalBlkMatSharedPtr pSchurCompl,
            const DNekScalBlkMatSharedPtr pBinvD,
            const DNekScalBlkMatSharedPtr pC,
            const DNekScalBlkMatSharedPtr pInvD,
            const boost::shared_ptr<AssemblyMap>
            &pLocToGloMap)
            : GlobalLinSysIterative(pKey, pExpList, pLocToGloMap),
              m_schurCompl ( pSchurCompl ),
              m_BinvD      ( pBinvD ),
              m_C          ( pC ),
              m_invD       ( pInvD ),
              m_locToGloMap( pLocToGloMap )
        {
            // Construct this level
            Initialise(pLocToGloMap);
        }


        void GlobalLinSysIterativeStaticCond::v_InitObject()
        {
            
            MultiRegions::PreconditionerType pType = m_locToGloMap->GetPreconType();
            std::string PreconType = MultiRegions::PreconditionerTypeMap[pType];            
            v_UniqueMap();
            m_precon = GetPreconFactory().CreateInstance(PreconType,GetSharedThisPtr(),m_locToGloMap);
            
            //Allocate memory for top-level structure
            SetupTopLevel(m_locToGloMap);
            
            // Construct this level
            Initialise(m_locToGloMap);
        }
        
        /**
         *
         */
        GlobalLinSysIterativeStaticCond::~GlobalLinSysIterativeStaticCond()
        {
            
        }
        
        
        /**
         *
         */
        void GlobalLinSysIterativeStaticCond::v_Solve(
            const Array<OneD, const NekDouble>  &in,
            Array<OneD,       NekDouble>  &out,
            const AssemblyMapSharedPtr &pLocToGloMap,
            const Array<OneD, const NekDouble>  &dirForcing)
        {
            bool dirForcCalculated = (bool) dirForcing.num_elements();
            bool atLastLevel       = pLocToGloMap->AtLastLevel();
            int  scLevel           = pLocToGloMap->GetStaticCondLevel();
            
            int nGlobDofs          = pLocToGloMap->GetNumGlobalCoeffs();
            int nGlobBndDofs       = pLocToGloMap->GetNumGlobalBndCoeffs();
            int nDirBndDofs        = pLocToGloMap->GetNumGlobalDirBndCoeffs();
            int nGlobHomBndDofs    = nGlobBndDofs - nDirBndDofs;
            int nLocBndDofs        = pLocToGloMap->GetNumLocalBndCoeffs();
            int nIntDofs           = pLocToGloMap->GetNumGlobalCoeffs()
                - nGlobBndDofs;
            
            Array<OneD, NekDouble> F = m_wsp + 2*nLocBndDofs;
            Array<OneD, NekDouble> tmp;
            if(nDirBndDofs && dirForcCalculated)
            {
                Vmath::Vsub(nGlobDofs,in.get(),1,dirForcing.get(),1,F.get(),1);
            }
            else
            {
                Vmath::Vcopy(nGlobDofs,in.get(),1,F.get(),1);
            }
            
            NekVector<NekDouble> F_HomBnd(nGlobHomBndDofs,tmp=F+nDirBndDofs,
                                          eWrapper);
            NekVector<NekDouble> F_GlobBnd(nGlobBndDofs,F,eWrapper);
            NekVector<NekDouble> F_LocBnd(nLocBndDofs,0.0);
            NekVector<NekDouble> F_Int(nIntDofs,tmp=F+nGlobBndDofs,eWrapper);
            
            NekVector<NekDouble> V_GlobBnd(nGlobBndDofs,out,eWrapper);
            NekVector<NekDouble> V_GlobHomBnd(nGlobHomBndDofs,
                                              tmp=out+nDirBndDofs,
                                              eWrapper);
            NekVector<NekDouble> V_Int(nIntDofs,tmp=out+nGlobBndDofs,eWrapper);
            NekVector<NekDouble> V_LocBnd(nLocBndDofs,m_wsp,eWrapper);
            
            NekVector<NekDouble> V_GlobHomBndTmp(nGlobHomBndDofs,0.0);

            // set up normalisation factor for right hand side on first SC level
            if(scLevel == 0)
            {
                Set_Rhs_Magnitude(F_GlobBnd);
            }
            
            if(nGlobHomBndDofs)
            {
                // construct boundary forcing
                if( nIntDofs  && ((!dirForcCalculated) && (atLastLevel)) )
                {
                    DNekScalBlkMat &BinvD      = *m_BinvD;
                    DNekScalBlkMat &SchurCompl = *m_S1Blk;
                    
                    //include dirichlet boundary forcing 
                    pLocToGloMap->GlobalToLocalBnd(V_GlobBnd,V_LocBnd);
                    V_LocBnd = BinvD*F_Int + SchurCompl*V_LocBnd;
                    
                }
                else if((!dirForcCalculated) && (atLastLevel))
                {
                    //include dirichlet boundary forcing
                    //DNekScalBlkMat &SchurCompl = *m_schurCompl;
                    DNekScalBlkMat &SchurCompl = *m_S1Blk;
                    pLocToGloMap->GlobalToLocalBnd(V_GlobBnd,V_LocBnd);
                    V_LocBnd = SchurCompl*V_LocBnd;
                }
                else
                {
                    DNekScalBlkMat &BinvD      = *m_BinvD;
                    V_LocBnd = BinvD*F_Int;
                }
                
                pLocToGloMap->AssembleBnd(V_LocBnd,V_GlobHomBndTmp,
                                          nDirBndDofs);
                F_HomBnd = F_HomBnd - V_GlobHomBndTmp;

                
                //transform from original basis to low energy
                Array<OneD, NekDouble> tmp;
                m_precon->DoTransformToLowEnergy(F,nDirBndDofs);

                // For parallel multi-level static condensation some
                // processors may have different levels to others. This
                // routine receives contributions to partition vertices from
                // those lower levels, whilst not sending anything to the
                // other partitions, and includes them in the modified right
                // hand side vector.
                int lcLevel = pLocToGloMap->GetLowestStaticCondLevel();
                if(atLastLevel && scLevel < lcLevel)
                {
                    // If this level is not the lowest level across all
                    // processes, we must do dummy communication for the
                    // remaining levels
                    Array<OneD, NekDouble> tmp(nGlobBndDofs);
                    for (int i = scLevel; i < lcLevel; ++i)
                    {
                        Vmath::Fill(nGlobBndDofs, 0.0, tmp, 1);
                        pLocToGloMap->UniversalAssembleBnd(tmp);
                        Vmath::Vcopy(nGlobHomBndDofs,
                                     tmp.get()+nDirBndDofs,          1,
                                     V_GlobHomBndTmp.GetPtr().get(), 1);
                        F_HomBnd = F_HomBnd - V_GlobHomBndTmp;
                    }
                }
<<<<<<< HEAD
      
=======


>>>>>>> 94015edc
                // solve boundary system
                if(atLastLevel)
                {
                    Array<OneD, NekDouble> pert(nGlobBndDofs,0.0);
<<<<<<< HEAD
                    
                    Timer t;
                    t.Start();
                    
                    // Solve for difference from initial solution given inout;
                    SolveLinearSystem(nGlobBndDofs, F, pert, pLocToGloMap, nDirBndDofs);
                    
                    t.Stop();
=======
                    NekVector<NekDouble>   Pert(nGlobBndDofs,pert,eWrapper);

                    // Solve for difference from initial solution given inout;
                    SolveLinearSystem(nGlobBndDofs, F, pert, pLocToGloMap, nDirBndDofs);
>>>>>>> 94015edc

                    //transform back to original basis
                    m_precon->DoTransformFromLowEnergy(pert);

                    // Add back initial conditions onto difference
                    Vmath::Vadd(nGlobHomBndDofs,&out[nDirBndDofs],1,
                                &pert[nDirBndDofs],1,&out[nDirBndDofs],1);
                }
                else
                {
                    m_recursiveSchurCompl->Solve(F,
                                V_GlobBnd.GetPtr(),
                                pLocToGloMap->GetNextLevelLocalToGlobalMap());
                }
            }

            // solve interior system
            if(nIntDofs)
            {
                DNekScalBlkMat &invD  = *m_invD;

                if(nGlobHomBndDofs || nDirBndDofs)
                {
                    DNekScalBlkMat &C     = *m_C;

                    if(dirForcCalculated && nDirBndDofs)
                    {
                        pLocToGloMap->GlobalToLocalBnd(V_GlobHomBnd,V_LocBnd,
                                                      nDirBndDofs);
                    }
                    else
                    {
                        pLocToGloMap->GlobalToLocalBnd(V_GlobBnd,V_LocBnd);
                    }
                    F_Int = F_Int - C*V_LocBnd;
                }

                V_Int = invD*F_Int;
            }
        }



        /**
         * If at the last level of recursion (or the only level in the case of
         * single-level static condensation), assemble the Schur complement.
         * For other levels, in the case of multi-level static condensation,
         * the next level of the condensed system is computed.
         * @param   pLocToGloMap    Local to global mapping.
         */
        void GlobalLinSysIterativeStaticCond::Initialise(
                const boost::shared_ptr<AssemblyMap>& pLocToGloMap)
        {
            int nLocalBnd = m_locToGloMap->GetNumLocalBndCoeffs();
            int nGlobal = m_locToGloMap->GetNumGlobalCoeffs();
            m_wsp = Array<OneD, NekDouble>(2*nLocalBnd + nGlobal);

            if(pLocToGloMap->AtLastLevel())
            {
                // decide whether to assemble schur complement globally
                // based on global optimisation parameter to the
                // full system matrix (current operator)
                bool doGlobalOp = m_expList.lock()->GetGlobalOptParam()->
                    DoGlobalMatOp(m_linSysKey.GetMatrixType());

                if(doGlobalOp)
                {
                    AssembleSchurComplement(pLocToGloMap);
                }
                else
                {
                    PrepareLocalSchurComplement();
                }
            }
            else
            {
                ConstructNextLevelCondensedSystem(
                        pLocToGloMap->GetNextLevelLocalToGlobalMap());
            }
        }

        int GlobalLinSysIterativeStaticCond::v_GetNumBlocks()
        {
            return m_schurCompl->GetNumberOfBlockRows();
        }

        DNekScalBlkMatSharedPtr GlobalLinSysIterativeStaticCond::
            v_GetStaticCondBlock(unsigned int n)
        {
            DNekScalBlkMatSharedPtr schurComplBlock;
            DNekScalMatSharedPtr    localMat = m_S1Blk->GetBlock(n,n);
            int nbdry    = localMat->GetRows();
            int nblks    = 1;
            unsigned int esize[1] = {nbdry};

            schurComplBlock = MemoryManager<DNekScalBlkMat>
                ::AllocateSharedPtr(nblks, nblks, esize, esize);
            schurComplBlock->SetBlock(0, 0, localMat);

            return schurComplBlock;
        }

        /**
         * For the first level in multi-level static condensation, or the only
         * level in the case of single-level static condensation, allocate the
         * condensed matrices and populate them with the local matrices
         * retrieved from the expansion list.
         * @param
         */
        void GlobalLinSysIterativeStaticCond::SetupTopLevel(
                const boost::shared_ptr<AssemblyMap>& pLocToGloMap)
        {
            int n;
            int n_exp = m_expList.lock()->GetNumElmts();

            const Array<OneD,const unsigned int>& nbdry_size
                    = pLocToGloMap->GetNumLocalBndCoeffsPerPatch();
            const Array<OneD,const unsigned int>& nint_size
                    = pLocToGloMap->GetNumLocalIntCoeffsPerPatch();

            // Setup Block Matrix systems
            MatrixStorage blkmatStorage = eDIAGONAL;
            m_schurCompl = MemoryManager<DNekScalBlkMat>
                    ::AllocateSharedPtr(nbdry_size, nbdry_size, blkmatStorage);
            m_BinvD      = MemoryManager<DNekScalBlkMat>
                    ::AllocateSharedPtr(nbdry_size, nint_size , blkmatStorage);
            m_C          = MemoryManager<DNekScalBlkMat>
                    ::AllocateSharedPtr(nint_size , nbdry_size, blkmatStorage);
            m_invD       = MemoryManager<DNekScalBlkMat>
                    ::AllocateSharedPtr(nint_size , nint_size , blkmatStorage);

            //Original schur complement matrix
            m_S1Blk      = MemoryManager<DNekScalBlkMat>
                ::AllocateSharedPtr(nbdry_size, nbdry_size , blkmatStorage);

            for(n = 0; n < n_exp; ++n)
            {
                if (m_linSysKey.GetMatrixType() == StdRegions::eHybridDGHelmBndLam)
                {
                    DNekScalMatSharedPtr loc_mat = GlobalLinSys::v_GetBlock(m_expList.lock()->GetOffset_Elmt_Id(n));
                    m_schurCompl->SetBlock(n,n,loc_mat);
                }
                else
                {
                    DNekScalBlkMatSharedPtr loc_S1 = GlobalLinSys::v_GetStaticCondBlock(
                        m_expList.lock()->GetOffset_Elmt_Id(n));
                    DNekScalBlkMatSharedPtr loc_schur = m_precon->TransformedSchurCompl(
                        m_expList.lock()->GetOffset_Elmt_Id(n),loc_S1);

                    DNekScalMatSharedPtr tmp_mat;
                    m_schurCompl->SetBlock(n,n, tmp_mat = loc_schur->GetBlock(0,0));
                    m_BinvD     ->SetBlock(n,n, tmp_mat = loc_S1->GetBlock(0,1));
                    m_C         ->SetBlock(n,n, tmp_mat = loc_S1->GetBlock(1,0));
                    m_invD      ->SetBlock(n,n, tmp_mat = loc_S1->GetBlock(1,1));
                    m_S1Blk->SetBlock(n,n, tmp_mat = loc_S1->GetBlock(0,0));
                }
            }
        }

        /**
         * Assemble the schur complement matrix from the block matrices stored
         * in #m_blkMatrices and the given local to global mapping information.
         * @param   locToGloMap Local to global mapping information.
         */
        void GlobalLinSysIterativeStaticCond::AssembleSchurComplement(
                    const AssemblyMapSharedPtr &pLocToGloMap)
        {
            int i,j,n,cnt,gid1,gid2;
            NekDouble sign1,sign2;

            int nBndDofs  = pLocToGloMap->GetNumGlobalBndCoeffs();
            int NumDirBCs = pLocToGloMap->GetNumGlobalDirBndCoeffs();
            unsigned int rows = nBndDofs - NumDirBCs;
            unsigned int cols = nBndDofs - NumDirBCs;

            // COO sparse storage to assist in assembly
            COOMatType gmat_coo;

            // Get the matrix storage structure
            // (whether to store only one triangular part, if symmetric)
            MatrixStorage matStorage = eFULL;

            // assemble globally
            DNekScalMatSharedPtr loc_mat;
            int loc_lda;
            for(n = cnt = 0; n < m_schurCompl->GetNumberOfBlockRows(); ++n)
            {
                loc_mat = m_schurCompl->GetBlock(n,n);
                loc_lda = loc_mat->GetRows();

                // Set up  Matrix;
                for(i = 0; i < loc_lda; ++i)
                {
                    gid1  = pLocToGloMap->GetLocalToGlobalBndMap (cnt + i)
                                                                    - NumDirBCs;
                    sign1 = pLocToGloMap->GetLocalToGlobalBndSign(cnt + i);

                    if(gid1 >= 0)
                    {
                        for(j = 0; j < loc_lda; ++j)
                        {
                            gid2  = pLocToGloMap->GetLocalToGlobalBndMap(cnt+j)
                                                                 - NumDirBCs;
                            sign2 = pLocToGloMap->GetLocalToGlobalBndSign(cnt+j);

                            if (gid2 >= 0)
                            {
                                gmat_coo[std::make_pair(gid1,gid2)] += sign1*sign2*(*loc_mat)(i,j);
                            }
                        }
                    }
                }
                cnt += loc_lda;
            }

            DNekSmvBsrDiagBlkMat::SparseStorageSharedPtrVector
                sparseStorage (1);

            BCOMatType partMat;
            convertCooToBco(rows, cols, 1, gmat_coo, partMat);

            sparseStorage[0] =
                 MemoryManager<DNekSmvBsrDiagBlkMat::StorageType>::
                    AllocateSharedPtr(rows, cols, 1, partMat, matStorage );

            // Create block diagonal matrix
            m_sparseSchurCompl = MemoryManager<DNekSmvBsrDiagBlkMat>::
                                            AllocateSharedPtr(sparseStorage);

            cout << "global SchurCompl: row density = " 
                 << gmat_coo.size()/cols << endl;
            cout << "global SchurCompl: matrix rows = " 
                 << rows << endl;
            cout << "global SchurCompl: matrix nnzs = " 
                 << gmat_coo.size() << endl;
        }


        /**
         * Populates sparse block-diagonal schur complement matrix from
         * the block matrices stored in #m_blkMatrices.
         */
        void GlobalLinSysIterativeStaticCond::PrepareLocalSchurComplement()
        {
            LocalMatrixStorageStrategy storageStrategy =
                m_expList.lock()->GetSession()->
                    GetSolverInfoAsEnum<LocalMatrixStorageStrategy>(
                                       "LocalMatrixStorageStrategy");

            bool verbose = (m_expList.lock()->GetSession()->
                    DefinesCmdLineArgument("verbose"))? true : false;

            switch(storageStrategy)
            {
                case MultiRegions::eContiguous:
                case MultiRegions::eNonContiguous:
                {
                    size_t storageSize = 0;
                    int nBlk           = m_schurCompl->GetNumberOfBlockRows();

                    m_scale = Array<OneD, NekDouble> (nBlk, 1.0);
                    m_rows  = Array<OneD, unsigned int> (nBlk, 0U);

                    // Determine storage requirements for dense blocks.
                    for (int i = 0; i < nBlk; ++i)
                    {
                        m_rows[i]    = m_schurCompl->GetBlock(i,i)->GetRows();
                        m_scale[i]   = m_schurCompl->GetBlock(i,i)->Scale();
                        storageSize += m_rows[i] * m_rows[i];
                    }

                    // Assemble dense storage blocks.
                    DNekScalMatSharedPtr loc_mat;
                    m_denseBlocks.resize(nBlk);
                    double *ptr = 0;

                    if (MultiRegions::eContiguous == storageStrategy)
                    {
                        m_storage.resize    (storageSize);
                        ptr = &m_storage[0];
                    }

                    for (unsigned int n = 0; n < nBlk; ++n)
                    {
                        loc_mat = m_schurCompl->GetBlock(n,n);

                        if (MultiRegions::eContiguous == storageStrategy)
                        {
                            int loc_lda      = loc_mat->GetRows();
                            int blockSize    = loc_lda * loc_lda;
                            m_denseBlocks[n] = ptr;
                            for(int i = 0; i < loc_lda; ++i)
                            {
                                for(int j = 0; j < loc_lda; ++j)
                                {
                                    ptr[j*loc_lda+i] = (*loc_mat)(i,j);
                                }
                            }
                            ptr += blockSize;
                            GlobalLinSys::v_DropStaticCondBlock(m_expList.lock()->GetOffset_Elmt_Id(n));
                        }
                        else
                        {
                            m_denseBlocks[n] = loc_mat->GetRawPtr();
                        }
                    }
                    break;
                }
                case MultiRegions::eSparse:
                {
                    DNekScalMatSharedPtr loc_mat;
                    int loc_lda;
                    int blockSize = 0;

                    // first run throught to split the set of local matrices
                    // into partitions of fixed block size, and count number
                    // of local matrices that belong to each partition.
                    std::vector<std::pair<int,int> >  partitions;
                    for(int n = 0; n < m_schurCompl->GetNumberOfBlockRows(); ++n)
                    {
                        loc_mat = m_schurCompl->GetBlock(n,n);
                        loc_lda = loc_mat->GetRows();

                        ASSERTL1(loc_lda>=0, boost::lexical_cast<std::string>(n) +
                                "-th matrix block in Schur complement has rank 0!");

                        if (blockSize == loc_lda)
                        {
                            partitions[partitions.size()-1].first++;
                        }
                        else
                        {
                            blockSize = loc_lda;
                            partitions.push_back(make_pair(1,loc_lda));
                        }
                    }

                    if (verbose)
                    {
                        cout << "sizes of local matrices in order: " << endl;
                        for (int i = 0; i < partitions.size(); i++)
                        {
                            cout << " (" << partitions[i].first << ", " << partitions[i].second << ")";
                        }
                        cout << endl;
                    }

                    MatrixStorage matStorage = eFULL;

                    // Create a vector of sparse storage holders
                    DNekSmvBsrDiagBlkMat::SparseStorageSharedPtrVector
                            sparseStorage (partitions.size());

                    for (int part = 0, n = 0; part < partitions.size(); ++part)
                    {
                        BCOMatType partMat;

                        for(int k = 0; k < partitions[part].first; ++k, ++n)
                        {
                            loc_mat = m_schurCompl->GetBlock(n,n);
                            loc_lda = loc_mat->GetRows();

                            ASSERTL1(loc_lda==partitions[part].second,
                                boost::lexical_cast<std::string>(n) + "-th matrix " +
                                "block in Schur complement has unexpected rank");

                            partMat[make_pair(k,k)] =
                                BCOEntryType (loc_lda*loc_lda, loc_mat->GetRawPtr() );

                            GlobalLinSys::v_DropStaticCondBlock(m_expList.lock()->GetOffset_Elmt_Id(n));
                        }

                        sparseStorage[part] =
                        MemoryManager<DNekSmvBsrDiagBlkMat::StorageType>::
                            AllocateSharedPtr(
                                partitions[part].first, partitions[part].first,
                                partitions[part].second, partMat, matStorage );
                    }

                    // Create block diagonal matrix
                    m_sparseSchurCompl = MemoryManager<DNekSmvBsrDiagBlkMat>::
                                            AllocateSharedPtr(sparseStorage);

                    size_t matBytes, bsruBlockBytes;

                    matBytes      = m_sparseSchurCompl->GetMemoryFootprint();
                    bsruBlockBytes = m_sparseSchurCompl->GetMemoryFootprint(0);

                    if (verbose)
                    {
                        cout << "Local matrix memory, bytes = " << matBytes;
                        if (matBytes/(1024*1024) > 0)
                        {
                            std::cout << " ("<< matBytes/(1024*1024) <<" MB)" << std::endl;
                        }
                        else
                        {
                            std::cout << " ("<< matBytes/1024 <<" KB)" << std::endl;
                        }

                        std::cout << "First BSRU submatrix memory, bytes = " << bsruBlockBytes;
                        if (bsruBlockBytes/(1024*1024) > 0)
                        {
                            std::cout << " ("<< bsruBlockBytes/(1024*1024) <<" MB)" << std::endl;
                        }
                        else
                        {
                            std::cout << " ("<< bsruBlockBytes/1024 <<" KB)" << std::endl;
                        }
                    }
                    break;
                }
                default:
                    ErrorUtil::NekError("Solver info property \
                        LocalMatrixStorageStrategy takes values \
                        Contiguous, Non-contiguous and Sparse");
            }
        }


        /**
         *
         */
        void GlobalLinSysIterativeStaticCond::ConstructNextLevelCondensedSystem(
                        const AssemblyMapSharedPtr& pLocToGloMap)
        {
            int i,j,n,cnt;
            DNekScalBlkMatSharedPtr blkMatrices[4];

            // Create temporary matrices within an inner-local scope to ensure
            // any references to the intermediate storage is lost before
            // the recursive step, rather than at the end of the routine.
            // This allows the schur complement matrix from this level to be
            // disposed of in the next level after use without being retained
            // due to lingering shared pointers.
            {

                const Array<OneD,const unsigned int>& nBndDofsPerPatch
                                = pLocToGloMap->GetNumLocalBndCoeffsPerPatch();
                const Array<OneD,const unsigned int>& nIntDofsPerPatch
                                = pLocToGloMap->GetNumLocalIntCoeffsPerPatch();

                // STEP 1:
                // Based upon the schur complement of the the current level we
                // will substructure this matrix in the form
                //      --     --
                //      | A   B |
                //      | C   D |
                //      --     --
                // All matrices A,B,C and D are (diagonal) blockmatrices.
                // However, as a start we will use an array of DNekMatrices as
                // it is too hard to change the individual entries of a
                // DNekScalBlkMatSharedPtr.

                // In addition, we will also try to ensure that the memory of
                // the blockmatrices will be contiguous. This will probably
                // enhance the efficiency
                // - Calculate the total number of entries in the blockmatrices
                int nPatches  = pLocToGloMap->GetNumPatches();
                int nEntriesA = 0; int nEntriesB = 0;
                int nEntriesC = 0; int nEntriesD = 0;

                for(i = 0; i < nPatches; i++)
                {
                    nEntriesA += nBndDofsPerPatch[i]*nBndDofsPerPatch[i];
                    nEntriesB += nBndDofsPerPatch[i]*nIntDofsPerPatch[i];
                    nEntriesC += nIntDofsPerPatch[i]*nBndDofsPerPatch[i];
                    nEntriesD += nIntDofsPerPatch[i]*nIntDofsPerPatch[i];
                }

                // Now create the DNekMatrices and link them to the memory
                // allocated above
                Array<OneD, DNekMatSharedPtr> substructuredMat[4]
                    = {Array<OneD, DNekMatSharedPtr>(nPatches),  //Matrix A
                       Array<OneD, DNekMatSharedPtr>(nPatches),  //Matrix B
                       Array<OneD, DNekMatSharedPtr>(nPatches),  //Matrix C
                       Array<OneD, DNekMatSharedPtr>(nPatches)}; //Matrix D

                // Initialise storage for the matrices. We do this separately
                // for each matrix so the matrices may be independently
                // deallocated when no longer required.
                Array<OneD, NekDouble> storageA(nEntriesA,0.0);
                Array<OneD, NekDouble> storageB(nEntriesB,0.0);
                Array<OneD, NekDouble> storageC(nEntriesC,0.0);
                Array<OneD, NekDouble> storageD(nEntriesD,0.0);

                Array<OneD, NekDouble> tmparray;
                PointerWrapper wType = eWrapper;
                int cntA = 0;
                int cntB = 0;
                int cntC = 0;
                int cntD = 0;

                for(i = 0; i < nPatches; i++)
                {
                    // Matrix A
                    tmparray = storageA+cntA;
                    substructuredMat[0][i] = MemoryManager<DNekMat>
                                    ::AllocateSharedPtr(nBndDofsPerPatch[i],
                                                        nBndDofsPerPatch[i],
                                                        tmparray, wType);
                    // Matrix B
                    tmparray = storageB+cntB;
                    substructuredMat[1][i] = MemoryManager<DNekMat>
                                    ::AllocateSharedPtr(nBndDofsPerPatch[i],
                                                        nIntDofsPerPatch[i],
                                                        tmparray, wType);
                    // Matrix C
                    tmparray = storageC+cntC;
                    substructuredMat[2][i] = MemoryManager<DNekMat>
                                    ::AllocateSharedPtr(nIntDofsPerPatch[i],
                                                        nBndDofsPerPatch[i],
                                                        tmparray, wType);
                    // Matrix D
                    tmparray = storageD+cntD;
                    substructuredMat[3][i] = MemoryManager<DNekMat>
                                    ::AllocateSharedPtr(nIntDofsPerPatch[i],
                                                        nIntDofsPerPatch[i],
                                                        tmparray, wType);

                    cntA += nBndDofsPerPatch[i] * nBndDofsPerPatch[i];
                    cntB += nBndDofsPerPatch[i] * nIntDofsPerPatch[i];
                    cntC += nIntDofsPerPatch[i] * nBndDofsPerPatch[i];
                    cntD += nIntDofsPerPatch[i] * nIntDofsPerPatch[i];
                }

                // Then, project SchurComplement onto
                // the substructured matrices of the next level
                DNekScalBlkMatSharedPtr SchurCompl  = m_schurCompl;
                DNekScalMatSharedPtr schurComplSubMat;
                int       schurComplSubMatnRows;
                Array<OneD, const int>       patchId, dofId;
                Array<OneD, const unsigned int>      isBndDof;
                Array<OneD, const NekDouble> sign;
                NekDouble scale;

                for(n = cnt = 0; n < SchurCompl->GetNumberOfBlockRows(); ++n)
                {
                    schurComplSubMat      = SchurCompl->GetBlock(n,n);
                    schurComplSubMatnRows = schurComplSubMat->GetRows();
                    
                    scale = SchurCompl->GetBlock(n,n)->Scale();
                    Array<OneD, NekDouble> schurSubMat = SchurCompl->GetBlock(n,n)->GetOwnedMatrix()->GetPtr();
                    
                    patchId  = pLocToGloMap->GetPatchMapFromPrevLevel()->GetPatchId()+ cnt;
                    dofId    = pLocToGloMap->GetPatchMapFromPrevLevel()->GetDofId()+ cnt;
                    isBndDof = pLocToGloMap->GetPatchMapFromPrevLevel()->IsBndDof() + cnt;
                    sign     = pLocToGloMap->GetPatchMapFromPrevLevel()->GetSign() + cnt;

                    // Set up  Matrix;
                    for(i = 0; i < schurComplSubMatnRows; ++i)
                    {
                        Array<OneD, NekDouble> subMat0 = substructuredMat[0][patchId[i]]->GetPtr();
                        int subMat0rows = substructuredMat[0][patchId[i]]->GetRows();
                        Array<OneD, NekDouble> subMat1 = substructuredMat[1][patchId[i]]->GetPtr();
                        int subMat1rows = substructuredMat[1][patchId[i]]->GetRows();
                        Array<OneD, NekDouble> subMat2 = substructuredMat[2][patchId[i]]->GetPtr();
                        int subMat2rows = substructuredMat[2][patchId[i]]->GetRows();
                        Array<OneD, NekDouble> subMat3 = substructuredMat[3][patchId[i]]->GetPtr();
                        int subMat3rows = substructuredMat[3][patchId[i]]->GetRows();
                        
                        if(isBndDof[i])
                        {
                            for(j = 0; j < schurComplSubMatnRows; ++j)
                            {
                                ASSERTL0(patchId[i]==patchId[j],"These values should be equal");
                                
                                if(isBndDof[j])
                                {
                                    subMat0[dofId[i]+dofId[j]*subMat0rows] += 
                                        sign[i]*sign[j]*(scale*schurSubMat[i+j*schurComplSubMatnRows]);
                                }
                                else
                                {
                                    subMat1[dofId[i]+dofId[j]*subMat1rows] += 
                                        sign[i]*sign[j]*(scale*schurSubMat[i+j*schurComplSubMatnRows]);
                                }
                            }
                        }
                        else
                        {
                            for(j = 0; j < schurComplSubMatnRows; ++j)
                            {
                                ASSERTL0(patchId[i]==patchId[j],"These values should be equal");
                                
                                if(isBndDof[j])
                                {
                                    subMat2[dofId[i]+dofId[j]*subMat2rows] += 
                                        sign[i]*sign[j]*(scale*schurSubMat[i+j*schurComplSubMatnRows]);
                                }
                                else
                                {
                                    subMat3[dofId[i]+dofId[j]*subMat3rows] += 
                                        sign[i]*sign[j]*(scale*schurSubMat[i+j*schurComplSubMatnRows]);
                                }
                            }
                        }
                    }
                    cnt += schurComplSubMatnRows;
                }

                // STEP 2: condense the system
                // This can be done elementally (i.e. patch per patch)
                for(i = 0; i < nPatches; i++)
                {
                    if(nIntDofsPerPatch[i])
                    {
                        Array<OneD, NekDouble> subMat0 = substructuredMat[0][i]->GetPtr();
                        int subMat0rows = substructuredMat[0][i]->GetRows();
                        Array<OneD, NekDouble> subMat1 = substructuredMat[1][i]->GetPtr();
                        int subMat1rows = substructuredMat[1][i]->GetRows();
                        Array<OneD, NekDouble> subMat2 = substructuredMat[2][i]->GetPtr();
                        int subMat2rows = substructuredMat[2][i]->GetRows();
                        int subMat2cols = substructuredMat[2][i]->GetColumns();

                        // 1. D -> InvD
                        substructuredMat[3][i]->Invert();
                        // 2. B -> BInvD
                        (*substructuredMat[1][i]) = (*substructuredMat[1][i])*(*substructuredMat[3][i]);
                        // 3. A -> A - BInvD*C (= schurcomplement)
                        // (*substructuredMat[0][i]) = (*substructuredMat[0][i]) -
                        // (*substructuredMat[1][i])*(*substructuredMat[2][i]);
                        // Note: faster to use blas directly
                        Blas::Dgemm('N','N', subMat1rows, subMat2cols, subMat2rows, -1.0,
                                    &subMat1[0], subMat1rows, &subMat2[0], subMat2rows, 
                                    1.0, &subMat0[0], subMat0rows);
                    }
                }

                // STEP 3: fill the blockmatrices
                // however, do note that we first have to convert them to
                // a DNekScalMat in order to be compatible with the first
                // level of static condensation

                const Array<OneD,const unsigned int>& nbdry_size = pLocToGloMap->GetNumLocalBndCoeffsPerPatch();
                const Array<OneD,const unsigned int>& nint_size  = pLocToGloMap->GetNumLocalIntCoeffsPerPatch();
                MatrixStorage blkmatStorage = eDIAGONAL;

                blkMatrices[0] = MemoryManager<DNekScalBlkMat>::AllocateSharedPtr(nbdry_size, nbdry_size, blkmatStorage);
                blkMatrices[1] = MemoryManager<DNekScalBlkMat>::AllocateSharedPtr(nbdry_size, nint_size , blkmatStorage);
                blkMatrices[2] = MemoryManager<DNekScalBlkMat>::AllocateSharedPtr(nint_size , nbdry_size, blkmatStorage);
                blkMatrices[3] = MemoryManager<DNekScalBlkMat>::AllocateSharedPtr(nint_size , nint_size , blkmatStorage);

                DNekScalMatSharedPtr tmpscalmat;
                for(i = 0; i < nPatches; i++)
                {
                    for(j = 0; j < 4; j++)
                    {
                        tmpscalmat = MemoryManager<DNekScalMat>::AllocateSharedPtr(1.0,substructuredMat[j][i]);
                        blkMatrices[j]->SetBlock(i,i,tmpscalmat);
                    }
                }
            }

            // We've finished with the Schur complement matrix passed to this
            // level, so return the memory to the system.
            // The Schur complement matrix need only be retained at the last
            // level. Save the other matrices at this level though.
            m_schurCompl.reset();

            m_recursiveSchurCompl = MemoryManager<GlobalLinSysIterativeStaticCond>::
                AllocateSharedPtr(m_linSysKey,m_expList,blkMatrices[0],blkMatrices[1],blkMatrices[2],blkMatrices[3],pLocToGloMap);
        }


        /**
         *
         */
        void GlobalLinSysIterativeStaticCond::v_DoMatrixMultiply(
                const Array<OneD, NekDouble>& pInput,
                      Array<OneD, NekDouble>& pOutput)
        {
            int nLocal = m_locToGloMap->GetNumLocalBndCoeffs();
            int nDir = m_locToGloMap->GetNumGlobalDirBndCoeffs();


            bool doGlobalOp = m_expList.lock()->GetGlobalOptParam()->
                    DoGlobalMatOp(m_linSysKey.GetMatrixType());

            if(doGlobalOp)
            {
                // Do matrix multiply globally

                Array<OneD, NekDouble> in  = pInput + nDir;
                Array<OneD, NekDouble> out = pOutput+ nDir;

                m_sparseSchurCompl->Multiply(in,out);

                m_locToGloMap->UniversalAssembleBnd(pOutput, nDir);
            }
            else if (m_sparseSchurCompl)
            {
                // Do matrix multiply locally using
                // block-diagonal sparse matrix

                Array<OneD, NekDouble> tmp = m_wsp + nLocal;

                m_locToGloMap->GlobalToLocalBnd(pInput, m_wsp);

                m_sparseSchurCompl->Multiply(m_wsp,tmp);

                m_locToGloMap->AssembleBnd(tmp, pOutput);
            }
            else
            {
                // Do matrix multiply locally, using direct BLAS calls
                m_locToGloMap->GlobalToLocalBnd(pInput, m_wsp);
                int i, cnt;
                Array<OneD, NekDouble> tmpout = m_wsp + nLocal;
                for (i = cnt = 0; i < m_denseBlocks.size(); cnt += m_rows[i], ++i)
                {
                    const int rows = m_rows[i];
                    Blas::Dgemv('N', rows, rows,
                                m_scale[i], m_denseBlocks[i], rows, 
                                m_wsp.get()+cnt, 1, 
                                0.0, tmpout.get()+cnt, 1);
                }
                m_locToGloMap->AssembleBnd(tmpout, pOutput);
            }
        }

        void GlobalLinSysIterativeStaticCond::v_UniqueMap()
        {
            m_map = m_locToGloMap->GetGlobalToUniversalBndMapUnique();
        }

    }
}<|MERGE_RESOLUTION|>--- conflicted
+++ resolved
@@ -284,31 +284,15 @@
                         F_HomBnd = F_HomBnd - V_GlobHomBndTmp;
                     }
                 }
-<<<<<<< HEAD
-      
-=======
-
-
->>>>>>> 94015edc
+
                 // solve boundary system
                 if(atLastLevel)
                 {
                     Array<OneD, NekDouble> pert(nGlobBndDofs,0.0);
-<<<<<<< HEAD
-                    
-                    Timer t;
-                    t.Start();
-                    
+                    NekVector<NekDouble>   Pert(nGlobBndDofs,pert,eWrapper);
+
                     // Solve for difference from initial solution given inout;
                     SolveLinearSystem(nGlobBndDofs, F, pert, pLocToGloMap, nDirBndDofs);
-                    
-                    t.Stop();
-=======
-                    NekVector<NekDouble>   Pert(nGlobBndDofs,pert,eWrapper);
-
-                    // Solve for difference from initial solution given inout;
-                    SolveLinearSystem(nGlobBndDofs, F, pert, pLocToGloMap, nDirBndDofs);
->>>>>>> 94015edc
 
                     //transform back to original basis
                     m_precon->DoTransformFromLowEnergy(pert);
