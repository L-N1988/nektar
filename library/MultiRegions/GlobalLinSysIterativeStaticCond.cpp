--- conflicted
+++ resolved
@@ -444,12 +444,7 @@
             std::string PreconType = MultiRegions::PreconditionerTypeMap[pType];
 
             v_UniqueMap();
-<<<<<<< HEAD
-            //m_precon = MemoryManager<Preconditioner>::AllocateSharedPtr(
-            //                                GetSharedThisPtr(),m_locToGloMap);
-=======
 	    m_precon = GetPreconFactory().CreateInstance(PreconType,GetSharedThisPtr(),pLocToGloMap);
->>>>>>> 4c2b2497
 
             // Setup Block Matrix systems
             MatrixStorage blkmatStorage = eDIAGONAL;
