--- conflicted
+++ resolved
@@ -139,23 +139,6 @@
                     const Array<OneD, const NekDouble>  &pDirForcing)
         {
             std::shared_ptr<MultiRegions::ExpList> expList = m_expList.lock();
-<<<<<<< HEAD
-            bool dirForcCalculated = (bool) pDirForcing.num_elements();
-
-            int nDirDofs  = pLocToGloMap->GetNumGlobalDirBndCoeffs();
-            int nGlobDofs = pLocToGloMap->GetNumGlobalCoeffs();
-            int nLocDofs  = pLocToGloMap->GetNumLocalCoeffs();
-
-            m_locToGloMap = pLocToGloMap; // required for DoMatrixMultiply
-            
-            Array<OneD, NekDouble> tmp(nLocDofs);
-            Array<OneD, NekDouble> tmp1(nLocDofs);
-            Array<OneD, NekDouble> global(nGlobDofs,0.0);
-
-            expList->GetComm()->GetRowComm()->AllReduce(
-                nDirDofs, LibUtilities::ReduceSum);
-            
-=======
             bool dirForcCalculated = (bool) pDirForcing.size();
             int nDirDofs  = pLocToGloMap->GetNumGlobalDirBndCoeffs();
             int nGlobDofs = pLocToGloMap->GetNumGlobalCoeffs();
@@ -170,18 +153,13 @@
             expList->GetComm()->GetRowComm()->AllReduce(
                 nDirDofs, LibUtilities::ReduceSum);
             
->>>>>>> 81af24da
             if(nDirDofs)
             {
                 // calculate the dirichlet forcing
                 if(dirForcCalculated)
                 {
                     // assume pDirForcing is in local space
-<<<<<<< HEAD
-                    ASSERTL0(pDirForcing.num_elements() >= nLocDofs,
-=======
                     ASSERTL0(pDirForcing.size() >= nLocDofs,
->>>>>>> 81af24da
                              "DirForcing is not of sufficient size. Is it in local space?");
                     Vmath::Vsub(nLocDofs, pLocInput, 1,
                                 pDirForcing, 1,tmp1, 1);
@@ -207,11 +185,7 @@
                         // add local matrix contribution
                         for(rBC = r.second;rBC; rBC = rBC->next)
                         {
-<<<<<<< HEAD
-                            vExp->AddRobinEdgeContribution(rBC->m_robinID,
-=======
                             vExp->AddRobinTraceContribution(rBC->m_robinID,
->>>>>>> 81af24da
                                                            rBC->m_robinPrimitiveCoeffs,
                                                            pLocOutput + offset,
                                                            tmploc = tmp + offset);
