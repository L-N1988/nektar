--- conflicted
+++ resolved
@@ -1933,7 +1933,6 @@
             const std::string               &varName,
             const boost::shared_ptr<ExpList> locExpList)
         {
-            std::cout << "Rank " << m_comm->GetRank() << " Reading BCs for " << varName << " from " << fileName << std::endl;
             string varString = fileName.substr(0, fileName.find_last_of("."));
             int j, k, len = varString.length();
             varString = varString.substr(len-1, len);
@@ -1942,12 +1941,8 @@
             std::vector<std::vector<NekDouble> > FieldData;
 
             std::string ft = LibUtilities::FieldIO::GetFileType(fileName, comm);
-<<<<<<< HEAD
-            LibUtilities::FieldIOSharedPtr f = LibUtilities::GetFieldIOFactory().CreateInstance(ft, comm, m_session->DefinesCmdLineArgument("shared-filesystem"));
-=======
             LibUtilities::FieldIOSharedPtr f = LibUtilities::GetFieldIOFactory()
                 .CreateInstance(ft, comm, m_session->GetSharedFilesystem());
->>>>>>> bff54bcf
 
             f->Import(fileName, FieldDef, FieldData);
 
@@ -2396,13 +2391,8 @@
         {
             ASSERTL0(false,
                      "This method is not defined or valid for this class type");
-<<<<<<< HEAD
-            static vector<bool> returnval;
-            return returnval;
-=======
             static vector<bool> tmp;
             return tmp;
->>>>>>> bff54bcf
         }
 
 
