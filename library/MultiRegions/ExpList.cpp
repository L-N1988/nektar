--- conflicted
+++ resolved
@@ -140,13 +140,8 @@
             m_coeffs(),
             m_phys(),
             m_physState(false),
-<<<<<<< HEAD
-            m_exp(MemoryManager<StdRegions::StdExpansionVector>
-                  ::AllocateSharedPtr()),
-=======
             m_exp(MemoryManager<LocalRegions::ExpansionVector>
                       ::AllocateSharedPtr()),
->>>>>>> c6280ab0
             m_coeff_offset(),
             m_phys_offset(),
             m_offset_elmt_id(),
@@ -2748,9 +2743,6 @@
             }
         }
 		
-<<<<<<< HEAD
-        /**
-=======
 		/**
          */
         void ExpList::v_GetCoords(NekDouble &x,NekDouble &y,NekDouble &z)
@@ -2804,7 +2796,6 @@
 		}
 		
 		/**
->>>>>>> c6280ab0
          */
         void ExpList::v_SetUpPhysNormals()
         {
