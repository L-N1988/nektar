--- conflicted
+++ resolved
@@ -61,11 +61,8 @@
                        const Collections::ImplementationType ImpType):
             ExpListHomogeneous2D(e3DH2D,pSession,HomoBasis_y,HomoBasis_z,lhom_y,lhom_z,useFFT,dealiasing)
         {
-<<<<<<< HEAD
-=======
             boost::ignore_unused(ImpType);
             SetExpType(e3DH2D);
->>>>>>> 4c2daacd
         }
 
         // Constructor for ExpList3DHomogeneous2D to act as a Explist field
