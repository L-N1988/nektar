///////////////////////////////////////////////////////////////////////////////
//
// File AssemblyMapDG.cpp
//
// For more information, please see: http://www.nektar.info
//
// The MIT License
//
// Copyright (c) 2006 Division of Applied Mathematics, Brown University (USA),
// Department of Aeronautics, Imperial College London (UK), and Scientific
// Computing and Imaging Institute, University of Utah (USA).
//
// Permission is hereby granted, free of charge, to any person obtaining a
// copy of this software and associated documentation files (the "Software"),
// to deal in the Software without restriction, including without limitation
// the rights to use, copy, modify, merge, publish, distribute, sublicense,
// and/or sell copies of the Software, and to permit persons to whom the
// Software is furnished to do so, subject to the following conditions:
//
// The above copyright notice and this permission notice shall be included
// in all copies or substantial portions of the Software.
//
// THE SOFTWARE IS PROVIDED "AS IS", WITHOUT WARRANTY OF ANY KIND, EXPRESS
// OR IMPLIED, INCLUDING BUT NOT LIMITED TO THE WARRANTIES OF MERCHANTABILITY,
// FITNESS FOR A PARTICULAR PURPOSE AND NONINFRINGEMENT. IN NO EVENT SHALL
// THE AUTHORS OR COPYRIGHT HOLDERS BE LIABLE FOR ANY CLAIM, DAMAGES OR OTHER
// LIABILITY, WHETHER IN AN ACTION OF CONTRACT, TORT OR OTHERWISE, ARISING
// FROM, OUT OF OR IN CONNECTION WITH THE SOFTWARE OR THE USE OR OTHER
// DEALINGS IN THE SOFTWARE.
//
// Description: Local to Global Base Class mapping routines
//
///////////////////////////////////////////////////////////////////////////////

#include <LibUtilities/BasicUtils/HashUtils.hpp>
#include <MultiRegions/AssemblyMap/AssemblyMapDG.h>
#include <MultiRegions/ExpList.h>
#include <LocalRegions/SegExp.h>
#include <LocalRegions/TriExp.h>
#include <LocalRegions/QuadExp.h>
#include <LocalRegions/HexExp.h>
#include <LocalRegions/TetExp.h>
#include <LocalRegions/PrismExp.h>
#include <LocalRegions/PyrExp.h>
#include <LocalRegions/PointExp.h>
#include <LocalRegions/Expansion2D.h>
#include <LocalRegions/Expansion3D.h>

#include <boost/core/ignore_unused.hpp>
#include <boost/config.hpp>
#include <boost/graph/adjacency_list.hpp>
#include <boost/graph/cuthill_mckee_ordering.hpp>
#include <boost/graph/properties.hpp>
#include <boost/graph/bandwidth.hpp>

using namespace std;

namespace Nektar
{
    namespace MultiRegions
    {
        AssemblyMapDG::AssemblyMapDG():
            m_numDirichletBndPhys(0)
        {
        }

        AssemblyMapDG::~AssemblyMapDG()
        {
        }

        AssemblyMapDG::AssemblyMapDG(
            const LibUtilities::SessionReaderSharedPtr                &pSession,
            const SpatialDomains::MeshGraphSharedPtr                  &graph,
            const ExpListSharedPtr                                    &trace,
            const ExpList                                             &locExp,
            const Array<OneD, const MultiRegions::ExpListSharedPtr>         &bndCondExp,
            const Array<OneD, const SpatialDomains::BoundaryConditionShPtr> &bndCond,
            const PeriodicMap                                         &periodicTrace,
            const std::string variable):
            AssemblyMap(pSession,variable)
        {
            boost::ignore_unused(graph);

            int i, j, k, cnt, id, id1, gid;
            int order_e   = 0;
            int nTraceExp = trace->GetExpSize();
            int nbnd      = bndCondExp.size();

            LocalRegions::ExpansionSharedPtr  exp;
            LocalRegions::ExpansionSharedPtr  bndExp;
            SpatialDomains::GeometrySharedPtr traceGeom;

            const LocalRegions::ExpansionVector expList = *(locExp.GetExp());
            int nel = expList.size();

            map<int, int> meshTraceId;

            m_signChange = true;

            // determine mapping from geometry edges to trace
            for(i = 0; i < nTraceExp; ++i)
            {
                meshTraceId[trace->GetExp(i)->GetGeom()->GetGlobalID()] = i;
            }

            // Count total number of trace elements
            cnt = 0;
            for(i = 0; i < nel; ++i)
            {
                cnt += expList[i]->GetNtraces();
            }

            Array<OneD, LocalRegions::ExpansionSharedPtr> tracemap(cnt);
            m_elmtToTrace = Array<
                OneD, Array<OneD, LocalRegions::ExpansionSharedPtr> >(nel);

            // set up trace expansions links;
            for(cnt = i = 0; i < nel; ++i)
            {
                m_elmtToTrace[i] = tracemap + cnt;
<<<<<<< HEAD

                for(j = 0; j < expList[i]->GetNtraces(); ++j)
=======
                exp = expList[i];
                
                for(j = 0; j < exp->GetNtrace(); ++j)
>>>>>>> 1a916cde
                {
                    id = exp->GetGeom()->GetTid(j);

                    if(meshTraceId.count(id) > 0)
                    {
                        m_elmtToTrace[i][j] =
                            trace->GetExp(meshTraceId.find(id)->second);
                    }
                    else
                    {
                        ASSERTL0(false, "Failed to find trace map");
                    }
                }

<<<<<<< HEAD
                cnt += expList[i]->GetNtraces();
=======
                cnt += exp->GetNtrace();
>>>>>>> 1a916cde
            }

            // Set up boundary mapping
            cnt = 0;
            for(i = 0; i < nbnd; ++i)
            {
                if (bndCond[i]->GetBoundaryConditionType() ==
                        SpatialDomains::ePeriodic)
                {
                    continue;
                }
                cnt += bndCondExp[i]->GetExpSize();
            }

            set<int> dirTrace;

            m_numLocalDirBndCoeffs = 0;
            m_numDirichletBndPhys  = 0;

            for(i = 0; i < bndCondExp.size(); ++i)
            {
                for(j = 0; j < bndCondExp[i]->GetExpSize(); ++j)
                {
                    bndExp    = bndCondExp[i]->GetExp(j);
                    traceGeom = bndExp->GetGeom();
                    id        = traceGeom->GetGlobalID();

                    if(bndCond[i]->GetBoundaryConditionType() ==
                           SpatialDomains::eDirichlet)
                    {
                        m_numLocalDirBndCoeffs += bndExp->GetNcoeffs();
                        m_numDirichletBndPhys  += bndExp->GetTotPoints();
                        dirTrace.insert(id);
                    }
                }
            }

            // Set up integer mapping array and sign change for each degree of
            // freedom + initialise some more data members.
            m_staticCondLevel           = 0;
            m_lowestStaticCondLevel     = 0;
            m_numPatches                = nel;
            m_numLocalBndCoeffsPerPatch = Array<OneD, unsigned int>(nel);
            m_numLocalIntCoeffsPerPatch = Array<OneD, unsigned int>(nel);

            int nbndry = 0;
            for(i = 0; i < nel; ++i) // count number of elements in array
            {
                int BndCoeffs = expList[i]->NumDGBndryCoeffs();
                nbndry += BndCoeffs;
                m_numLocalIntCoeffsPerPatch[i] = 0;
                m_numLocalBndCoeffsPerPatch[i] = (unsigned int) BndCoeffs;
            }

            m_numGlobalDirBndCoeffs = m_numLocalDirBndCoeffs;
            m_numLocalBndCoeffs     = nbndry;
            m_numLocalCoeffs        = nbndry;
            m_localToGlobalBndMap   = Array<OneD, int>       (nbndry);
            m_localToGlobalBndSign  = Array<OneD, NekDouble> (nbndry,1);

            // Set up array for potential mesh optimsation
            Array<OneD,int> traceElmtGid(nTraceExp, -1);
            int nDir = 0;
            cnt = 0;

            // We are now going to construct a graph of the mesh which can be
            // reordered depending on the type of solver we would like to use.
            typedef boost::adjacency_list<
                boost::setS, boost::vecS, boost::undirectedS> BoostGraph;

            BoostGraph boostGraphObj;
            int trace_id, trace_id1;
            int dirOffset = 0;

            // make trace renumbering map where first solved trace starts
            // at 0 so we can set up graph.
            for(i = 0; i < nTraceExp; ++i)
            {
                id = trace->GetExp(i)->GetGeom()->GetGlobalID();

                if (dirTrace.count(id) == 0)
                {
                    // Initial put in element ordering (starting from zero) into
                    // traceElmtGid
                    boost::add_vertex(boostGraphObj);
                    traceElmtGid[i] = cnt++;
                }
                else
                {
                    // Use existing offset for Dirichlet edges
                    traceElmtGid[i] = dirOffset;
                    dirOffset      += trace->GetExp(i)->GetNcoeffs();
                    nDir++;
                }
            }

            // Set up boost Graph
            for(i = 0; i < nel; ++i)
            {
<<<<<<< HEAD
                eid = i;

                for(j = 0; j < expList[eid]->GetNtraces(); ++j)
=======
                exp = expList[i];
                
                for(j = 0; j < exp->GetNtrace(); ++j)
>>>>>>> 1a916cde
                {
                    // Add trace to boost graph for non-Dirichlet Boundary
                    traceGeom = m_elmtToTrace[i][j]->GetGeom();
                    id        = traceGeom->GetGlobalID();
                    trace_id  = meshTraceId.find(id)->second;

                    if(dirTrace.count(id) == 0)
                    {
<<<<<<< HEAD
                        for(k = j+1; k < expList[eid]->GetNtraces(); ++k)
=======
                        for(k = j+1; k < exp->GetNtrace(); ++k)
>>>>>>> 1a916cde
                        {
                            traceGeom = m_elmtToTrace[i][k]->GetGeom();
                            id1       = traceGeom->GetGlobalID();
                            trace_id1 = meshTraceId.find(id1)->second;

                            if(dirTrace.count(id1) == 0)
                            {
                                boost::add_edge((size_t)traceElmtGid[trace_id],
                                                (size_t)traceElmtGid[trace_id1],
                                                boostGraphObj);
                            }
                        }
                    }
                }
            }

            int                                 nGraphVerts = nTraceExp - nDir;
            Array<OneD, int>                    perm (nGraphVerts);
            Array<OneD, int>                    iperm(nGraphVerts);
            Array<OneD, int>                    vwgts(nGraphVerts);
            BottomUpSubStructuredGraphSharedPtr bottomUpGraph;

            for(i = 0; i < nGraphVerts; ++i)
            {
                vwgts[i] = trace->GetExp(i+nDir)->GetNcoeffs();
            }

            if(nGraphVerts)
            {
                switch(m_solnType)
                {
                    case eDirectFullMatrix:
                    case eIterativeFull:
                    case eIterativeStaticCond:
                    case eXxtFullMatrix:
                    case eXxtStaticCond:
                    case ePETScFullMatrix:
                    case ePETScStaticCond:
                    {
                        NoReordering(boostGraphObj,perm,iperm);
                        break;
                    }
                    case eDirectStaticCond:
                    {
                        CuthillMckeeReordering(boostGraphObj,perm,iperm);
                        break;
                    }
                    case eDirectMultiLevelStaticCond:
                    case eIterativeMultiLevelStaticCond:
                    case eXxtMultiLevelStaticCond:
                    case ePETScMultiLevelStaticCond:
                    {
                        MultiLevelBisectionReordering(boostGraphObj,perm,iperm,
                                                      bottomUpGraph);
                        break;
                    }
                    default:
                    {
                        ASSERTL0(false,"Unrecognised solution type");
                    }
                }
            }

            // Recast the permutation so that it can be used as a map from old
            // trace ID to new trace ID
            cnt = m_numLocalDirBndCoeffs;
            for(i = 0; i < nTraceExp - nDir; ++i)
            {
                traceElmtGid[perm[i]+nDir] = cnt;
                cnt += trace->GetExp(perm[i]+nDir)->GetNcoeffs();
            }

            // Now have trace edges Gid position
            cnt = 0;
            for(i = 0; i < nel; ++i)
            {
                exp = expList[i];

                for(j = 0; j < exp->GetNtraces(); ++j)
                {
                    traceGeom = m_elmtToTrace[i][j]->GetGeom();
                    id        = traceGeom->GetGlobalID();
                    gid       = traceElmtGid[meshTraceId.find(id)->second];

                    const int nDim = exp->GetNumBases();

                    if (nDim == 1)
                    {
                        order_e = 1;
                        m_localToGlobalBndMap[cnt] = gid;
                    }
                    else if (nDim == 2)
                    {
                        order_e = exp->GetEdgeNcoeffs(j);
                    
                        if(exp->GetEorient(j) == StdRegions::eForwards)
                        {
                            for(k = 0; k < order_e; ++k)
                            {
                                m_localToGlobalBndMap[k+cnt] = gid + k;
                            }
                        }
                        else
                        {
                            switch(m_elmtToTrace[i][j]->GetBasisType(0))
                            {
                                case LibUtilities::eModified_A:
                                {
                                    // reverse vertex order
                                    m_localToGlobalBndMap[cnt]   = gid + 1;
                                    m_localToGlobalBndMap[cnt+1] = gid;
                                    for (k = 2; k < order_e; ++k)
                                    {
                                        m_localToGlobalBndMap[k+cnt] = gid + k;
                                    }

                                    // negate odd modes
                                    for(k = 3; k < order_e; k+=2)
                                    {
                                        m_localToGlobalBndSign[cnt+k] = -1.0;
                                    }
                                    break;
                                }
                                case LibUtilities::eGLL_Lagrange:
                                {
                                    // reverse  order
                                    for(k = 0; k < order_e; ++k)
                                    {
                                        m_localToGlobalBndMap[cnt+order_e-k-1] = gid + k;
                                    }
                                    break;
                                }
                                case LibUtilities::eGauss_Lagrange:
                                {
                                    // reverse  order
                                    for(k = 0; k < order_e; ++k)
                                    {
                                        m_localToGlobalBndMap[cnt+order_e-k-1] = gid + k;
                                    }
                                    break;
                                }
                                default:
                                {
                                    ASSERTL0(false,"Boundary type not permitted");
                                }
                            }
                        }
                    }
                    else if (nDim == 3)
                    {
                        order_e = exp->GetFaceNcoeffs(j);

                        std::map<int, int> orientMap;

                        Array<OneD, unsigned int> elmMap1 (order_e);
                        Array<OneD,          int> elmSign1(order_e);
                        Array<OneD, unsigned int> elmMap2 (order_e);
                        Array<OneD,          int> elmSign2(order_e);

                        StdRegions::Orientation fo = exp->GetForient(j);

                        // Construct mapping which will permute global IDs
                        // according to face orientations.
                        exp->GetFaceToElementMap(j,fo,elmMap1,elmSign1);
                        exp->GetFaceToElementMap(
                            j,StdRegions::eDir1FwdDir1_Dir2FwdDir2,elmMap2,elmSign2);

                        for (k = 0; k < elmMap1.size(); ++k)
                        {
                            // Find the elemental co-efficient in the original
                            // mapping.
                            int idx = -1;
                            for (int l = 0; l < elmMap2.size(); ++l)
                            {
                                if (elmMap1[k] == elmMap2[l])
                                {
                                    idx = l;
                                    break;
                                }
                            }

                            ASSERTL2(idx != -1, "Problem with face to element map!");
                            orientMap[k] = idx;
                        }

                        for(k = 0; k < order_e; ++k)
                        {
                            m_localToGlobalBndMap [k+cnt] = gid + orientMap[k];
                            m_localToGlobalBndSign[k+cnt] = elmSign2[orientMap[k]];
                        }
                    }

                    cnt += order_e;
                }
            }

            // set up identify map for lcoal to lcoal 
            m_localToLocalBndMap    = Array<OneD,int>(m_numLocalBndCoeffs);

            //local to bnd map is just a copy 
            for(i = 0; i < m_numLocalBndCoeffs; ++i)
            {
                m_localToLocalBndMap[i] = i;
            }


            m_numGlobalBndCoeffs = trace->GetNcoeffs();
            m_numGlobalCoeffs    = m_numGlobalBndCoeffs;

            CalculateBndSystemBandWidth();

            // set up m_bndCondCoeffsToLocalTraceMap 
            // Number of boundary expansions
            int nbndexp = 0;
            int bndTotal = 0;
            int bndOffset;
            int traceOffset;

            cnt = 0; 
            for(i = 0; i < nbnd; ++i)
            {
                if (bndCond[i]->GetBoundaryConditionType() ==
                    SpatialDomains::ePeriodic)
                {
                    continue;
                }
                cnt += bndCondExp[i]->GetNcoeffs();
                nbndexp  += bndCondExp[i]->GetExpSize();
            }
            
            m_bndCondCoeffsToLocalTraceMap = Array<OneD, int>(cnt); 
            m_bndCondIDToGlobalTraceID = Array<OneD, int>(nbndexp);

            cnt = 0;
            for(i = 0; i < bndCondExp.size(); ++i)
            {
                if (bndCond[i]->GetBoundaryConditionType() ==
                    SpatialDomains::ePeriodic)
                {
                    continue;
                }

                for(j = 0; j < bndCondExp[i]->GetExpSize(); ++j)
                {
                    bndExp    = bndCondExp[i]->GetExp(j);
                    id        = bndExp->GetGeom()->GetGlobalID();

                    int meshId = meshTraceId.find(id)->second;
                    m_bndCondIDToGlobalTraceID[cnt++] = meshId;

                    // initialy set up map with global bnd location
                    // and then use the localToGlobalBndMap to invert
                    // since this is a one to one mapping on boundaries
                    traceOffset = traceElmtGid[meshId];
                    bndOffset   = bndCondExp[i]->GetCoeff_Offset(j) + bndTotal;


                    for(k = 0; k < bndExp->GetNcoeffs(); ++k)
                    {
                        m_bndCondCoeffsToLocalTraceMap[bndOffset+k] =
                            traceOffset + k;
                    }
                }
                bndTotal += bndCondExp[i]->GetNcoeffs();
            }

            // generate an inverse local to global bnd map;
            map<int,int> invLocToGloMap;
            for(i = 0; i < nbndry; ++i)
            {
                invLocToGloMap[m_localToGlobalBndMap[i]] = i;
            }

            // reset bndCondCoeffToLocalTraceMap to hold local rather
            // than global reference
            for(i = 0; i < m_bndCondCoeffsToLocalTraceMap.size(); ++i)
            {
                m_bndCondCoeffsToLocalTraceMap[i] =
                    invLocToGloMap[m_bndCondCoeffsToLocalTraceMap[i]];
            }
            
            // Now set up mapping from global coefficients to universal.
            ExpListSharedPtr tr = std::dynamic_pointer_cast<ExpList>(trace);
            SetUpUniversalDGMap   (locExp);
            SetUpUniversalTraceMap(locExp, tr, periodicTrace);

            if ((m_solnType == eDirectMultiLevelStaticCond ||
                 m_solnType == eIterativeMultiLevelStaticCond ||
                 m_solnType == eXxtMultiLevelStaticCond ||
                 m_solnType == ePETScMultiLevelStaticCond)
                && nGraphVerts)
            {
                if (m_staticCondLevel < (bottomUpGraph->GetNlevels() - 1))
                {
                    Array<OneD, int> vwgts_perm(nGraphVerts);

                    for (int i = 0; i < nGraphVerts; i++)
                    {
                        vwgts_perm[i] = vwgts[perm[i]];
                    }

                    bottomUpGraph->ExpandGraphWithVertexWeights(vwgts_perm);
                    m_nextLevelLocalToGlobalMap = MemoryManager<AssemblyMap>::
                        AllocateSharedPtr(this, bottomUpGraph);
                }
            }

            m_hash = hash_range(m_localToGlobalBndMap.begin(),
                                m_localToGlobalBndMap.end());
        }

        /**
         * Constructs a mapping between the process-local global numbering and
         * a universal numbering of the trace space expansion. The universal
         * numbering is defined by the mesh edge IDs to enforce consistency
         * across processes.
         *
         * @param       locExp  List of local elemental expansions.
         */
        void AssemblyMapDG::SetUpUniversalDGMap(const ExpList &locExp)
        {
            LocalRegions::ExpansionSharedPtr locExpansion;
            int cnt       = 0;
            int id        = 0;
            int order_e   = 0;
            int vGlobalId = 0;
            int maxDof    = 0;
            int dof       = 0;
            int nDim      = 0;
            int i,j,k;

            const LocalRegions::ExpansionVector &locExpVector = *(locExp.GetExp());

            // Initialise the global to universal maps.
            m_globalToUniversalBndMap = Nektar::Array<OneD, int>(m_numGlobalBndCoeffs, -1);
            m_globalToUniversalBndMapUnique = Nektar::Array<OneD, int>(m_numGlobalBndCoeffs, -1);

            // Loop over all the elements in the domain and compute max
            // DOF. Reduce across all processes to get universal maximum.
            for(i = 0; i < locExpVector.size(); ++i)
            {
                locExpansion = locExpVector[i];
                nDim = locExpansion->GetShapeDimension();

                // Loop over all edges of element i
                if (nDim == 1)
                {
                    maxDof = (1 > maxDof ? 1 : maxDof);
                }
                else if (nDim == 2)
                {
                    for (j = 0; j < locExpansion->GetNedges(); ++j)
                    {
                        dof    = locExpansion->GetEdgeNcoeffs(j);
                        maxDof = (dof > maxDof ? dof : maxDof);
                    }
                }
                else if (nDim == 3)
                {
                    for (j = 0; j < locExpansion->GetNfaces(); ++j)
                    {
                        dof    = locExpansion->GetFaceNcoeffs(j);
                        maxDof = (dof > maxDof ? dof : maxDof);
                    }
                }
            }
            m_comm->AllReduce(maxDof, LibUtilities::ReduceMax);

            // Now have trace edges Gid position
            cnt = 0;
            for(i = 0; i < locExpVector.size(); ++i)
            {
                locExpansion = locExpVector[i];
                nDim = locExpansion->GetShapeDimension();

                // Populate mapping for each edge of the element.
                if (nDim == 1)
                {
                    int nverts = locExpansion->GetNverts();
                    for(j = 0; j < nverts; ++j)
                    {
                        LocalRegions::PointExpSharedPtr locPointExp =
                            m_elmtToTrace[i][j]->as<LocalRegions::PointExp>();
                        id = locPointExp->GetGeom()->GetGlobalID();
                        vGlobalId = m_localToGlobalBndMap[cnt+j];
                        m_globalToUniversalBndMap[vGlobalId]
                            = id * maxDof + j + 1;
                    }
                    cnt += nverts;
                }
                else if (nDim == 2)
                {
                    for(j = 0; j < locExpansion->GetNedges(); ++j)
                    {
                        LocalRegions::SegExpSharedPtr locSegExp =
                            m_elmtToTrace[i][j]->as<LocalRegions::SegExp>();

                        id  = locSegExp->GetGeom()->GetGlobalID();
                        order_e = locExpansion->GetEdgeNcoeffs(j);

                        map<int,int> orientMap;
                        Array<OneD, unsigned int> map1(order_e), map2(order_e);
                        Array<OneD, int> sign1(order_e), sign2(order_e);

                        locExpansion->GetEdgeToElementMap(j, StdRegions::eForwards, map1, sign1);
                        locExpansion->GetEdgeToElementMap(j, locExpansion->GetEorient(j), map2, sign2);

                        for (k = 0; k < map1.size(); ++k)
                        {
                            // Find the elemental co-efficient in the original
                            // mapping.
                            int idx = -1;
                            for (int l = 0; l < map2.size(); ++l)
                            {
                                if (map1[k] == map2[l])
                                {
                                    idx = l;
                                    break;
                                }
                            }

                            ASSERTL2(idx != -1, "Problem with face to element map!");
                            orientMap[k] = idx;
                        }

                        for(k = 0; k < order_e; ++k)
                        {
                            vGlobalId = m_localToGlobalBndMap[k+cnt];
                            m_globalToUniversalBndMap[vGlobalId]
                                = id * maxDof + orientMap[k] + 1;
                        }
                        cnt += order_e;
                    }
                }
                else if (nDim == 3)
                {
                    for(j = 0; j < locExpansion->GetNfaces(); ++j)
                    {
                        LocalRegions::Expansion2DSharedPtr locFaceExp =
                                m_elmtToTrace[i][j]
                                           ->as<LocalRegions::Expansion2D>();

                        id  = locFaceExp->GetGeom()->GetGlobalID();
                        order_e = locExpansion->GetFaceNcoeffs(j);

                        map<int,int> orientMap;
                        Array<OneD, unsigned int> map1(order_e), map2(order_e);
                        Array<OneD, int> sign1(order_e), sign2(order_e);

                        locExpansion->GetFaceToElementMap(j, StdRegions::eDir1FwdDir1_Dir2FwdDir2, map1, sign1);
                        locExpansion->GetFaceToElementMap(j, locExpansion->GetForient(j), map2, sign2);

                        for (k = 0; k < map1.size(); ++k)
                        {
                            // Find the elemental co-efficient in the original
                            // mapping.
                            int idx = -1;
                            for (int l = 0; l < map2.size(); ++l)
                            {
                                if (map1[k] == map2[l])
                                {
                                    idx = l;
                                    break;
                                }
                            }

                            ASSERTL2(idx != -1, "Problem with face to element map!");
                            orientMap[k] = idx;
                        }

                        for(k = 0; k < order_e; ++k)
                        {
                            vGlobalId = m_localToGlobalBndMap[k+cnt];
                            m_globalToUniversalBndMap[vGlobalId]
                                = id * maxDof + orientMap[k] + 1;
                        }
                        cnt += order_e;
                    }
                }
            }

            // Initialise GSlib and populate the unique map.
            Array<OneD, long> tmp(m_globalToUniversalBndMap.size());
            for (i = 0; i < m_globalToUniversalBndMap.size(); ++i)
            {
                tmp[i] = m_globalToUniversalBndMap[i];
            }
            m_bndGsh = m_gsh = Gs::Init(tmp, m_comm);
            Gs::Unique(tmp, m_comm);
            for (i = 0; i < m_globalToUniversalBndMap.size(); ++i)
            {
                m_globalToUniversalBndMapUnique[i] = (tmp[i] >= 0 ? 1 : 0);
            }
        }

        void AssemblyMapDG::SetUpUniversalTraceMap(
            const ExpList         &locExp,
            const ExpListSharedPtr trace,
            const PeriodicMap     &perMap)
        {
            Array<OneD, int> tmp;
            LocalRegions::ExpansionSharedPtr locExpansion;
            int i;
            int maxQuad = 0, quad = 0, nDim = 0, eid = 0, offset = 0;

            const LocalRegions::ExpansionVector &locExpVector = *(locExp.GetExp());

            int nTracePhys = trace->GetTotPoints();

            // Initialise the trace to universal maps.
            m_traceToUniversalMap       =
                Nektar::Array<OneD, int>(nTracePhys, -1);
            m_traceToUniversalMapUnique =
                Nektar::Array<OneD, int>(nTracePhys, -1);

            // Assume that each element of the expansion is of the same
            // dimension.
            nDim = locExpVector[0]->GetShapeDimension();

            if (nDim == 1)
            {
                maxQuad = (1 > maxQuad ? 1 : maxQuad);
            }
            else
            {
                for (i = 0; i < trace->GetExpSize(); ++i)
                {
                    quad = trace->GetExp(i)->GetTotPoints();
                    if (quad > maxQuad)
                    {
                        maxQuad = quad;
                    }
                }
            }
            m_comm->AllReduce(maxQuad, LibUtilities::ReduceMax);

            if (nDim == 1)
            {
                for (int i = 0; i < trace->GetExpSize(); ++i)
                {
                    eid = trace->GetExp(i)->GetGeom()->GetGlobalID();
                    offset = trace->GetPhys_Offset(i);

                    // Check to see if this vert is periodic. If it is, then we
                    // need use the unique eid of the two points
                    auto it = perMap.find(eid);
                    if (perMap.count(eid) > 0)
                    {
                        PeriodicEntity ent = it->second[0];
                        if (ent.isLocal == false) // Not sure if true in 1D
                        {
                            eid = min(eid, ent.id);
                        }
                    }

                    m_traceToUniversalMap[offset] = eid*maxQuad+1;
                }
            }
            else
            {
                for (int i = 0; i < trace->GetExpSize(); ++i)
                {
                    eid    = trace->GetExp(i)->GetGeom()->GetGlobalID();
                    offset = trace->GetPhys_Offset(i);
                    quad   = trace->GetExp(i)->GetTotPoints();

                    // Check to see if this edge is periodic. If it is, then we
                    // need to reverse the trace order of one edge only in the
                    // universal map so that the data are reversed w.r.t each
                    // other. We do this by using the minimum of the two IDs.
                    auto it = perMap.find(eid);
                    bool realign = false;
                    if (perMap.count(eid) > 0)
                    {
                        PeriodicEntity ent = it->second[0];
                        if (ent.isLocal == false)
                        {
                            realign = eid == min(eid, ent.id);
                            eid = min(eid, ent.id);
                        }
                    }

                    for (int j = 0; j < quad; ++j)
                    {
                        m_traceToUniversalMap[j+offset] = eid*maxQuad+j+1;
                    }

                    if (realign)
                    {
                        if (nDim == 2)
                        {
                            RealignTraceElement(
                                tmp = m_traceToUniversalMap+offset,
                                it->second[0].orient, quad);
                        }
                        else
                        {
                            RealignTraceElement(
                                tmp = m_traceToUniversalMap+offset,
                                it->second[0].orient,
                                trace->GetExp(i)->GetNumPoints(0),
                                trace->GetExp(i)->GetNumPoints(1));
                        }
                    }
                }
            }

            Array<OneD, long> tmp2(nTracePhys);
            for (int i = 0; i < nTracePhys; ++i)
            {
                tmp2[i] = m_traceToUniversalMap[i];
            }
            m_traceGsh = Gs::Init(tmp2, m_comm);
            Gs::Unique(tmp2, m_comm);
            for (int i = 0; i < nTracePhys; ++i)
            {
                m_traceToUniversalMapUnique[i] = tmp2[i];
            }
        }

        void AssemblyMapDG::RealignTraceElement(
            Array<OneD, int>        &toAlign,
            StdRegions::Orientation  orient,
            int                      nquad1,
            int                      nquad2)
        {
            if (orient == StdRegions::eBackwards)
            {
                ASSERTL1(nquad2 == 0, "nquad2 != 0 for reorienation");
                for (int i = 0; i < nquad1/2; ++i)
                {
                    swap(toAlign[i], toAlign[nquad1-1-i]);
                }
            }
            else if (orient != StdRegions::eForwards)
            {
                ASSERTL1(nquad2 != 0, "nquad2 == 0 for reorienation");

                Array<OneD, int> tmp(nquad1*nquad2);

                // Copy transpose.
                if (orient == StdRegions::eDir1FwdDir2_Dir2FwdDir1 ||
                    orient == StdRegions::eDir1BwdDir2_Dir2FwdDir1 ||
                    orient == StdRegions::eDir1FwdDir2_Dir2BwdDir1 ||
                    orient == StdRegions::eDir1BwdDir2_Dir2BwdDir1)
                {
                    for (int i = 0; i < nquad2; ++i)
                    {
                        for (int j = 0; j < nquad1; ++j)
                        {
                            tmp[i*nquad1 + j] = toAlign[j*nquad2 + i];
                        }
                    }
                }
                else
                {
                    for (int i = 0; i < nquad2; ++i)
                    {
                        for (int j = 0; j < nquad1; ++j)
                        {
                            tmp[i*nquad1 + j] = toAlign[i*nquad1 + j];
                        }
                    }
                }

                if (orient == StdRegions::eDir1BwdDir1_Dir2FwdDir2 ||
                    orient == StdRegions::eDir1BwdDir1_Dir2BwdDir2 ||
                    orient == StdRegions::eDir1BwdDir2_Dir2FwdDir1 ||
                    orient == StdRegions::eDir1BwdDir2_Dir2BwdDir1)
                {
                    // Reverse x direction
                    for (int i = 0; i < nquad2; ++i)
                    {
                        for (int j = 0; j < nquad1/2; ++j)
                        {
                            swap(tmp[i*nquad1 + j],
                                 tmp[i*nquad1 + nquad1-j-1]);
                        }
                    }
                }

                if (orient == StdRegions::eDir1FwdDir1_Dir2BwdDir2 ||
                    orient == StdRegions::eDir1BwdDir1_Dir2BwdDir2 ||
                    orient == StdRegions::eDir1FwdDir2_Dir2BwdDir1 ||
                    orient == StdRegions::eDir1BwdDir2_Dir2BwdDir1)
                {
                    // Reverse y direction
                    for (int j = 0; j < nquad1; ++j)
                    {
                        for (int i = 0; i < nquad2/2; ++i)
                        {
                            swap(tmp[i*nquad1 + j],
                                 tmp[(nquad2-i-1)*nquad1 + j]);
                        }
                    }
                }
                Vmath::Vcopy(nquad1*nquad2, tmp, 1, toAlign, 1);
            }
        }

        void AssemblyMapDG::UniversalTraceAssemble(
            Array<OneD, NekDouble> &pGlobal) const
        {
            Gs::Gather(pGlobal, Gs::gs_add, m_traceGsh);
        }

        int AssemblyMapDG::v_GetLocalToGlobalMap(const int i) const
        {
            return m_localToGlobalBndMap[i];
        }

        int AssemblyMapDG::v_GetGlobalToUniversalMap(const int i) const
        {
            return m_globalToUniversalBndMap[i];
        }

        int AssemblyMapDG::v_GetGlobalToUniversalMapUnique(const int i) const
        {
            return m_globalToUniversalBndMapUnique[i];
        }

        const Array<OneD,const int>& AssemblyMapDG::v_GetLocalToGlobalMap()
        {
            return m_localToGlobalBndMap;
        }

        const Array<OneD,const int>& AssemblyMapDG::v_GetGlobalToUniversalMap()
        {
            return m_globalToUniversalBndMap;
        }

        const Array<OneD,const int>& AssemblyMapDG::v_GetGlobalToUniversalMapUnique()
        {
            return m_globalToUniversalBndMapUnique;
        }

        NekDouble AssemblyMapDG::v_GetLocalToGlobalSign(
                    const int i) const
        {
            return GetLocalToGlobalBndSign(i);
        }

        void AssemblyMapDG::v_LocalToGlobal(
                    const Array<OneD, const NekDouble>& loc,
                    Array<OneD,       NekDouble>& global,
                    bool useComm ) const
        {
            LocalBndToGlobal(loc,global,useComm);
        }

        void AssemblyMapDG::v_GlobalToLocal(
                    const Array<OneD, const NekDouble>& global,
                          Array<OneD,       NekDouble>& loc) const
        {
            GlobalToLocalBnd(global,loc);
        }

        void AssemblyMapDG::v_GlobalToLocal(
                    const NekVector<NekDouble>& global,
                          NekVector<      NekDouble>& loc) const
        {
            GlobalToLocalBnd(global,loc);
        }

        void AssemblyMapDG::v_Assemble(
                    const Array<OneD, const NekDouble> &loc,
                          Array<OneD,       NekDouble> &global) const
        {
            AssembleBnd(loc,global);
        }

        void AssemblyMapDG::v_Assemble(
                    const NekVector<NekDouble>& loc,
                          NekVector<      NekDouble>& global) const
        {
            AssembleBnd(loc,global);
        }

        void AssemblyMapDG::v_UniversalAssemble(
                      Array<OneD,     NekDouble>& pGlobal) const
        {
            Gs::Gather(pGlobal, Gs::gs_add, m_gsh);
        }

        void AssemblyMapDG::v_UniversalAssemble(
                      NekVector<      NekDouble>& pGlobal) const
        {
            UniversalAssemble(pGlobal.GetPtr());
        }

        int AssemblyMapDG::v_GetFullSystemBandWidth() const
        {
            return GetBndSystemBandWidth();
        }

        int AssemblyMapDG::GetTraceToUniversalMap(int i)
        {
            return m_traceToUniversalMap[i];
        }

        int AssemblyMapDG::GetTraceToUniversalMapUnique(int i)
        {
            return m_traceToUniversalMapUnique[i];
        }

        int AssemblyMapDG::GetNumDirichletBndPhys()
        {
            return m_numDirichletBndPhys;
        }

        Array<OneD, LocalRegions::ExpansionSharedPtr>&
                    AssemblyMapDG::GetElmtToTrace(const int i)
        {
            ASSERTL1(i >= 0 && i < m_elmtToTrace.size(),
                     "i is out of range");
            return m_elmtToTrace[i];
        }

        Array<OneD, Array< OneD, LocalRegions::ExpansionSharedPtr> >&
                    AssemblyMapDG::GetElmtToTrace()
        {
            return m_elmtToTrace;
        }
    } //namespace
} // namespace<|MERGE_RESOLUTION|>--- conflicted
+++ resolved
@@ -118,14 +118,9 @@
             for(cnt = i = 0; i < nel; ++i)
             {
                 m_elmtToTrace[i] = tracemap + cnt;
-<<<<<<< HEAD
-
-                for(j = 0; j < expList[i]->GetNtraces(); ++j)
-=======
                 exp = expList[i];
                 
-                for(j = 0; j < exp->GetNtrace(); ++j)
->>>>>>> 1a916cde
+                for(j = 0; j < exp->GetNtraces(); ++j)
                 {
                     id = exp->GetGeom()->GetTid(j);
 
@@ -140,11 +135,7 @@
                     }
                 }
 
-<<<<<<< HEAD
-                cnt += expList[i]->GetNtraces();
-=======
-                cnt += exp->GetNtrace();
->>>>>>> 1a916cde
+                cnt += exp->GetNtraces();
             }
 
             // Set up boundary mapping
@@ -244,15 +235,9 @@
             // Set up boost Graph
             for(i = 0; i < nel; ++i)
             {
-<<<<<<< HEAD
-                eid = i;
-
-                for(j = 0; j < expList[eid]->GetNtraces(); ++j)
-=======
                 exp = expList[i];
                 
-                for(j = 0; j < exp->GetNtrace(); ++j)
->>>>>>> 1a916cde
+                for(j = 0; j < exp->GetNtraces(); ++j)
                 {
                     // Add trace to boost graph for non-Dirichlet Boundary
                     traceGeom = m_elmtToTrace[i][j]->GetGeom();
@@ -261,11 +246,7 @@
 
                     if(dirTrace.count(id) == 0)
                     {
-<<<<<<< HEAD
-                        for(k = j+1; k < expList[eid]->GetNtraces(); ++k)
-=======
-                        for(k = j+1; k < exp->GetNtrace(); ++k)
->>>>>>> 1a916cde
+                        for(k = j+1; k < exp->GetNtraces(); ++k)
                         {
                             traceGeom = m_elmtToTrace[i][k]->GetGeom();
                             id1       = traceGeom->GetGlobalID();
