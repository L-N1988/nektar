///////////////////////////////////////////////////////////////////////////////
//
// File LocTraceToTraceMap.cpp
//
// For more information, please see: http://www.nektar.info
//
// The MIT License
//
// Copyright (c) 2006 Division of Applied Mathematics, Brown University (USA),
// Department of Aeronautics, Imperial College London (UK), and Scientific
// Computing and Imaging Institute, University of Utah (USA).
//
// Permission is hereby granted, free of charge, to any person obtaining a
// copy of this software and associated documentation files (the "Software"),
// to deal in the Software without restriction, including without limitation
// the rights to use, copy, modify, merge, publish, distribute, sublicense,
// and/or sell copies of the Software, and to permit persons to whom the
// Software is furnished to do so, subject to the following conditions:
//
// The above copyright notice and this permission notice shall be included
// in all copies or substantial portions of the Software.
//
// THE SOFTWARE IS PROVIDED "AS IS", WITHOUT WARRANTY OF ANY KIND, EXPRESS
// OR IMPLIED, INCLUDING BUT NOT LIMITED TO THE WARRANTIES OF MERCHANTABILITY,
// FITNESS FOR A PARTICULAR PURPOSE AND NONINFRINGEMENT. IN NO EVENT SHALL
// THE AUTHORS OR COPYRIGHT HOLDERS BE LIABLE FOR ANY CLAIM, DAMAGES OR OTHER
// LIABILITY, WHETHER IN AN ACTION OF CONTRACT, TORT OR OTHERWISE, ARISING
// FROM, OUT OF OR IN CONNECTION WITH THE SOFTWARE OR THE USE OR OTHER
// DEALINGS IN THE SOFTWARE.
//
// Description: Local trace to general trace mapping information
//
///////////////////////////////////////////////////////////////////////////////

#include <MultiRegions/AssemblyMap/LocTraceToTraceMap.h>
#include <MultiRegions/ExpList.h>
#include <LibUtilities/Foundations/ManagerAccess.h>
#include <LocalRegions/Expansion1D.h>
#include <LocalRegions/Expansion2D.h>
#include <LocalRegions/Expansion3D.h>
#include <MultiRegions/AssemblyMap/AssemblyMap.h>
#include <MultiRegions/AssemblyMap/AssemblyMap.h>
#include <LibUtilities/LinearAlgebra/Blas.hpp>
#include <LibUtilities/LibUtilitiesDeclspec.h>

using namespace std;

namespace Nektar
{
namespace MultiRegions
{

/**
 * @brief Set up trace to trace mapping components.
 *
 * @param locExp         Expansion list of full dimension problem.
 * @param trace          Expansion list of one dimension lower trace.
 * @param elmtToTrace    Mapping from elemental facets to trace.
 * @param leftAdjacents  Vector of bools denoting forwards-oriented traces.
 *
 * @todo Add 1D support
 */
LocTraceToTraceMap::LocTraceToTraceMap(
    const ExpList          &locExp,
    const ExpListSharedPtr &trace,
    const Array<OneD, Array<OneD, LocalRegions::ExpansionSharedPtr> >
        &elmtToTrace,
    const vector<bool>     &LeftAdjacents)
{
    const LocalRegions::ExpansionVector &locExpVector = *(locExp.GetExp());

    // Assume that all the elements have same dimension
    m_expdim = locExpVector[0]->GetShapeDimension();

    // set up interpolation details for all dimension elements. 
    Setup(locExp, trace, elmtToTrace, LeftAdjacents);
}

LocTraceToTraceMap::~LocTraceToTraceMap()
{
}

/**
 * @brief Set up member variables for a two-dimensional problem.
 *
 * @param locExp         Expansion list of elements
 * @param trace          Expansion list of the trace.
 * @param elmtToTrace    Mapping from elemental trace to unique trace.
 * @param leftAdjacents  Vector of bools denoting forwards-oriented traces.
 */
void LocTraceToTraceMap::Setup(
    const ExpList &locExp,
    const ExpListSharedPtr &trace,
    const Array<OneD, Array<OneD, LocalRegions::ExpansionSharedPtr> >
        &elmtToTrace,
    const vector<bool> &LeftAdjacents)
{
    m_LocTraceToTraceMap = Array<OneD, Array<OneD, int> >(2);
    m_interpTrace        = Array<OneD, Array<OneD, InterpLocTraceToTrace> >(2);
    m_interpTraceI0      = Array<OneD, Array<OneD, DNekMatSharedPtr> >(2);
    m_interpEndPtI0      = Array<OneD, Array<OneD, Array<OneD, NekDouble> > >(2);
    m_interpPoints       = Array<OneD, Array<OneD, TraceInterpPoints> >(2);
    m_interpNfaces       = Array<OneD, Array<OneD, int> >(2);

    if(m_expdim == 3)
    {
        m_interpTraceI1 = Array<OneD, Array<OneD, DNekMatSharedPtr> >(2);
        m_interpEndPtI1 = Array<OneD, Array<OneD, Array<OneD, NekDouble> > >(2);
    }
    
    m_traceCoeffsToElmtMap   = Array<OneD, Array<OneD, int> >(2);
    m_traceCoeffsToElmtTrace = Array<OneD, Array<OneD, int> >(2);
    m_traceCoeffsToElmtSign  = Array<OneD, Array<OneD, int> >(2);

    LocalRegions::ExpansionSharedPtr elmt;
    const std::shared_ptr<LocalRegions::ExpansionVector> exp =
        locExp.GetExp();

    int cnt, n, e, phys_offset;

    int nexp    = exp->size();
    m_nTracePts = trace->GetTotPoints();

    // Count number of traces and points required for maps
    int nFwdPts       = 0;
    int nBwdPts       = 0;
    int nFwdCoeffs    = 0;
    int nBwdCoeffs    = 0;
    m_nFwdLocTracePts = 0;
    m_nLocTracePts    = 0;

    for (cnt = n = 0; n < nexp; ++n)
    {
        elmt = (*exp)[n]; 

        for (int i = 0; i < elmt->GetNtraces(); ++i, ++cnt)
        {
            int nLocPts = elmt->GetTraceNumPoints(i);
            m_nLocTracePts += nLocPts;

            if (LeftAdjacents[cnt])
            {
                nFwdPts += elmtToTrace[n][i]->GetTotPoints();
                nFwdCoeffs += elmtToTrace[n][i]->GetNcoeffs();
                m_nFwdLocTracePts += nLocPts;
            }
            else
            {
                nBwdPts += elmtToTrace[n][i]->GetTotPoints();
                nBwdCoeffs += elmtToTrace[n][i]->GetNcoeffs();
            }
        }
    }

    m_fieldToLocTraceMap = Array<OneD, int>(m_nLocTracePts);

    m_LocTraceToTraceMap[0] = Array<OneD, int>(nFwdPts);
    m_LocTraceToTraceMap[1] = Array<OneD, int>(nBwdPts);

    m_nTraceCoeffs[0] = nFwdCoeffs;
    m_nTraceCoeffs[1] = nBwdCoeffs;

    m_traceCoeffsToElmtMap[0]   = Array<OneD, int>(nFwdCoeffs + nBwdCoeffs);
    m_traceCoeffsToElmtMap[1]   = m_traceCoeffsToElmtMap[0] + nFwdCoeffs;
    m_traceCoeffsToElmtTrace[0] = Array<OneD, int>(nFwdCoeffs + nBwdCoeffs);
    m_traceCoeffsToElmtTrace[1] = m_traceCoeffsToElmtTrace[0] + nFwdCoeffs;
    m_traceCoeffsToElmtSign[0]  = Array<OneD, int>(nFwdCoeffs + nBwdCoeffs);
    m_traceCoeffsToElmtSign[1]  = m_traceCoeffsToElmtSign[0] + nFwdCoeffs;

    // Gather information about trace interpolations
    map<TraceInterpPoints, vector<pair<int, int> >, cmpop> TraceInterpMap;

    vector<vector<int> > TraceOrder;
    TraceOrder.resize(nexp);
    int ntrace;
    int fwdcnt = 0;
    int bwdcnt = 0;

    // Generate a map of similar traces with the same
    // interpolation requirements
    for (cnt = n = 0; n < nexp; ++n)
    {
        elmt = (*exp)[n];
        ntrace = elmt->GetNtraces();
        TraceOrder[n].resize(ntrace);

        int coeffoffset = locExp.GetCoeff_Offset(n);
        for (e = 0; e < ntrace; ++e, ++cnt)
        {
            LocalRegions::ExpansionSharedPtr elmttrace = elmtToTrace[n][e];
            StdRegions::Orientation orient = elmt->GetTraceOrient(e);

            LibUtilities::PointsKey fromPointsKey0, fromPointsKey1;
            LibUtilities::PointsKey toPointsKey0,   toPointsKey1; 
            Array<OneD, int> P(2,-1);
            
            switch(m_expdim)
            {
            case 1:
                {
                    fromPointsKey0 = elmt->GetBasis(0)->GetPointsKey();
                    fromPointsKey1 =
                        LibUtilities::PointsKey(0, LibUtilities::eNoPointsType);
                    // dummy info since no interpolation is required in this case. 
                    toPointsKey0 =
                        LibUtilities::PointsKey(0, LibUtilities::eNoPointsType);
                    toPointsKey1 =
                        LibUtilities::PointsKey(0, LibUtilities::eNoPointsType);
                }
                break;
            case 2:
                {
                    int dir0 = elmt->GetGeom()->GetDir(e, 0);
                    
                    fromPointsKey0 = elmt->GetBasis(dir0)->GetPointsKey();
                    fromPointsKey1 =
                        LibUtilities::PointsKey(0, LibUtilities::eNoPointsType);
                    
                    toPointsKey0 = elmttrace->GetBasis(0)->GetPointsKey();
                    toPointsKey1 =
                        LibUtilities::PointsKey(0, LibUtilities::eNoPointsType);
                    
                    P[0] = elmttrace->GetBasisNumModes(0);
                }
                break;
            case 3:
                {
                    int dir0 = elmt->GetGeom()->GetDir(e, 0);
                    int dir1 = elmt->GetGeom()->GetDir(e, 1);
                    
                    fromPointsKey0 = elmt->GetBasis(dir0)->GetPointsKey();
                    fromPointsKey1 = elmt->GetBasis(dir1)->GetPointsKey();
                    
                    if (orient < StdRegions::eDir1FwdDir2_Dir2FwdDir1)
                    {
                        toPointsKey0 = elmttrace->GetBasis(0)->GetPointsKey();
                        toPointsKey1 = elmttrace->GetBasis(1)->GetPointsKey();
                    }
                    else // transpose points key evaluation
                    {
                        toPointsKey0 = elmttrace->GetBasis(1)->GetPointsKey();
                        toPointsKey1 = elmttrace->GetBasis(0)->GetPointsKey();
                    }
                    
                    P[0] = elmttrace->GetBasisNumModes(0);
                    P[1] = elmttrace->GetBasisNumModes(1);
                }
                break;
            }
            
            TraceInterpPoints fpoint(fromPointsKey0, fromPointsKey1,
                                      toPointsKey0,   toPointsKey1);
            
            pair<int, int> epf(n, e);
            TraceInterpMap[fpoint].push_back(epf);
            TraceOrder[n][e] = cnt;

            // Setup for coefficient mapping from trace normal flux
            // to elements
            Array<OneD, unsigned int> map;
            Array<OneD, int> sign;

            elmt->GetTraceToElementMap(e, map, sign, orient, P[0], P[1]);

            int order_t  = elmttrace->GetNcoeffs();
            int t_offset = trace->GetCoeff_Offset(elmttrace->GetElmtId());

            double fac = 1.0;

            if (elmt->GetTraceExp(e)->GetRightAdjacentElementExp())
            {
                if (elmttrace->GetRightAdjacentElementExp()
                    ->GetGeom()->GetGlobalID() == elmt->GetGeom()
                    ->GetGlobalID())
                {
                    fac = -1.0;
                }
            }

            if (LeftAdjacents[cnt])
            {
                for (int i = 0; i < order_t; ++i)
                {
                    m_traceCoeffsToElmtMap[0][fwdcnt]    = coeffoffset + map[i];
                    m_traceCoeffsToElmtTrace[0][fwdcnt]  = t_offset + i;
                    m_traceCoeffsToElmtSign[0][fwdcnt++] = fac * sign[i];
                }
            }
            else
            {
                for (int i = 0; i < order_t; ++i)
                {
                    m_traceCoeffsToElmtMap[1][bwdcnt]    = coeffoffset + map[i];
                    m_traceCoeffsToElmtTrace[1][bwdcnt]  = t_offset + i;
                    m_traceCoeffsToElmtSign[1][bwdcnt++] = fac * sign[i];
                }
            }
        }
    }

    int nInterpType = TraceInterpMap.size();

    // need to decide on 1D case here !!!!!
    for (int i = 0; i < 2; ++i)
    {
        m_interpTrace[i]   = Array<OneD, InterpLocTraceToTrace>(nInterpType);
        m_interpTraceI0[i] = Array<OneD, DNekMatSharedPtr>(nInterpType);
        m_interpEndPtI0[i] = Array<OneD, Array<OneD, NekDouble> >(nInterpType);
        m_interpPoints[i]  = Array<OneD, TraceInterpPoints>(nInterpType);
        m_interpNfaces[i]  = Array<OneD, int>(nInterpType, 0);
    }

    if(m_expdim > 2)
    {
        for (int i = 0; i < 2; ++i)
        {
            m_interpTraceI1[i] = Array<OneD, DNekMatSharedPtr>(nInterpType);
            m_interpEndPtI1[i] = Array<OneD, Array<OneD, NekDouble> >
                (nInterpType);
        }
    }

    int ntracepts, ntracepts1;
    int cnt1    = 0;
    int cnt2    = 0;
    int cntFwd  = 0;
    int cntBwd  = 0;
    int cntFwd1 = 0;
    int cntBwd1 = 0;
    int set;
    Array<OneD, int> traceids;
    Array<OneD, int> locTraceToTraceMap;
    cnt = 0;

    for (auto it = TraceInterpMap.begin(); it != TraceInterpMap.end();
         ++it, ++cnt1)
    {
        LibUtilities::PointsKey fromPointsKey0 = std::get<0>(it->first);
        LibUtilities::PointsKey fromPointsKey1 = std::get<1>(it->first);
        LibUtilities::PointsKey toPointsKey0   = std::get<2>(it->first);
        LibUtilities::PointsKey toPointsKey1   = std::get<3>(it->first);

        bool fwdSet = false;
        bool bwdSet = false;

        for (int f = 0; f < it->second.size(); ++f, ++cnt2)
        {
            n = it->second[f].first;
            e = it->second[f].second;

            StdRegions::StdExpansionSharedPtr elmttrace = elmtToTrace[n][e];

            elmt        = (*exp)[n]; 
            phys_offset = locExp.GetPhys_Offset(n);

            // Mapping of new edge order to one that loops over elmts
            // then set up mapping of faces in standard cartesian order
            elmt->GetTracePhysMap(e, traceids);

            ntracepts  = elmt->GetTraceNumPoints(e);
            ntracepts1 = elmttrace->GetTotPoints();

            StdRegions::Orientation orient = elmt->GetTraceOrient(e);

            elmt->ReOrientTracePhysMap(orient, locTraceToTraceMap,
                                       toPointsKey0.GetNumPoints(),
                                       toPointsKey1.GetNumPoints());
                        
            int offset = trace->GetPhys_Offset(elmtToTrace[n][e]->GetElmtId());

            if (LeftAdjacents[TraceOrder[n][e]])
            {
                for (int i = 0; i < ntracepts; ++i)
                {
                    m_fieldToLocTraceMap[cntFwd + i] =
                        phys_offset + traceids[i];
                }

                for (int i = 0; i < ntracepts1; ++i)
                {
                    m_LocTraceToTraceMap[0][cntFwd1 + i] =
                        offset + locTraceToTraceMap[i];
                }

                cntFwd += ntracepts;
                cntFwd1 += ntracepts1;
                set = 0;
            }
            else
            {
                for (int i = 0; i < ntracepts; ++i)
                {
                    m_fieldToLocTraceMap[m_nFwdLocTracePts + cntBwd + i] =
                        phys_offset + traceids[i];
                }

                for (int i = 0; i < ntracepts1; ++i)
                {
                    m_LocTraceToTraceMap[1][cntBwd1 + i] =
                        offset + locTraceToTraceMap[i];
                }

                cntBwd += ntracepts;
                cntBwd1 += ntracepts1;
                set = 1;
            }

            m_interpNfaces[set][cnt1] += 1;

            if ((fwdSet == false && set == 0) ||
                (bwdSet == false && set == 1))
            {
                m_interpPoints[set][cnt1] = it->first;

                switch(m_expdim)
                {
                case 1:
                    {
                        // Always no interplation in this case 
                        m_interpTrace[set][cnt1] = eNoInterp;
                    }
                    break;
                case 2:
                    {
                        if (fromPointsKey0 == toPointsKey0)
                        {
                            m_interpTrace[set][cnt1] = eNoInterp;
                        }
                        else
                        {
                            m_interpTrace[set][cnt1] = eInterpDir0;
                            m_interpTraceI0[set][cnt1] =
                                LibUtilities::PointsManager()
                                [fromPointsKey0]->GetI(toPointsKey0);
                            
                            // Check to see if we can
                            // just interpolate endpoint
                            if ((fromPointsKey0.GetPointsType() ==
                                 LibUtilities::eGaussRadauMAlpha1Beta0) &&
                                (toPointsKey0.GetPointsType() ==
                                 LibUtilities::eGaussLobattoLegendre))
                            {
                                if (fromPointsKey0.GetNumPoints() + 1 ==
                                    toPointsKey0.GetNumPoints())
                                {
                                    m_interpTrace[set][cnt1] = eInterpEndPtDir0;
                                    
                                    int fnp0 = fromPointsKey0.GetNumPoints();
                                    int tnp0 = toPointsKey0.GetNumPoints();
                                    
                                    m_interpEndPtI0[set][cnt1] =
                                        Array<OneD, NekDouble>(fnp0);
                                    
                                    Vmath::Vcopy
                                        (fnp0,
                                         m_interpTraceI0[set][cnt1]->
                                         GetPtr().get() +  tnp0 - 1, tnp0,
                                         &m_interpEndPtI0[set][cnt1][0],1);
                                }
                            }
                        }
                    }
                    break;
                case 3:
                    {
                        if (fromPointsKey0 == toPointsKey0)
                        {
                            if (fromPointsKey1 == toPointsKey1)
                            {
                                m_interpTrace[set][cnt1] = eNoInterp;
                            }
                            else
                            {
                                m_interpTrace[set][cnt1] = eInterpDir1;
                                m_interpTraceI1[set][cnt1] =
                                    LibUtilities::PointsManager()
                                    [fromPointsKey1]->GetI(toPointsKey1);
                                
                                // Check to see if we can just
                                // interpolate endpoint
                                if ((fromPointsKey1.GetPointsType() ==
                                     LibUtilities::eGaussRadauMAlpha1Beta0) &&
                                    (toPointsKey1.GetPointsType() ==
                                     LibUtilities::eGaussLobattoLegendre))
                                {
                                    if (fromPointsKey1.GetNumPoints() + 1 ==
                                        toPointsKey1.GetNumPoints())
                                    {
                                        m_interpTrace[set][cnt1] = eInterpEndPtDir1;
                                        int fnp1 = fromPointsKey1.GetNumPoints();
                                        int tnp1 = toPointsKey1.GetNumPoints();
                                        m_interpEndPtI1[set][cnt1] =
                                            Array<OneD, NekDouble>(fnp1);
                                        Vmath::Vcopy
                                            (fnp1,
                                             m_interpTraceI1[set][cnt1]->GetPtr().get()+
                                             tnp1 - 1, tnp1,
                                             &m_interpEndPtI1[set][cnt1][0], 1);
                                    }
                                }
                            }
                        }
                        else
                        {
                            if (fromPointsKey1 == toPointsKey1)
                            {
                                m_interpTrace[set][cnt1] = eInterpDir0;
                                m_interpTraceI0[set][cnt1] =
                                    LibUtilities::PointsManager()
                                    [fromPointsKey0]->GetI(toPointsKey0);
                                
                                // Check to see if we can just
                                // interpolate endpoint
                                if ((fromPointsKey0.GetPointsType() ==
                                     LibUtilities::eGaussRadauMAlpha1Beta0) &&
                                    (toPointsKey0.GetPointsType() ==
                                     LibUtilities::eGaussLobattoLegendre))
                                {
                                    if (fromPointsKey0.GetNumPoints() + 1 ==
                                        toPointsKey0.GetNumPoints())
                                    {
                                        m_interpTrace[set][cnt1] =
                                            eInterpEndPtDir0;
                                        int fnp0 = fromPointsKey0.GetNumPoints();
                                        int tnp0 = toPointsKey0.GetNumPoints();
                                        m_interpEndPtI0[set][cnt1] =
                                            Array<OneD, NekDouble>(fnp0);
                                        Vmath::Vcopy
                                            (fnp0,
                                             m_interpTraceI0[set][cnt1]->
                                             GetPtr().get()+ tnp0 - 1,tnp0,
                                             &m_interpEndPtI0[set][cnt1][0],
                                             1);
                                    }
                                }
                            }
                            else
                            {
                                m_interpTrace[set][cnt1] = eInterpBothDirs;
                                m_interpTraceI0[set][cnt1] =
                                    LibUtilities::PointsManager()[fromPointsKey0]
                                    ->GetI(toPointsKey0);
                                m_interpTraceI1[set][cnt1] =
                                    LibUtilities::PointsManager()[fromPointsKey1]
                                    ->GetI(toPointsKey1);
                                
                                // check to see if we can just
                                // interpolate endpoint
                                if ((fromPointsKey0.GetPointsType() ==
                                     LibUtilities::eGaussRadauMAlpha1Beta0) &&
                                    (toPointsKey0.GetPointsType() ==
                                     LibUtilities::eGaussLobattoLegendre))
                                {
                                    if (fromPointsKey0.GetNumPoints() + 1 ==
                                        toPointsKey0.GetNumPoints())
                                    {
                                        m_interpTrace[set][cnt1] =
                                            eInterpEndPtDir0InterpDir1;
                                        int fnp0 = fromPointsKey0.GetNumPoints();
                                        int tnp0 = toPointsKey0.GetNumPoints();
                                        m_interpEndPtI0[set][cnt1] =
                                            Array<OneD, NekDouble>(fnp0);
                                        Vmath::Vcopy
                                            (fnp0,
                                             m_interpTraceI0[set][cnt1]->
                                             GetPtr().get()+
                                             tnp0 - 1,tnp0,
                                             &m_interpEndPtI0[set][cnt1][0],1);
                                    }
                                }
                            }
                        }
                    }
                }
                
                if (set == 0)
                {
                    fwdSet = true;
                }
                else
                {
                    bwdSet = true;
                }
            }
        }
    }

    TraceLocToElmtLocCoeffMap(locExp,trace);
    FindElmtNeighbors(locExp,trace);
}

void LocTraceToTraceMap::CalcLocTracePhysToTraceIDMap(
    const ExpListSharedPtr &tracelist,
    const int               ndim)
{
    switch (ndim)
    {
        case 2:
            CalcLocTracePhysToTraceIDMap_2D(tracelist);
            break;
        case 3:
            CalcLocTracePhysToTraceIDMap_3D(tracelist);
            break;
        default:
<<<<<<< HEAD
            ASSERTL0(false,"CalcLocTracePhysToTraceIDMap not coded");
=======
            NEKERROR(ErrorUtil::efatal, 
                "CalcLocTracePhysToTraceIDMap not coded");
>>>>>>> acb80436
    }
}

void LocTraceToTraceMap::CalcLocTracePhysToTraceIDMap_2D(
    const ExpListSharedPtr &tracelist)
{
    std::shared_ptr<LocalRegions::ExpansionVector> traceExp= tracelist->GetExp();
    int ntotTrace            = (*traceExp).size();
    int ntPnts,noffset;

    m_LocTracephysToTraceIDMap      = Array<OneD, Array<OneD, int> > (2);
    m_LocTracephysToTraceIDMap[0]   = Array<OneD, int> (m_nFwdLocTracePts,-1);
    m_LocTracephysToTraceIDMap[1]   = Array<OneD, int> (
            m_nLocTracePts-m_nFwdLocTracePts,-1);

    Array<OneD, NekDouble> tracePnts(m_nTracePts,0.0);
    for(int nt=0; nt<ntotTrace;nt++)
    {
        ntPnts  =   tracelist->GetTotPoints(nt);
        noffset =   tracelist->GetPhys_Offset(nt);
        for(int i=0;i<ntPnts;i++)
        {
            tracePnts[noffset+i]    =   NekDouble(nt);
        }
    }
       
    Array<OneD, Array<OneD, NekDouble> > loctracePntsLR(2);
    loctracePntsLR[0]   =   Array<OneD, NekDouble> (m_nFwdLocTracePts,0.0);
    loctracePntsLR[1]   =   Array<OneD, NekDouble> (
        m_nLocTracePts-m_nFwdLocTracePts,0.0);

    for(int dir = 0; dir<2;dir++)
    {
        int cnt  = 0;
        int cnt1 = 0;

        Array<OneD, NekDouble> tmp(m_nTracePts,0.0);
        Vmath::Gathr(m_LocTraceToTraceMap[dir].size(),
                    tracePnts.get(),
                    m_LocTraceToTraceMap[dir].get(),
                    tmp.get());

        for (int i = 0; i < m_interpTrace[dir].size(); ++i)
        {
            if (m_interpNfaces[dir][i])
            {
                LibUtilities::PointsKey fromPointsKey0 =
                    std::get<0>(m_interpPoints[dir][i]);
                LibUtilities::PointsKey toPointsKey0 =
                    std::get<2>(m_interpPoints[dir][i]);

                int fnp    = fromPointsKey0.GetNumPoints();
                int tnp    = toPointsKey0.GetNumPoints();
                int nedges = m_interpNfaces[dir][i];

                for(int ne=0;ne<nedges;ne++)
                {
                    Vmath::Fill(fnp,tmp[cnt1],&loctracePntsLR[dir][cnt],1);
                    cnt += fnp;
                    cnt1 += tnp;
                }
            }
        }    
    }
    
    NekDouble error = 0.0;
    for(int nlr = 0; nlr<2;nlr++)
    {
        for(int i=0;i<loctracePntsLR[nlr].size();i++)
        {
            m_LocTracephysToTraceIDMap[nlr][i] =   
                std::round(loctracePntsLR[nlr][i]);
            error   +=   abs(loctracePntsLR[nlr][i] - NekDouble(
                m_LocTracephysToTraceIDMap[nlr][i]));
        }
    }
    error = error/NekDouble(m_nLocTracePts);
    ASSERTL0(error<NekConstants::kNekZeroTol,
        "m_LocTracephysToTraceIDMap may not be integer !!");
}

void LocTraceToTraceMap::CalcLocTracePhysToTraceIDMap_3D(
    const ExpListSharedPtr &tracelist)
{
    std::shared_ptr<LocalRegions::ExpansionVector> traceExp= tracelist->GetExp();
    int ntotTrace            = (*traceExp).size();
    int ntPnts,noffset;

    m_LocTracephysToTraceIDMap      = Array<OneD, Array<OneD, int> > (2);
    m_LocTracephysToTraceIDMap[0]   = Array<OneD, int> (m_nFwdLocTracePts,-1);
    m_LocTracephysToTraceIDMap[1]   = Array<OneD, int> (
            m_nLocTracePts-m_nFwdLocTracePts,-1);

    Array<OneD, NekDouble> tracePnts(m_nTracePts,0.0);
    for(int nt=0; nt<ntotTrace;nt++)
    {
        ntPnts  =   tracelist->GetTotPoints(nt);
        noffset =   tracelist->GetPhys_Offset(nt);
        for(int i=0;i<ntPnts;i++)
        {
            tracePnts[noffset+i]    =   NekDouble(nt);
        }
    }
       
    Array<OneD, Array<OneD, NekDouble> > loctracePntsLR(2);
    loctracePntsLR[0]   =   Array<OneD, NekDouble> (m_nFwdLocTracePts,0.0);
    loctracePntsLR[1]   =   Array<OneD, NekDouble> (
        m_nLocTracePts-m_nFwdLocTracePts,0.0);

    for(int dir = 0; dir<2;dir++)
    {
        int cnt  = 0;
        int cnt1 = 0;

        // tmp space assuming forward map is of size of trace
        Array<OneD, NekDouble> tmp(m_nTracePts,0.0);
        Vmath::Gathr(m_LocTraceToTraceMap[dir].size(),
                    tracePnts.get(),
                    m_LocTraceToTraceMap[dir].get(),
                    tmp.get());

        for (int i = 0; i < m_interpTrace[dir].size(); ++i)
        {
            if (m_interpNfaces[dir][i])
            {
                LibUtilities::PointsKey fromPointsKey0 =
                    std::get<0>(m_interpPoints[dir][i]);
                LibUtilities::PointsKey fromPointsKey1 =
                    std::get<1>(m_interpPoints[dir][i]);
                LibUtilities::PointsKey toPointsKey0 =
                    std::get<2>(m_interpPoints[dir][i]);
                LibUtilities::PointsKey toPointsKey1 =
                    std::get<3>(m_interpPoints[dir][i]);

                int fnp0         = fromPointsKey0.GetNumPoints();
                int fnp1         = fromPointsKey1.GetNumPoints();
                int tnp0         = toPointsKey0.GetNumPoints();
                int tnp1         = toPointsKey1.GetNumPoints();

                int nfttl        = fnp0 * fnp1;
                
                for(int ne=0;ne<m_interpNfaces[dir][i];ne++)
                {
                    Vmath::Fill(nfttl,tmp[cnt1],&loctracePntsLR[dir][cnt],1);
                    cnt += nfttl;
                    cnt1 += tnp0 * tnp1;
                }
            }
        }    
    }
    
    NekDouble error = 0.0;
    for(int nlr = 0; nlr<2;nlr++)
    {
        for(int i=0;i<loctracePntsLR[nlr].size();i++)
        {
            m_LocTracephysToTraceIDMap[nlr][i] =   
                std::round(loctracePntsLR[nlr][i]);
            error   +=   abs(loctracePntsLR[nlr][i] - NekDouble(
                m_LocTracephysToTraceIDMap[nlr][i]));
        }
    }
    error = error/NekDouble(m_nLocTracePts);
    ASSERTL0(error<NekConstants::kNekZeroTol,
        "m_LocTracephysToTraceIDMap may not be integer !!");
}

/**
 * @brief Set up maps between coefficients on trace and in cells.
 *
 * @param locExp         Expansion list in elements
 * @param trace          Expansion list on traces.
 */
void LocTraceToTraceMap::TraceLocToElmtLocCoeffMap(
    const ExpList &locExp,
    const ExpListSharedPtr &trace)
{
    const std::shared_ptr<LocalRegions::ExpansionVector> exptrac =
        trace->GetExp();
    size_t ntrace = exptrac->size();

    Array<OneD, Array<OneD, int >> LRAdjExpid{2};
    Array<OneD, Array<OneD, bool>> LRAdjflag{2};

    TensorOfArray3D<int> elmtLRMap{2};
    TensorOfArray3D<int> elmtLRSign{2};

    for (int lr = 0; lr < 2; ++lr)
    {
        LRAdjExpid[lr]  =   Array<OneD, int > {ntrace, 0};
        LRAdjflag[lr]   =   Array<OneD, bool> {ntrace, false};
        elmtLRMap[lr]   =   Array<OneD, Array<OneD, int > > {ntrace};
        elmtLRSign[lr]  =   Array<OneD, Array<OneD, int > > {ntrace};
        for (int i = 0; i < ntrace; ++i)
        {
            size_t ncoeff  =   trace->GetNcoeffs(i);
            elmtLRMap[lr][i]      =   Array<OneD, int >{ncoeff, 0};
            elmtLRSign[lr][i]     =   Array<OneD, int >{ncoeff, 0};
        }
    }

    const Array<OneD, const pair<int, int> > field_coeffToElmt  =
            locExp.GetCoeffsToElmt();
    const Array<OneD, const pair<int, int> > trace_coeffToElmt  =
            trace->GetCoeffsToElmt();

    for (int lr = 0; lr < 2; ++lr)
    {
        int ntotcoeffs = m_nTraceCoeffs[lr];
        for (int  i = 0; i < ntotcoeffs; ++i)
        {
            int ncoeffField =   m_traceCoeffsToElmtMap[lr][i];
            int ncoeffTrace =   m_traceCoeffsToElmtTrace[lr][i];
            int sign        =   m_traceCoeffsToElmtSign[lr][i];

            int ntraceelmt   = trace_coeffToElmt[ncoeffTrace].first;
            int ntracelocN   = trace_coeffToElmt[ncoeffTrace].second;

            int nfieldelmt   = field_coeffToElmt[ncoeffField].first;
            int nfieldlocN   = field_coeffToElmt[ncoeffField].second;

            LRAdjflag[lr][ntraceelmt]    =   true;
            LRAdjExpid[lr][ntraceelmt]   =   nfieldelmt;

            elmtLRMap[lr][ntraceelmt][ntracelocN]  =   nfieldlocN;
            elmtLRSign[lr][ntraceelmt][ntracelocN]  =   sign;
        }
    }
    m_leftRightAdjacentExpId                = LRAdjExpid;
    m_leftRightAdjacentExpFlag              = LRAdjflag;
    m_traceCoeffToLeftRightExpCoeffMap      = elmtLRMap;
    m_traceCoeffToLeftRightExpCoeffSign     = elmtLRSign;
}

void LocTraceToTraceMap::FindElmtNeighbors(
    const ExpList &locExp,
    const ExpListSharedPtr &trace)
{
    const std::shared_ptr<LocalRegions::ExpansionVector> exptrac =
        trace->GetExp();
    int ntrace    = exptrac->size();

    const std::shared_ptr<LocalRegions::ExpansionVector> exp =
        locExp.GetExp();
    int nexp    = exp->size();

    Array<OneD, Array<OneD, int >> LRAdjExpid(2);
    Array<OneD, Array<OneD, bool>> LRAdjflag(2);
    LRAdjExpid  =   m_leftRightAdjacentExpId  ;
    LRAdjflag   =   m_leftRightAdjacentExpFlag;

    std::set< std::pair<int, int> > neighborSet;
    int ntmp0,ntmp1;
    for(int  nt = 0; nt < ntrace; nt++)
    {
        if(LRAdjflag[0][nt]&&LRAdjflag[1][nt])
        {
            ntmp0   =   LRAdjExpid[0][nt];
            ntmp1   =   LRAdjExpid[1][nt];
            
            ASSERTL0(ntmp0!=ntmp1, " ntmp0==ntmp1, trace inside a element?? ");

            std::set< std::pair<int, int> >::iterator it = neighborSet.begin();
            neighborSet.insert(it, std::make_pair(ntmp0,ntmp1)); 
            neighborSet.insert(it, std::make_pair(ntmp1,ntmp0));
        }
    }

    Array<OneD, int > ElemIndex(nexp,0);
    for (std::set< std::pair<int, int> >::iterator it=neighborSet.begin(); 
        it!=neighborSet.end(); ++it)
    {
        int ncurrent   =  it->first;
        ElemIndex[ncurrent]++;
    }

    Array<OneD, Array<OneD, int > > ElemNeighbsId(nexp);
    Array<OneD, Array<OneD, int > > tmpId(nexp);
    Array<OneD, int > ElemNeighbsNumb(nexp,-1);
    Vmath::Vcopy(nexp,ElemIndex,1,ElemNeighbsNumb,1);
    for(int  ne = 0; ne < nexp; ne++)
    {
        int neighb  =   ElemNeighbsNumb[ne];
        ElemNeighbsId[ne]   =   Array<OneD, int >(neighb,-1);
        tmpId[ne]           =   Array<OneD, int >(neighb,-1);
    }

    for(int  ne = 0; ne < nexp; ne++)
    {
        ElemIndex[ne]   =   0;
    }
    for (std::set< std::pair<int, int> >::iterator it=neighborSet.begin(); 
        it!=neighborSet.end(); ++it)
    {
        int ncurrent   =  it->first;
        int neighbor   =  it->second;
        ElemNeighbsId[ncurrent][ ElemIndex[ncurrent] ]    = neighbor;
        ElemIndex[ncurrent]++;
    }

    // pickout repeated indexes
    for(int  ne = 0; ne < nexp; ne++)
    {
        ElemIndex[ne]   =   0;
        for(int nb =0; nb<ElemNeighbsNumb[ne]; nb++)
        {
            int neighbId =  ElemNeighbsId[ne][nb];
            bool found = false;
            for(int nc =0; nc<ElemIndex[ne]; nc++)
            {
                if(ElemNeighbsId[ne][nb]==tmpId[ne][nc])
                {
                    found = true;
                }
            }
            if(!found)
            {
                tmpId[ne][ ElemIndex[ne] ] = neighbId;
                ElemIndex[ne]++;
            }
        }
    }
    ElemNeighbsNumb = ElemIndex;
    for(int  ne = 0; ne < nexp; ne++)
    {
        int neighb = ElemNeighbsNumb[ne];
        if(neighb>0)
        {
            ElemNeighbsId[ne]   =   Array<OneD, int >(neighb,-1);
            Vmath::Vcopy(neighb,tmpId[ne],1,ElemNeighbsId[ne],1);
        }
    }
    
    // check errors
    for(int  ne = 0; ne < nexp; ne++)
    {
        for(int nb =0; nb<ElemNeighbsNumb[ne]; nb++)
        {
            ASSERTL0( (ElemNeighbsId[ne][nb]>=0)&&(ElemNeighbsId[ne][nb]<=nexp),
                "Element id <0 or >number of total elements")
        }
    }

    m_ElemNeighbsNumb = ElemNeighbsNumb;
    m_ElemNeighbsId   = ElemNeighbsId;
}

/**
 * @brief Gather the local traces in physical space from field using
 * #m_fieldToLocTraceMap.
 *
 * @param field  Solution field in physical space
 * @param faces  Resulting local traces.
 */
void LocTraceToTraceMap::LocTracesFromField(
    const Array<OneD, const NekDouble> &field, Array<OneD, NekDouble> faces)
{
    Vmath::Gathr(m_fieldToLocTraceMap.size(),
                 field,
                 m_fieldToLocTraceMap,
                 faces);
}

/**
 * @brief Reverse process of LocTracesFromField()
 * Add the local traces in physical space to field using
 * #m_fieldToLocTraceMap.
 *
 * @param field  Solution field in physical space
 * @param faces  local traces.
 */
void LocTraceToTraceMap::AddLocTracesToField(
    const Array<OneD, const NekDouble>  &faces,
    Array<OneD, NekDouble>              &field)
{
    size_t nfield  =   field.size();
    Array<OneD, NekDouble> tmp {nfield, 0.0};
    Vmath::Scatr(m_fieldToLocTraceMap.size(),
                 faces,
                 m_fieldToLocTraceMap,
                 tmp);
    Vmath::Vadd(nfield, tmp, 1, field, 1, field, 1);
}

/**
 * @brief Gather the forwards-oriented local traces in physical space from field
 * using #m_fieldToLocTraceMap.
 *
 * @param field  Solution field in physical space
 * @param faces  Resulting local forwards-oriented traces.
 */
void LocTraceToTraceMap::FwdLocTracesFromField(
    const Array<OneD, const NekDouble> &field, Array<OneD, NekDouble> faces)
{
    Vmath::Gathr(m_nFwdLocTracePts, field, m_fieldToLocTraceMap, faces);
}


void LocTraceToTraceMap::InterpLocTracesToTrace(
    const int dir,
    const Array<OneD, const NekDouble> &loctraces,
    Array<OneD, NekDouble> traces)
{
    switch(m_expdim)
    {
    case 1: // Essentially do copy
        Vmath::Scatr(m_LocTraceToTraceMap[dir].size(),
                     loctraces.get(),
                     m_LocTraceToTraceMap[dir].get(),
                     traces.get());
        break;
    case 2:
        InterpLocEdgesToTrace(dir,loctraces,traces);
        break;
    case 3:
        InterpLocFacesToTrace(dir,loctraces,traces);
        break;
    default:
        NEKERROR(ErrorUtil::efatal, "Not set up");
        break;
    }
}
            
/**
 * @brief Interpolate local trace edges to global trace edge point distributions
 * where required.
 *
 * @param dir       Selects forwards (0) or backwards (1) direction.
 * @param locfaces  Local trace edge storage.
 * @param faces     Global trace edge storage
 */
void LocTraceToTraceMap::InterpLocEdgesToTrace(
    const int dir,
    const Array<OneD, const NekDouble> &locedges,
    Array<OneD, NekDouble> edges)
{
    ASSERTL1(dir < 2,
             "option dir out of range, "
             " dir=0 is fwd, dir=1 is bwd");

    int cnt  = 0;
    int cnt1 = 0;

    // tmp space assuming forward map is of size of trace
    Array<OneD, NekDouble> tmp(m_nTracePts);

    for (int i = 0; i < m_interpTrace[dir].size(); ++i)
    {
        // Check if there are edges to interpolate
        if (m_interpNfaces[dir][i])
        {
            // Get to/from points
            LibUtilities::PointsKey fromPointsKey0 =
                std::get<0>(m_interpPoints[dir][i]);
            LibUtilities::PointsKey toPointsKey0 =
                std::get<2>(m_interpPoints[dir][i]);

            int fnp    = fromPointsKey0.GetNumPoints();
            int tnp    = toPointsKey0.GetNumPoints();
            int nedges = m_interpNfaces[dir][i];

            // Do interpolation here if required
            switch (m_interpTrace[dir][i])
            {
                case eNoInterp: // Just copy
                {
                    Vmath::Vcopy(nedges * fnp,
                                 locedges.get() + cnt,
                                 1,
                                 tmp.get() + cnt1,
                                 1);
                }
                break;
                case eInterpDir0:
                {
                    DNekMatSharedPtr I0 = m_interpTraceI0[dir][i];
                    Blas::Dgemm('N','N', tnp, nedges,
                                fnp,1.0, I0->GetPtr().get(),
                                tnp, locedges.get() + cnt,
                                fnp, 0.0, tmp.get() + cnt1,
                                tnp);
                }
                break;
                case eInterpEndPtDir0:
                {
                    Array<OneD, NekDouble> I0 = m_interpEndPtI0[dir][i];

                    for (int k = 0; k < nedges; ++k)
                    {
                        Vmath::Vcopy(fnp,
                                     &locedges[cnt + k * fnp],
                                     1,
                                     &tmp[cnt1 + k * tnp],
                                     1);

                        tmp[cnt1 + k * tnp + tnp - 1] = Blas::Ddot(
                            fnp, locedges.get() + cnt + k * fnp, 1, &I0[0], 1);
                    }
                }
                break;
                default:
                    NEKERROR(ErrorUtil::efatal,
                             "Invalid interpolation type for 2D elements");
                    break;
            }

            cnt += nedges * fnp;
            cnt1 += nedges * tnp;
        }
    }

    Vmath::Scatr(m_LocTraceToTraceMap[dir].size(),
                 tmp.get(),
                 m_LocTraceToTraceMap[dir].get(),
                 edges.get());
}

/**
 * @brief Right inner product with localedgetoTrace Interpolation Matrix.
 *
 * @param dir       Selects forwards (0) or backwards (1) direction.
 * @param locedges  Local trace edge storage.
 * @param edges     Global trace edge storage
 */
void LocTraceToTraceMap::RightIPTWLocEdgesToTraceInterpMat(
    const int                           dir,
    const Array<OneD, const NekDouble>  &edges,
    Array<OneD, NekDouble>              &locedges)
{
    ASSERTL1(dir < 2,
             "option dir out of range, "
             " dir=0 is fwd, dir=1 is bwd");

    int cnt  = 0;
    int cnt1 = 0;

    // tmp space assuming forward map is of size of trace
    Array<OneD, NekDouble> tmp{size_t(m_nTracePts)};
    Vmath::Gathr(m_LocTraceToTraceMap[dir].size(),
                 edges.get(),
                 m_LocTraceToTraceMap[dir].get(),
                 tmp.get());

    for (int i = 0; i < m_interpTrace[dir].size(); ++i)
    {
        // Check if there are edges to interpolate
        if (m_interpNfaces[dir][i])
        {
            // Get to/from points
            LibUtilities::PointsKey fromPointsKey0 =
                std::get<0>(m_interpPoints[dir][i]);
            LibUtilities::PointsKey toPointsKey0 =
                std::get<2>(m_interpPoints[dir][i]);

            int fnp    = fromPointsKey0.GetNumPoints();
            int tnp    = toPointsKey0.GetNumPoints();
            int nedges = m_interpNfaces[dir][i];

            // Do interpolation here if required
            switch (m_interpTrace[dir][i])
            {
                case eNoInterp: // Just copy
                {
                    Vmath::Vcopy(nedges * fnp,
                                 tmp.get() + cnt1,
                                 1,
                                 locedges.get() + cnt,
                                 1);
                }
                break;
                case eInterpDir0:
                {
                    DNekMatSharedPtr I0 = m_interpTraceI0[dir][i];
                    Blas::Dgemm('T',
                                'N',
                                fnp,
                                nedges,
                                tnp,
                                1.0,
                                I0->GetPtr().get(),
                                tnp,
                                tmp.get() + cnt1,
                                tnp,
                                0.0,
                                locedges.get() + cnt,
                                fnp);
                }
                break;
                case eInterpEndPtDir0:
                {
                    Array<OneD, NekDouble> I0 = m_interpEndPtI0[dir][i];

                    for (int k = 0; k < nedges; ++k)
                    {
                        Vmath::Vcopy(fnp,
                                     &tmp[cnt1 + k * tnp],
                                     1,
                                     &locedges[cnt + k * fnp],
                                     1);

                        Vmath::Svtvp(fnp,tmp[cnt1 + k * tnp + tnp - 1],
                            &I0[0], 1,locedges.get() + cnt + k * fnp, 1,
                            locedges.get() + cnt + k * fnp, 1);
                    }
                }
                break;
                default:
                    NEKERROR(ErrorUtil::efatal,
                             "Invalid interpolation type for 2D elements");
                    break;
            }

            cnt += nedges * fnp;
            cnt1 += nedges * tnp;
        }
    }
}

/**
 * @brief Interpolate local faces to trace face point distributions where
 * required.
 *
 * @param dir       Selects forwards (0) or backwards (1) direction.
 * @param locfaces  Local trace face storage.
 * @param faces     Global trace face storage
 */
void LocTraceToTraceMap::InterpLocFacesToTrace(
    const int dir,
    const Array<OneD, const NekDouble> &locfaces,
    Array<OneD, NekDouble> faces)
{
    ASSERTL1(dir < 2,
             "option dir out of range, "
             " dir=0 is fwd, dir=1 is bwd");

    int cnt1 = 0;
    int cnt  = 0;

    // tmp space assuming forward map is of size of trace
    Array<OneD, NekDouble> tmp(m_nTracePts);

    for (int i = 0; i < m_interpTrace[dir].size(); ++i)
    {
        // Check if there are faces to interpolate
        if (m_interpNfaces[dir][i])
        {
            // Get to/from points
            LibUtilities::PointsKey fromPointsKey0 =
                std::get<0>(m_interpPoints[dir][i]);
            LibUtilities::PointsKey fromPointsKey1 =
                std::get<1>(m_interpPoints[dir][i]);
            LibUtilities::PointsKey toPointsKey0 =
                std::get<2>(m_interpPoints[dir][i]);
            LibUtilities::PointsKey toPointsKey1 =
                std::get<3>(m_interpPoints[dir][i]);

            int fnp0         = fromPointsKey0.GetNumPoints();
            int fnp1         = fromPointsKey1.GetNumPoints();
            int tnp0         = toPointsKey0.GetNumPoints();
            int tnp1         = toPointsKey1.GetNumPoints();
            int nfromfacepts = m_interpNfaces[dir][i] * fnp0 * fnp1;
            ;

            // Do interpolation here if required
            switch (m_interpTrace[dir][i])
            {
                case eNoInterp: // Just copy
                {
                    Vmath::Vcopy(nfromfacepts,
                                 locfaces.get() + cnt,
                                 1,
                                 tmp.get() + cnt1,
                                 1);
                }
                break;
                case eInterpDir0:
                {
                    DNekMatSharedPtr I0 = m_interpTraceI0[dir][i];
                    Blas::Dgemm('N',
                                'N',
                                tnp0,
                                tnp1,
                                fnp0,
                                1.0,
                                I0->GetPtr().get(),
                                tnp0,
                                locfaces.get() + cnt,
                                fnp0,
                                0.0,
                                tmp.get() + cnt1,
                                tnp0);
                }
                break;
                case eInterpEndPtDir0:
                {
                    int nfaces = m_interpNfaces[dir][i];
                    for (int k = 0; k < fnp0; ++k)
                    {
                        Vmath::Vcopy(nfaces * fnp1,
                                     locfaces.get() + cnt + k,
                                     fnp0,
                                     tmp.get() + cnt1 + k,
                                     tnp0);
                    }
                    Array<OneD, NekDouble> I0 = m_interpEndPtI0[dir][i];
                    Blas::Dgemv('T',
                                fnp0,
                                tnp1 * m_interpNfaces[dir][i],
                                1.0,
                                tmp.get() + cnt1,
                                tnp0,
                                I0.get(),
                                1,
                                0.0,
                                tmp.get() + cnt1 + tnp0 - 1,
                                tnp0);
                }
                break;
                case eInterpDir1:
                {
                    DNekMatSharedPtr I1 = m_interpTraceI1[dir][i];
                    for (int j = 0; j < m_interpNfaces[dir][i]; ++j)
                    {
                        Blas::Dgemm('N',
                                    'T',
                                    tnp0,
                                    tnp1,
                                    fnp1,
                                    1.0,
                                    locfaces.get() + cnt + j * fnp0 * fnp1,
                                    tnp0,
                                    I1->GetPtr().get(),
                                    tnp1,
                                    0.0,
                                    tmp.get() + cnt1 + j * tnp0 * tnp1,
                                    tnp0);
                    }
                }
                break;
                case eInterpEndPtDir1:
                {
                    Array<OneD, NekDouble> I1 = m_interpEndPtI1[dir][i];
                    for (int j = 0; j < m_interpNfaces[dir][i]; ++j)
                    {
                        // copy all points
                        Vmath::Vcopy(fnp0 * fnp1,
                                     locfaces.get() + cnt + j * fnp0 * fnp1,
                                     1,
                                     tmp.get() + cnt1 + j * tnp0 * tnp1,
                                     1);

                        // interpolate end points
                        for (int k = 0; k < tnp0; ++k)
                        {
                            tmp[cnt1 + k + (j + 1) * tnp0 * tnp1 - tnp0] =
                                Blas::Ddot(fnp1,
                                           locfaces.get() + cnt +
                                               j * fnp0 * fnp1 + k,
                                           fnp0,
                                           &I1[0],
                                           1);
                        }
                    }
                }
                break;
                case eInterpBothDirs:
                {
                    DNekMatSharedPtr I0 = m_interpTraceI0[dir][i];
                    DNekMatSharedPtr I1 = m_interpTraceI1[dir][i];
                    Array<OneD, NekDouble> wsp(m_interpNfaces[dir][i] * fnp0 *
                                               tnp1 * fnp0);

                    for (int j = 0; j < m_interpNfaces[dir][i]; ++j)
                    {
                        Blas::Dgemm('N',
                                    'T',
                                    fnp0,
                                    tnp1,
                                    fnp1,
                                    1.0,
                                    locfaces.get() + cnt + j * fnp0 * fnp1,
                                    fnp0,
                                    I1->GetPtr().get(),
                                    tnp1,
                                    0.0,
                                    wsp.get() + j * fnp0 * tnp1,
                                    fnp0);
                    }
                    Blas::Dgemm('N',
                                'N',
                                tnp0,
                                tnp1 * m_interpNfaces[dir][i],
                                fnp0,
                                1.0,
                                I0->GetPtr().get(),
                                tnp0,
                                wsp.get(),
                                fnp0,
                                0.0,
                                tmp.get() + cnt1,
                                tnp0);
                }
                break;
                case eInterpEndPtDir0InterpDir1:
                {
                    DNekMatSharedPtr I1 = m_interpTraceI1[dir][i];

                    for (int j = 0; j < m_interpNfaces[dir][i]; ++j)
                    {
                        Blas::Dgemm('N',
                                    'T',
                                    fnp0,
                                    tnp1,
                                    fnp1,
                                    1.0,
                                    locfaces.get() + cnt + j * fnp0 * fnp1,
                                    fnp0,
                                    I1->GetPtr().get(),
                                    tnp1,
                                    0.0,
                                    tmp.get() + cnt1 + j * tnp0 * tnp1,
                                    tnp0);
                    }

                    Array<OneD, NekDouble> I0 = m_interpEndPtI0[dir][i];
                    Blas::Dgemv('T',
                                fnp0,
                                tnp1 * m_interpNfaces[dir][i],
                                1.0,
                                tmp.get() + cnt1,
                                tnp0,
                                I0.get(),
                                1,
                                0.0,
                                tmp.get() + cnt1 + tnp0 - 1,
                                tnp0);
                }
                break;
            }
            cnt += nfromfacepts;
            cnt1 += m_interpNfaces[dir][i] * tnp0 * tnp1;
        }
    }

    Vmath::Scatr(m_LocTraceToTraceMap[dir].size(),
                 tmp.get(),
                 m_LocTraceToTraceMap[dir].get(),
                 faces.get());
}

/**
 * @brief Right inner product with localedgetoTrace Interpolation Matrix.
 *
 * @param dir           Selects forwards (0) or backwards (1) direction.
 * @param traces        trace .
 * @param loctraces     Local trace
 */
void LocTraceToTraceMap::RightIPTWLocFacesToTraceInterpMat(
    const int                           dir,
    const Array<OneD, const NekDouble>  &traces,
    Array<OneD, NekDouble>              &loctraces)
{
    ASSERTL1(dir < 2,
             "option dir out of range, "
             " dir=0 is fwd, dir=1 is bwd");

    int cnt  = 0;
    int cnt1 = 0;

    // tmp space assuming forward map is of size of trace
    Array<OneD, NekDouble> tmp{size_t(m_nTracePts)};
    Vmath::Gathr(m_LocTraceToTraceMap[dir].size(),
                 traces.get(),
                 m_LocTraceToTraceMap[dir].get(),
                 tmp.get());

    for (int i = 0; i < m_interpTrace[dir].size(); ++i)
    {
        // Check if there are elementboundaries to interpolate
        if (m_interpNfaces[dir][i])
        {
            // Get to/from points
            LibUtilities::PointsKey fromPointsKey0 =
                std::get<0>(m_interpPoints[dir][i]);
            LibUtilities::PointsKey fromPointsKey1 =
                std::get<1>(m_interpPoints[dir][i]);
            LibUtilities::PointsKey toPointsKey0 =
                std::get<2>(m_interpPoints[dir][i]);
            LibUtilities::PointsKey toPointsKey1 =
                std::get<3>(m_interpPoints[dir][i]);
            // Here the f(from) and t(to) are chosen to be consistent with 
            // InterpLocFacesToTrace
            int fnp0         = fromPointsKey0.GetNumPoints();
            int fnp1         = fromPointsKey1.GetNumPoints();
            int tnp0         = toPointsKey0.GetNumPoints();
            int tnp1         = toPointsKey1.GetNumPoints();
            int nfromfacepts = m_interpNfaces[dir][i] * fnp0 * fnp1;

            // Do interpolation here if required
            switch (m_interpTrace[dir][i])
            {
                case eNoInterp: // Just copy
                {
                    Vmath::Vcopy(nfromfacepts,
                                 tmp.get() + cnt1,
                                 1,
                                 loctraces.get() + cnt,
                                 1);
                }
                break;
                case eInterpDir0:
                {
                    DNekMatSharedPtr I0 = m_interpTraceI0[dir][i];
                    Blas::Dgemm('T',
                                'N',
                                fnp0,
                                tnp1,
                                tnp0,
                                1.0,
                                I0->GetPtr().get(),
                                tnp0,
                                tmp.get() + cnt1,
                                tnp0,
                                0.0,
                                loctraces.get() + cnt,
                                fnp0);
                }
                break;
                case eInterpEndPtDir0:
                {
                    int nfaces = m_interpNfaces[dir][i];
                    for (int k = 0; k < fnp0; ++k)
                    {
                        Vmath::Vcopy(nfaces * fnp1,
                                     tmp.get() + cnt1 + k,
                                     tnp0,
                                     loctraces.get() + cnt + k,
                                     fnp0);
                    }
                    Array<OneD, NekDouble> I0 = m_interpEndPtI0[dir][i];
                    for(int k = 0; k< tnp1 * m_interpNfaces[dir][i]; k++)
                    {
                        Vmath::Svtvp(fnp0,tmp[cnt1 + tnp0-1+k*tnp0],
                                    &I0[0],1,&loctraces[cnt],1,
                                    &loctraces[cnt],1);
                    }
                }
                break;
                case eInterpDir1:
                {
                    DNekMatSharedPtr I1 = m_interpTraceI1[dir][i];

                    for (int j = 0; j < m_interpNfaces[dir][i]; ++j)
                    {
                        Blas::Dgemm('N',
                                    'N',
                                    tnp0,
                                    fnp1,
                                    tnp1,
                                    1.0,
                                    tmp.get() + cnt1 + j * tnp0 * tnp1,
                                    tnp0,
                                    I1->GetPtr().get(),
                                    tnp1,
                                    0.0,
                                    loctraces.get() + cnt + j * fnp0 * fnp1,
                                    tnp0);
                    }
                }
                break;
                case eInterpEndPtDir1:
                {
                    Array<OneD, NekDouble> I1 = m_interpEndPtI1[dir][i];
                    for (int j = 0; j < m_interpNfaces[dir][i]; ++j)
                    {
                        Vmath::Vcopy(fnp0 * fnp1,
                                     tmp.get() + cnt1 + j * tnp0 * tnp1,
                                     1,
                                     loctraces.get() + cnt + j * fnp0 * fnp1,
                                     1);

                        for(int k = 0; k< fnp1; k++)
                        {
                            Vmath::Svtvp(fnp0,I1[k],
                                &tmp[cnt1 + (j + 1) * tnp0 * tnp1 - tnp0],1,
                                &loctraces[cnt+k*fnp0],1,
                                &loctraces[cnt+k*fnp0],1);
                        }
                    }

                }
                break;
                case eInterpBothDirs:
                {
                    DNekMatSharedPtr I0 = m_interpTraceI0[dir][i];
                    DNekMatSharedPtr I1 = m_interpTraceI1[dir][i];

                    Array<OneD, NekDouble>
                        wsp{size_t(m_interpNfaces[dir][i] * fnp0 * tnp1)};

                    Blas::Dgemm('T',
                                'N',
                                fnp0,
                                tnp1 * m_interpNfaces[dir][i],
                                tnp0,
                                1.0,
                                I0->GetPtr().get(),
                                tnp0,
                                tmp.get() + cnt1,
                                tnp0,
                                0.0,
                                wsp.get(),
                                fnp0);
                    for (int j = 0; j < m_interpNfaces[dir][i]; ++j)
                    {
                        Blas::Dgemm('N',
                                    'N',
                                    fnp0,
                                    fnp1,
                                    tnp1,
                                    1.0,
                                    wsp.get() + j * fnp0 * tnp1,
                                    fnp0,
                                    I1->GetPtr().get(),
                                    tnp1,
                                    0.0,
                                    loctraces.get() + cnt + j * fnp0 * fnp1,
                                    fnp0);
                    }
                }
                break;
                case eInterpEndPtDir0InterpDir1:
                {
                    DNekMatSharedPtr I1 = m_interpTraceI1[dir][i];

                    for (int j = 0; j < m_interpNfaces[dir][i]; ++j)
                    {
                        Blas::Dgemm('N',
                                    'N',
                                    fnp0,
                                    fnp1,
                                    tnp1,
                                    1.0,
                                    tmp.get() + cnt1 + j * tnp0 * tnp1,
                                    tnp0,
                                    I1->GetPtr().get(),
                                    tnp1,
                                    0.0,
                                    loctraces.get() + cnt + j * fnp0 * fnp1,
                                    fnp0);
                    }

                    Array<OneD, NekDouble> I0 = m_interpEndPtI0[dir][i];
                    for(int k = 0; k< tnp1 * m_interpNfaces[dir][i]; k++)
                    {
                        Vmath::Svtvp(fnp0,tmp[cnt1 + tnp0-1+k*tnp0],
                                    &I0[0],1,&loctraces[cnt],1,
                                    &loctraces[cnt],1);
                    }
                }
                break;
            }
            cnt += nfromfacepts;
            cnt1 += m_interpNfaces[dir][i] * tnp0 * tnp1;
        }
    }
}

/**
 * @brief Add contributions from trace coefficients to the elemental field
 * storage.
 *
 * @param trace  Array of global trace coefficients.
 * @param field  Array containing field coefficients storage.
 */
void LocTraceToTraceMap::AddTraceCoeffsToFieldCoeffs(
    const Array<OneD, const NekDouble> &trace, Array<OneD, NekDouble> &field)
{
    int nvals = m_nTraceCoeffs[0] + m_nTraceCoeffs[1];
    for (int i = 0; i < nvals; ++i)
    {
        field[m_traceCoeffsToElmtMap[0][i]] +=
            m_traceCoeffsToElmtSign[0][i] *
            trace[m_traceCoeffsToElmtTrace[0][i]];
    }
}

/**
 * @brief Add contributions from backwards or forwards oriented trace
 * coefficients to the elemental field storage.
 *
 * @param dir    Selects forwards (0) or backwards (1) direction
 * @param trace  Array of global trace coefficients.
 * @param field  Array containing field coefficients storage.
 */
void LocTraceToTraceMap::AddTraceCoeffsToFieldCoeffs(
    const int dir,
    const Array<OneD, const NekDouble> &trace,
    Array<OneD, NekDouble> &field)
{
    int nvals = m_nTraceCoeffs[dir];
    for (int i = 0; i < nvals; ++i)
    {
        field[m_traceCoeffsToElmtMap[dir][i]] +=
            m_traceCoeffsToElmtSign[dir][i] *
            trace[m_traceCoeffsToElmtTrace[dir][i]];
    }
}

}
}<|MERGE_RESOLUTION|>--- conflicted
+++ resolved
@@ -602,12 +602,8 @@
             CalcLocTracePhysToTraceIDMap_3D(tracelist);
             break;
         default:
-<<<<<<< HEAD
-            ASSERTL0(false,"CalcLocTracePhysToTraceIDMap not coded");
-=======
             NEKERROR(ErrorUtil::efatal, 
                 "CalcLocTracePhysToTraceIDMap not coded");
->>>>>>> acb80436
     }
 }
 
