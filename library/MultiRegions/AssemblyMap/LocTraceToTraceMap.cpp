///////////////////////////////////////////////////////////////////////////////
//
// File LocTraceToTraceMap.cpp
//
// For more information, please see: http://www.nektar.info
//
// The MIT License
//
// Copyright (c) 2006 Division of Applied Mathematics, Brown University (USA),
// Department of Aeronautics, Imperial College London (UK), and Scientific
// Computing and Imaging Institute, University of Utah (USA).
//
// Permission is hereby granted, free of charge, to any person obtaining a
// copy of this software and associated documentation files (the "Software"),
// to deal in the Software without restriction, including without limitation
// the rights to use, copy, modify, merge, publish, distribute, sublicense,
// and/or sell copies of the Software, and to permit persons to whom the
// Software is furnished to do so, subject to the following conditions:
//
// The above copyright notice and this permission notice shall be included
// in all copies or substantial portions of the Software.
//
// THE SOFTWARE IS PROVIDED "AS IS", WITHOUT WARRANTY OF ANY KIND, EXPRESS
// OR IMPLIED, INCLUDING BUT NOT LIMITED TO THE WARRANTIES OF MERCHANTABILITY,
// FITNESS FOR A PARTICULAR PURPOSE AND NONINFRINGEMENT. IN NO EVENT SHALL
// THE AUTHORS OR COPYRIGHT HOLDERS BE LIABLE FOR ANY CLAIM, DAMAGES OR OTHER
// LIABILITY, WHETHER IN AN ACTION OF CONTRACT, TORT OR OTHERWISE, ARISING
// FROM, OUT OF OR IN CONNECTION WITH THE SOFTWARE OR THE USE OR OTHER
// DEALINGS IN THE SOFTWARE.
//
// Description: Local trace to general trace mapping information
//
///////////////////////////////////////////////////////////////////////////////

#include <MultiRegions/AssemblyMap/LocTraceToTraceMap.h>
#include <MultiRegions/ExpList.h>
#include <LibUtilities/Foundations/ManagerAccess.h>
#include <LocalRegions/Expansion1D.h>
#include <LocalRegions/Expansion2D.h>
#include <LocalRegions/Expansion3D.h>
#include <MultiRegions/AssemblyMap/AssemblyMap.h>
#include <MultiRegions/AssemblyMap/AssemblyMap.h>
#include <LibUtilities/LinearAlgebra/Blas.hpp>
#include <LibUtilities/LibUtilitiesDeclspec.h>

using namespace std;

namespace Nektar
{
namespace MultiRegions
{

/**
 * @brief Set up trace to trace mapping components.
 *
 * @param locExp         Expansion list of full dimension problem.
 * @param trace          Expansion list of one dimension lower trace.
 * @param elmtToTrace    Mapping from elemental facets to trace.
 * @param leftAdjacents  Vector of bools denoting forwards-oriented traces.
 *
 * @todo Add 1D support
 */
LocTraceToTraceMap::LocTraceToTraceMap(
    const ExpList          &locExp,
    const ExpListSharedPtr &trace,
    const Array<OneD, Array<OneD, LocalRegions::ExpansionSharedPtr> >
        &elmtToTrace,
    const vector<bool>     &LeftAdjacents)
{
    const LocalRegions::ExpansionVector &locExpVector = *(locExp.GetExp());

    // Assume that all the elements have same dimension
    m_expdim = locExpVector[0]->GetShapeDimension();

    // set up interpolation details for all dimension elements.
    Setup(locExp, trace, elmtToTrace, LeftAdjacents);
}

LocTraceToTraceMap::~LocTraceToTraceMap()
{
}

/**
 * @brief Set up member variables for a two-dimensional problem.
 *
 * @param locExp         Expansion list of elements
 * @param trace          Expansion list of the trace.
 * @param elmtToTrace    Mapping from elemental trace to unique trace.
 * @param leftAdjacents  Vector of bools denoting forwards-oriented traces.
 */
void LocTraceToTraceMap::Setup(
    const ExpList &locExp,
    const ExpListSharedPtr &trace,
    const Array<OneD, Array<OneD, LocalRegions::ExpansionSharedPtr> >
        &elmtToTrace,
    const vector<bool> &LeftAdjacents)
{
    m_LocTraceToTraceMap = Array<OneD, Array<OneD, int> >(2);
    m_interpTrace        = Array<OneD, Array<OneD, InterpLocTraceToTrace> >(2);
    m_interpTraceI0      = Array<OneD, Array<OneD, DNekMatSharedPtr> >(2);
    m_interpEndPtI0      = Array<OneD, Array<OneD, Array<OneD, NekDouble> > >(2);
    m_interpPoints       = Array<OneD, Array<OneD, TraceInterpPoints> >(2);
    m_interpNfaces       = Array<OneD, Array<OneD, int> >(2);

    if(m_expdim == 3)
    {
        m_interpTraceI1 = Array<OneD, Array<OneD, DNekMatSharedPtr> >(2);
        m_interpEndPtI1 = Array<OneD, Array<OneD, Array<OneD, NekDouble> > >(2);
    }

    m_traceCoeffsToElmtMap   = Array<OneD, Array<OneD, int> >(2);
    m_traceCoeffsToElmtTrace = Array<OneD, Array<OneD, int> >(2);
    m_traceCoeffsToElmtSign  = Array<OneD, Array<OneD, int> >(2);

    LocalRegions::ExpansionSharedPtr elmt;
    const std::shared_ptr<LocalRegions::ExpansionVector> exp =
        locExp.GetExp();

    int cnt, n, e, phys_offset;

    int nexp    = exp->size();
    m_nTracePts = trace->GetTotPoints();

    // Count number of traces and points required for maps
    int nFwdPts       = 0;
    int nBwdPts       = 0;
    int nFwdCoeffs    = 0;
    int nBwdCoeffs    = 0;
    m_nFwdLocTracePts = 0;
    m_nLocTracePts    = 0;

    for (cnt = n = 0; n < nexp; ++n)
    {
        elmt = (*exp)[n];

        for (int i = 0; i < elmt->GetNtraces(); ++i, ++cnt)
        {
            int nLocPts = elmt->GetTraceNumPoints(i);
            m_nLocTracePts += nLocPts;

            if (LeftAdjacents[cnt])
            {
                nFwdPts += elmtToTrace[n][i]->GetTotPoints();
                nFwdCoeffs += elmtToTrace[n][i]->GetNcoeffs();
                m_nFwdLocTracePts += nLocPts;
            }
            else
            {
                nBwdPts += elmtToTrace[n][i]->GetTotPoints();
                nBwdCoeffs += elmtToTrace[n][i]->GetNcoeffs();
            }
        }
    }

    m_fieldToLocTraceMap = Array<OneD, int>(m_nLocTracePts);

    m_LocTraceToTraceMap[0] = Array<OneD, int>(nFwdPts);
    m_LocTraceToTraceMap[1] = Array<OneD, int>(nBwdPts);

    m_nTraceCoeffs[0] = nFwdCoeffs;
    m_nTraceCoeffs[1] = nBwdCoeffs;

    m_traceCoeffsToElmtMap[0]   = Array<OneD, int>(nFwdCoeffs + nBwdCoeffs);
    m_traceCoeffsToElmtMap[1]   = m_traceCoeffsToElmtMap[0] + nFwdCoeffs;
    m_traceCoeffsToElmtTrace[0] = Array<OneD, int>(nFwdCoeffs + nBwdCoeffs);
    m_traceCoeffsToElmtTrace[1] = m_traceCoeffsToElmtTrace[0] + nFwdCoeffs;
    m_traceCoeffsToElmtSign[0]  = Array<OneD, int>(nFwdCoeffs + nBwdCoeffs);
    m_traceCoeffsToElmtSign[1]  = m_traceCoeffsToElmtSign[0] + nFwdCoeffs;

    // Gather information about trace interpolations
    map<TraceInterpPoints, vector<pair<int, int> >, cmpop> TraceInterpMap;

    vector<vector<int> > TraceOrder;
    TraceOrder.resize(nexp);
    int ntrace;
    int fwdcnt = 0;
    int bwdcnt = 0;

    // Generate a map of similar traces with the same
    // interpolation requirements
    for (cnt = n = 0; n < nexp; ++n)
    {
        elmt = (*exp)[n];
        ntrace = elmt->GetNtraces();
        TraceOrder[n].resize(ntrace);

        int coeffoffset = locExp.GetCoeff_Offset(n);
        for (e = 0; e < ntrace; ++e, ++cnt)
        {
            LocalRegions::ExpansionSharedPtr elmttrace = elmtToTrace[n][e];
            StdRegions::Orientation orient = elmt->GetTraceOrient(e);

            LibUtilities::PointsKey fromPointsKey0, fromPointsKey1;
            LibUtilities::PointsKey toPointsKey0,   toPointsKey1;
            Array<OneD, int> P(2,-1);

            switch(m_expdim)
            {
            case 1:
                {
                    fromPointsKey0 = elmt->GetBasis(0)->GetPointsKey();
                    fromPointsKey1 =
                        LibUtilities::PointsKey(0, LibUtilities::eNoPointsType);
                    // dummy info since no interpolation is required in this case.
                    toPointsKey0 =
                        LibUtilities::PointsKey(0, LibUtilities::eNoPointsType);
                    toPointsKey1 =
                        LibUtilities::PointsKey(0, LibUtilities::eNoPointsType);
                }
                break;
            case 2:
                {
                    int dir0 = elmt->GetGeom()->GetDir(e, 0);

                    fromPointsKey0 = elmt->GetBasis(dir0)->GetPointsKey();
                    fromPointsKey1 =
                        LibUtilities::PointsKey(0, LibUtilities::eNoPointsType);

                    toPointsKey0 = elmttrace->GetBasis(0)->GetPointsKey();
                    toPointsKey1 =
                        LibUtilities::PointsKey(0, LibUtilities::eNoPointsType);

                    P[0] = elmttrace->GetBasisNumModes(0);
                }
                break;
            case 3:
                {
                    int dir0 = elmt->GetGeom()->GetDir(e, 0);
                    int dir1 = elmt->GetGeom()->GetDir(e, 1);

                    fromPointsKey0 = elmt->GetBasis(dir0)->GetPointsKey();
                    fromPointsKey1 = elmt->GetBasis(dir1)->GetPointsKey();

                    if (orient < StdRegions::eDir1FwdDir2_Dir2FwdDir1)
                    {
                        toPointsKey0 = elmttrace->GetBasis(0)->GetPointsKey();
                        toPointsKey1 = elmttrace->GetBasis(1)->GetPointsKey();
                    }
                    else // transpose points key evaluation
                    {
                        toPointsKey0 = elmttrace->GetBasis(1)->GetPointsKey();
                        toPointsKey1 = elmttrace->GetBasis(0)->GetPointsKey();
                    }

                    P[0] = elmttrace->GetBasisNumModes(0);
                    P[1] = elmttrace->GetBasisNumModes(1);
                }
                break;
            }

            TraceInterpPoints fpoint(fromPointsKey0, fromPointsKey1,
                                      toPointsKey0,   toPointsKey1);

            pair<int, int> epf(n, e);
            TraceInterpMap[fpoint].push_back(epf);
            TraceOrder[n][e] = cnt;

            // Setup for coefficient mapping from trace normal flux
            // to elements
            Array<OneD, unsigned int> map;
            Array<OneD, int> sign;

            elmt->GetTraceToElementMap(e, map, sign, orient, P[0], P[1]);

            int order_t  = elmttrace->GetNcoeffs();
            int t_offset = trace->GetCoeff_Offset(elmttrace->GetElmtId());

            double fac = 1.0;

            if (elmt->GetTraceExp(e)->GetRightAdjacentElementExp())
            {
                if (elmttrace->GetRightAdjacentElementExp()
                    ->GetGeom()->GetGlobalID() == elmt->GetGeom()
                    ->GetGlobalID())
                {
                    fac = -1.0;
                }
            }

            if (LeftAdjacents[cnt])
            {
                for (int i = 0; i < order_t; ++i)
                {
                    m_traceCoeffsToElmtMap[0][fwdcnt]    = coeffoffset + map[i];
                    m_traceCoeffsToElmtTrace[0][fwdcnt]  = t_offset + i;
                    m_traceCoeffsToElmtSign[0][fwdcnt++] = fac * sign[i];
                }
            }
            else
            {
                for (int i = 0; i < order_t; ++i)
                {
                    m_traceCoeffsToElmtMap[1][bwdcnt]    = coeffoffset + map[i];
                    m_traceCoeffsToElmtTrace[1][bwdcnt]  = t_offset + i;
                    m_traceCoeffsToElmtSign[1][bwdcnt++] = fac * sign[i];
                }
            }
        }
    }

    int nInterpType = TraceInterpMap.size();

    // need to decide on 1D case here !!!!!
    for (int i = 0; i < 2; ++i)
    {
        m_interpTrace[i]   = Array<OneD, InterpLocTraceToTrace>(nInterpType);
        m_interpTraceI0[i] = Array<OneD, DNekMatSharedPtr>(nInterpType);
        m_interpEndPtI0[i] = Array<OneD, Array<OneD, NekDouble> >(nInterpType);
        m_interpPoints[i]  = Array<OneD, TraceInterpPoints>(nInterpType);
        m_interpNfaces[i]  = Array<OneD, int>(nInterpType, 0);
    }

    if(m_expdim > 2)
    {
        for (int i = 0; i < 2; ++i)
        {
            m_interpTraceI1[i] = Array<OneD, DNekMatSharedPtr>(nInterpType);
            m_interpEndPtI1[i] = Array<OneD, Array<OneD, NekDouble> >
                (nInterpType);
        }
    }

    int ntracepts, ntracepts1;
    int cnt1    = 0;
    int cnt2    = 0;
    int cntFwd  = 0;
    int cntBwd  = 0;
    int cntFwd1 = 0;
    int cntBwd1 = 0;
    int set;
    Array<OneD, int> traceids;
    Array<OneD, int> locTraceToTraceMap;
    cnt = 0;

    for (auto it = TraceInterpMap.begin(); it != TraceInterpMap.end();
         ++it, ++cnt1)
    {
        LibUtilities::PointsKey fromPointsKey0 = std::get<0>(it->first);
        LibUtilities::PointsKey fromPointsKey1 = std::get<1>(it->first);
        LibUtilities::PointsKey toPointsKey0   = std::get<2>(it->first);
        LibUtilities::PointsKey toPointsKey1   = std::get<3>(it->first);

        bool fwdSet = false;
        bool bwdSet = false;

        for (int f = 0; f < it->second.size(); ++f, ++cnt2)
        {
            n = it->second[f].first;
            e = it->second[f].second;

            StdRegions::StdExpansionSharedPtr elmttrace = elmtToTrace[n][e];

            elmt        = (*exp)[n];
            phys_offset = locExp.GetPhys_Offset(n);

            // Mapping of new edge order to one that loops over elmts
            // then set up mapping of faces in standard cartesian order
            elmt->GetTracePhysMap(e, traceids);

            ntracepts  = elmt->GetTraceNumPoints(e);
            ntracepts1 = elmttrace->GetTotPoints();

            StdRegions::Orientation orient = elmt->GetTraceOrient(e);

            elmt->ReOrientTracePhysMap(orient, locTraceToTraceMap,
                                       toPointsKey0.GetNumPoints(),
                                       toPointsKey1.GetNumPoints());

            int offset = trace->GetPhys_Offset(elmtToTrace[n][e]->GetElmtId());

            if (LeftAdjacents[TraceOrder[n][e]])
            {
                for (int i = 0; i < ntracepts; ++i)
                {
                    m_fieldToLocTraceMap[cntFwd + i] =
                        phys_offset + traceids[i];
                }

                for (int i = 0; i < ntracepts1; ++i)
                {
                    m_LocTraceToTraceMap[0][cntFwd1 + i] =
                        offset + locTraceToTraceMap[i];
                }

                cntFwd += ntracepts;
                cntFwd1 += ntracepts1;
                set = 0;
            }
            else
            {
                for (int i = 0; i < ntracepts; ++i)
                {
                    m_fieldToLocTraceMap[m_nFwdLocTracePts + cntBwd + i] =
                        phys_offset + traceids[i];
                }

                for (int i = 0; i < ntracepts1; ++i)
                {
                    m_LocTraceToTraceMap[1][cntBwd1 + i] =
                        offset + locTraceToTraceMap[i];
                }

                cntBwd += ntracepts;
                cntBwd1 += ntracepts1;
                set = 1;
            }

            m_interpNfaces[set][cnt1] += 1;

            if ((fwdSet == false && set == 0) ||
                (bwdSet == false && set == 1))
            {
                m_interpPoints[set][cnt1] = it->first;

                switch(m_expdim)
                {
                case 1:
                    {
                        // Always no interplation in this case
                        m_interpTrace[set][cnt1] = eNoInterp;
                    }
                    break;
                case 2:
                    {
                        if (fromPointsKey0 == toPointsKey0)
                        {
                            m_interpTrace[set][cnt1] = eNoInterp;
                        }
                        else
                        {
                            m_interpTrace[set][cnt1] = eInterpDir0;
                            m_interpTraceI0[set][cnt1] =
                                LibUtilities::PointsManager()
                                [fromPointsKey0]->GetI(toPointsKey0);

                            // Check to see if we can
                            // just interpolate endpoint
                            if ((fromPointsKey0.GetPointsType() ==
                                 LibUtilities::eGaussRadauMAlpha1Beta0) &&
                                (toPointsKey0.GetPointsType() ==
                                 LibUtilities::eGaussLobattoLegendre))
                            {
                                if (fromPointsKey0.GetNumPoints() + 1 ==
                                    toPointsKey0.GetNumPoints())
                                {
                                    m_interpTrace[set][cnt1] = eInterpEndPtDir0;

                                    int fnp0 = fromPointsKey0.GetNumPoints();
                                    int tnp0 = toPointsKey0.GetNumPoints();

                                    m_interpEndPtI0[set][cnt1] =
                                        Array<OneD, NekDouble>(fnp0);

                                    Vmath::Vcopy
                                        (fnp0,
                                         m_interpTraceI0[set][cnt1]->
                                         GetPtr().get() +  tnp0 - 1, tnp0,
                                         &m_interpEndPtI0[set][cnt1][0],1);
                                }
                            }
                        }
                    }
                    break;
                case 3:
                    {
                        if (fromPointsKey0 == toPointsKey0)
                        {
                            if (fromPointsKey1 == toPointsKey1)
                            {
                                m_interpTrace[set][cnt1] = eNoInterp;
                            }
                            else
                            {
                                m_interpTrace[set][cnt1] = eInterpDir1;
                                m_interpTraceI1[set][cnt1] =
                                    LibUtilities::PointsManager()
                                    [fromPointsKey1]->GetI(toPointsKey1);

                                // Check to see if we can just
                                // interpolate endpoint
                                if ((fromPointsKey1.GetPointsType() ==
                                     LibUtilities::eGaussRadauMAlpha1Beta0) &&
                                    (toPointsKey1.GetPointsType() ==
                                     LibUtilities::eGaussLobattoLegendre))
                                {
                                    if (fromPointsKey1.GetNumPoints() + 1 ==
                                        toPointsKey1.GetNumPoints())
                                    {
                                        m_interpTrace[set][cnt1] = eInterpEndPtDir1;
                                        int fnp1 = fromPointsKey1.GetNumPoints();
                                        int tnp1 = toPointsKey1.GetNumPoints();
                                        m_interpEndPtI1[set][cnt1] =
                                            Array<OneD, NekDouble>(fnp1);
                                        Vmath::Vcopy
                                            (fnp1,
                                             m_interpTraceI1[set][cnt1]->GetPtr().get()+
                                             tnp1 - 1, tnp1,
                                             &m_interpEndPtI1[set][cnt1][0], 1);
                                    }
                                }
                            }
                        }
                        else
                        {
                            if (fromPointsKey1 == toPointsKey1)
                            {
                                m_interpTrace[set][cnt1] = eInterpDir0;
                                m_interpTraceI0[set][cnt1] =
                                    LibUtilities::PointsManager()
                                    [fromPointsKey0]->GetI(toPointsKey0);

                                // Check to see if we can just
                                // interpolate endpoint
                                if ((fromPointsKey0.GetPointsType() ==
                                     LibUtilities::eGaussRadauMAlpha1Beta0) &&
                                    (toPointsKey0.GetPointsType() ==
                                     LibUtilities::eGaussLobattoLegendre))
                                {
                                    if (fromPointsKey0.GetNumPoints() + 1 ==
                                        toPointsKey0.GetNumPoints())
                                    {
                                        m_interpTrace[set][cnt1] =
                                            eInterpEndPtDir0;
                                        int fnp0 = fromPointsKey0.GetNumPoints();
                                        int tnp0 = toPointsKey0.GetNumPoints();
                                        m_interpEndPtI0[set][cnt1] =
                                            Array<OneD, NekDouble>(fnp0);
                                        Vmath::Vcopy
                                            (fnp0,
                                             m_interpTraceI0[set][cnt1]->
                                             GetPtr().get()+ tnp0 - 1,tnp0,
                                             &m_interpEndPtI0[set][cnt1][0],
                                             1);
                                    }
                                }
                            }
                            else
                            {
                                m_interpTrace[set][cnt1] = eInterpBothDirs;
                                m_interpTraceI0[set][cnt1] =
                                    LibUtilities::PointsManager()[fromPointsKey0]
                                    ->GetI(toPointsKey0);
                                m_interpTraceI1[set][cnt1] =
                                    LibUtilities::PointsManager()[fromPointsKey1]
                                    ->GetI(toPointsKey1);

                                // check to see if we can just
                                // interpolate endpoint
                                if ((fromPointsKey0.GetPointsType() ==
                                     LibUtilities::eGaussRadauMAlpha1Beta0) &&
                                    (toPointsKey0.GetPointsType() ==
                                     LibUtilities::eGaussLobattoLegendre))
                                {
                                    if (fromPointsKey0.GetNumPoints() + 1 ==
                                        toPointsKey0.GetNumPoints())
                                    {
                                        m_interpTrace[set][cnt1] =
                                            eInterpEndPtDir0InterpDir1;
                                        int fnp0 = fromPointsKey0.GetNumPoints();
                                        int tnp0 = toPointsKey0.GetNumPoints();
                                        m_interpEndPtI0[set][cnt1] =
                                            Array<OneD, NekDouble>(fnp0);
                                        Vmath::Vcopy
                                            (fnp0,
                                             m_interpTraceI0[set][cnt1]->
                                             GetPtr().get()+
                                             tnp0 - 1,tnp0,
                                             &m_interpEndPtI0[set][cnt1][0],1);
                                    }
                                }
                            }
                        }
                    }
                }

                if (set == 0)
                {
                    fwdSet = true;
                }
                else
                {
                    bwdSet = true;
                }
            }
        }
    }

    TraceLocToElmtLocCoeffMap(locExp,trace);
    FindElmtNeighbors(locExp,trace);
}

void LocTraceToTraceMap::CalcLocTracePhysToTraceIDMap(
    const ExpListSharedPtr &tracelist,
    const int               ndim)
{
    switch (ndim)
    {
        case 2:
            CalcLocTracePhysToTraceIDMap_2D(tracelist);
            break;
        case 3:
            CalcLocTracePhysToTraceIDMap_3D(tracelist);
            break;
        default:
            NEKERROR(ErrorUtil::efatal, 
                "CalcLocTracePhysToTraceIDMap not coded");
    }
}

void LocTraceToTraceMap::CalcLocTracePhysToTraceIDMap_2D(
    const ExpListSharedPtr &tracelist)
{
    std::shared_ptr<LocalRegions::ExpansionVector> traceExp= tracelist->GetExp();
    int ntotTrace            = (*traceExp).size();
    int ntPnts,noffset;

    m_LocTracephysToTraceIDMap      = Array<OneD, Array<OneD, int> > (2);
    m_LocTracephysToTraceIDMap[0]   = Array<OneD, int> (m_nFwdLocTracePts,-1);
    m_LocTracephysToTraceIDMap[1]   = Array<OneD, int> (
            m_nLocTracePts-m_nFwdLocTracePts,-1);

    Array<OneD, NekDouble> tracePnts(m_nTracePts,0.0);
    for(int nt=0; nt<ntotTrace;nt++)
    {
        ntPnts  =   tracelist->GetTotPoints(nt);
        noffset =   tracelist->GetPhys_Offset(nt);
        for(int i=0;i<ntPnts;i++)
        {
            tracePnts[noffset+i]    =   NekDouble(nt);
        }
    }
       
    Array<OneD, Array<OneD, NekDouble> > loctracePntsLR(2);
    loctracePntsLR[0]   =   Array<OneD, NekDouble> (m_nFwdLocTracePts,0.0);
    loctracePntsLR[1]   =   Array<OneD, NekDouble> (
        m_nLocTracePts-m_nFwdLocTracePts,0.0);

    for(int dir = 0; dir<2;dir++)
    {
        int cnt  = 0;
        int cnt1 = 0;

        Array<OneD, NekDouble> tmp(m_nTracePts,0.0);
        Vmath::Gathr((int)m_LocTraceToTraceMap[dir].size(),
                    tracePnts.get(),
                    m_LocTraceToTraceMap[dir].get(),
                    tmp.get());

        for (int i = 0; i < m_interpTrace[dir].size(); ++i)
        {
            if (m_interpNfaces[dir][i])
            {
                LibUtilities::PointsKey fromPointsKey0 =
                    std::get<0>(m_interpPoints[dir][i]);
                LibUtilities::PointsKey toPointsKey0 =
                    std::get<2>(m_interpPoints[dir][i]);

                int fnp    = fromPointsKey0.GetNumPoints();
                int tnp    = toPointsKey0.GetNumPoints();
                int nedges = m_interpNfaces[dir][i];

                for(int ne=0;ne<nedges;ne++)
                {
                    Vmath::Fill(fnp,tmp[cnt1],&loctracePntsLR[dir][cnt],1);
                    cnt += fnp;
                    cnt1 += tnp;
                }
            }
        }    
    }
    
    NekDouble error = 0.0;
    for(int nlr = 0; nlr<2;nlr++)
    {
        for(int i=0;i<loctracePntsLR[nlr].size();i++)
        {
            m_LocTracephysToTraceIDMap[nlr][i] =   
                std::round(loctracePntsLR[nlr][i]);
            error   +=   abs(loctracePntsLR[nlr][i] - NekDouble(
                m_LocTracephysToTraceIDMap[nlr][i]));
        }
    }
    error = error/NekDouble(m_nLocTracePts);
    ASSERTL0(error<NekConstants::kNekZeroTol,
        "m_LocTracephysToTraceIDMap may not be integer !!");
}

void LocTraceToTraceMap::CalcLocTracePhysToTraceIDMap_3D(
    const ExpListSharedPtr &tracelist)
{
    std::shared_ptr<LocalRegions::ExpansionVector> traceExp= tracelist->GetExp();
    int ntotTrace            = (*traceExp).size();
    int ntPnts,noffset;

    m_LocTracephysToTraceIDMap      = Array<OneD, Array<OneD, int> > (2);
    m_LocTracephysToTraceIDMap[0]   = Array<OneD, int> (m_nFwdLocTracePts,-1);
    m_LocTracephysToTraceIDMap[1]   = Array<OneD, int> (
            m_nLocTracePts-m_nFwdLocTracePts,-1);

    Array<OneD, NekDouble> tracePnts(m_nTracePts,0.0);
    for(int nt=0; nt<ntotTrace;nt++)
    {
        ntPnts  =   tracelist->GetTotPoints(nt);
        noffset =   tracelist->GetPhys_Offset(nt);
        for(int i=0;i<ntPnts;i++)
        {
            tracePnts[noffset+i]    =   NekDouble(nt);
        }
    }
       
    Array<OneD, Array<OneD, NekDouble> > loctracePntsLR(2);
    loctracePntsLR[0]   =   Array<OneD, NekDouble> (m_nFwdLocTracePts,0.0);
    loctracePntsLR[1]   =   Array<OneD, NekDouble> (
        m_nLocTracePts-m_nFwdLocTracePts,0.0);

    for(int dir = 0; dir<2;dir++)
    {
        int cnt  = 0;
        int cnt1 = 0;

        // tmp space assuming forward map is of size of trace
        Array<OneD, NekDouble> tmp(m_nTracePts,0.0);
        Vmath::Gathr((int)m_LocTraceToTraceMap[dir].size(),
                    tracePnts.get(),
                    m_LocTraceToTraceMap[dir].get(),
                    tmp.get());

        for (int i = 0; i < m_interpTrace[dir].size(); ++i)
        {
            if (m_interpNfaces[dir][i])
            {
                LibUtilities::PointsKey fromPointsKey0 =
                    std::get<0>(m_interpPoints[dir][i]);
                LibUtilities::PointsKey fromPointsKey1 =
                    std::get<1>(m_interpPoints[dir][i]);
                LibUtilities::PointsKey toPointsKey0 =
                    std::get<2>(m_interpPoints[dir][i]);
                LibUtilities::PointsKey toPointsKey1 =
                    std::get<3>(m_interpPoints[dir][i]);

                int fnp0         = fromPointsKey0.GetNumPoints();
                int fnp1         = fromPointsKey1.GetNumPoints();
                int tnp0         = toPointsKey0.GetNumPoints();
                int tnp1         = toPointsKey1.GetNumPoints();

                int nfttl        = fnp0 * fnp1;
                
                for(int ne=0;ne<m_interpNfaces[dir][i];ne++)
                {
                    Vmath::Fill(nfttl,tmp[cnt1],&loctracePntsLR[dir][cnt],1);
                    cnt += nfttl;
                    cnt1 += tnp0 * tnp1;
                }
            }
        }    
    }
    
    NekDouble error = 0.0;
    for(int nlr = 0; nlr<2;nlr++)
    {
        for(int i=0;i<loctracePntsLR[nlr].size();i++)
        {
            m_LocTracephysToTraceIDMap[nlr][i] =   
                std::round(loctracePntsLR[nlr][i]);
            error   +=   abs(loctracePntsLR[nlr][i] - NekDouble(
                m_LocTracephysToTraceIDMap[nlr][i]));
        }
    }
    error = error/NekDouble(m_nLocTracePts);
    ASSERTL0(error<NekConstants::kNekZeroTol,
        "m_LocTracephysToTraceIDMap may not be integer !!");
}

/**
 * @brief Set up maps between coefficients on trace and in cells.
 *
 * @param locExp         Expansion list in elements
 * @param trace          Expansion list on traces.
 */
void LocTraceToTraceMap::TraceLocToElmtLocCoeffMap(
    const ExpList &locExp,
    const ExpListSharedPtr &trace)
{
    const std::shared_ptr<LocalRegions::ExpansionVector> exptrac =
        trace->GetExp();
    size_t ntrace = exptrac->size();

    Array<OneD, Array<OneD, int >> LRAdjExpid{2};
    Array<OneD, Array<OneD, bool>> LRAdjflag{2};

    TensorOfArray3D<int> elmtLRMap{2};
    TensorOfArray3D<int> elmtLRSign{2};

    for (int lr = 0; lr < 2; ++lr)
    {
        LRAdjExpid[lr]  =   Array<OneD, int > {ntrace, 0};
        LRAdjflag[lr]   =   Array<OneD, bool> {ntrace, false};
        elmtLRMap[lr]   =   Array<OneD, Array<OneD, int > > {ntrace};
        elmtLRSign[lr]  =   Array<OneD, Array<OneD, int > > {ntrace};
        for (int i = 0; i < ntrace; ++i)
        {
            size_t ncoeff  =   trace->GetNcoeffs(i);
            elmtLRMap[lr][i]      =   Array<OneD, int >{ncoeff, 0};
            elmtLRSign[lr][i]     =   Array<OneD, int >{ncoeff, 0};
        }
    }

    const Array<OneD, const pair<int, int> > field_coeffToElmt  =
            locExp.GetCoeffsToElmt();
    const Array<OneD, const pair<int, int> > trace_coeffToElmt  =
            trace->GetCoeffsToElmt();

    for (int lr = 0; lr < 2; ++lr)
    {
        int ntotcoeffs = m_nTraceCoeffs[lr];
        for (int  i = 0; i < ntotcoeffs; ++i)
        {
            int ncoeffField =   m_traceCoeffsToElmtMap[lr][i];
            int ncoeffTrace =   m_traceCoeffsToElmtTrace[lr][i];
            int sign        =   m_traceCoeffsToElmtSign[lr][i];

            int ntraceelmt   = trace_coeffToElmt[ncoeffTrace].first;
            int ntracelocN   = trace_coeffToElmt[ncoeffTrace].second;

            int nfieldelmt   = field_coeffToElmt[ncoeffField].first;
            int nfieldlocN   = field_coeffToElmt[ncoeffField].second;

            LRAdjflag[lr][ntraceelmt]    =   true;
            LRAdjExpid[lr][ntraceelmt]   =   nfieldelmt;

            elmtLRMap[lr][ntraceelmt][ntracelocN]  =   nfieldlocN;
            elmtLRSign[lr][ntraceelmt][ntracelocN]  =   sign;
        }
    }
    m_leftRightAdjacentExpId                = LRAdjExpid;
    m_leftRightAdjacentExpFlag              = LRAdjflag;
    m_traceCoeffToLeftRightExpCoeffMap      = elmtLRMap;
    m_traceCoeffToLeftRightExpCoeffSign     = elmtLRSign;
}

void LocTraceToTraceMap::FindElmtNeighbors(
    const ExpList &locExp,
    const ExpListSharedPtr &trace)
{
    const std::shared_ptr<LocalRegions::ExpansionVector> exptrac =
        trace->GetExp();
    int ntrace    = exptrac->size();

    const std::shared_ptr<LocalRegions::ExpansionVector> exp =
        locExp.GetExp();
    int nexp    = exp->size();

    Array<OneD, Array<OneD, int >> LRAdjExpid(2);
    Array<OneD, Array<OneD, bool>> LRAdjflag(2);
    LRAdjExpid  =   m_leftRightAdjacentExpId  ;
    LRAdjflag   =   m_leftRightAdjacentExpFlag;

    std::set< std::pair<int, int> > neighborSet;
    int ntmp0,ntmp1;
    for(int  nt = 0; nt < ntrace; nt++)
    {
        if(LRAdjflag[0][nt]&&LRAdjflag[1][nt])
        {
            ntmp0   =   LRAdjExpid[0][nt];
            ntmp1   =   LRAdjExpid[1][nt];
            
            ASSERTL0(ntmp0!=ntmp1, " ntmp0==ntmp1, trace inside a element?? ");

            std::set< std::pair<int, int> >::iterator it = neighborSet.begin();
            neighborSet.insert(it, std::make_pair(ntmp0,ntmp1)); 
            neighborSet.insert(it, std::make_pair(ntmp1,ntmp0));
        }
    }

    Array<OneD, int > ElemIndex(nexp,0);
    for (std::set< std::pair<int, int> >::iterator it=neighborSet.begin(); 
        it!=neighborSet.end(); ++it)
    {
        int ncurrent   =  it->first;
        ElemIndex[ncurrent]++;
    }

    Array<OneD, Array<OneD, int > > ElemNeighbsId(nexp);
    Array<OneD, Array<OneD, int > > tmpId(nexp);
    Array<OneD, int > ElemNeighbsNumb(nexp,-1);
    Vmath::Vcopy(nexp,ElemIndex,1,ElemNeighbsNumb,1);
    for(int  ne = 0; ne < nexp; ne++)
    {
        int neighb  =   ElemNeighbsNumb[ne];
        ElemNeighbsId[ne]   =   Array<OneD, int >(neighb,-1);
        tmpId[ne]           =   Array<OneD, int >(neighb,-1);
    }

    for(int  ne = 0; ne < nexp; ne++)
    {
        ElemIndex[ne]   =   0;
    }
    for (std::set< std::pair<int, int> >::iterator it=neighborSet.begin(); 
        it!=neighborSet.end(); ++it)
    {
        int ncurrent   =  it->first;
        int neighbor   =  it->second;
        ElemNeighbsId[ncurrent][ ElemIndex[ncurrent] ]    = neighbor;
        ElemIndex[ncurrent]++;
    }

    // pickout repeated indexes
    for(int  ne = 0; ne < nexp; ne++)
    {
        ElemIndex[ne]   =   0;
        for(int nb =0; nb<ElemNeighbsNumb[ne]; nb++)
        {
            int neighbId =  ElemNeighbsId[ne][nb];
            bool found = false;
            for(int nc =0; nc<ElemIndex[ne]; nc++)
            {
                if(ElemNeighbsId[ne][nb]==tmpId[ne][nc])
                {
                    found = true;
                }
            }
            if(!found)
            {
                tmpId[ne][ ElemIndex[ne] ] = neighbId;
                ElemIndex[ne]++;
            }
        }
    }
    ElemNeighbsNumb = ElemIndex;
    for(int  ne = 0; ne < nexp; ne++)
    {
        int neighb = ElemNeighbsNumb[ne];
        if(neighb>0)
        {
            ElemNeighbsId[ne]   =   Array<OneD, int >(neighb,-1);
            Vmath::Vcopy(neighb,tmpId[ne],1,ElemNeighbsId[ne],1);
        }
    }
    
    // check errors
    for(int  ne = 0; ne < nexp; ne++)
    {
        for(int nb =0; nb<ElemNeighbsNumb[ne]; nb++)
        {
            ASSERTL0( (ElemNeighbsId[ne][nb]>=0)&&(ElemNeighbsId[ne][nb]<=nexp),
                "Element id <0 or >number of total elements")
        }
    }

    m_ElemNeighbsNumb = ElemNeighbsNumb;
    m_ElemNeighbsId   = ElemNeighbsId;
}

/**
 * @brief Gather the local traces in physical space from field using
 * #m_fieldToLocTraceMap.
 *
 * @param field  Solution field in physical space
 * @param faces  Resulting local traces.
 */
void LocTraceToTraceMap::LocTracesFromField(
    const Array<OneD, const NekDouble> &field, Array<OneD, NekDouble> faces)
{
    // The static cast is necessary because m_fieldToLocTraceMap should be
    // Array<OneD, size_t> ... or at least the same type as
    // m_fieldToLocTraceMap.size() ...
    Vmath::Gathr(static_cast<int>(m_fieldToLocTraceMap.size()),
                 field,
                 m_fieldToLocTraceMap,
                 faces);
}

/**
 * @brief Reverse process of LocTracesFromField()
 * Add the local traces in physical space to field using
 * #m_fieldToLocTraceMap.
 *
 * @param field  Solution field in physical space
 * @param faces  local traces.
 */
void LocTraceToTraceMap::AddLocTracesToField(
    const Array<OneD, const NekDouble>  &faces,
    Array<OneD, NekDouble>              &field)
{
    size_t nfield  =   field.size();
    Array<OneD, NekDouble> tmp {nfield, 0.0};
    Vmath::Scatr(m_fieldToLocTraceMap.size(),
                 faces,
                 m_fieldToLocTraceMap,
                 tmp);
    Vmath::Vadd(nfield, tmp, 1, field, 1, field, 1);
}

/**
 * @brief Gather the forwards-oriented local traces in physical space from field
 * using #m_fieldToLocTraceMap.
 *
 * @param field  Solution field in physical space
 * @param faces  Resulting local forwards-oriented traces.
 */
void LocTraceToTraceMap::FwdLocTracesFromField(
    const Array<OneD, const NekDouble> &field, Array<OneD, NekDouble> faces)
{
    Vmath::Gathr(m_nFwdLocTracePts, field, m_fieldToLocTraceMap, faces);
}


void LocTraceToTraceMap::InterpLocTracesToTrace(
    const int dir,
    const Array<OneD, const NekDouble> &loctraces,
    Array<OneD, NekDouble> traces)
{
    switch(m_expdim)
    {
    case 1: // Essentially do copy
        Vmath::Scatr(m_LocTraceToTraceMap[dir].size(),
                     loctraces.get(),
                     m_LocTraceToTraceMap[dir].get(),
                     traces.get());
        break;
    case 2:
        InterpLocEdgesToTrace(dir,loctraces,traces);
        break;
    case 3:
        InterpLocFacesToTrace(dir,loctraces,traces);
        break;
    default:
        NEKERROR(ErrorUtil::efatal, "Not set up");
        break;
    }
}

/**
 * @brief Interpolate local trace edges to global trace edge point distributions
 * where required.
 *
 * @param dir       Selects forwards (0) or backwards (1) direction.
 * @param locfaces  Local trace edge storage.
 * @param faces     Global trace edge storage
 */
void LocTraceToTraceMap::InterpLocEdgesToTrace(
    const int dir,
    const Array<OneD, const NekDouble> &locedges,
    Array<OneD, NekDouble> edges)
{
    ASSERTL1(dir < 2,
             "option dir out of range, "
             " dir=0 is fwd, dir=1 is bwd");

    int cnt  = 0;
    int cnt1 = 0;

    // tmp space assuming forward map is of size of trace
    Array<OneD, NekDouble> tmp(m_nTracePts);

    for (int i = 0; i < m_interpTrace[dir].size(); ++i)
    {
        // Check if there are edges to interpolate
        if (m_interpNfaces[dir][i])
        {
            // Get to/from points
            LibUtilities::PointsKey fromPointsKey0 =
                std::get<0>(m_interpPoints[dir][i]);
            LibUtilities::PointsKey toPointsKey0 =
                std::get<2>(m_interpPoints[dir][i]);

            int fnp    = fromPointsKey0.GetNumPoints();
            int tnp    = toPointsKey0.GetNumPoints();
            int nedges = m_interpNfaces[dir][i];

            // Do interpolation here if required
            switch (m_interpTrace[dir][i])
            {
                case eNoInterp: // Just copy
                {
                    Vmath::Vcopy(nedges * fnp,
                                 locedges.get() + cnt,
                                 1,
                                 tmp.get() + cnt1,
                                 1);
                }
                break;
                case eInterpDir0:
                {
                    DNekMatSharedPtr I0 = m_interpTraceI0[dir][i];
                    Blas::Dgemm('N','N', tnp, nedges,
                                fnp,1.0, I0->GetPtr().get(),
                                tnp, locedges.get() + cnt,
                                fnp, 0.0, tmp.get() + cnt1,
                                tnp);
                }
                break;
                case eInterpEndPtDir0:
                {
                    Array<OneD, NekDouble> I0 = m_interpEndPtI0[dir][i];

                    for (int k = 0; k < nedges; ++k)
                    {
                        Vmath::Vcopy(fnp,
                                     &locedges[cnt + k * fnp],
                                     1,
                                     &tmp[cnt1 + k * tnp],
                                     1);

                        tmp[cnt1 + k * tnp + tnp - 1] = Blas::Ddot(
                            fnp, locedges.get() + cnt + k * fnp, 1, &I0[0], 1);
                    }
                }
                break;
                default:
                    NEKERROR(ErrorUtil::efatal,
                             "Invalid interpolation type for 2D elements");
                    break;
            }

            cnt += nedges * fnp;
            cnt1 += nedges * tnp;
        }
    }

    Vmath::Scatr(m_LocTraceToTraceMap[dir].size(),
                 tmp.get(),
                 m_LocTraceToTraceMap[dir].get(),
                 edges.get());
}

/**
 * @brief Right inner product with localedgetoTrace Interpolation Matrix.
 *
 * @param dir       Selects forwards (0) or backwards (1) direction.
 * @param locedges  Local trace edge storage.
 * @param edges     Global trace edge storage
 */
void LocTraceToTraceMap::RightIPTWLocEdgesToTraceInterpMat(
    const int                           dir,
    const Array<OneD, const NekDouble>  &edges,
    Array<OneD, NekDouble>              &locedges)
{
    ASSERTL1(dir < 2,
             "option dir out of range, "
             " dir=0 is fwd, dir=1 is bwd");

    int cnt  = 0;
    int cnt1 = 0;

    // tmp space assuming forward map is of size of trace
    Array<OneD, NekDouble> tmp{size_t(m_nTracePts)};
    // The static cast is necessary because m_LocTraceToTraceMap should be
    // Array<OneD, size_t> ... or at least the same type as
    // m_LocTraceToTraceMap.size() ...
<<<<<<< HEAD
    int n = m_LocTraceToTraceMap[dir].size();
    if(n)
    {
        Vmath::Gathr(n,
                     edges,
                     m_LocTraceToTraceMap[dir],
                     tmp);
    }
=======
    Vmath::Gathr(static_cast<int>(m_LocTraceToTraceMap[dir].size()),
                 edges,
                 m_LocTraceToTraceMap[dir],
                 tmp);
>>>>>>> 160d89df

    for (int i = 0; i < m_interpTrace[dir].size(); ++i)
    {
        // Check if there are edges to interpolate
        if (m_interpNfaces[dir][i])
        {
            // Get to/from points
            LibUtilities::PointsKey fromPointsKey0 =
                std::get<0>(m_interpPoints[dir][i]);
            LibUtilities::PointsKey toPointsKey0 =
                std::get<2>(m_interpPoints[dir][i]);

            int fnp    = fromPointsKey0.GetNumPoints();
            int tnp    = toPointsKey0.GetNumPoints();
            int nedges = m_interpNfaces[dir][i];

            // Do interpolation here if required
            switch (m_interpTrace[dir][i])
            {
                case eNoInterp: // Just copy
                {
                    Vmath::Vcopy(nedges * fnp,
                                 tmp.get() + cnt1,
                                 1,
                                 locedges.get() + cnt,
                                 1);
                }
                break;
                case eInterpDir0:
                {
                    DNekMatSharedPtr I0 = m_interpTraceI0[dir][i];
                    Blas::Dgemm('T',
                                'N',
                                fnp,
                                nedges,
                                tnp,
                                1.0,
                                I0->GetPtr().get(),
                                tnp,
                                tmp.get() + cnt1,
                                tnp,
                                0.0,
                                locedges.get() + cnt,
                                fnp);
                }
                break;
                case eInterpEndPtDir0:
                {
                    Array<OneD, NekDouble> I0 = m_interpEndPtI0[dir][i];

                    for (int k = 0; k < nedges; ++k)
                    {
                        Vmath::Vcopy(fnp,
                                     &tmp[cnt1 + k * tnp],
                                     1,
                                     &locedges[cnt + k * fnp],
                                     1);

                        Vmath::Svtvp(fnp,tmp[cnt1 + k * tnp + tnp - 1],
                            &I0[0], 1,locedges.get() + cnt + k * fnp, 1,
                            locedges.get() + cnt + k * fnp, 1);
                    }
                }
                break;
                default:
                    NEKERROR(ErrorUtil::efatal,
                             "Invalid interpolation type for 2D elements");
                    break;
            }

            cnt += nedges * fnp;
            cnt1 += nedges * tnp;
        }
    }
}

/**
 * @brief Interpolate local faces to trace face point distributions where
 * required.
 *
 * @param dir       Selects forwards (0) or backwards (1) direction.
 * @param locfaces  Local trace face storage.
 * @param faces     Global trace face storage
 */
void LocTraceToTraceMap::InterpLocFacesToTrace(
    const int dir,
    const Array<OneD, const NekDouble> &locfaces,
    Array<OneD, NekDouble> faces)
{
    ASSERTL1(dir < 2,
             "option dir out of range, "
             " dir=0 is fwd, dir=1 is bwd");

    int cnt1 = 0;
    int cnt  = 0;

    // tmp space assuming forward map is of size of trace
    Array<OneD, NekDouble> tmp(m_nTracePts);

    for (int i = 0; i < m_interpTrace[dir].size(); ++i)
    {
        // Check if there are faces to interpolate
        if (m_interpNfaces[dir][i])
        {
            // Get to/from points
            LibUtilities::PointsKey fromPointsKey0 =
                std::get<0>(m_interpPoints[dir][i]);
            LibUtilities::PointsKey fromPointsKey1 =
                std::get<1>(m_interpPoints[dir][i]);
            LibUtilities::PointsKey toPointsKey0 =
                std::get<2>(m_interpPoints[dir][i]);
            LibUtilities::PointsKey toPointsKey1 =
                std::get<3>(m_interpPoints[dir][i]);

            int fnp0         = fromPointsKey0.GetNumPoints();
            int fnp1         = fromPointsKey1.GetNumPoints();
            int tnp0         = toPointsKey0.GetNumPoints();
            int tnp1         = toPointsKey1.GetNumPoints();
            int nfromfacepts = m_interpNfaces[dir][i] * fnp0 * fnp1;

            // Do interpolation here if required
            switch (m_interpTrace[dir][i])
            {
                case eNoInterp: // Just copy
                {
                    Vmath::Vcopy(nfromfacepts,
                                 locfaces.get() + cnt,
                                 1,
                                 tmp.get() + cnt1,
                                 1);
                }
                break;
                case eInterpDir0:
                {
                    DNekMatSharedPtr I0 = m_interpTraceI0[dir][i];
                    Blas::Dgemm('N',
                                'N',
                                tnp0,
                                tnp1,
                                fnp0,
                                1.0,
                                I0->GetPtr().get(),
                                tnp0,
                                locfaces.get() + cnt,
                                fnp0,
                                0.0,
                                tmp.get() + cnt1,
                                tnp0);
                }
                break;
                case eInterpEndPtDir0:
                {
                    int nfaces = m_interpNfaces[dir][i];
                    for (int k = 0; k < fnp0; ++k)
                    {
                        Vmath::Vcopy(nfaces * fnp1,
                                     locfaces.get() + cnt + k,
                                     fnp0,
                                     tmp.get() + cnt1 + k,
                                     tnp0);
                    }
                    Array<OneD, NekDouble> I0 = m_interpEndPtI0[dir][i];
                    Blas::Dgemv('T',
                                fnp0,
                                tnp1 * m_interpNfaces[dir][i],
                                1.0,
                                tmp.get() + cnt1,
                                tnp0,
                                I0.get(),
                                1,
                                0.0,
                                tmp.get() + cnt1 + tnp0 - 1,
                                tnp0);
                }
                break;
                case eInterpDir1:
                {
                    DNekMatSharedPtr I1 = m_interpTraceI1[dir][i];
                    for (int j = 0; j < m_interpNfaces[dir][i]; ++j)
                    {
                        Blas::Dgemm('N',
                                    'T',
                                    tnp0,
                                    tnp1,
                                    fnp1,
                                    1.0,
                                    locfaces.get() + cnt + j * fnp0 * fnp1,
                                    tnp0,
                                    I1->GetPtr().get(),
                                    tnp1,
                                    0.0,
                                    tmp.get() + cnt1 + j * tnp0 * tnp1,
                                    tnp0);
                    }
                }
                break;
                case eInterpEndPtDir1:
                {
                    Array<OneD, NekDouble> I1 = m_interpEndPtI1[dir][i];
                    for (int j = 0; j < m_interpNfaces[dir][i]; ++j)
                    {
                        // copy all points
                        Vmath::Vcopy(fnp0 * fnp1,
                                     locfaces.get() + cnt + j * fnp0 * fnp1,
                                     1,
                                     tmp.get() + cnt1 + j * tnp0 * tnp1,
                                     1);

                        // interpolate end points
                        for (int k = 0; k < tnp0; ++k)
                        {
                            tmp[cnt1 + k + (j + 1) * tnp0 * tnp1 - tnp0] =
                                Blas::Ddot(fnp1,
                                           locfaces.get() + cnt +
                                               j * fnp0 * fnp1 + k,
                                           fnp0,
                                           &I1[0],
                                           1);
                        }
                    }
                }
                break;
                case eInterpBothDirs:
                {
                    DNekMatSharedPtr I0 = m_interpTraceI0[dir][i];
                    DNekMatSharedPtr I1 = m_interpTraceI1[dir][i];
                    Array<OneD, NekDouble> wsp(m_interpNfaces[dir][i] * fnp0 *
                                               tnp1 * fnp0);

                    for (int j = 0; j < m_interpNfaces[dir][i]; ++j)
                    {
                        Blas::Dgemm('N',
                                    'T',
                                    fnp0,
                                    tnp1,
                                    fnp1,
                                    1.0,
                                    locfaces.get() + cnt + j * fnp0 * fnp1,
                                    fnp0,
                                    I1->GetPtr().get(),
                                    tnp1,
                                    0.0,
                                    wsp.get() + j * fnp0 * tnp1,
                                    fnp0);
                    }
                    Blas::Dgemm('N',
                                'N',
                                tnp0,
                                tnp1 * m_interpNfaces[dir][i],
                                fnp0,
                                1.0,
                                I0->GetPtr().get(),
                                tnp0,
                                wsp.get(),
                                fnp0,
                                0.0,
                                tmp.get() + cnt1,
                                tnp0);
                }
                break;
                case eInterpEndPtDir0InterpDir1:
                {
                    DNekMatSharedPtr I1 = m_interpTraceI1[dir][i];

                    for (int j = 0; j < m_interpNfaces[dir][i]; ++j)
                    {
                        Blas::Dgemm('N',
                                    'T',
                                    fnp0,
                                    tnp1,
                                    fnp1,
                                    1.0,
                                    locfaces.get() + cnt + j * fnp0 * fnp1,
                                    fnp0,
                                    I1->GetPtr().get(),
                                    tnp1,
                                    0.0,
                                    tmp.get() + cnt1 + j * tnp0 * tnp1,
                                    tnp0);
                    }

                    Array<OneD, NekDouble> I0 = m_interpEndPtI0[dir][i];
                    Blas::Dgemv('T',
                                fnp0,
                                tnp1 * m_interpNfaces[dir][i],
                                1.0,
                                tmp.get() + cnt1,
                                tnp0,
                                I0.get(),
                                1,
                                0.0,
                                tmp.get() + cnt1 + tnp0 - 1,
                                tnp0);
                }
                break;
            }
            cnt += nfromfacepts;
            cnt1 += m_interpNfaces[dir][i] * tnp0 * tnp1;
        }
    }

    Vmath::Scatr(m_LocTraceToTraceMap[dir].size(),
                 tmp.get(),
                 m_LocTraceToTraceMap[dir].get(),
                 faces.get());
}

/**
 * @brief Right inner product with localedgetoTrace Interpolation Matrix.
 *
 * @param dir           Selects forwards (0) or backwards (1) direction.
 * @param traces        trace .
 * @param loctraces     Local trace
 */
void LocTraceToTraceMap::RightIPTWLocFacesToTraceInterpMat(
    const int                           dir,
    const Array<OneD, const NekDouble>  &traces,
    Array<OneD, NekDouble>              &loctraces)
{
    ASSERTL1(dir < 2,
             "option dir out of range, "
             " dir=0 is fwd, dir=1 is bwd");

    int cnt  = 0;
    int cnt1 = 0;

    // tmp space assuming forward map is of size of trace
    Array<OneD, NekDouble> tmp{size_t(m_nTracePts)};
    // The static cast is necessary because m_LocTraceToTraceMap should be
    // Array<OneD, size_t> ... or at least the same type as
    // m_LocTraceToTraceMap.size() ...
    Vmath::Gathr(static_cast<int>(m_LocTraceToTraceMap[dir].size()),
                 traces,
                 m_LocTraceToTraceMap[dir],
                 tmp);

    for (int i = 0; i < m_interpTrace[dir].size(); ++i)
    {
        // Check if there are elementboundaries to interpolate
        if (m_interpNfaces[dir][i])
        {
            // Get to/from points
            LibUtilities::PointsKey fromPointsKey0 =
                std::get<0>(m_interpPoints[dir][i]);
            LibUtilities::PointsKey fromPointsKey1 =
                std::get<1>(m_interpPoints[dir][i]);
            LibUtilities::PointsKey toPointsKey0 =
                std::get<2>(m_interpPoints[dir][i]);
            LibUtilities::PointsKey toPointsKey1 =
                std::get<3>(m_interpPoints[dir][i]);
            // Here the f(from) and t(to) are chosen to be consistent with 
            // InterpLocFacesToTrace
            int fnp0         = fromPointsKey0.GetNumPoints();
            int fnp1         = fromPointsKey1.GetNumPoints();
            int tnp0         = toPointsKey0.GetNumPoints();
            int tnp1         = toPointsKey1.GetNumPoints();
            int nfromfacepts = m_interpNfaces[dir][i] * fnp0 * fnp1;

            // Do interpolation here if required
            switch (m_interpTrace[dir][i])
            {
                case eNoInterp: // Just copy
                {
                    Vmath::Vcopy(nfromfacepts,
                                 tmp.get() + cnt1,
                                 1,
                                 loctraces.get() + cnt,
                                 1);
                }
                break;
                case eInterpDir0:
                {
                    DNekMatSharedPtr I0 = m_interpTraceI0[dir][i];
                    Blas::Dgemm('T',
                                'N',
                                fnp0,
                                tnp1,
                                tnp0,
                                1.0,
                                I0->GetPtr().get(),
                                tnp0,
                                tmp.get() + cnt1,
                                tnp0,
                                0.0,
                                loctraces.get() + cnt,
                                fnp0);
                }
                break;
                case eInterpEndPtDir0:
                {
                    int nfaces = m_interpNfaces[dir][i];
                    for (int k = 0; k < fnp0; ++k)
                    {
                        Vmath::Vcopy(nfaces * fnp1,
                                     tmp.get() + cnt1 + k,
                                     tnp0,
                                     loctraces.get() + cnt + k,
                                     fnp0);
                    }
                    Array<OneD, NekDouble> I0 = m_interpEndPtI0[dir][i];
                    for(int k = 0; k< tnp1 * m_interpNfaces[dir][i]; k++)
                    {
                        Vmath::Svtvp(fnp0,tmp[cnt1 + tnp0-1+k*tnp0],
                                    &I0[0],1,&loctraces[cnt],1,
                                    &loctraces[cnt],1);
                    }
                }
                break;
                case eInterpDir1:
                {
                    DNekMatSharedPtr I1 = m_interpTraceI1[dir][i];

                    for (int j = 0; j < m_interpNfaces[dir][i]; ++j)
                    {
                        Blas::Dgemm('N',
                                    'N',
                                    tnp0,
                                    fnp1,
                                    tnp1,
                                    1.0,
                                    tmp.get() + cnt1 + j * tnp0 * tnp1,
                                    tnp0,
                                    I1->GetPtr().get(),
                                    tnp1,
                                    0.0,
                                    loctraces.get() + cnt + j * fnp0 * fnp1,
                                    tnp0);
                    }
                }
                break;
                case eInterpEndPtDir1:
                {
                    Array<OneD, NekDouble> I1 = m_interpEndPtI1[dir][i];
                    for (int j = 0; j < m_interpNfaces[dir][i]; ++j)
                    {
                        Vmath::Vcopy(fnp0 * fnp1,
                                     tmp.get() + cnt1 + j * tnp0 * tnp1,
                                     1,
                                     loctraces.get() + cnt + j * fnp0 * fnp1,
                                     1);

                        for(int k = 0; k< fnp1; k++)
                        {
                            Vmath::Svtvp(fnp0,I1[k],
                                &tmp[cnt1 + (j + 1) * tnp0 * tnp1 - tnp0],1,
                                &loctraces[cnt+k*fnp0],1,
                                &loctraces[cnt+k*fnp0],1);
                        }
                    }

                }
                break;
                case eInterpBothDirs:
                {
                    DNekMatSharedPtr I0 = m_interpTraceI0[dir][i];
                    DNekMatSharedPtr I1 = m_interpTraceI1[dir][i];

                    Array<OneD, NekDouble>
                        wsp{size_t(m_interpNfaces[dir][i] * fnp0 * tnp1)};

                    Blas::Dgemm('T',
                                'N',
                                fnp0,
                                tnp1 * m_interpNfaces[dir][i],
                                tnp0,
                                1.0,
                                I0->GetPtr().get(),
                                tnp0,
                                tmp.get() + cnt1,
                                tnp0,
                                0.0,
                                wsp.get(),
                                fnp0);
                    for (int j = 0; j < m_interpNfaces[dir][i]; ++j)
                    {
                        Blas::Dgemm('N',
                                    'N',
                                    fnp0,
                                    fnp1,
                                    tnp1,
                                    1.0,
                                    wsp.get() + j * fnp0 * tnp1,
                                    fnp0,
                                    I1->GetPtr().get(),
                                    tnp1,
                                    0.0,
                                    loctraces.get() + cnt + j * fnp0 * fnp1,
                                    fnp0);
                    }
                }
                break;
                case eInterpEndPtDir0InterpDir1:
                {
                    DNekMatSharedPtr I1 = m_interpTraceI1[dir][i];

                    for (int j = 0; j < m_interpNfaces[dir][i]; ++j)
                    {
                        Blas::Dgemm('N',
                                    'N',
                                    fnp0,
                                    fnp1,
                                    tnp1,
                                    1.0,
                                    tmp.get() + cnt1 + j * tnp0 * tnp1,
                                    tnp0,
                                    I1->GetPtr().get(),
                                    tnp1,
                                    0.0,
                                    loctraces.get() + cnt + j * fnp0 * fnp1,
                                    fnp0);
                    }

                    Array<OneD, NekDouble> I0 = m_interpEndPtI0[dir][i];
                    for(int k = 0; k< tnp1 * m_interpNfaces[dir][i]; k++)
                    {
                        Vmath::Svtvp(fnp0,tmp[cnt1 + tnp0-1+k*tnp0],
                                    &I0[0],1,&loctraces[cnt],1,
                                    &loctraces[cnt],1);
                    }
                }
                break;
            }
            cnt += nfromfacepts;
            cnt1 += m_interpNfaces[dir][i] * tnp0 * tnp1;
        }
    }
}

/**
 * @brief Add contributions from trace coefficients to the elemental field
 * storage.
 *
 * @param trace  Array of global trace coefficients.
 * @param field  Array containing field coefficients storage.
 */
void LocTraceToTraceMap::AddTraceCoeffsToFieldCoeffs(
    const Array<OneD, const NekDouble> &trace, Array<OneD, NekDouble> &field)
{
    int nvals = m_nTraceCoeffs[0] + m_nTraceCoeffs[1];
    for (int i = 0; i < nvals; ++i)
    {
        field[m_traceCoeffsToElmtMap[0][i]] +=
            m_traceCoeffsToElmtSign[0][i] *
            trace[m_traceCoeffsToElmtTrace[0][i]];
    }
}

/**
 * @brief Add contributions from backwards or forwards oriented trace
 * coefficients to the elemental field storage.
 *
 * @param dir    Selects forwards (0) or backwards (1) direction
 * @param trace  Array of global trace coefficients.
 * @param field  Array containing field coefficients storage.
 */
void LocTraceToTraceMap::AddTraceCoeffsToFieldCoeffs(
    const int dir,
    const Array<OneD, const NekDouble> &trace,
    Array<OneD, NekDouble> &field)
{
    int nvals = m_nTraceCoeffs[dir];
    for (int i = 0; i < nvals; ++i)
    {
        field[m_traceCoeffsToElmtMap[dir][i]] +=
            m_traceCoeffsToElmtSign[dir][i] *
            trace[m_traceCoeffsToElmtTrace[dir][i]];
    }
}

}
}<|MERGE_RESOLUTION|>--- conflicted
+++ resolved
@@ -1148,21 +1148,10 @@
     // The static cast is necessary because m_LocTraceToTraceMap should be
     // Array<OneD, size_t> ... or at least the same type as
     // m_LocTraceToTraceMap.size() ...
-<<<<<<< HEAD
-    int n = m_LocTraceToTraceMap[dir].size();
-    if(n)
-    {
-        Vmath::Gathr(n,
-                     edges,
-                     m_LocTraceToTraceMap[dir],
-                     tmp);
-    }
-=======
     Vmath::Gathr(static_cast<int>(m_LocTraceToTraceMap[dir].size()),
                  edges,
                  m_LocTraceToTraceMap[dir],
                  tmp);
->>>>>>> 160d89df
 
     for (int i = 0; i < m_interpTrace[dir].size(); ++i)
     {
