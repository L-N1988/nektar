--- conflicted
+++ resolved
@@ -510,11 +510,7 @@
             {
                 Vmath::Scatr(m_numLocalCoeffs, local.get(), m_localToGlobalMap.get(), global.get());
             }
-<<<<<<< HEAD
-            
-=======
-
->>>>>>> 3f182f29
+
             // ensure all values are unique by calling a max 
             Gs::Gather(global, Gs::gs_max, m_gsh);
         }
