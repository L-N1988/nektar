///////////////////////////////////////////////////////////////////////////////
//
// File AssemblyMapCG.cpp
//
// For more information, please see: http://www.nektar.info
//
// The MIT License
//
// Copyright (c) 2006 Division of Applied Mathematics, Brown University (USA),
// Department of Aeronautics, Imperial College London (UK), and Scientific
// Computing and Imaging Institute, University of Utah (USA).
//
// Permission is hereby granted, free of charge, to any person obtaining a
// copy of this software and associated documentation files (the "Software"),
// to deal in the Software without restriction, including without limitation
// the rights to use, copy, modify, merge, publish, distribute, sublicense,
// and/or sell copies of the Software, and to permit persons to whom the
// Software is furnished to do so, subject to the following conditions:
//
// The above copyright notice and this permission notice shall be included
// in all copies or substantial portions of the Software.
//
// THE SOFTWARE IS PROVIDED "AS IS", WITHOUT WARRANTY OF ANY KIND, EXPRESS
// OR IMPLIED, INCLUDING BUT NOT LIMITED TO THE WARRANTIES OF MERCHANTABILITY,
// FITNESS FOR A PARTICULAR PURPOSE AND NONINFRINGEMENT. IN NO EVENT SHALL
// THE AUTHORS OR COPYRIGHT HOLDERS BE LIABLE FOR ANY CLAIM, DAMAGES OR OTHER
// LIABILITY, WHETHER IN AN ACTION OF CONTRACT, TORT OR OTHERWISE, ARISING
// FROM, OUT OF OR IN CONNECTION WITH THE SOFTWARE OR THE USE OR OTHER
// DEALINGS IN THE SOFTWARE.
//
// Description: C0-continuous Local to Global mapping routines, base class
//
///////////////////////////////////////////////////////////////////////////////

#include <MultiRegions/AssemblyMap/AssemblyMapCG.h>
#include <MultiRegions/ExpList.h>
#include <LocalRegions/Expansion.h>
#include <LocalRegions/Expansion2D.h>
#include <LocalRegions/Expansion3D.h>
#include <LibUtilities/BasicUtils/ShapeType.hpp>
#include <LibUtilities/BasicUtils/HashUtils.hpp>

#include <boost/config.hpp>
#include <boost/graph/adjacency_list.hpp>
#include <boost/graph/cuthill_mckee_ordering.hpp>
#include <boost/graph/properties.hpp>
#include <boost/graph/bandwidth.hpp>

using namespace std;

namespace Nektar
{
    namespace MultiRegions
    {
        /**
         * @class AssemblyMapCG
         * Mappings are created for three possible global solution types:
         *  - Direct full matrix
         *  - Direct static condensation
         *  - Direct multi-level static condensation
         * In the latter case, mappings are created recursively for the
         * different levels of static condensation.
         *
         * These mappings are used by GlobalLinSys to generate the global
         * system.
         */

        /**
         *
         */
        AssemblyMapCG::AssemblyMapCG(
                const LibUtilities::SessionReaderSharedPtr &pSession,
                const std::string variable):
            AssemblyMap(pSession,variable)
        {
            pSession->LoadParameter(
                "MaxStaticCondLevel", m_maxStaticCondLevel, 100);
        }

        int AssemblyMapCG::CreateGraph(
            const ExpList                       &locExp,
            const BndCondExp                    &bndCondExp,
            const Array<OneD, const BndCond>    &bndConditions,
            const bool                           checkIfSystemSingular,
            const PeriodicMap                   &periodicVerts,
            const PeriodicMap                   &periodicEdges,
            const PeriodicMap                   &periodicFaces,
            DofGraph                            &graph,
            BottomUpSubStructuredGraphSharedPtr &bottomUpGraph,
            set<int>                            &extraDirVerts,
            set<int>                            &extraDirEdges,
            int                                 &firstNonDirGraphVertId,
            int                                 &nExtraDirichlet,
            int                                  mdswitch)
        {
            int graphVertId = 0;
            int vMaxVertId = -1;
            int i, j, k, l, cnt;
            int meshVertId, meshEdgeId, meshFaceId;
            int meshVertId2, meshEdgeId2;

            LocalRegions::ExpansionSharedPtr exp, bndExp;
            const LocalRegions::ExpansionVector &locExpVector =
                *(locExp.GetExp());
            LibUtilities::CommSharedPtr vComm = m_comm->GetRowComm();

            m_numLocalBndCondCoeffs = 0;
            m_systemSingular = checkIfSystemSingular;

            for(i = 0; i < bndCondExp.size(); i++)
            {

                m_numLocalBndCondCoeffs += bndCondExp[i]->GetNcoeffs();

                if (bndConditions[0][i]->GetBoundaryConditionType() ==
                       SpatialDomains::ePeriodic)
                {
                    continue;
                }

                // Check to see if any value on boundary has Dirichlet
                // value.  note this is a vector to manage coupled
                // solver but for scalar will just be a vector of size 11
                cnt = 0;
                for(k = 0; k < bndConditions.size(); ++k)
                {
                    if (bndConditions[k][i]->GetBoundaryConditionType() ==
                            SpatialDomains::eDirichlet)
                    {
                        cnt++;
                    }
                    if (bndConditions[k][i]->GetBoundaryConditionType() !=
                            SpatialDomains::eNeumann)
                    {
                        m_systemSingular = false;
                    }
                }

                // Find the maximum boundary vertex ID on this process. This is
                // used later to pin a vertex if the system is singular.
                for (j = 0; j < bndCondExp[i]->GetNumElmts(); ++j)
                {
                    bndExp = bndCondExp[i]->GetExp(j)->as<LocalRegions::Expansion>();
                    for (k = 0; k < bndExp->GetNverts(); ++k)
                    {
                        if (vMaxVertId < bndExp->GetGeom()->GetVid(k))
                        {
                            vMaxVertId = bndExp->GetGeom()->GetVid(k);
                        }
                    }
                }

                // If all boundaries are Dirichlet fill in graph
<<<<<<< HEAD
                if(cnt == bndConditions.num_elements())
=======
                if(cnt == bndConditions.size())
>>>>>>> 81af24da
                {
                    for(j = 0; j < bndCondExp[i]->GetNumElmts(); j++)
                    {
                        bndExp = bndCondExp[i]->GetExp(j);

                        for (k = 0; k < bndExp->GetNverts(); k++)
                        {
                            meshVertId = bndExp->GetGeom()->GetVid(k);
                            if (graph[0].count(meshVertId) == 0)
                            {
                                graph[0][meshVertId] = graphVertId++;
                            }
                        }

                        const int bndDim = bndExp->GetNumBases();
                        if(bndDim > 1)
                        {
                            for (k = 0; k < bndExp->GetNtraces(); k++)
                            {
                                meshEdgeId = bndExp->GetGeom()->GetEid(k);
                                if (graph[1].count(meshEdgeId) == 0)
                                {
                                    graph[1][meshEdgeId] = graphVertId++;
                                }
                            }
                        }

                        // Possibility of a face in 3D or edge in 2D
                        meshFaceId = bndExp->GetGeom()->GetGlobalID();
                        if (graph[bndDim].count(meshFaceId) == 0)
                        {
                            graph[bndDim][meshFaceId] = graphVertId++;
                        }
                        m_numLocalDirBndCoeffs += bndExp->GetNcoeffs();
                    }
                }
            }

            // Number of dirichlet edges and faces (not considering periodic
            // BCs)
            m_numDirEdges = graph[1].size();
            m_numDirFaces = graph[2].size();

            /*
             * The purpose of this routine is to deal with those degrees of
             * freedom that are Dirichlet, but do not have a local Dirichlet
             * boundary condition expansion set.
             *
             * For example, in 2D, consider a triangulation of a square into two
             * triangles. Now imagine one edge of the square is Dirichlet and
             * the problem is run on two processors. On one processor, one
             * triangle vertex is Dirichlet, but doesn't know this since the
             * Dirichlet composite lives on the other processor.
             *
             * When the global linear system is solved therefore, there is an
             * inconsistency that at best leads to an inaccurate answer or a
             * divergence of the system.
             *
             * This routine identifies such cases for 2D, and also for 3D where
             * e.g. edges may have the same problem (consider an extrusion of
             * the case above, for example).
             */

            // Collate information on Dirichlet vertices from all processes
            int n = vComm->GetSize();
            int p = vComm->GetRank();

            if(vComm->IsSerial())
            {
                // for FieldConvert Comm this is true and it resets
                // parallel processing back to serial case
                n = 1;
                p = 0;
            }
            // At this point, graph only contains information from Dirichlet
            // boundaries. Therefore make a global list of the vert and edge
            // information on all processors.
            Array<OneD, int> vertcounts (n, 0);
            Array<OneD, int> vertoffsets(n, 0);
            Array<OneD, int> edgecounts (n, 0);
            Array<OneD, int> edgeoffsets(n, 0);
            vertcounts[p] = graph[0].size();
            edgecounts[p] = graph[1].size();
            vComm->AllReduce(vertcounts, LibUtilities::ReduceSum);
            vComm->AllReduce(edgecounts, LibUtilities::ReduceSum);

            for (i = 1; i < n; ++i)
            {
                vertoffsets[i] = vertoffsets[i-1] + vertcounts[i-1];
                edgeoffsets[i] = edgeoffsets[i-1] + edgecounts[i-1];
            }

            int nTotVerts = Vmath::Vsum(n,vertcounts,1);
            int nTotEdges = Vmath::Vsum(n,edgecounts,1);

            Array<OneD, int> vertlist(nTotVerts, 0);
            Array<OneD, int> edgelist(nTotEdges, 0);

            // construct list of global ids of global vertices
            i = 0;
            for (auto &it : graph[0])
            {
                vertlist[vertoffsets[p] + i++] = it.first;
            }

            // construct list of global ids of global edges
            i = 0;
            for (auto &it : graph[1])
            {
                edgelist[edgeoffsets[p] + i++] = it.first;
            }
            vComm->AllReduce(vertlist, LibUtilities::ReduceSum);
            vComm->AllReduce(edgelist, LibUtilities::ReduceSum);

            // Now we have a list of all Dirichlet vertices and edges on all
            // processors.
            nExtraDirichlet = 0;
            map<int, int> extraDirVertIds, extraDirEdgeIds;

            // Ensure Dirchlet vertices are consistently recorded between
            // processes (e.g. Dirichlet region meets Neumann region across a
            // partition boundary requires vertex on partition to be Dirichlet).
            //
            // To do this we look over all elements and vertices in local
            // partition and see if they match the values stored in the vertlist
            // from other processors and if so record the meshVertId/meshEdgeId
            // and the processor it comes from.
            for (i = 0; i < n; ++i)
            {
                if (i == p)
                {
                    continue;
                }

                for(j = 0; j < locExpVector.size(); j++)
                {
                    exp = locExpVector[j];

                    for(k = 0; k < exp->GetNverts(); k++)
                    {
                        meshVertId = exp->GetGeom()->GetVid(k);
                        if(graph[0].count(meshVertId) == 0)
                        {
                            for (l = 0; l < vertcounts[i]; ++l)
                            {
                                if (vertlist[vertoffsets[i]+l] == meshVertId)
                                {
                                    extraDirVertIds[meshVertId] = i;
                                    graph[0][meshVertId] = graphVertId++;
                                    nExtraDirichlet++;
                                }
                            }
                        }
                    }

                    for(k = 0; k < exp->GetGeom()->GetNumEdges(); k++)
                    {
                        meshEdgeId = exp->GetGeom()->GetEid(k);
                        if(graph[1].count(meshEdgeId) == 0)
                        {
                            for (l = 0; l < edgecounts[i]; ++l)
                            {
                                if (edgelist[edgeoffsets[i]+l] == meshEdgeId)
                                {
                                    extraDirEdgeIds[meshEdgeId] = i;
                                    graph[1][meshEdgeId] = graphVertId++;
                                    if(exp->GetGeom()->GetNumFaces())
                                    {
                                        nExtraDirichlet +=
                                            exp->as<LocalRegions::Expansion3D>()
                                            ->GetEdgeNcoeffs(k)-2;
                                    }
                                    else
                                    {
                                        nExtraDirichlet +=
                                            exp->GetTraceNcoeffs(k)-2;
                                    }
                                }
                            }
                        }
                    }
                }
            }

            // Low Energy preconditioner needs to know how many extra Dirichlet
            // edges are on this process so store map in array.
            m_extraDirEdges = Array<OneD, int>(extraDirEdgeIds.size(), -1);
            i = 0;
            for (auto &it : extraDirEdgeIds)
            {
                meshEdgeId = it.first;
                m_extraDirEdges[i++] = meshEdgeId;
            }

            // Now we have a list of all vertices and edges that are Dirichlet
            // and not defined on the local partition as well as which processor
            // they are stored on.
            //
            // Make a full list of all such entities on all processors and which
            // processor they belong to.
            for (i = 0; i < n; ++i)
            {
                vertcounts [i] = 0;
                vertoffsets[i] = 0;
                edgecounts [i] = 0;
                edgeoffsets[i] = 0;
            }

            vertcounts[p] = extraDirVertIds.size();
            edgecounts[p] = extraDirEdgeIds.size();
            vComm->AllReduce(vertcounts, LibUtilities::ReduceSum);
            vComm->AllReduce(edgecounts, LibUtilities::ReduceSum);
            nTotVerts = Vmath::Vsum(n, vertcounts, 1);
            nTotEdges = Vmath::Vsum(n, edgecounts, 1);

            vertoffsets[0] = edgeoffsets[0] = 0;

            for (i = 1; i < n; ++i)
            {
                vertoffsets[i] = vertoffsets[i-1] + vertcounts[i-1];
                edgeoffsets[i] = edgeoffsets[i-1] + edgecounts[i-1];
            }

            Array<OneD, int> vertids  (nTotVerts, 0);
            Array<OneD, int> edgeids  (nTotEdges, 0);
            Array<OneD, int> vertprocs(nTotVerts, 0);
            Array<OneD, int> edgeprocs(nTotEdges, 0);

            i = 0;
            for (auto &it : extraDirVertIds)
            {
                vertids  [vertoffsets[p]+i] = it.first;
                vertprocs[vertoffsets[p]+i] = it.second;
                ++i;
            }

            i = 0;
            for (auto &it : extraDirEdgeIds)
            {
                edgeids  [edgeoffsets[p]+i] = it.first;
                edgeprocs[edgeoffsets[p]+i] = it.second;
                ++i;
            }

            vComm->AllReduce(vertids,   LibUtilities::ReduceSum);
            vComm->AllReduce(vertprocs, LibUtilities::ReduceSum);
            vComm->AllReduce(edgeids,   LibUtilities::ReduceSum);
            vComm->AllReduce(edgeprocs, LibUtilities::ReduceSum);

            // Set up list of vertices that need to be shared to other
            // partitions
            for (i = 0; i < nTotVerts; ++i)
            {
                if (p == vertprocs[i]) // rank = vertproc[i]
                {
                    extraDirVerts.insert(vertids[i]);
                }
            }

            // Set up list of edges that need to be shared to other partitions
            for (i = 0; i < nTotEdges; ++i)
            {
                if (p == edgeprocs[i]) // rank = vertproc[i]
                {
                    extraDirEdges.insert(edgeids[i]);
                }
            }

            // Check between processes if the whole system is singular
            int s = m_systemSingular ? 1 : 0;
            vComm->AllReduce(s, LibUtilities::ReduceMin);
            m_systemSingular = s == 1 ? true : false;

            // Find the minimum boundary vertex ID on each process
            Array<OneD, int> bcminvertid(n, 0);
            bcminvertid[p] = vMaxVertId;
            vComm->AllReduce(bcminvertid, LibUtilities::ReduceMax);

            // Find the process rank with the minimum boundary vertex ID
            int maxIdx = Vmath::Imax(n, bcminvertid, 1);

            // If the system is singular, the process with the maximum
            // number of BCs will set a Dirichlet vertex to make
            // system non-singular.  Note: we find the process with
            // maximum boundary regions to ensure we do not try to set
            // a Dirichlet vertex on a partition with no intersection
            // with the boundary.
            meshVertId = 0;

            if (m_systemSingular && checkIfSystemSingular && maxIdx == p)
            {
                if (m_session->DefinesParameter("SingularVertex"))
                {
                    m_session->LoadParameter("SingularVertex", meshVertId);
                }
                else if (vMaxVertId == -1)
                {
                    // All boundaries are periodic.
                    meshVertId = locExpVector[0]->GetGeom()->GetVid(0);
                }
                else
                {
                    // Set pinned vertex to that with minimum vertex ID to
                    // ensure consistency in parallel.
                    meshVertId = bcminvertid[p];
                }

                if (graph[0].count(meshVertId) == 0)
                {
                    graph[0][meshVertId] = graphVertId++;
                }
            }

            vComm->AllReduce(meshVertId, LibUtilities::ReduceSum);

            // When running in parallel, we need to ensure that the singular
            // mesh vertex is communicated to any periodic vertices, otherwise
            // the system may diverge.
            if(m_systemSingular && checkIfSystemSingular)
            {
                // Firstly, we check that no other processors have this
                // vertex. If they do, then we mark the vertex as also being
                // Dirichlet.
                if (maxIdx != p)
                {
                    for (i = 0; i < locExpVector.size(); ++i)
                    {
                        for (j = 0; j < locExpVector[i]->GetNverts(); ++j)
                        {
                            if (locExpVector[i]->GetGeom()->GetVid(j) !=
                                meshVertId)
                            {
                                continue;
                            }

                            if (graph[0].count(meshVertId) == 0)
                            {
                                graph[0][meshVertId] =
                                    graphVertId++;
                            }
                        }
                    }
                }

                // In the case that meshVertId is periodic with other vertices,
                // this process and all other processes need to make sure that
                // the periodic vertices are also marked as Dirichlet.
                int gId;

                // At least one process (maxBCidx) will have already associated
                // a graphVertId with meshVertId. Others won't even have any of
                // the vertices. The logic below is designed to handle both
                // cases.
                if (graph[0].count(meshVertId) == 0)
                {
                    gId = -1;
                }
                else
                {
                    gId = graph[0][meshVertId];
                }

                for (auto &pIt : periodicVerts)
                {
                    // Either the vertex is local to this processor (in which
                    // case it will be in the pIt.first position) or else
                    // meshVertId might be contained within another processor's
                    // vertex list. The if statement below covers both cases. If
                    // we find it, set as Dirichlet with the vertex id gId.
                    if (pIt.first == meshVertId)
                    {
                        gId = gId < 0 ? graphVertId++ : gId;
                        graph[0][meshVertId] = gId;

                        for (i = 0; i < pIt.second.size(); ++i)
                        {
                            if (pIt.second[i].isLocal)
                            {
                                graph[0][pIt.second[i].id] = graph[0][meshVertId];
                            }
                        }
                    }
                    else
                    {
                        bool found = false;
                        for (i = 0; i < pIt.second.size(); ++i)
                        {
                            if (pIt.second[i].id == meshVertId)
                            {
                                found = true;
                                break;
                            }
                        }

                        if (found)
                        {
                            gId = gId < 0 ? graphVertId++ : gId;
                            graph[0][pIt.first] = gId;

                            for (i = 0; i < pIt.second.size(); ++i)
                            {
                                if (pIt.second[i].isLocal)
                                {
                                    graph[0][pIt.second[i].id] = graph[0][pIt.first];
                                }
                            }
                        }
                    }
                }
            }

            // Add extra dirichlet boundary conditions to count.
            m_numLocalDirBndCoeffs += nExtraDirichlet;
            firstNonDirGraphVertId  = graphVertId;

            typedef boost::adjacency_list<
                boost::setS, boost::vecS, boost::undirectedS> BoostGraph;
            BoostGraph boostGraphObj;

            vector<map<int,int> > tempGraph(3);
            map<int, int>    vwgts_map;
            Array<OneD, int> localVerts;
            Array<OneD, int> localEdges;
            Array<OneD, int> localFaces;

            int tempGraphVertId = 0;
            int localVertOffset = 0;
            int localEdgeOffset = 0;
            int localFaceOffset = 0;
            int nTotalVerts     = 0;
            int nTotalEdges     = 0;
            int nTotalFaces     = 0;
            int nVerts;
            int nEdges;
            int nFaces;
            int vertCnt;
            int edgeCnt;
            int faceCnt;

            m_numNonDirVertexModes = 0;
            m_numNonDirEdges       = 0;
            m_numNonDirFaces       = 0;
            m_numNonDirFaceModes   = 0;
            m_numNonDirFaceModes   = 0;
            m_numLocalBndCoeffs    = 0;

            map<int,int> EdgeSize;
            map<int,int> FaceSize;

            /// -  Count verts, edges, face and add up edges and face sizes
            for(i = 0; i < locExpVector.size(); ++i)
            {
                exp = locExpVector[i];
                nEdges = exp->GetGeom()->GetNumEdges(); 
                nFaces = exp->GetGeom()->GetNumFaces(); 

                nTotalVerts += exp->GetNverts();
                nTotalEdges += nEdges;
                nTotalFaces += nFaces;

                for(j = 0; j < nEdges; ++j)
                {
                    meshEdgeId = exp->GetGeom()->GetEid(j);
                    int nEdgeInt;
                    
                    if(nFaces)
                    {
                        nEdgeInt = exp->as<LocalRegions::Expansion3D>()
                            ->GetEdgeNcoeffs(j)-2; 
                    }
                    else
                    {
                        nEdgeInt = exp->GetTraceNcoeffs(j)-2;
                    }

                    if (EdgeSize.count(meshEdgeId) > 0)
                    {
                        EdgeSize[meshEdgeId] =
                            min(EdgeSize[meshEdgeId], nEdgeInt);
                    }
                    else
                    {
                        EdgeSize[meshEdgeId] = nEdgeInt;
                    }
                }

                faceCnt = 0;
                for(j = 0; j < nFaces; ++j)
                {
                    meshFaceId = exp->GetGeom()->GetFid(j);
                    if (FaceSize.count(meshFaceId) > 0)
                    {
                        FaceSize[meshFaceId] =
                                min(FaceSize[meshFaceId],
                                    exp->GetTraceIntNcoeffs(j));
                    }
                    else
                    {
                        FaceSize[meshFaceId] = exp->GetTraceIntNcoeffs(j);
                    }
                    FaceSize[meshFaceId] = exp->GetTraceIntNcoeffs(j);
                }
            }

            /// - Periodic vertices
            for (auto &pIt : periodicVerts)
            {
                meshVertId = pIt.first;

                // This periodic vertex is joined to a Dirichlet condition.
                if (graph[0].count(pIt.first) != 0)
                {
                    for (i = 0; i < pIt.second.size(); ++i)
                    {
                        meshVertId2 = pIt.second[i].id;
                        if (graph[0].count(meshVertId2) == 0 &&
                            pIt.second[i].isLocal)
                        {
                            graph[0][meshVertId2] =
                                graph[0][meshVertId];
                        }
                    }
                    continue;
                }

                // One of the attached vertices is Dirichlet.
                bool isDirichlet = false;
                for (i = 0; i < pIt.second.size(); ++i)
                {
                    if (!pIt.second[i].isLocal)
                    {
                        continue;
                    }

                    meshVertId2 = pIt.second[i].id;
                    if (graph[0].count(meshVertId2) > 0)
                    {
                        isDirichlet = true;
                        break;
                    }
                }

                if (isDirichlet)
                {
                    graph[0][meshVertId] =
                        graph[0][pIt.second[i].id];

                    for (j = 0; j < pIt.second.size(); ++j)
                    {
                        meshVertId2 = pIt.second[i].id;
                        if (j == i || !pIt.second[j].isLocal ||
                            graph[0].count(meshVertId2) > 0)
                        {
                            continue;
                        }

                        graph[0][meshVertId2] =
                            graph[0][pIt.second[i].id];
                    }

                    continue;
                }

                // Otherwise, see if a vertex ID has already been set.
                for (i = 0; i < pIt.second.size(); ++i)
                {
                    if (!pIt.second[i].isLocal)
                    {
                        continue;
                    }

                    if (tempGraph[0].count(pIt.second[i].id) > 0)
                    {
                        break;
                    }
                }

                if (i == pIt.second.size())
                {
                    boost::add_vertex(boostGraphObj);
                    tempGraph[0][meshVertId] = tempGraphVertId++;
                    m_numNonDirVertexModes++;
                }
                else
                {
                    tempGraph[0][meshVertId] = tempGraph[0][pIt.second[i].id];
                }
            }

            // Store the temporary graph vertex id's of all element edges and
            // vertices in these 3 arrays below
            localVerts = Array<OneD, int>(nTotalVerts,-1);
            localEdges = Array<OneD, int>(nTotalEdges,-1);
            localFaces = Array<OneD, int>(nTotalFaces,-1);

            // Set up vertex numbering
            for(i = 0; i < locExpVector.size(); ++i)
            {
                exp = locExpVector[i];
                vertCnt = 0;
                nVerts = exp->GetNverts();
                for(j = 0; j < nVerts; ++j)
                {
                    meshVertId = exp->GetGeom()->GetVid(j);
                    if(graph[0].count(meshVertId) == 0)
                    {
                        if(tempGraph[0].count(meshVertId) == 0)
                        {
                            boost::add_vertex(boostGraphObj);
                            tempGraph[0][meshVertId] = tempGraphVertId++;
                            m_numNonDirVertexModes+=1;
                        }
                        localVerts[localVertOffset+vertCnt++] = tempGraph[0][meshVertId];
                        vwgts_map[ tempGraph[0][meshVertId] ] = 1;
                    }
                }

                localVertOffset+=nVerts;
            }

            /// - Periodic edges
            for (auto &pIt : periodicEdges)
            {
                meshEdgeId = pIt.first;

                // This periodic edge is joined to a Dirichlet condition.
                if (graph[1].count(pIt.first) != 0)
                {
                    for (i = 0; i < pIt.second.size(); ++i)
                    {
                        meshEdgeId2 = pIt.second[i].id;
                        if (graph[1].count(meshEdgeId2) == 0 &&
                            pIt.second[i].isLocal)
                        {
                            graph[1][meshEdgeId2] =
                                graph[1][meshEdgeId];
                        }
                    }
                    continue;
                }

                // One of the attached edges is Dirichlet.
                bool isDirichlet = false;
                for (i = 0; i < pIt.second.size(); ++i)
                {
                    if (!pIt.second[i].isLocal)
                    {
                        continue;
                    }

                    meshEdgeId2 = pIt.second[i].id;
                    if (graph[1].count(meshEdgeId2) > 0)
                    {
                        isDirichlet = true;
                        break;
                    }
                }

                if (isDirichlet)
                {
                    graph[1][meshEdgeId] =
                        graph[1][pIt.second[i].id];

                    for (j = 0; j < pIt.second.size(); ++j)
                    {
                        meshEdgeId2 = pIt.second[i].id;
                        if (j == i || !pIt.second[j].isLocal ||
                            graph[1].count(meshEdgeId2) > 0)
                        {
                            continue;
                        }

                        graph[1][meshEdgeId2] =
                            graph[1][pIt.second[i].id];
                    }

                    continue;
                }

                // Otherwise, see if a edge ID has already been set.
                for (i = 0; i < pIt.second.size(); ++i)
                {
                    if (!pIt.second[i].isLocal)
                    {
                        continue;
                    }

                    if (tempGraph[1].count(pIt.second[i].id) > 0)
                    {
                        break;
                    }
                }

                if (i == pIt.second.size())
                {
                    boost::add_vertex(boostGraphObj);
                    tempGraph[1][meshEdgeId] = tempGraphVertId++;
                    m_numNonDirEdgeModes += EdgeSize[meshEdgeId];
                    m_numNonDirEdges++;
                }
                else
                {
                    tempGraph[1][meshEdgeId] = tempGraph[1][pIt.second[i].id];
                }
            }

            int nEdgeIntCoeffs, nFaceIntCoeffs;

            // Set up edge numbering
            for(i = 0; i < locExpVector.size(); ++i)
            {
                exp = locExpVector[i];
                edgeCnt = 0;
                nEdges = exp->GetGeom()->GetNumEdges();

                for(j = 0; j < nEdges; ++j)
                {
                    meshEdgeId = exp->GetGeom()->GetEid(j);
                    nEdgeIntCoeffs = EdgeSize[meshEdgeId];
                    if(graph[1].count(meshEdgeId) == 0)
                    {
                        if(tempGraph[1].count(meshEdgeId) == 0)
                        {
                            boost::add_vertex(boostGraphObj);
                            tempGraph[1][meshEdgeId] = tempGraphVertId++;
                            m_numNonDirEdgeModes+=nEdgeIntCoeffs;

                            m_numNonDirEdges++;
                        }
                        localEdges[localEdgeOffset+edgeCnt++] = tempGraph[1][meshEdgeId];
                        vwgts_map[ tempGraph[1][meshEdgeId] ] = nEdgeIntCoeffs;
                    }
                }

                localEdgeOffset+=nEdges;
            }

            /// - Periodic faces
            for (auto &pIt : periodicFaces)
            {
                if (!pIt.second[0].isLocal)
                {
                    // The face mapped to is on another process.
                    meshFaceId = pIt.first;
                    ASSERTL0(graph[2].count(meshFaceId) == 0,
                             "This periodic boundary edge has been specified before");
                    boost::add_vertex(boostGraphObj);
                    tempGraph[2][meshFaceId]  = tempGraphVertId++;
                    nFaceIntCoeffs  = FaceSize[meshFaceId];
                    m_numNonDirFaceModes+=nFaceIntCoeffs;
                    m_numNonDirFaces++;
                }
                else if (pIt.first < pIt.second[0].id)
                {
                    ASSERTL0(graph[2].count(pIt.first) == 0,
                             "This periodic boundary face has been specified before");
                    ASSERTL0(graph[2].count(pIt.second[0].id) == 0,
                             "This periodic boundary face has been specified before");

                    boost::add_vertex(boostGraphObj);
                    tempGraph[2][pIt.first]        = tempGraphVertId;
                    tempGraph[2][pIt.second[0].id] = tempGraphVertId++;
                    nFaceIntCoeffs  = FaceSize[pIt.first];
                    m_numNonDirFaceModes+=nFaceIntCoeffs;
                    m_numNonDirFaces++;
                }
            }

            // setup face numbering
            for(i = 0; i < locExpVector.size(); ++i)
            {
                exp = locExpVector[i];
                nFaces = exp->GetGeom()->GetNumFaces();
                faceCnt = 0;
                for(j = 0; j < nFaces; ++j)
                {
                    nFaceIntCoeffs = exp->GetTraceIntNcoeffs(j);
                    meshFaceId = exp->GetGeom()->GetFid(j);
                    if(graph[2].count(meshFaceId) == 0)
                    {
                        if(tempGraph[2].count(meshFaceId) == 0)
                        {
                            boost::add_vertex(boostGraphObj);
                            tempGraph[2][meshFaceId] = tempGraphVertId++;
                            m_numNonDirFaceModes+=nFaceIntCoeffs;

                            m_numNonDirFaces++;
                        }
                        localFaces[localFaceOffset+faceCnt++] =
                            tempGraph[2][meshFaceId];
                        vwgts_map[ tempGraph[2][meshFaceId] ] =
                            nFaceIntCoeffs;
                    }
                }
                m_numLocalBndCoeffs += exp->NumBndryCoeffs();

                localFaceOffset+=nFaces;
            }

            localVertOffset=0;
            localEdgeOffset=0;
            localFaceOffset=0;
            for(i = 0; i < locExpVector.size(); ++i)
            {
                exp = locExpVector[i];
                nVerts = exp->GetNverts();
                nEdges = exp->GetGeom()->GetNumEdges();
                nFaces = exp->GetGeom()->GetNumFaces();

                // Now loop over all local faces, edges and vertices of this
                // element and define that all other faces, edges and verices of
                // this element are adjacent to them.

                // Vertices
                for(j = 0; j < nVerts; j++)
                {
                    if(localVerts[j+localVertOffset]==-1)
                    {
                        break;
                        }
                    // associate to other vertices
                    for(k = 0; k < nVerts; k++)
                    {
                        if(localVerts[k+localVertOffset]==-1)
                        {
                            break;
                        }
                        if(k!=j)
                        {
                            boost::add_edge( (size_t) localVerts[j+localVertOffset],
                                             (size_t) localVerts[k+localVertOffset],boostGraphObj);
                        }
                    }
                    // associate to other edges
                    for(k = 0; k < nEdges; k++)
                    {
                        if(localEdges[k+localEdgeOffset]==-1)
                        {
                            break;
                        }
                        boost::add_edge( (size_t) localVerts[j+localVertOffset],
                                         (size_t) localEdges[k+localEdgeOffset],boostGraphObj);
                    }
                    // associate to other faces
                    for(k = 0; k < nFaces; k++)
                    {
                        if(localFaces[k+localFaceOffset]==-1)
                        {
                            break;
                        }
                        boost::add_edge( (size_t) localVerts[j+localVertOffset],
                                         (size_t) localFaces[k+localFaceOffset],boostGraphObj);
                    }
                }

                // Edges
                for(j = 0; j < nEdges; j++)
                {
                    if(localEdges[j+localEdgeOffset]==-1)
                    {
                        break;
                    }
                    // Associate to other edges
                    for(k = 0; k < nEdges; k++)
                    {
                        if(localEdges[k+localEdgeOffset]==-1)
                        {
                            break;
                        }
                        if(k!=j)
                        {
                            boost::add_edge( (size_t) localEdges[j+localEdgeOffset],
                                             (size_t) localEdges[k+localEdgeOffset],boostGraphObj);
                        }
                    }
                    // Associate to vertices
                    for(k = 0; k < nVerts; k++)
                    {
                        if(localVerts[k+localVertOffset]==-1)
                        {
                            break;
                        }
                        boost::add_edge( (size_t) localEdges[j+localEdgeOffset],
                                         (size_t) localVerts[k+localVertOffset],boostGraphObj);
                    }
                    // Associate to faces
                    for(k = 0; k < nFaces; k++)
                    {
                        if(localFaces[k+localFaceOffset]==-1)
                        {
                            break;
                        }
                        boost::add_edge( (size_t) localEdges[j+localEdgeOffset],
                                         (size_t) localFaces[k+localFaceOffset],boostGraphObj);
                    }
                }

                // Faces
                for(j = 0; j < nFaces; j++)
                {
                    if(localFaces[j+localFaceOffset]==-1)
                    {
                        break;
                    }
                    // Associate to other faces
                    for(k = 0; k < nFaces; k++)
                    {
                        if(localFaces[k+localFaceOffset]==-1)
                        {
                            break;
                        }
                        if(k!=j)
                        {
                            boost::add_edge( (size_t) localFaces[j+localFaceOffset],
                                             (size_t) localFaces[k+localFaceOffset],boostGraphObj);
                        }
                    }
                    // Associate to vertices
                    for(k = 0; k < nVerts; k++)
                    {
                        if(localVerts[k+localVertOffset]==-1)
                        {
                            break;
                        }
                        boost::add_edge( (size_t) localFaces[j+localFaceOffset],
                                         (size_t) localVerts[k+localVertOffset],boostGraphObj);
                    }
                    // Associate to edges
                    for(k = 0; k < nEdges; k++)
                    {
                        if(localEdges[k+localEdgeOffset]==-1)
                        {
                            break;
                        }
                        boost::add_edge( (size_t) localFaces[j+localFaceOffset],
                                         (size_t) localEdges[k+localEdgeOffset],boostGraphObj);
                    }
                }

                localVertOffset+=nVerts;
                localEdgeOffset+=nEdges;
                localFaceOffset+=nFaces;
            }

            // Container to store vertices of the graph which correspond to
            // degrees of freedom along the boundary and periodic BCs.
            set<int> partVerts;

            if (m_solnType == eIterativeMultiLevelStaticCond ||
                m_solnType == eXxtMultiLevelStaticCond)
            {
                vector<long> procVerts,  procEdges,  procFaces;
                set   <int>  foundVerts, foundEdges, foundFaces;

                // Loop over element and construct the procVerts and procEdges
                // vectors, which store the geometry IDs of mesh vertices and
                // edges respectively which are local to this process.
                for(i = cnt = 0; i < locExpVector.size(); ++i)
                {
                    int elmtid = i;
                    exp = locExpVector[elmtid];
                    for (j = 0; j < exp->GetNverts(); ++j)
                    {
                        int vid = exp->GetGeom()->GetVid(j)+1;
                        if (foundVerts.count(vid) == 0)
                        {
                            procVerts.push_back(vid);
                            foundVerts.insert(vid);
                        }
                    }

                    for (j = 0; j < exp->GetGeom()->GetNumEdges(); ++j)
                    {
                        int eid = exp->GetGeom()->GetEid(j)+1;

                        if (foundEdges.count(eid) == 0)
                        {
                            procEdges.push_back(eid);
                            foundEdges.insert(eid);
                        }
                    }

                    for (j = 0; j < exp->GetGeom()->GetNumFaces(); ++j)
                    {
                        int fid = exp->GetGeom()->GetFid(j)+1;

                        if (foundFaces.count(fid) == 0)
                        {
                            procFaces.push_back(fid);
                            foundFaces.insert(fid);
                        }
                    }
                }

                int unique_verts = foundVerts.size();
                int unique_edges = foundEdges.size();
                int unique_faces = foundFaces.size();

                bool verbose = m_session->DefinesCmdLineArgument("verbose");

                // Now construct temporary GS objects. These will be used to
                // populate the arrays tmp3 and tmp4 with the multiplicity of
                // the vertices and edges respectively to identify those
                // vertices and edges which are located on partition boundary.
                Array<OneD, long> vertArray(unique_verts, &procVerts[0]);
                Gs::gs_data *tmp1 = Gs::Init(vertArray, vComm, verbose);
                Array<OneD, NekDouble> tmp4(unique_verts, 1.0);
                Array<OneD, NekDouble> tmp5(unique_edges, 1.0);
                Array<OneD, NekDouble> tmp6(unique_faces, 1.0);
                Gs::Gather(tmp4, Gs::gs_add, tmp1);
                Gs::Finalise(tmp1);

                if (unique_edges > 0)
                {
                    Array<OneD, long> edgeArray(unique_edges, &procEdges[0]);
                    Gs::gs_data *tmp2 = Gs::Init(edgeArray, vComm, verbose);
                    Gs::Gather(tmp5, Gs::gs_add, tmp2);
                    Gs::Finalise(tmp2);
                }

                if (unique_faces > 0)
                {
                    Array<OneD, long> faceArray(unique_faces, &procFaces[0]);
                    Gs::gs_data *tmp3 = Gs::Init(faceArray, vComm, verbose);
                    Gs::Gather(tmp6, Gs::gs_add, tmp3);
                    Gs::Finalise(tmp3);
                }

                // Finally, fill the partVerts set with all non-Dirichlet
                // vertices which lie on a partition boundary.
                for (i = 0; i < unique_verts; ++i)
                {
                    if (tmp4[i] > 1.0)
                    {
                        if (graph[0].count(procVerts[i]-1) == 0)
                        {
                            partVerts.insert(tempGraph[0][procVerts[i]-1]);
                        }
                    }
                }

                for (i = 0; i < unique_edges; ++i)
                {
                    if (tmp5[i] > 1.0)
                    {
                        if (graph[1].count(procEdges[i]-1) == 0)
                        {
                            partVerts.insert(tempGraph[1][procEdges[i]-1]);
                        }
                    }
                }

                for (i = 0; i < unique_faces; ++i)
                {
                    if (tmp6[i] > 1.0)
                    {
                        if (graph[2].count(procFaces[i]-1) == 0)
                        {
                            partVerts.insert(tempGraph[2][procFaces[i]-1]);
                        }
                    }
                }

                // Now fill with all vertices on periodic BCs
                for (auto &pIt : periodicVerts)
                {
                    if (graph[0].count(pIt.first) == 0)
                    {
                        partVerts.insert(tempGraph[0][pIt.first]);
                    }
                }
                for (auto &pIt : periodicEdges)
                {
                    if (graph[1].count(pIt.first) == 0)
                    {
                        partVerts.insert(tempGraph[1][pIt.first]);
                    }
                }
                for (auto &pIt : periodicFaces)
                {
                    if (graph[2].count(pIt.first) == 0)
                    {
                        partVerts.insert(tempGraph[2][pIt.first]);
                    }
                }
            }

            int nGraphVerts = tempGraphVertId;
            Array<OneD, int> perm(nGraphVerts);
            Array<OneD, int> iperm(nGraphVerts);
            Array<OneD, int> vwgts(nGraphVerts);
            ASSERTL1(vwgts_map.size()==nGraphVerts,"Non matching dimensions");
            for(i = 0; i < nGraphVerts; ++i)
            {
                vwgts[i] = vwgts_map[i];
            }

            if(nGraphVerts)
            {
                switch(m_solnType)
                {
                    case eDirectFullMatrix:
                    case eIterativeFull:
                    case eIterativeStaticCond:
                    case ePETScStaticCond:
                    case ePETScFullMatrix:
                    case eXxtFullMatrix:
                    case eXxtStaticCond:
                    {
                        NoReordering(boostGraphObj,perm,iperm);
                        break;
                    }

                    case eDirectStaticCond:
                    {
                        CuthillMckeeReordering(boostGraphObj,perm,iperm);
                        break;
                    }

                    case ePETScMultiLevelStaticCond:
                    case eDirectMultiLevelStaticCond:
                    case eIterativeMultiLevelStaticCond:
                    case eXxtMultiLevelStaticCond:
                    {
                        MultiLevelBisectionReordering(
                            boostGraphObj, perm, iperm, bottomUpGraph,
                            partVerts, mdswitch);
                        break;
                    }
                    default:
                    {
                        ASSERTL0(false,
                                 "Unrecognised solution type: " + std::string(
                                     GlobalSysSolnTypeMap[m_solnType]));
                    }
                }
            }

            // For parallel multi-level static condensation determine the lowest
            // static condensation level amongst processors.
            if ((m_solnType == eDirectMultiLevelStaticCond ||
                 m_solnType == ePETScMultiLevelStaticCond ||
                 m_solnType == eIterativeMultiLevelStaticCond ||
                 m_solnType == eXxtMultiLevelStaticCond) && bottomUpGraph)
            {
                m_lowestStaticCondLevel = bottomUpGraph->GetNlevels()-1;
                vComm->AllReduce(m_lowestStaticCondLevel,
                                 LibUtilities::ReduceMax);
            }
            else
            {
                m_lowestStaticCondLevel = 0;
            }

            /**
             * STEP 4: Fill the #graph[0] and
             * #graph[1] with the optimal ordering from boost.
             */
            for(auto &mapIt : tempGraph[0])
            {
                graph[0][mapIt.first] = iperm[mapIt.second] + graphVertId;
            }
            for(auto &mapIt : tempGraph[1])
            {
                graph[1][mapIt.first] = iperm[mapIt.second] + graphVertId;
            }
            for(auto &mapIt : tempGraph[2])
            {
                graph[2][mapIt.first] = iperm[mapIt.second] + graphVertId;
            }

            return nGraphVerts;
        }

        /**
         *
         */
        AssemblyMapCG::AssemblyMapCG(
            const LibUtilities::SessionReaderSharedPtr &pSession,
            const int                                   numLocalCoeffs,
            const ExpList                              &locExp,
            const BndCondExp                           &bndCondExp,
            const BndCond                              &bndConditions,
            const bool                                  checkIfSystemSingular,
            const std::string                           variable,
            const PeriodicMap                          &periodicVerts,
            const PeriodicMap                          &periodicEdges,
            const PeriodicMap                          &periodicFaces)
            : AssemblyMap(pSession, variable)
        {
            int i, j, k;
            int p, q, numModes0, numModes1;
            int cnt = 0;
            int meshVertId, meshEdgeId, meshEdgeId2, meshFaceId, meshFaceId2;
            int globalId;
            int nEdgeInteriorCoeffs;
            int firstNonDirGraphVertId;
            LibUtilities::CommSharedPtr         vComm = m_comm->GetRowComm();
            LocalRegions::ExpansionSharedPtr    exp, bndExp;
            StdRegions::Orientation             edgeOrient;
            StdRegions::Orientation             faceOrient;
            Array<OneD, unsigned int>           edgeInteriorMap;
            Array<OneD, int>                    edgeInteriorSign;
            Array<OneD, unsigned int>           faceInteriorMap;
            Array<OneD, int>                    faceInteriorSign;

            const LocalRegions::ExpansionVector &locExpVector = *(locExp.GetExp());

            bool verbose = m_session->DefinesCmdLineArgument("verbose");

            m_signChange = false;

            // Stores vertex, edge and face reordered vertices.
            DofGraph graph(3);
            DofGraph dofs(3);
            vector<map<int, int> > faceModes(2);
            map<int, LibUtilities::ShapeType> faceType;

            set<int> extraDirVerts, extraDirEdges;
            BottomUpSubStructuredGraphSharedPtr bottomUpGraph;

            // Construct list of number of degrees of freedom for each vertex,
            // edge and face.
            for (i = 0; i < locExpVector.size(); ++i)
            {
                exp = locExpVector[i];

                for(j = 0; j < exp->GetNverts(); ++j)
                {
                    dofs[0][exp->GetGeom()->GetVid(j)] = 1;
                }

                for(j = 0; j < exp->GetGeom()->GetNumEdges(); ++j)
                {
                    int nEdgeInt; 
                    if(exp->GetGeom()->GetNumFaces())
                    {
                        nEdgeInt = exp->as<LocalRegions::Expansion3D>()->
                            GetEdgeNcoeffs(j)-2;
                    }
                    else
                    {
                        nEdgeInt = exp->GetTraceNcoeffs(j)-2;
                    }
                    
                    if (dofs[1].count(exp->GetGeom()->GetEid(j)) > 0)
                    {
                        if (dofs[1][exp->GetGeom()->GetEid(j)] != nEdgeInt)
                        {
                            ASSERTL0( (exp->GetBasisType(0) == LibUtilities::eModified_A) ||
                                      (exp->GetBasisType(1) == LibUtilities::eModified_B) ||
                                      (exp->GetBasisType(2) == LibUtilities::eModified_C) ||
                                      (exp->GetBasisType(2) == LibUtilities::eModifiedPyr_C),
                                      "CG with variable order only available with modal expansion");
                        }
                        dofs[1][exp->GetGeom()->GetEid(j)] =
                            min(dofs[1][exp->GetGeom()->GetEid(j)],
                                nEdgeInt);
                    }
                    else
                    {
                        dofs[1][exp->GetGeom()->GetEid(j)] = nEdgeInt;
                    }
                }

                for(j = 0; j < exp->GetGeom()->GetNumFaces(); ++j)
                {
                    faceOrient  = exp->GetGeom()->GetForient(j);
                    meshFaceId  = exp->GetGeom()->GetFid(j);
                    exp->GetTraceNumModes(j, numModes0, numModes1, faceOrient);

                    if (faceModes[0].count(meshFaceId) > 0)
                    {
                        faceModes[0][meshFaceId] =
                            min(faceModes[0][meshFaceId], numModes0);

                        faceModes[1][meshFaceId] =
                            min(faceModes[1][meshFaceId], numModes1);
                    }
                    else
                    {
                        faceModes[0][meshFaceId] = numModes0;
                        faceModes[1][meshFaceId] = numModes1;

                        // Get shape of this face
                        SpatialDomains::Geometry3DSharedPtr geom;
                        geom = std::dynamic_pointer_cast<SpatialDomains::
                                                         Geometry3D> (exp->GetGeom());
                        faceType[meshFaceId] =
                            geom->GetFace(j)->GetShapeType();
                    }
                }
            }

            // Add non-local periodic dofs to the map
            for (auto &pIt : periodicEdges)
            {
                for (i = 0; i < pIt.second.size(); ++i)
                {
                    meshEdgeId2 = pIt.second[i].id;
                    if (dofs[1].count(meshEdgeId2) == 0)
                    {
                        dofs[1][meshEdgeId2] = 1e6;
                    }
                }
            }
            for (auto &pIt : periodicFaces)
            {
                for (i = 0; i < pIt.second.size(); ++i)
                {
                    meshFaceId2 = pIt.second[i].id;
                    if (faceModes[0].count(meshFaceId2) == 0)
                    {
                        faceModes[0][meshFaceId2] = 1e6;
                        faceModes[1][meshFaceId2] = 1e6;
                    }
                }
            }

            // Now use information from all partitions to determine the correct
            // size

            // edges
            Array<OneD, long> edgeId (dofs[1].size());
            Array<OneD, NekDouble> edgeDof (dofs[1].size());
            i = 0;
            for(auto &dofIt : dofs[1])
            {
                edgeId [i  ] = dofIt.first + 1;
                edgeDof[i++] = (NekDouble) dofIt.second;
            }
            Gs::gs_data *tmp = Gs::Init(edgeId, vComm, verbose);
            Gs::Gather(edgeDof, Gs::gs_min, tmp);
            Gs::Finalise(tmp);
            for (i = 0; i < dofs[1].size(); i++)
            {
                dofs[1][edgeId[i]-1] = (int) (edgeDof[i]+0.5);
            }
            // Periodic edges
            for (auto &pIt : periodicEdges)
            {
                meshEdgeId = pIt.first;
                for (i = 0; i < pIt.second.size(); ++i)
                {
                    meshEdgeId2 = pIt.second[i].id;
                    if (dofs[1][meshEdgeId2] < dofs[1][meshEdgeId])
                    {
                        dofs[1][meshEdgeId] = dofs[1][meshEdgeId2];
                    }
                }
            }
            // faces
            Array<OneD, long> faceId (faceModes[0].size());
            Array<OneD, NekDouble> faceP (faceModes[0].size());
            Array<OneD, NekDouble> faceQ (faceModes[0].size());

            i = 0;
            for(auto dofIt = faceModes[0].begin(), dofIt2 = faceModes[1].begin();
                dofIt != faceModes[0].end(); dofIt++, dofIt2++, i++)
            {
                faceId[i] = dofIt->first+1;
                faceP[i] = (NekDouble) dofIt->second;
                faceQ[i] = (NekDouble) dofIt2->second;
            }
            Gs::gs_data *tmp2 = Gs::Init(faceId, vComm, verbose);
            Gs::Gather(faceP, Gs::gs_min, tmp2);
            Gs::Gather(faceQ, Gs::gs_min, tmp2);
            Gs::Finalise(tmp2);
            for (i=0; i < faceModes[0].size(); i++)
            {
                faceModes[0][faceId[i]-1] = (int) (faceP[i]+0.5);
                faceModes[1][faceId[i]-1] = (int) (faceQ[i]+0.5);
            }
            // Periodic faces
            for (auto &pIt : periodicFaces)
            {
                meshFaceId = pIt.first;
                for (i = 0; i < pIt.second.size(); ++i)
                {
                    meshFaceId2 = pIt.second[i].id;
                    if (faceModes[0][meshFaceId2] < faceModes[0][meshFaceId])
                    {
                        faceModes[0][meshFaceId] = faceModes[0][meshFaceId2];
                    }
                    if (faceModes[1][meshFaceId2] < faceModes[1][meshFaceId])
                    {
                        faceModes[1][meshFaceId] = faceModes[1][meshFaceId2];
                    }
                }
            }
            // Calculate number of dof in each face
            int P, Q;
            for (i=0; i < faceModes[0].size(); i++)
            {
                P = faceModes[0][faceId[i]-1];
                Q = faceModes[1][faceId[i]-1];
                if (faceType[faceId[i]-1] == LibUtilities::eQuadrilateral)
                {
                    // Quad face
                    dofs[2][faceId[i]-1] =
                        LibUtilities::StdQuadData::getNumberOfCoefficients(P,Q) -
                        LibUtilities::StdQuadData::getNumberOfBndCoefficients(P,Q);
                }
                else
                {
                    // Tri face
                    dofs[2][faceId[i]-1] =
                        LibUtilities::StdTriData::getNumberOfCoefficients(P,Q) -
                        LibUtilities::StdTriData::getNumberOfBndCoefficients(P,Q);
                }
            }

            Array<OneD, const BndCond> bndCondVec(1, bndConditions);

            // Note that nExtraDirichlet is not used in the logic below; it just
            // needs to be set so that the coupled solver in
            // IncNavierStokesSolver can work.
            int nExtraDirichlet;
            int mdswitch;
            m_session->LoadParameter(
                                     "MDSwitch", mdswitch, 10);

            int nGraphVerts =
                CreateGraph(locExp, bndCondExp, bndCondVec,
                            checkIfSystemSingular, periodicVerts, periodicEdges,
                            periodicFaces, graph, bottomUpGraph, extraDirVerts,
                            extraDirEdges, firstNonDirGraphVertId,
                            nExtraDirichlet, mdswitch);

            /*
             * Set up an array which contains the offset information of the
             * different graph vertices.
             *
             * This basically means to identify to how many global degrees of
             * freedom the individual graph vertices correspond. Obviously,
             * the graph vertices corresponding to the mesh-vertices account
             * for a single global DOF. However, the graph vertices
             * corresponding to the element edges correspond to N-2 global DOF
             * where N is equal to the number of boundary modes on this edge.
             */
            Array<OneD, int> graphVertOffset(
                                             graph[0].size() + graph[1].size() + graph[2].size() + 1);

            graphVertOffset[0] = 0;

            for(i = 0; i < locExpVector.size(); ++i)
            {
                exp = locExpVector[i];
                
                for(j = 0; j < exp->GetNverts(); ++j)
                {
                    meshVertId = exp->GetGeom()->GetVid(j);
                    graphVertOffset[graph[0][meshVertId]+1] = 1;
                }

                for(j = 0; j < exp->GetGeom()->GetNumEdges(); ++j)
                {
                    if(exp->GetGeom()->GetNumFaces()) // 3D version
                    {
                        nEdgeInteriorCoeffs =
                            exp->as<LocalRegions::Expansion3D>()->
                            GetEdgeNcoeffs(j) - 2;
                    }
                    else
                    {
                        nEdgeInteriorCoeffs = exp->GetTraceNcoeffs(j) - 2;
                    }
                    meshEdgeId = exp->GetGeom()->GetEid(j);
                    graphVertOffset[graph[1][meshEdgeId]+1]
                        = dofs[1][meshEdgeId];

                    // Need a sign vector for modal expansions if nEdgeCoeffs
                    // >=3 (not 4 because of variable order case)
                    if(nEdgeInteriorCoeffs &&
                       (exp->GetBasisType(0) == LibUtilities::eModified_A))
                    {
                        m_signChange = true;
                    }
                }

                for(j = 0; j < exp->GetGeom()->GetNumFaces(); ++j)
                {
                    meshFaceId = exp->GetGeom()->GetFid(j);
                    graphVertOffset[graph[2][meshFaceId]+1] =
                        dofs[2][meshFaceId];
                }
            }

            for(i = 1; i < graphVertOffset.size(); i++)
            {
                graphVertOffset[i] += graphVertOffset[i-1];
            }

            // Allocate the proper amount of space for the class-data
            m_numLocalCoeffs        = numLocalCoeffs;
            m_numGlobalDirBndCoeffs = graphVertOffset[firstNonDirGraphVertId];
            m_localToGlobalMap      = Array<OneD, int>(m_numLocalCoeffs,-1);
            m_localToGlobalBndMap   = Array<OneD, int>(m_numLocalBndCoeffs,-1);
            m_localToLocalBndMap    = Array<OneD, int>(m_numLocalBndCoeffs,-1);
            m_localToLocalIntMap    = Array<OneD, int>(m_numLocalCoeffs-
                                                       m_numLocalBndCoeffs,-1);
            m_bndCondCoeffsToLocalCoeffsMap  = Array<OneD, int>
                (m_numLocalBndCondCoeffs,-1);
            
            // If required, set up the sign-vector
            if(m_signChange)
            {
                m_localToGlobalSign              = Array<OneD, NekDouble>
                    (m_numLocalCoeffs,1.0);
                m_localToGlobalBndSign           = Array<OneD, NekDouble>
                    (m_numLocalBndCoeffs,1.0);
                m_bndCondCoeffsToLocalCoeffsSign = Array<OneD, NekDouble>
                    (m_numLocalBndCondCoeffs,1.0);
            }

            m_staticCondLevel = 0;
            m_numPatches =  locExpVector.size();
            m_numLocalBndCoeffsPerPatch = Array<OneD, unsigned int>(m_numPatches);
            m_numLocalIntCoeffsPerPatch = Array<OneD, unsigned int>(m_numPatches);
            for(i = 0; i < m_numPatches; ++i)
            {
                m_numLocalBndCoeffsPerPatch[i] = (unsigned int)
                    locExpVector[i]->NumBndryCoeffs();
                m_numLocalIntCoeffsPerPatch[i] = (unsigned int)
                    locExpVector[i]->GetNcoeffs() -
                    locExpVector[i]->NumBndryCoeffs();
            }

            /**
             * STEP 6: Now, all ingredients are ready to set up the actual
             * local to global mapping.
             *
             * The remainder of the map consists of the element-interior
             * degrees of freedom. This leads to the block-diagonal submatrix
             * as each element-interior mode is globally orthogonal to modes
             * in all other elements.
             */
            cnt = 0;

            // Loop over all the elements in the domain
            int cntbdry = 0; 
            int cntint  = 0; 
            for(i = 0; i < locExpVector.size(); ++i)
            {
                exp = locExpVector[i];
                cnt = locExp.GetCoeff_Offset(i);

                int nbdry = exp->NumBndryCoeffs();
                int nint  = exp->GetNcoeffs() - nbdry;

                Array<OneD,unsigned int> bmap(nbdry);
                Array<OneD,unsigned int> imap(nint);

                exp->GetBoundaryMap(bmap);
                exp->GetInteriorMap(imap);

                for(j = 0; j < nbdry; ++j)
                {
                    m_localToLocalBndMap[cntbdry++] = cnt + bmap[j];
                }

                for(j = 0; j < nint; ++j)
                {
                    m_localToLocalIntMap[cntint++] = cnt + imap[j];
                }

                for(j = 0; j < exp->GetNverts(); ++j)
                {
                    meshVertId = exp->GetGeom()->GetVid(j);

                    // Set the global DOF for vertex j of element i
                    m_localToGlobalMap[cnt+exp->GetVertexMap(j)] =
                        graphVertOffset[graph[0][meshVertId]];
                }

                for(j = 0; j < exp->GetGeom()->GetNumEdges(); ++j)
                {
                    if(exp->GetGeom()->GetNumFaces())
                    {
                        nEdgeInteriorCoeffs = exp->
                            as<LocalRegions::Expansion3D>()->
                            GetEdgeNcoeffs(j)-2;
                    }
                    else
                    {
                        nEdgeInteriorCoeffs = exp->GetTraceNcoeffs(j)-2;
                    }
                    edgeOrient          = exp->GetGeom()->GetEorient(j);
                    meshEdgeId          = exp->GetGeom()->GetEid(j);

                    auto pIt = periodicEdges.find(meshEdgeId);

                    // See if this edge is periodic. If it is, then we map all
                    // edges to the one with lowest ID, and align all
                    // coefficients to this edge orientation.
                    if (pIt != periodicEdges.end())
                    {
                        pair<int, StdRegions::Orientation> idOrient =
                            DeterminePeriodicEdgeOrientId(
                                meshEdgeId, edgeOrient, pIt->second);
                        edgeOrient = idOrient.second;
                    }

                    if(exp->GetGeom()->GetNumFaces())
                    {
                        exp->as<LocalRegions::Expansion3D>()->
                            GetEdgeInteriorToElementMap(j,edgeInteriorMap,
                                               edgeInteriorSign,edgeOrient);
                    }
                    else
                    {
                        exp->GetTraceInteriorToElementMap(j,edgeInteriorMap,
                                                edgeInteriorSign,edgeOrient);
                    }

                    // Set the global DOF's for the interior modes of edge j
                    for(k = 0; k < dofs[1][meshEdgeId]; ++k)
                    {
                        m_localToGlobalMap[cnt+edgeInteriorMap[k]] =
                            graphVertOffset[graph[1][meshEdgeId]]+k;
                    }
                    for(k = dofs[1][meshEdgeId]; k < nEdgeInteriorCoeffs; ++k)
                    {
                        m_localToGlobalMap[cnt+edgeInteriorMap[k]] = 0;
                    }

                    // Fill the sign vector if required
                    if(m_signChange)
                    {
                        for(k = 0; k < dofs[1][meshEdgeId]; ++k)
                        {
                            m_localToGlobalSign[cnt+edgeInteriorMap[k]] =
                                (NekDouble) edgeInteriorSign[k];
                        }
                        for(k = dofs[1][meshEdgeId]; k < nEdgeInteriorCoeffs; ++k)
                        {
                            m_localToGlobalSign[cnt+edgeInteriorMap[k]] = 0.0;
                        }
                    }
                }

                for(j = 0; j < exp->GetGeom()->GetNumFaces(); ++j)
                {
                    faceOrient          = exp->GetGeom()->GetForient(j);
                    meshFaceId          = exp->GetGeom()->GetFid(j);

                    auto pIt = periodicFaces.find(meshFaceId);

                    if (pIt != periodicFaces.end() &&
                        meshFaceId == min(meshFaceId, pIt->second[0].id))
                    {
                        faceOrient = DeterminePeriodicFaceOrient(faceOrient,pIt->second[0].orient);
                    }

                    exp->GetTraceInteriorToElementMap(j,faceInteriorMap,
                                                      faceInteriorSign,
                                                      faceOrient);

                    // Set the global DOF's for the interior modes of face j
                    exp->GetTraceNumModes(j, numModes0, numModes1, faceOrient);
                    switch(faceType[meshFaceId])
                    {
                    case LibUtilities::eQuadrilateral:
                    {
                        int kLoc=0;
                        k = 0;
                        for( q = 2; q < numModes1; q++)
                        {
                            for( p = 2; p < numModes0; p++)
                            {
                                if( (p < faceModes[0][meshFaceId]) &&
                                    (q < faceModes[1][meshFaceId]))
                                {
                                    m_localToGlobalMap[cnt+faceInteriorMap[kLoc]] =
                                        graphVertOffset[graph[2][meshFaceId]]+k;
                                    if(m_signChange)
                                    {
                                        m_localToGlobalSign[cnt+faceInteriorMap[kLoc]] =
                                            (NekDouble) faceInteriorSign[kLoc];
                                    }
                                    k++;
                                }
                                else
                                {
                                    m_localToGlobalMap[cnt+faceInteriorMap[kLoc]] =  0;
                                    if(m_signChange)
                                    {
                                        m_localToGlobalSign[cnt+faceInteriorMap[kLoc]] = 0.0;
                                    }
                                }
                                kLoc++;
                            }
                        }
                    }
                    break;
                    case LibUtilities::eTriangle:
                    {
                        int kLoc=0;
                        k = 0;
                        for( p = 2; p < numModes0; p++)
                        {
                            for( q = 1; q < numModes1-p; q++)
                            {
                                if( (p   < faceModes[0][meshFaceId]) &&
                                    (p+q < faceModes[1][meshFaceId]))
                                {
                                    m_localToGlobalMap[cnt+faceInteriorMap[kLoc]] =
                                        graphVertOffset[graph[2][meshFaceId]]+k;
                                    if(m_signChange)
                                    {
                                        m_localToGlobalSign[cnt+faceInteriorMap[kLoc]] =
                                            (NekDouble) faceInteriorSign[kLoc];
                                    }
                                    k++;
                                }
                                else
                                {
                                    m_localToGlobalMap[cnt+faceInteriorMap[kLoc]] = 0;
                                    if(m_signChange)
                                    {
                                        m_localToGlobalSign[cnt+faceInteriorMap[kLoc]] = 0.0;
                                    }
                                }
                                kLoc++;
                            }
                        }
                    }
                    break;
                    default:
                        ASSERTL0(false,"Shape not recognised");
                        break;
                    }
                }
            }

            // Set up the mapping for the boundary conditions
            // Set up boundary mapping
            map<int, pair<int,int> > traceToElmtTraceMap;
            int id;
            
            for(cnt = i = 0; i < locExpVector.size(); ++i)
            {
                exp = locExpVector[i];

                for(j = 0; j < exp->GetNtraces(); ++j)
                {
                    id = exp->GetGeom()->GetTid(j);
                    
                    traceToElmtTraceMap[id] = pair<int,int>(i,j);
                }
            }

            Array<OneD, unsigned int> maparray;
            Array<OneD, int>          signarray;
            map<int,pair<int,NekDouble>> GloDirBndCoeffToLocalCoeff; 
            set<int> CoeffOnDirTrace;
            
            cnt = 0;
            int offset = 0;
<<<<<<< HEAD
            for(i = 0; i < bndCondExp.num_elements(); i++)
=======
            for(i = 0; i < bndCondExp.size(); i++)
>>>>>>> 81af24da
            {
                set<int> foundExtraVerts, foundExtraEdges;
                for(j = 0; j < bndCondExp[i]->GetNumElmts(); j++)
                {
                    bndExp  = bndCondExp[i]->GetExp(j);
                    cnt = offset + bndCondExp[i]->GetCoeff_Offset(j);

                    int id = bndExp->GetGeom()->GetGlobalID();

                    ASSERTL1(traceToElmtTraceMap.count(id) > 0,
                             "Failed to find trace id");

                    int eid = traceToElmtTraceMap[id].first;
                    int tid = traceToElmtTraceMap[id].second;

                    exp = locExpVector[eid]; 
                    int dim = exp->GetShapeDimension();
                    
                    if(dim == 1)
                    {
                        m_bndCondCoeffsToLocalCoeffsMap [cnt] =
                            locExp.GetCoeff_Offset(eid) + exp->GetVertexMap(tid);
                    }
                    else
                    {
                        if(dim == 2)
                        {
<<<<<<< HEAD
                            exp->GetEdgeToElementMap(tid,exp->GetEorient(tid),
                                                     maparray,signarray,
                                                     bndExp->GetBasisNumModes(0));
                        }
                        else if (dim == 3)
                        {
                            exp->GetFaceToElementMap(tid,exp->GetForient(tid),
                                                     maparray,signarray,
                                                     bndExp->GetBasisNumModes(0),
                                                     bndExp->GetBasisNumModes(1));
=======
                            exp->GetTraceToElementMap(tid,
                                                      maparray,signarray,
                                                      exp->GetGeom()->
                                                      GetEorient(tid),
                                                      bndExp->GetBasisNumModes(0));
                        }
                        else if (dim == 3)
                        {
                            exp->GetTraceToElementMap(tid, maparray,signarray,
                                                      exp->GetGeom()->
                                                      GetForient(tid),
                                                      bndExp->GetBasisNumModes(0),
                                                      bndExp->GetBasisNumModes(1));
>>>>>>> 81af24da
                        }
                        
                        for(k = 0; k < bndExp->GetNcoeffs(); k++)
                        {
                            m_bndCondCoeffsToLocalCoeffsMap [cnt+k] =
                                locExp.GetCoeff_Offset(eid) + maparray[k];
                            if(m_signChange) 
                            {
                                m_bndCondCoeffsToLocalCoeffsSign[cnt+k] = signarray[k];
                            }
                        }

                    }

                    // we now need some information to work out how to
                    // handle vertices and edges that are only just
                    // touching a dirichlet boundary (and not the
                    // whole edge/face)
                        
                    for(k = 0; k < bndExp->GetNcoeffs(); k++)
                    {
                        int locid = m_bndCondCoeffsToLocalCoeffsMap [cnt+k];
                        int gloid = m_localToGlobalMap[locid];
                        NekDouble sign = 1.0;

                        if(m_signChange)
<<<<<<< HEAD
                        {
                            sign = m_bndCondCoeffsToLocalCoeffsSign[cnt+k];
                        }

                        if (bndConditions[i]->GetBoundaryConditionType() ==
                            SpatialDomains::eDirichlet)
                        {
=======
                        {
                            sign = m_bndCondCoeffsToLocalCoeffsSign[cnt+k];
                        }

                        if (bndConditions[i]->GetBoundaryConditionType() ==
                            SpatialDomains::eDirichlet)
                        {
>>>>>>> 81af24da
                            CoeffOnDirTrace.insert(locid);
                        
                            // store the local id and sign from global id
                            // back to local space;
                            GloDirBndCoeffToLocalCoeff[gloid] =
                                pair<int,NekDouble> (locid,sign);
                        }
                    }
                }
                offset += bndCondExp[i]->GetNcoeffs();
            }
            
            globalId = Vmath::Vmax(m_numLocalCoeffs,&m_localToGlobalMap[0],1)+1;
            m_numGlobalBndCoeffs = globalId;

            // Set up a mapping list of Dirichlet Local Dofs that
            // arise due to one vertex or edge just touching a
            // Dirichlet boundary and need the value from another
            // local coeff that has been filled by the boundary
            // coeffs.

            Array<OneD, NekDouble> gloParaDirBnd(m_numLocalCoeffs,-1.0);

            Array<OneD, unsigned int> bndmap; 
            cnt = 0; 
            for(i = 0; i < locExpVector.size(); ++i)
            {
                int gloid;
                
                exp = locExpVector[i];

                exp->GetBoundaryMap(bndmap);
                
<<<<<<< HEAD
                for(j = 0; j < bndmap.num_elements(); ++j)
=======
                for(j = 0; j < bndmap.size(); ++j)
>>>>>>> 81af24da
                {
                    k = cnt + bndmap[j];
                    
                    if(CoeffOnDirTrace.count(k) == 0) 
                    {
                        gloid = m_localToGlobalMap[k];
                
                        if(gloid < m_numGlobalDirBndCoeffs) // point on Dir BC
                        {
                            if(GloDirBndCoeffToLocalCoeff.count(gloid))
                            {
                                int locid = GloDirBndCoeffToLocalCoeff[gloid].
                                    first;
                                NekDouble sign = 1.0;
                                
                                if(m_signChange)
                                {
                                    sign = m_localToGlobalSign[locid]*
                                    m_localToGlobalSign[k];
                                }

                                ExtraDirDof  DirDofs(k,locid,sign);
                                // could make same `structure as extraDirDof
                                m_copyLocalDirDofs.insert(DirDofs);
                            } 
                            else // else could be on another parallel partition.
                            {
                                gloParaDirBnd[gloid] = gloid;
                            }
                        }
                    }
                }
                
                cnt += exp->GetNcoeffs();
            }
                        
            /*
             * The boundary condition mapping is generated from the same vertex
             * renumbering.
             */
            cnt=0;
            for(i = 0; i < m_numLocalCoeffs; ++i)
            {
                if(m_localToGlobalMap[i] == -1)
                {
                    m_localToGlobalMap[i] = globalId++;
                }
                else
                {
                    if(m_signChange)
                    {
                        m_localToGlobalBndSign[cnt]=m_localToGlobalSign[i];
                   }
                    m_localToGlobalBndMap[cnt++]=m_localToGlobalMap[i];
                }
            }

            m_numGlobalCoeffs = globalId;

            SetUpUniversalC0ContMap(locExp, periodicVerts, periodicEdges,
                                    periodicFaces);

            // Now that universal map is setup reset gloParaDirBnd to
            // 0 if no point communicated or universal value of not
            // equal to -1.0
            for(i = 0; i < m_numGlobalBndCoeffs; ++i)
            {
                int gloid = gloParaDirBnd[i];
                if(gloid  == -1)
<<<<<<< HEAD
                {
                    gloParaDirBnd[i] = 0.0;
                }
                else
                {
=======
                {
                    gloParaDirBnd[i] = 0.0;
                }
                else
                {
>>>>>>> 81af24da
                    gloParaDirBnd[i] = m_globalToUniversalMap[gloid]; 
                }
            }
            
            // Use parallel boundary communication to set parallel
            // dirichlet values on all processors Needs to be after
            // SetupUuniversialC0ContMap
            Gs::Gather(gloParaDirBnd,Gs::gs_max,m_bndGsh);
 
            // copy global ids back to local values in partition to initialise gs communicator. 
            Array<OneD, long> paraDirBnd(m_numLocalCoeffs);
            for(i = 0; i < numLocalCoeffs; ++i)
            {
                paraDirBnd[i] = 0.0; 

                int id = m_localToGlobalMap[i];

                if(id >= m_numGlobalDirBndCoeffs)
                {
                    continue;
                }

                paraDirBnd[i] = gloParaDirBnd[id];

                if(gloParaDirBnd[id] > 0.0)
                {
                    // gather any sign changes due to edge modes
                    if(m_signChange)
                    {
                        if(m_localToGlobalSign[i] < 0) 
                        {
                            m_parallelDirBndSign.insert(i);
                        }
                    }
                }
            }

            m_dirBndGsh = Gs::Init(paraDirBnd,vComm,verbose);
            
            // Set up the local to global map for the next level when using
            // multi-level static condensation
            if ((m_solnType == eDirectMultiLevelStaticCond    ||
                 m_solnType == eIterativeMultiLevelStaticCond ||
                 m_solnType == eXxtMultiLevelStaticCond       ||
                 m_solnType == ePETScMultiLevelStaticCond) && nGraphVerts)
            {
                if (m_staticCondLevel < (bottomUpGraph->GetNlevels()-1))
                {
                    Array<OneD, int> vwgts_perm(
                         graph[0].size() + graph[1].size() + graph[2].size()
                         - firstNonDirGraphVertId);
                    
                    for (i = 0; i < locExpVector.size(); ++i)
                    {
                        exp = locExpVector[i];
                        
                        for (j = 0; j < exp->GetNverts(); ++j)
                        {
                            meshVertId = exp->GetGeom()->GetVid(j);

                            if (graph[0][meshVertId] >= firstNonDirGraphVertId)
                            {
                                vwgts_perm[graph[0][meshVertId] -
                                           firstNonDirGraphVertId] =
                                    dofs[0][meshVertId];
                            }
                        }

                        for (j = 0; j < exp->GetGeom()->GetNumEdges(); ++j)
                        {
                            meshEdgeId = exp->GetGeom()->GetEid(j);

                            if (graph[1][meshEdgeId] >= firstNonDirGraphVertId)
                            {
                                vwgts_perm[graph[1][meshEdgeId] -
                                           firstNonDirGraphVertId] =
                                    dofs[1][meshEdgeId];
                            }
                        }

                        for (j = 0; j < exp->GetGeom()->GetNumFaces(); ++j)
                        {
                            meshFaceId = exp->GetGeom()->GetFid(j);
                            
                            if (graph[2][meshFaceId] >= firstNonDirGraphVertId)
                            {
                                vwgts_perm[graph[2][meshFaceId] -
                                           firstNonDirGraphVertId] =
                                    dofs[2][meshFaceId];
                            }
                        }
                    }
                    
                    bottomUpGraph->ExpandGraphWithVertexWeights(vwgts_perm);
                    m_nextLevelLocalToGlobalMap = MemoryManager<AssemblyMap>::
                        AllocateSharedPtr(this, bottomUpGraph);
                }
            }
            
            m_hash = hash_range(m_localToGlobalMap.begin(),
                                m_localToGlobalMap.end());
            
            // Add up hash values if parallel
            int hash = m_hash;
            vComm->AllReduce(hash, LibUtilities::ReduceSum);
            m_hash = hash;
            
            CalculateBndSystemBandWidth();
            CalculateFullSystemBandWidth();
        }
        
        /**
         *
         */
        AssemblyMapCG::~AssemblyMapCG()
        {
            Gs::Finalise(m_gsh);
            Gs::Finalise(m_bndGsh);
        }

        /**
         * @brief Determine orientation of an edge to its periodic equivalents,
         * as well as the ID of the representative edge.
         *
         * Since an edge may be periodic with more than one other edge (e.g. a
         * periodic cube has sets of four periodic edges in each coordinate
         * direction), we have to define a 'representative' edge. In this
         * assembly map we define it to be the one with the minimum ID. This
         * routine is set up to calculate the orientation of a given edge with
         * ID @p meshEdgeId with respect to the edge ID.
         *
         * @param meshEdgeId     ID of a periodic edge.
         * @param edgeOrient     Edge orientation of meshEdgeId with respect to
         *                       its parent element.
         * @param periodicEdges  The map of all periodic edges.
         *
         * @return Pair containing the ID of the periodic edge and the
         *         orientation of @p meshEdgeID with respect to this edge.
         */
        pair<int, StdRegions::Orientation> DeterminePeriodicEdgeOrientId(
            int                           meshEdgeId,
            StdRegions::Orientation       edgeOrient,
            const vector<PeriodicEntity> &periodicEdges)
        {
            int minId  = periodicEdges[0].id;
            int minIdK = 0;
            int k;

            for (k = 1; k < periodicEdges.size(); ++k)
            {
                if (periodicEdges[k].id < minId)
                {
                    minId  = min(minId, periodicEdges[k].id);
                    minIdK = k;
                }
            }

            minId = min(minId, meshEdgeId);

            if (meshEdgeId != minId)
            {
                if (periodicEdges[minIdK].orient == StdRegions::eBackwards)
                {
                    // Swap edge orientation
                    edgeOrient = (edgeOrient == StdRegions::eForwards) ?
                        StdRegions::eBackwards : StdRegions::eForwards;
                }
            }

            return make_pair(minId, edgeOrient);
        }

        /**
         * @brief Determine relative orientation between two faces.
         *
         * Given the orientation of a local element to its local face, defined
         * as @p faceOrient, and @p perFaceOrient which states the alignment of
         * one periodic face to the other global face, this routine determines
         * the orientation that takes this local element face to the
         * global/unique face.
         *
         * @param faceOrient     Orientation of the face with respect to its
         *                       parent element.
         * @param perFaceOrient  Orientation of the representative/global face.
         *
         * @return Orientation between the two faces.
         */
        StdRegions::Orientation DeterminePeriodicFaceOrient(
            StdRegions::Orientation faceOrient,
            StdRegions::Orientation perFaceOrient)
        {
            StdRegions::Orientation  returnval = faceOrient;

            if(perFaceOrient != StdRegions::eDir1FwdDir1_Dir2FwdDir2)
            {
                int tmp1 = (int)faceOrient    - 5;
                int tmp2 = (int)perFaceOrient - 5;

                int flipDir1Map [8] = {2,3,0,1,6,7,4,5};
                int flipDir2Map [8] = {1,0,3,2,5,4,7,6};
                int transposeMap[8] = {4,5,6,7,0,2,1,3};

                // Transpose orientation
                if (tmp2 > 3)
                {
                    tmp1 = transposeMap[tmp1];
                }

                // Reverse orientation in direction 1.
                if (tmp2 == 2 || tmp2 == 3 || tmp2 == 6 || tmp2 == 7)
                {
                    tmp1 = flipDir1Map[tmp1];
                }

                // Reverse orientation in direction 2
                if (tmp2 % 2 == 1)
                {
                    tmp1 = flipDir2Map[tmp1];
                }

                returnval = (StdRegions::Orientation)(tmp1+5);
            }
            return returnval;
        }


        /**
         * Sets up the global to universal mapping of degrees of freedom across
         * processors.
         */
        void AssemblyMapCG::SetUpUniversalC0ContMap(
            const ExpList     &locExp,
            const PeriodicMap &perVerts,
            const PeriodicMap &perEdges,
            const PeriodicMap &perFaces)
        {
            LocalRegions::ExpansionSharedPtr exp;
            int nVert = 0;
            int nEdge = 0;
            int nFace = 0;
            int maxEdgeDof = 0;
            int maxFaceDof = 0;
            int maxIntDof = 0;
            int dof = 0;
            int cnt;
            int i,j,k,l;
            int meshVertId;
            int meshEdgeId;
            int meshFaceId;
            int elementId;
            int vGlobalId;
            int maxBndGlobalId = 0;
            StdRegions::Orientation     edgeOrient;
            StdRegions::Orientation     faceOrient;
            Array<OneD, unsigned int>   edgeInteriorMap;
            Array<OneD, int>            edgeInteriorSign;
            Array<OneD, unsigned int>   faceInteriorMap;
            Array<OneD, int>            faceInteriorSign;
            Array<OneD, unsigned int>   interiorMap;

            const LocalRegions::ExpansionVector &locExpVector = *(locExp.GetExp());
            LibUtilities::CommSharedPtr vCommRow = m_comm->GetRowComm();
            const bool verbose = locExp.GetSession()->DefinesCmdLineArgument("verbose");

            m_globalToUniversalMap = Nektar::Array<OneD, int>(m_numGlobalCoeffs, -1);
            m_globalToUniversalMapUnique = Nektar::Array<OneD, int>(m_numGlobalCoeffs, -1);
            m_globalToUniversalBndMap = Nektar::Array<OneD, int>(m_numGlobalBndCoeffs, -1);
            m_globalToUniversalBndMapUnique = Nektar::Array<OneD, int>(m_numGlobalBndCoeffs, -1);

            // Loop over all the elements in the domain to gather mesh data
            for(i = 0; i < locExpVector.size(); ++i)
            {
                exp = locExpVector[i];

                int nv = exp->GetNverts();
                int ne = exp->GetGeom()->GetNumEdges(); 
                int nf = exp->GetGeom()->GetNumFaces();
                
                nVert += nv; 
                nEdge += ne; 
                nFace += nf;
                
                // Loop over all edges (and vertices) of element i
                for(j = 0; j < ne; ++j)
                {
                    if(nf)
                    {
                        dof = exp->as<LocalRegions::Expansion3D>()->
                            GetEdgeNcoeffs(j)-2;
                    }
                    else
                    {
                        dof = exp->GetTraceNcoeffs(j)-2;
                    }
                        
                    maxEdgeDof = (dof > maxEdgeDof ? dof : maxEdgeDof);
                }
                for(j = 0; j < nf; ++j)
                {
                    dof = exp->GetTraceIntNcoeffs(j);
                    maxFaceDof = (dof > maxFaceDof ? dof : maxFaceDof);
                }
                exp->GetInteriorMap(interiorMap);
                dof = interiorMap.size();
                maxIntDof = (dof > maxIntDof ? dof : maxIntDof);
            }

            // Tell other processes about how many dof we have
            vCommRow->AllReduce(nVert, LibUtilities::ReduceSum);
            vCommRow->AllReduce(nEdge, LibUtilities::ReduceSum);
            vCommRow->AllReduce(nFace, LibUtilities::ReduceSum);
            vCommRow->AllReduce(maxEdgeDof, LibUtilities::ReduceMax);
            vCommRow->AllReduce(maxFaceDof, LibUtilities::ReduceMax);
            vCommRow->AllReduce(maxIntDof,  LibUtilities::ReduceMax);

            // Assemble global to universal mapping for this process
            for(i = 0; i < locExpVector.size(); ++i)
            {
                exp = locExpVector[i];
                cnt = locExp.GetCoeff_Offset(i);

                int nf = exp->GetGeom()->GetNumFaces();
                
                // Loop over all vertices of element i
                for(j = 0; j < exp->GetNverts(); ++j)
                {
                    meshVertId = exp->GetGeom()->GetVid(j);
                    vGlobalId  = m_localToGlobalMap[cnt+exp->GetVertexMap(j)];

                    auto pIt = perVerts.find(meshVertId);
                    if (pIt != perVerts.end())
                    {
                        for (k = 0; k < pIt->second.size(); ++k)
                        {
                            meshVertId = min(meshVertId, pIt->second[k].id);
                        }
                    }

                    m_globalToUniversalMap[vGlobalId] = meshVertId + 1;
                    m_globalToUniversalBndMap[vGlobalId] =
                        m_globalToUniversalMap[vGlobalId];
                    maxBndGlobalId = (vGlobalId > maxBndGlobalId ?
                                      vGlobalId : maxBndGlobalId);
                }

                // Loop over all edges of element i
                for(j = 0; j < exp->GetGeom()->GetNumEdges(); ++j)
                {
                    meshEdgeId = exp->GetGeom()->GetEid(j);
                    auto pIt = perEdges.find(meshEdgeId);
                    edgeOrient = exp->GetGeom()->GetEorient(j);

                    if (pIt != perEdges.end())
                    {
                        pair<int, StdRegions::Orientation> idOrient =
                            DeterminePeriodicEdgeOrientId(
                                meshEdgeId, edgeOrient, pIt->second);
                        meshEdgeId = idOrient.first;
                        edgeOrient = idOrient.second;
                    }

                    if(nf) // 3D version
                    {
                        exp->as<LocalRegions::Expansion3D>()->
                            GetEdgeInteriorToElementMap(j,edgeInteriorMap,
                                            edgeInteriorSign,edgeOrient);
                        dof = exp->as<LocalRegions::Expansion3D>()->
                            GetEdgeNcoeffs(j)-2;
                    }
                    else // 2D version
                    {
                        exp->GetTraceInteriorToElementMap(j,edgeInteriorMap,
                                            edgeInteriorSign,edgeOrient);
                        dof = exp->GetTraceNcoeffs(j)-2;
                    }

                    // Set the global DOF's for the interior modes of edge j
                    //    for varP, ignore modes with sign == 0
                    for(k = 0, l = 0; k < dof; ++k)
                    {
                        if (m_signChange)
                        {
                            if (m_localToGlobalSign[cnt+edgeInteriorMap[k]]==0)
                            {
                                continue;
                            }
                        }
                        vGlobalId = m_localToGlobalMap[cnt+edgeInteriorMap[k]];
                        m_globalToUniversalMap[vGlobalId]
                           = nVert + meshEdgeId * maxEdgeDof + l + 1;
                        m_globalToUniversalBndMap[vGlobalId]=
                            m_globalToUniversalMap[vGlobalId];
                        maxBndGlobalId = (vGlobalId > maxBndGlobalId ?
                                          vGlobalId : maxBndGlobalId);
                        l++;
                    }
                }

                // Loop over all faces of element i
                for(j = 0; j < exp->GetGeom()->GetNumFaces(); ++j)
                {
                    faceOrient = exp->GetGeom()->GetForient(j);

                    meshFaceId = exp->GetGeom()->GetFid(j);

                    auto pIt = perFaces.find(meshFaceId);
                    if (pIt != perFaces.end())
                    {
                        if(meshFaceId == min(meshFaceId, pIt->second[0].id))
                        {
                            faceOrient = DeterminePeriodicFaceOrient
                                (faceOrient,pIt->second[0].orient);
                        }
                        meshFaceId = min(meshFaceId, pIt->second[0].id);
                    }


                    exp->GetTraceInteriorToElementMap(j,faceInteriorMap,
                                             faceInteriorSign,faceOrient);
                    dof = exp->GetTraceIntNcoeffs(j);

                    for(k = 0, l = 0; k < dof; ++k)
                    {
                        if (m_signChange)
                        {
                            if (m_localToGlobalSign[cnt+faceInteriorMap[k]]==0)
                            {
                                continue;
                            }
                        }
                        vGlobalId = m_localToGlobalMap[cnt+faceInteriorMap[k]];
                        m_globalToUniversalMap[vGlobalId]
                           = nVert + nEdge*maxEdgeDof + meshFaceId * maxFaceDof
                                   + l + 1;
                        m_globalToUniversalBndMap[vGlobalId]=
                            m_globalToUniversalMap[vGlobalId];

                        maxBndGlobalId = (vGlobalId > maxBndGlobalId ?
                                          vGlobalId : maxBndGlobalId);
                        l++;
                    }
                }

                // Add interior DOFs to complete universal numbering
                exp->GetInteriorMap(interiorMap);
                dof = interiorMap.size();
                elementId = (exp->GetGeom())->GetGlobalID();
                for (k = 0; k < dof; ++k)
                {
                    vGlobalId = m_localToGlobalMap[cnt+interiorMap[k]];
                    m_globalToUniversalMap[vGlobalId]
                           = nVert + nEdge*maxEdgeDof + nFace*maxFaceDof + elementId*maxIntDof + k + 1;
                }
            }

            // Set up the GSLib universal assemble mapping
            // Internal DOF do not participate in any data
            // exchange, so we keep these set to the special GSLib id=0 so
            // they are ignored.
            Nektar::Array<OneD, long> tmp(m_numGlobalCoeffs);
            Vmath::Zero(m_numGlobalCoeffs, tmp, 1);
            Nektar::Array<OneD, long> tmp2(m_numGlobalBndCoeffs, tmp);
            for (unsigned int i = 0; i < m_numGlobalBndCoeffs; ++i)
            {
                tmp[i] = m_globalToUniversalMap[i];
            }

            m_gsh = Gs::Init(tmp, vCommRow, verbose);
            m_bndGsh = Gs::Init(tmp2, vCommRow, verbose);
            Gs::Unique(tmp, vCommRow);
            for (unsigned int i = 0; i < m_numGlobalCoeffs; ++i)
            {
                m_globalToUniversalMapUnique[i] = (tmp[i] >= 0 ? 1 : 0);
            }
            for (unsigned int i = 0; i < m_numGlobalBndCoeffs; ++i)
            {
                m_globalToUniversalBndMapUnique[i] = (tmp2[i] >= 0 ? 1 : 0);
            }
        }

        /**
         * @brief Construct an AssemblyMapCG object which corresponds to the
         * linear space of the current object.
         *
         * This function is used to create a linear-space assembly map, which is
         * then used in the linear space preconditioner in the conjugate
         * gradient solve.
         */
        AssemblyMapSharedPtr AssemblyMapCG::v_LinearSpaceMap(
            const ExpList &locexp, GlobalSysSolnType solnType)
        {
            AssemblyMapCGSharedPtr returnval;

            int i, j;
            int nverts = 0;
            const std::shared_ptr<LocalRegions::ExpansionVector> exp
                = locexp.GetExp();
            int nelmts = exp->size();
            const bool verbose = locexp.GetSession()->DefinesCmdLineArgument("verbose");

            // Get Default Map and turn off any searched values.
            returnval = MemoryManager<AssemblyMapCG>
                ::AllocateSharedPtr(m_session);
            returnval->m_solnType           = solnType;
            returnval->m_preconType         = eNull;
            returnval->m_maxStaticCondLevel = 0;
            returnval->m_signChange         = false;
            returnval->m_comm               = m_comm;

            // Count the number of vertices
            for (i = 0; i < nelmts; ++i)
            {
                nverts += (*exp)[i]->GetNverts();
            }

            returnval->m_numLocalCoeffs   = nverts;
            returnval->m_localToGlobalMap = Array<OneD, int>(nverts, -1);

            // Store original global ids in this map
            returnval->m_localToGlobalBndMap = Array<OneD, int>(nverts, -1);

            int cnt  = 0;
            int cnt1 = 0;
            Array<OneD, int> GlobCoeffs(m_numGlobalCoeffs, -1);

            // Set up local to global map;
            for (i = 0; i < nelmts; ++i)
            {
                for (j = 0; j < (*exp)[i]->GetNverts(); ++j)
                {
                    returnval->m_localToGlobalMap[cnt] =
                        returnval->m_localToGlobalBndMap[cnt] =
                        m_localToGlobalMap[cnt1 + (*exp)[i]->GetVertexMap(j,true)];
                    GlobCoeffs[returnval->m_localToGlobalMap[cnt]] = 1;

                    // Set up numLocalDirBndCoeffs
                    if ((returnval->m_localToGlobalMap[cnt]) <
                            m_numGlobalDirBndCoeffs)
                    {
                            returnval->m_numLocalDirBndCoeffs++;
                    }
                    cnt++;
                }
                cnt1 += (*exp)[i]->GetNcoeffs();
            }

            cnt = 0;
            // Reset global numbering and count number of dofs
            for (i = 0; i < m_numGlobalCoeffs; ++i)
            {
                if (GlobCoeffs[i] != -1)
                {
                    GlobCoeffs[i] = cnt++;
                }
            }

            // Set up number of globalCoeffs;
            returnval->m_numGlobalCoeffs = cnt;

            // Set up number of global Dirichlet boundary coefficients
            for (i = 0; i < m_numGlobalDirBndCoeffs; ++i)
            {
                if (GlobCoeffs[i] != -1)
                {
                    returnval->m_numGlobalDirBndCoeffs++;
                }
            }

            // Set up global to universal map
            if (m_globalToUniversalMap.size())
            {
                LibUtilities::CommSharedPtr vCommRow
                    = m_session->GetComm()->GetRowComm();
                int nglocoeffs = returnval->m_numGlobalCoeffs;
                returnval->m_globalToUniversalMap
                    = Array<OneD, int> (nglocoeffs);
                returnval->m_globalToUniversalMapUnique
                    = Array<OneD, int> (nglocoeffs);

                // Reset local to global map and setup universal map
                for (i = 0; i < nverts; ++i)
                {
                    cnt = returnval->m_localToGlobalMap[i];
                    returnval->m_localToGlobalMap[i] = GlobCoeffs[cnt];

                    returnval->m_globalToUniversalMap[GlobCoeffs[cnt]] =
                        m_globalToUniversalMap[cnt];
                }

                Nektar::Array<OneD, long> tmp(nglocoeffs);
                Vmath::Zero(nglocoeffs, tmp, 1);
                for (unsigned int i = 0; i < nglocoeffs; ++i)
                {
                    tmp[i] = returnval->m_globalToUniversalMap[i];
                }
                returnval->m_gsh = Gs::Init(tmp, vCommRow, verbose);
                Gs::Unique(tmp, vCommRow);
                for (unsigned int i = 0; i < nglocoeffs; ++i)
                {
                    returnval->m_globalToUniversalMapUnique[i]
                        = (tmp[i] >= 0 ? 1 : 0);
                }
            }
            else // not sure this option is ever needed.
            {
                for (i = 0; i < nverts; ++i)
                {
                    cnt = returnval->m_localToGlobalMap[i];
                    returnval->m_localToGlobalMap[i] = GlobCoeffs[cnt];
                }
            }

            return returnval;
        }

        /**
         * The bandwidth calculated here corresponds to what is referred to as
         * half-bandwidth.  If the elements of the matrix are designated as
         * a_ij, it corresponds to the maximum value of |i-j| for non-zero
         * a_ij.  As a result, the value also corresponds to the number of
         * sub- or super-diagonals.
         *
         * The bandwith can be calculated elementally as it corresponds to the
         * maximal elemental bandwith (i.e. the maximal difference in global
         * DOF index for every element).
         *
         * We caluclate here the bandwith of the full global system.
         */
        void AssemblyMapCG::CalculateFullSystemBandWidth()
        {
            int i,j;
            int cnt = 0;
            int locSize;
            int maxId;
            int minId;
            int bwidth = -1;
            for(i = 0; i < m_numPatches; ++i)
            {
                locSize = m_numLocalBndCoeffsPerPatch[i]+m_numLocalIntCoeffsPerPatch[i];
                maxId = -1;
                minId = m_numLocalCoeffs+1;
                for(j = 0; j < locSize; j++)
                {
                    if(m_localToGlobalMap[cnt+j] >= m_numGlobalDirBndCoeffs)
                    {
                        if(m_localToGlobalMap[cnt+j] > maxId)
                        {
                            maxId = m_localToGlobalMap[cnt+j];
                        }

                        if(m_localToGlobalMap[cnt+j] < minId)
                        {
                            minId = m_localToGlobalMap[cnt+j];
                        }
                    }
                }
                bwidth = (bwidth>(maxId-minId))?bwidth:(maxId-minId);

                cnt+=locSize;
            }

            m_fullSystemBandWidth = bwidth;
        }


        int AssemblyMapCG::v_GetLocalToGlobalMap(const int i) const
        {
            return m_localToGlobalMap[i];
        }

        int AssemblyMapCG::v_GetGlobalToUniversalMap(const int i) const
        {
            return m_globalToUniversalMap[i];
        }

        int AssemblyMapCG::v_GetGlobalToUniversalMapUnique(const int i) const
        {
            return m_globalToUniversalMapUnique[i];
        }

        const Array<OneD,const int>&
                    AssemblyMapCG::v_GetLocalToGlobalMap(void)
        {
            return m_localToGlobalMap;
        }

        const Array<OneD,const int>&
                    AssemblyMapCG::v_GetGlobalToUniversalMap(void)
        {
            return m_globalToUniversalMap;
        }

        const Array<OneD,const int>&
                    AssemblyMapCG::v_GetGlobalToUniversalMapUnique(void)
        {
            return m_globalToUniversalMapUnique;
        }

        NekDouble AssemblyMapCG::v_GetLocalToGlobalSign(
                    const int i) const
        {
            if(m_signChange)
            {
                return m_localToGlobalSign[i];
            }
            else
            {
                return 1.0;
            }
        }

        const Array<OneD, NekDouble>& AssemblyMapCG::v_GetLocalToGlobalSign() const
        {
            return m_localToGlobalSign;
        }

        void AssemblyMapCG::v_LocalToGlobal(
                    const Array<OneD, const NekDouble>& loc,
                    Array<OneD,       NekDouble>& global,
                    bool useComm) const
        {
            Array<OneD, const NekDouble> local;
            if(global.data() == loc.data())
            {
                local = Array<OneD, NekDouble>(m_numLocalCoeffs,loc.data());
            }
            else
            {
                local = loc; // create reference
            }


            if(m_signChange)
            {
                Vmath::Scatr(m_numLocalCoeffs, m_localToGlobalSign.get(), local.get(), m_localToGlobalMap.get(), global.get());
            }
            else
            {
                Vmath::Scatr(m_numLocalCoeffs, local.get(), m_localToGlobalMap.get(), global.get());
            }

            // ensure all values are unique by calling a max
            if(useComm)
            {
                Gs::Gather(global, Gs::gs_max, m_gsh);
            }
        }


        void AssemblyMapCG::v_LocalToGlobal(
                    const NekVector<NekDouble>& loc,
                    NekVector<      NekDouble>& global,
                    bool useComm) const
        {
            LocalToGlobal(loc.GetPtr(),global.GetPtr(),useComm);
        }

        void AssemblyMapCG::v_GlobalToLocal(
                    const Array<OneD, const NekDouble>& global,
                          Array<OneD,       NekDouble>& loc) const
        {
            Array<OneD, const NekDouble> glo;
            if(global.data() == loc.data())
            {
                glo = Array<OneD, NekDouble>(m_numGlobalCoeffs,global.data());
            }
            else
            {
                glo = global; // create reference
            }


            if(m_signChange)
            {
                Vmath::Gathr(m_numLocalCoeffs, m_localToGlobalSign.get(), glo.get(), m_localToGlobalMap.get(), loc.get());
            }
            else
            {
                Vmath::Gathr(m_numLocalCoeffs, glo.get(), m_localToGlobalMap.get(), loc.get());
            }
        }

        void AssemblyMapCG::v_GlobalToLocal(
                    const NekVector<NekDouble>& global,
                          NekVector<      NekDouble>& loc) const
        {
            GlobalToLocal(global.GetPtr(),loc.GetPtr());
        }

        void AssemblyMapCG::v_Assemble(
                    const Array<OneD, const NekDouble> &loc,
                          Array<OneD,       NekDouble> &global) const
        {
            Array<OneD, const NekDouble> local;
            if(global.data() == loc.data())
            {
                local = Array<OneD, NekDouble>(m_numLocalCoeffs,loc.data());
            }
            else
            {
                local = loc; // create reference
            }

            Vmath::Zero(m_numGlobalCoeffs, global.get(), 1);

            if(m_signChange)
            {
                Vmath::Assmb(m_numLocalCoeffs, m_localToGlobalSign.get(), local.get(), m_localToGlobalMap.get(), global.get());
            }
            else
            {
                Vmath::Assmb(m_numLocalCoeffs, local.get(), m_localToGlobalMap.get(), global.get());
            }
            UniversalAssemble(global);
        }

        void AssemblyMapCG::v_Assemble(
                    const NekVector<NekDouble>& loc,
                          NekVector<      NekDouble>& global) const
        {
            Assemble(loc.GetPtr(),global.GetPtr());
        }

        void AssemblyMapCG::v_UniversalAssemble(
                      Array<OneD,     NekDouble>& pGlobal) const
        {
            Gs::Gather(pGlobal, Gs::gs_add, m_gsh);
        }

        void AssemblyMapCG::v_UniversalAssemble(
                      NekVector<      NekDouble>& pGlobal) const
        {
            UniversalAssemble(pGlobal.GetPtr());
        }

        void AssemblyMapCG::v_UniversalAssemble(
                      Array<OneD,     NekDouble>& pGlobal,
                      int                         offset) const
        {
            Array<OneD, NekDouble> tmp(offset);
            Vmath::Vcopy(offset, pGlobal, 1, tmp, 1);
            UniversalAssemble(pGlobal);
            Vmath::Vcopy(offset, tmp, 1, pGlobal, 1);
        }

        int AssemblyMapCG::v_GetFullSystemBandWidth() const
        {
            return m_fullSystemBandWidth;
        }

        int AssemblyMapCG::v_GetNumNonDirVertexModes() const
        {
            return m_numNonDirVertexModes;
        }

        int AssemblyMapCG::v_GetNumNonDirEdgeModes() const
        {
            return m_numNonDirEdgeModes;
        }

        int AssemblyMapCG::v_GetNumNonDirFaceModes() const
        {
            return m_numNonDirFaceModes;
        }

        int AssemblyMapCG::v_GetNumDirEdges() const
        {
            return m_numDirEdges;
        }

        int AssemblyMapCG::v_GetNumDirFaces() const
        {
            return m_numDirFaces;
        }

        int AssemblyMapCG::v_GetNumNonDirEdges() const
        {
            return m_numNonDirEdges;
        }

        int AssemblyMapCG::v_GetNumNonDirFaces() const
        {
            return m_numNonDirFaces;
        }

        const Array<OneD, const int>& AssemblyMapCG::v_GetExtraDirEdges()
        {
            return m_extraDirEdges;
        }
    } // namespace
} // namespace<|MERGE_RESOLUTION|>--- conflicted
+++ resolved
@@ -151,11 +151,7 @@
                 }
 
                 // If all boundaries are Dirichlet fill in graph
-<<<<<<< HEAD
-                if(cnt == bndConditions.num_elements())
-=======
                 if(cnt == bndConditions.size())
->>>>>>> 81af24da
                 {
                     for(j = 0; j < bndCondExp[i]->GetNumElmts(); j++)
                     {
@@ -1915,11 +1911,7 @@
             
             cnt = 0;
             int offset = 0;
-<<<<<<< HEAD
-            for(i = 0; i < bndCondExp.num_elements(); i++)
-=======
             for(i = 0; i < bndCondExp.size(); i++)
->>>>>>> 81af24da
             {
                 set<int> foundExtraVerts, foundExtraEdges;
                 for(j = 0; j < bndCondExp[i]->GetNumElmts(); j++)
@@ -1947,18 +1939,6 @@
                     {
                         if(dim == 2)
                         {
-<<<<<<< HEAD
-                            exp->GetEdgeToElementMap(tid,exp->GetEorient(tid),
-                                                     maparray,signarray,
-                                                     bndExp->GetBasisNumModes(0));
-                        }
-                        else if (dim == 3)
-                        {
-                            exp->GetFaceToElementMap(tid,exp->GetForient(tid),
-                                                     maparray,signarray,
-                                                     bndExp->GetBasisNumModes(0),
-                                                     bndExp->GetBasisNumModes(1));
-=======
                             exp->GetTraceToElementMap(tid,
                                                       maparray,signarray,
                                                       exp->GetGeom()->
@@ -1972,7 +1952,6 @@
                                                       GetForient(tid),
                                                       bndExp->GetBasisNumModes(0),
                                                       bndExp->GetBasisNumModes(1));
->>>>>>> 81af24da
                         }
                         
                         for(k = 0; k < bndExp->GetNcoeffs(); k++)
@@ -1999,7 +1978,6 @@
                         NekDouble sign = 1.0;
 
                         if(m_signChange)
-<<<<<<< HEAD
                         {
                             sign = m_bndCondCoeffsToLocalCoeffsSign[cnt+k];
                         }
@@ -2007,15 +1985,6 @@
                         if (bndConditions[i]->GetBoundaryConditionType() ==
                             SpatialDomains::eDirichlet)
                         {
-=======
-                        {
-                            sign = m_bndCondCoeffsToLocalCoeffsSign[cnt+k];
-                        }
-
-                        if (bndConditions[i]->GetBoundaryConditionType() ==
-                            SpatialDomains::eDirichlet)
-                        {
->>>>>>> 81af24da
                             CoeffOnDirTrace.insert(locid);
                         
                             // store the local id and sign from global id
@@ -2049,11 +2018,7 @@
 
                 exp->GetBoundaryMap(bndmap);
                 
-<<<<<<< HEAD
-                for(j = 0; j < bndmap.num_elements(); ++j)
-=======
                 for(j = 0; j < bndmap.size(); ++j)
->>>>>>> 81af24da
                 {
                     k = cnt + bndmap[j];
                     
@@ -2123,19 +2088,11 @@
             {
                 int gloid = gloParaDirBnd[i];
                 if(gloid  == -1)
-<<<<<<< HEAD
                 {
                     gloParaDirBnd[i] = 0.0;
                 }
                 else
                 {
-=======
-                {
-                    gloParaDirBnd[i] = 0.0;
-                }
-                else
-                {
->>>>>>> 81af24da
                     gloParaDirBnd[i] = m_globalToUniversalMap[gloid]; 
                 }
             }
