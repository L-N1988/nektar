--- conflicted
+++ resolved
@@ -1,467 +1,3 @@
-<<<<<<< HEAD
-//////////////////////////////////////////////////////////////////////////////
-//
-// File DisContField3D.cpp
-//
-// For more information, please see: http://www.nektar.info
-//
-// The MIT License
-//
-// Copyright (c) 2006 Division of Applied Mathematics, Brown University (USA),
-// Department of Aeronautics, Imperial College London (UK), and Scientific
-// Computing and Imaging Institute, University of Utah (USA).
-//
-// License for the specific language governing rights and limitations under
-// Permission is hereby granted, free of charge, to any person obtaining a
-// copy of this software and associated documentation files (the "Software"),
-// to deal in the Software without restriction, including without limitation
-// the rights to use, copy, modify, merge, publish, distribute, sublicense,
-// and/or sell copies of the Software, and to permit persons to whom the
-// Software is furnished to do so, subject to the following conditions:
-//
-// The above copyright notice and this permission notice shall be included
-// in all copies or substantial portions of the Software.
-//
-// THE SOFTWARE IS PROVIDED "AS IS", WITHOUT WARRANTY OF ANY KIND, EXPRESS
-// OR IMPLIED, INCLUDING BUT NOT LIMITED TO THE WARRANTIES OF MERCHANTABILITY,
-// FITNESS FOR A PARTICULAR PURPOSE AND NONINFRINGEMENT. IN NO EVENT SHALL
-// THE AUTHORS OR COPYRIGHT HOLDERS BE LIABLE FOR ANY CLAIM, DAMAGES OR OTHER
-// LIABILITY, WHETHER IN AN ACTION OF CONTRACT, TORT OR OTHERWISE, ARISING
-// FROM, OUT OF OR IN CONNECTION WITH THE SOFTWARE OR THE USE OR OTHER
-// DEALINGS IN THE SOFTWARE.
-//
-// Description: Field definition for 3D domain with boundary
-// conditions using LDG flux
-//
-///////////////////////////////////////////////////////////////////////////////
-
-#include <MultiRegions/DisContField3D.h>
-#include <LocalRegions/Expansion3D.h>
-#include <LocalRegions/Expansion2D.h>
-#include <SpatialDomains/MeshGraph3D.h>
-
-#include <boost/assign/std/vector.hpp>
-
-using namespace boost::assign;
-
-namespace Nektar
-{
-    namespace MultiRegions
-    {
-        /**
-         * @class DisContField3D
-         * Abstraction of a global discontinuous three-dimensional spectral/hp
-         * element expansion which approximates the solution of a set of
-         * partial differential equations.
-         */
-
-        /**
-         * @brief Default constructor.
-         */
-        DisContField3D::DisContField3D() :
-            ExpList3D             (),
-            m_bndCondExpansions   (),
-            m_bndConditions       (),
-            m_trace(NullExpListSharedPtr)
-        {
-        }
-
-        /**
-         * @brief Constructs a global discontinuous field based on an input mesh
-         * with boundary conditions.
-         */
-        DisContField3D::DisContField3D(
-            const LibUtilities::SessionReaderSharedPtr &pSession,
-            const SpatialDomains::MeshGraphSharedPtr   &graph3D,
-            const std::string                          &variable,
-            const bool                                  SetUpJustDG)
-            : ExpList3D          (pSession,graph3D,variable),
-              m_bndCondExpansions(),
-              m_bndConditions    (),
-              m_trace(NullExpListSharedPtr)
-        {
-            SpatialDomains::BoundaryConditions bcs(m_session, graph3D);
-            
-            GenerateBoundaryConditionExpansion(graph3D,bcs,variable);
-            EvaluateBoundaryConditions();
-            ApplyGeomInfo();
-            
-            // Find periodic edges for this variable.
-            FindPeriodicFaces(bcs, variable);
-
-            if(SetUpJustDG)
-            {
-                SetUpDG();
-            }
-            else
-            {
-                // Set element edges to point to Robin BC edges if required.
-                int i,cnt,f;
-                Array<OneD, int> ElmtID, FaceID;
-                GetBoundaryToElmtMap(ElmtID, FaceID);
-
-                for(cnt = i = 0; i < m_bndCondExpansions.num_elements(); ++i)
-                {
-                    MultiRegions::ExpListSharedPtr locExpList;
-                    locExpList = m_bndCondExpansions[i];
-                    
-                    for(f = 0; f < locExpList->GetExpSize(); ++f)
-                    {
-                        LocalRegions::Expansion3DSharedPtr exp3d
-                            = boost::dynamic_pointer_cast<
-                                LocalRegions::Expansion3D>((*m_exp)[ElmtID[cnt+f]]);
-                        LocalRegions::Expansion2DSharedPtr exp2d
-                            = boost::dynamic_pointer_cast<
-                                LocalRegions::Expansion2D>(locExpList->GetExp(f));
-                        
-                        exp3d->SetFaceExp(FaceID[cnt+f],exp2d);
-                        exp2d->SetAdjacentElementExp(FaceID[cnt+f],exp3d);
-                    }
-                    cnt += m_bndCondExpansions[i]->GetExpSize();
-                }
-            }
-        }
-        
-        /*
-         * @brief Copy type constructor which declares new boundary conditions
-         * and re-uses mapping info and trace space if possible
-         */
-        DisContField3D::DisContField3D( 
-            const DisContField3D                     &In,
-            const SpatialDomains::MeshGraphSharedPtr &graph3D,
-            const std::string                        &variable,
-            const bool                                SetUpJustDG) 
-            : ExpList3D(In), 
-              m_trace(NullExpListSharedPtr)
-        {
-            SpatialDomains::BoundaryConditions bcs(m_session, graph3D);
-            
-            GenerateBoundaryConditionExpansion(graph3D,bcs,variable);
-            EvaluateBoundaryConditions();
-            ApplyGeomInfo();
-           
-            if(!SameTypeOfBoundaryConditions(In))
-            {
-                // Find periodic edges for this variable.
-                FindPeriodicFaces(bcs, variable);
-               
-                if (SetUpJustDG)
-                {
-                    SetUpDG(variable);
-                }
-                else
-                {
-                    int i,cnt,f;
-                    Array<OneD, int> ElmtID,FaceID;
-                    GetBoundaryToElmtMap(ElmtID,FaceID);
-                   
-                    for(cnt = i = 0; i < m_bndCondExpansions.num_elements(); ++i)
-                    {
-                        MultiRegions::ExpListSharedPtr locExpList;
-                        locExpList = m_bndCondExpansions[i];
-                       
-                        for(f = 0; f < locExpList->GetExpSize(); ++f)
-                        {
-                            LocalRegions::Expansion3DSharedPtr exp3d
-                                = boost::dynamic_pointer_cast<
-                                    LocalRegions::Expansion3D>(
-                                        (*m_exp)[ElmtID[cnt+f]]);
-                            LocalRegions::Expansion2DSharedPtr exp2d
-                                = boost::dynamic_pointer_cast<
-                                    LocalRegions::Expansion2D>(
-                                        locExpList->GetExp(f));
-                           
-                            exp3d->SetFaceExp(FaceID[cnt+f],exp2d);
-                            exp2d->SetAdjacentElementExp(FaceID[cnt+f],exp3d);
-                        }
-                       
-                        cnt += m_bndCondExpansions[i]->GetExpSize();
-                    }
-                    SetUpPhysNormals();
-                }
-               
-            }
-            //else if we have the same boundary condition
-            else
-            {
-                if(SetUpJustDG)
-                {
-                    m_globalBndMat = In.m_globalBndMat;
-                    m_trace        = In.m_trace;
-                    m_traceMap     = In.m_traceMap;
-                }
-                else 
-                {
-                    m_globalBndMat = In.m_globalBndMat;
-                    m_trace        = In.m_trace;
-                    m_traceMap     = In.m_traceMap;
-                   
-                    int i,cnt,f;
-                    Array<OneD, int> ElmtID,FaceID;
-                    GetBoundaryToElmtMap(ElmtID,FaceID);
-                   
-                    for(cnt = i = 0; i < m_bndCondExpansions.num_elements(); ++i)
-                    {
-                        MultiRegions::ExpListSharedPtr locExpList;
-                        locExpList = m_bndCondExpansions[i];
-                       
-                        for(f = 0; f < locExpList->GetExpSize(); ++f)
-                        {
-                            LocalRegions::Expansion3DSharedPtr exp3d
-                                = boost::dynamic_pointer_cast<
-                                    LocalRegions::Expansion3D>(
-                                        (*m_exp)[ElmtID[cnt+f]]);
-                            LocalRegions::Expansion2DSharedPtr exp2d
-                                = boost::dynamic_pointer_cast<
-                                    LocalRegions::Expansion2D>(
-                                        locExpList->GetExp(f));
-                           
-                            exp3d->SetFaceExp(FaceID[cnt+f],exp2d);
-                            exp2d->SetAdjacentElementExp(FaceID[cnt+f],exp3d);
-                        }
-                       
-                        cnt += m_bndCondExpansions[i]->GetExpSize();
-                    }
-
-                    if(m_session->DefinesSolverInfo("PROJECTION"))
-                    {
-                        std::string ProjectStr = 
-                            m_session->GetSolverInfo("PROJECTION");
-                        if (ProjectStr == "MixedCGDG"           ||
-                            ProjectStr == "Mixed_CG_Discontinuous")
-                        {
-                            SetUpDG(variable);
-                        }
-                        else
-                        {
-                            SetUpPhysNormals();
-                        }
-                    }
-                    else
-                    {
-                        SetUpPhysNormals();
-                    }                       
-                }
-            }
-        }
-
-        /**
-         *
-         */
-        DisContField3D::DisContField3D(const DisContField3D &In) :
-            ExpList3D(In),
-            m_bndCondExpansions   (In.m_bndCondExpansions),
-            m_bndConditions       (In.m_bndConditions),
-            m_globalBndMat        (In.m_globalBndMat),
-            m_trace               (In.m_trace),
-            m_traceMap            (In.m_traceMap)
-        {
-        }
-
-        /**
-         * @brief Destructor.
-         */
-        DisContField3D::~DisContField3D()
-        {
-        }
-
-        GlobalLinSysSharedPtr DisContField3D::GetGlobalBndLinSys(
-            const GlobalLinSysKey &mkey)
-        {
-            ASSERTL0(mkey.GetMatrixType() == StdRegions::eHybridDGHelmBndLam,
-                     "Routine currently only tested for HybridDGHelmholtz");
-            ASSERTL1(mkey.GetGlobalSysSolnType() == 
-                     m_traceMap->GetGlobalSysSolnType(),
-                     "The local to global map is not set up for the requested "
-                     "solution type");
-            
-            GlobalLinSysSharedPtr glo_matrix;
-            GlobalLinSysMap::iterator matrixIter = m_globalBndMat->find(mkey);
-            
-            if (matrixIter == m_globalBndMat->end())
-            {
-                glo_matrix = GenGlobalBndLinSys(mkey,m_traceMap);
-                (*m_globalBndMat)[mkey] = glo_matrix;
-            }
-            else
-            {
-                glo_matrix = matrixIter->second;
-            }
-
-            return glo_matrix;
-        }
-        
-        /**
-         * @brief Set up all DG member variables and maps.
-         */
-        void DisContField3D::SetUpDG(const std::string variable)
-        {
-            if (m_trace != NullExpListSharedPtr)
-            {
-                return;
-            }
-            
-            ExpList2DSharedPtr trace;
-            
-            SpatialDomains::MeshGraph3DSharedPtr graph3D = 
-                boost::dynamic_pointer_cast<SpatialDomains::MeshGraph3D>(
-                    m_graph);
-            
-            // Set up matrix map
-            m_globalBndMat = MemoryManager<GlobalLinSysMap>::
-                AllocateSharedPtr();
-            
-            // Set up Trace space
-            bool UseGenSegExp = true;
-            trace = MemoryManager<ExpList2D>::AllocateSharedPtr(
-                m_session, m_bndCondExpansions, m_bndConditions,
-                *m_exp,graph3D, m_periodicFaces, UseGenSegExp);
-
-            m_trace    = trace;
-            m_traceMap = MemoryManager<AssemblyMapDG>::AllocateSharedPtr(
-                m_session,graph3D,trace,*this,m_bndCondExpansions,
-                m_bndConditions, m_periodicFaces,variable);
-
-            Array<OneD, Array<OneD, StdRegions::StdExpansionSharedPtr> >
-                &elmtToTrace = m_traceMap->GetElmtToTrace();
-            
-            // Scatter trace segments to 3D elements. For each element, we find
-            // the trace segment associated to each edge. The element then
-            // retains a pointer to the trace space segments, to ensure
-            // uniqueness of normals when retrieving from two adjoining elements
-            // which do not lie in a plane.
-            for (int i = 0; i < m_exp->size(); ++i)
-            {
-                for (int j = 0; j < (*m_exp)[i]->GetNfaces(); ++j)
-                {
-                    LocalRegions::Expansion3DSharedPtr exp3d =
-                        boost::dynamic_pointer_cast<
-                            LocalRegions::Expansion3D>((*m_exp)[i]);
-                    LocalRegions::Expansion2DSharedPtr exp2d =
-                        boost::dynamic_pointer_cast<
-                            LocalRegions::Expansion2D>(elmtToTrace[i][j]);
-                    exp3d->SetFaceExp           (j, exp2d);
-                    exp2d->SetAdjacentElementExp(j, exp3d);
-                }
-            }
-            
-            // Set up physical normals
-            SetUpPhysNormals();
-            
-            // Set up information for parallel jobs.
-            for (int i = 0; i < m_trace->GetExpSize(); ++i)
-            {
-                LocalRegions::Expansion2DSharedPtr traceEl = 
-                    boost::dynamic_pointer_cast<
-                        LocalRegions::Expansion2D>(m_trace->GetExp(i));
-
-                int offset      = m_trace->GetPhys_Offset(i);
-                int traceGeomId = traceEl->GetGeom2D()->GetGlobalID();
-                PeriodicMap::iterator pIt = m_periodicFaces.find(
-                    traceGeomId);
-
-                if (pIt != m_periodicFaces.end() && !pIt->second[0].isLocal)
-                {
-                    if (traceGeomId != min(pIt->second[0].id, traceGeomId))
-                    {
-                        traceEl->GetLeftAdjacentElementExp()->NegateFaceNormal(
-                            traceEl->GetLeftAdjacentElementFace());
-                    }
-                }
-                else if (m_traceMap->GetTraceToUniversalMapUnique(offset) < 0)
-                {
-                    traceEl->GetLeftAdjacentElementExp()->NegateFaceNormal(
-                        traceEl->GetLeftAdjacentElementFace());
-                }
-            }
-            
-            int cnt, n, e;
-            
-            // Identify boundary faces
-            for(cnt = 0, n = 0; n < m_bndCondExpansions.num_elements(); ++n)
-            {
-                if (m_bndConditions[n]->GetBoundaryConditionType() != 
-                    SpatialDomains::ePeriodic)
-                {
-                    for(e = 0; e < m_bndCondExpansions[n]->GetExpSize(); ++e)
-                    {
-                        m_boundaryFaces.insert(
-                            m_traceMap->GetBndCondTraceToGlobalTraceMap(cnt+e));
-                    }
-                }
-                cnt += m_bndCondExpansions[n]->GetExpSize();
-            }
-                
-            // Set up information for periodic boundary conditions.
-            boost::unordered_map<int,pair<int,int> > perFaceToExpMap;
-            boost::unordered_map<int,pair<int,int> >::iterator it2;
-            cnt = 0;
-            LocalRegions::Expansion3DSharedPtr exp3d;
-            for (int n = 0; n < m_exp->size(); ++n)
-            {
-                exp3d = LocalRegions::Expansion3D::FromStdExp((*m_exp)[n]);
-                for (int e = 0; e < exp3d->GetNfaces(); ++e, ++cnt)
-                {
-                    PeriodicMap::iterator it = m_periodicFaces.find(
-                        exp3d->GetGeom3D()->GetFid(e));
-                    
-                    if (it != m_periodicFaces.end())
-                    {
-                        perFaceToExpMap[it->first] = make_pair(n, e);
-                    }
-                }
-            }
-            
-            // Set up left-adjacent face list.
-            m_leftAdjacentFaces.resize(cnt);
-            cnt = 0;
-            for (int i = 0; i < m_exp->size(); ++i)
-            {
-                for (int j = 0; j < (*m_exp)[i]->GetNfaces(); ++j, ++cnt)
-                {
-                    m_leftAdjacentFaces[cnt] = IsLeftAdjacentFace(i, j);
-                }
-            }
-
-            // Set up mapping to copy Fwd of periodic bcs to Bwd of other edge.
-            cnt = 0;
-            for (int n = 0; n < m_exp->size(); ++n)
-            {
-                exp3d = LocalRegions::Expansion3D::FromStdExp((*m_exp)[n]);
-                for (int e = 0; e < exp3d->GetNfaces(); ++e, ++cnt)
-                {
-                    int faceGeomId = exp3d->GetGeom3D()->GetFid(e);
-                    int offset = m_trace->GetPhys_Offset(
-                        elmtToTrace[n][e]->GetElmtId());
-
-                    // Check to see if this face is periodic.
-                    PeriodicMap::iterator it = m_periodicFaces.find(faceGeomId);
-
-                    if (it != m_periodicFaces.end())
-                    {
-                        const PeriodicEntity &ent = it->second[0];
-                        it2 = perFaceToExpMap.find(ent.id);
-
-                        if (it2 == perFaceToExpMap.end())
-                        {
-                            if (m_session->GetComm()->GetSize() > 1 &&
-                                !ent.isLocal)
-                            {
-                                continue;
-                            }
-                            else
-                            {
-                                ASSERTL1(false, "Periodic edge not found!");
-                            }
-                        }
-
-                        ASSERTL1(m_leftAdjacentFaces[cnt],
-                                 "Periodic face in non-forward space?");
-
-                        int offset2 = m_trace->GetPhys_Offset(
-                            elmtToTrace[it2->second.first][it2->second.second]->
-                                GetElmtId());
-=======
  //////////////////////////////////////////////////////////////////////////////
  //
  // File DisContField3D.cpp
@@ -779,7 +315,7 @@
              // Set up Trace space
              bool UseGenSegExp = true;
              trace = MemoryManager<ExpList2D>::AllocateSharedPtr(
-                 m_bndCondExpansions, m_bndConditions,
+                 m_session, m_bndCondExpansions, m_bndConditions,
                  *m_exp,graph3D, m_periodicFaces, UseGenSegExp);
 
              m_trace    = trace;
@@ -926,7 +462,6 @@
                          int offset2 = m_trace->GetPhys_Offset(
                              elmtToTrace[it2->second.first][it2->second.second]->
                                  GetElmtId());
->>>>>>> 1142dc8b
 
                         // Calculate relative orientations between faces to
                         // calculate copying map.
@@ -2337,7 +1872,7 @@
             Array<OneD, NekDouble> e_outarray;
             Array<OneD, Array<OneD, StdRegions::StdExpansionSharedPtr> >
                 &elmtToTrace = m_traceMap->GetElmtToTrace();
-
+            
             for(n = 0; n < GetExpSize(); ++n)
             {
                 offset = GetCoeff_Offset(n);
@@ -2345,13 +1880,16 @@
                 for(e = 0; e < (*m_exp)[n]->GetNfaces(); ++e)
                 {
                     t_offset = m_trace->GetPhys_Offset(elmtToTrace[n][e]->GetElmtId());
-                    (*m_exp)[n]->AddFaceNormBoundaryInt(e,elmtToTrace[n][e],
+                    
+                    //cout << "BEFORE " << Fn.num_elements() << "  " << e_outarray.num_elements() << endl;
+                    (*m_exp)[n]->AddFaceNormBoundaryInt(e,
+                                                        elmtToTrace[n][e],
                                                         Fn + t_offset,
                                                         e_outarray);
+                    //cout << "AFTER " << Fn.num_elements() << "  " << e_outarray.num_elements() << endl;
                 }
             }
         }
-
         /**
          * @brief Add trace contributions into elemental coefficient spaces.
          * 
