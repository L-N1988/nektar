//////////////////////////////////////////////////////////////////////////////
//
// File DisContField3D.cpp
//
// For more information, please see: http://www.nektar.info
//
// The MIT License
//
// Copyright (c) 2006 Division of Applied Mathematics, Brown University (USA),
// Department of Aeronautics, Imperial College London (UK), and Scientific
// Computing and Imaging Institute, University of Utah (USA).
//
// License for the specific language governing rights and limitations under
// Permission is hereby granted, free of charge, to any person obtaining a
// copy of this software and associated documentation files (the "Software"),
// to deal in the Software without restriction, including without limitation
// the rights to use, copy, modify, merge, publish, distribute, sublicense,
// and/or sell copies of the Software, and to permit persons to whom the
// Software is furnished to do so, subject to the following conditions:
//
// The above copyright notice and this permission notice shall be included
// in all copies or substantial portions of the Software.
//
// THE SOFTWARE IS PROVIDED "AS IS", WITHOUT WARRANTY OF ANY KIND, EXPRESS
// OR IMPLIED, INCLUDING BUT NOT LIMITED TO THE WARRANTIES OF MERCHANTABILITY,
// FITNESS FOR A PARTICULAR PURPOSE AND NONINFRINGEMENT. IN NO EVENT SHALL
// THE AUTHORS OR COPYRIGHT HOLDERS BE LIABLE FOR ANY CLAIM, DAMAGES OR OTHER
// LIABILITY, WHETHER IN AN ACTION OF CONTRACT, TORT OR OTHERWISE, ARISING
// FROM, OUT OF OR IN CONNECTION WITH THE SOFTWARE OR THE USE OR OTHER
// DEALINGS IN THE SOFTWARE.
//
// Description: Field definition for 3D domain with boundary
// conditions using LDG flux
//
///////////////////////////////////////////////////////////////////////////////

#include <MultiRegions/DisContField3D.h>
#include <LocalRegions/Expansion3D.h>
#include <LocalRegions/Expansion2D.h>
#include <SpatialDomains/MeshGraph3D.h>

#include <boost/assign/std/vector.hpp>

using namespace boost::assign;

namespace Nektar
{
    namespace MultiRegions
    {
        /**
         * @class DisContField3D
         * Abstraction of a global discontinuous three-dimensional spectral/hp
         * element expansion which approximates the solution of a set of
         * partial differential equations.
         */

        /**
         * @brief Default constructor.
         */
        DisContField3D::DisContField3D() :
            ExpList3D             (),
            m_bndCondExpansions   (),
            m_bndConditions       (),
            m_trace(NullExpListSharedPtr)
        {
        }

        /**
         * @brief Constructs a global discontinuous field based on an input mesh
         * with boundary conditions.
         */
        DisContField3D::DisContField3D(
            const LibUtilities::SessionReaderSharedPtr &pSession,
            const SpatialDomains::MeshGraphSharedPtr   &graph3D,
            const std::string                          &variable,
            const bool                                  SetUpJustDG)
            : ExpList3D          (pSession,graph3D,variable),
              m_bndCondExpansions(),
              m_bndConditions    (),
              m_trace(NullExpListSharedPtr)
        {
            SpatialDomains::BoundaryConditions bcs(m_session, graph3D);
            
            GenerateBoundaryConditionExpansion(graph3D,bcs,variable);
            EvaluateBoundaryConditions();
            ApplyGeomInfo();
            
            // Find periodic edges for this variable.
            FindPeriodicFaces(bcs, variable);

            if(SetUpJustDG)
            {
                SetUpDG();
            }
            else
            {
                // Set element edges to point to Robin BC edges if required.
                int i,cnt,f;
                Array<OneD, int> ElmtID, FaceID;
                GetBoundaryToElmtMap(ElmtID, FaceID);

                for(cnt = i = 0; i < m_bndCondExpansions.num_elements(); ++i)
                {
                    MultiRegions::ExpListSharedPtr locExpList;
                    locExpList = m_bndCondExpansions[i];
                    
                    for(f = 0; f < locExpList->GetExpSize(); ++f)
                    {
                        LocalRegions::Expansion3DSharedPtr exp3d
                            = boost::dynamic_pointer_cast<
                                LocalRegions::Expansion3D>((*m_exp)[ElmtID[cnt+f]]);
                        LocalRegions::Expansion2DSharedPtr exp2d
                            = boost::dynamic_pointer_cast<
                                LocalRegions::Expansion2D>(locExpList->GetExp(f));
                        
                        exp3d->SetFaceExp(FaceID[cnt+f],exp2d);
                        exp2d->SetAdjacentElementExp(FaceID[cnt+f],exp3d);
                    }
                    cnt += m_bndCondExpansions[i]->GetExpSize();
                }
            }
        }
        
        /*
         * @brief Copy type constructor which declares new boundary conditions
         * and re-uses mapping info and trace space if possible
         */
        DisContField3D::DisContField3D( 
            const DisContField3D                     &In,
            const SpatialDomains::MeshGraphSharedPtr &graph3D,
            const std::string                        &variable,
            const bool                                SetUpJustDG) 
            : ExpList3D(In), 
              m_trace(NullExpListSharedPtr)
        {
            SpatialDomains::BoundaryConditions bcs(m_session, graph3D);
            
            GenerateBoundaryConditionExpansion(graph3D,bcs,variable);
            EvaluateBoundaryConditions();
            ApplyGeomInfo();
           
            if(!SameTypeOfBoundaryConditions(In))
            {
                // Find periodic edges for this variable.
                FindPeriodicFaces(bcs, variable);
               
                if (SetUpJustDG)
                {
                    SetUpDG(variable);
                }
                else
                {
                    int i,cnt,f;
                    Array<OneD, int> ElmtID,FaceID;
                    GetBoundaryToElmtMap(ElmtID,FaceID);
                   
                    for(cnt = i = 0; i < m_bndCondExpansions.num_elements(); ++i)
                    {
                        MultiRegions::ExpListSharedPtr locExpList;
                        locExpList = m_bndCondExpansions[i];
                       
                        for(f = 0; f < locExpList->GetExpSize(); ++f)
                        {
                            LocalRegions::Expansion3DSharedPtr exp3d
                                = boost::dynamic_pointer_cast<
                                    LocalRegions::Expansion3D>(
                                        (*m_exp)[ElmtID[cnt+f]]);
                            LocalRegions::Expansion2DSharedPtr exp2d
                                = boost::dynamic_pointer_cast<
                                    LocalRegions::Expansion2D>(
                                        locExpList->GetExp(f));
                           
                            exp3d->SetFaceExp(FaceID[cnt+f],exp2d);
                            exp2d->SetAdjacentElementExp(FaceID[cnt+f],exp3d);
                        }
                       
                        cnt += m_bndCondExpansions[i]->GetExpSize();
                    }
                    SetUpPhysNormals();
                }
               
            }
            //else if we have the same boundary condition
            else
            {
                if(SetUpJustDG)
                {
                    m_globalBndMat = In.m_globalBndMat;
                    m_trace        = In.m_trace;
                    m_traceMap     = In.m_traceMap;
                }
                else 
                {
                    m_globalBndMat = In.m_globalBndMat;
                    m_trace        = In.m_trace;
                    m_traceMap     = In.m_traceMap;
                   
                    int i,cnt,f;
                    Array<OneD, int> ElmtID,FaceID;
                    GetBoundaryToElmtMap(ElmtID,FaceID);
                   
                    for(cnt = i = 0; i < m_bndCondExpansions.num_elements(); ++i)
                    {
                        MultiRegions::ExpListSharedPtr locExpList;
                        locExpList = m_bndCondExpansions[i];
                       
                        for(f = 0; f < locExpList->GetExpSize(); ++f)
                        {
                            LocalRegions::Expansion3DSharedPtr exp3d
                                = boost::dynamic_pointer_cast<
                                    LocalRegions::Expansion3D>(
                                        (*m_exp)[ElmtID[cnt+f]]);
                            LocalRegions::Expansion2DSharedPtr exp2d
                                = boost::dynamic_pointer_cast<
                                    LocalRegions::Expansion2D>(
                                        locExpList->GetExp(f));
                           
                            exp3d->SetFaceExp(FaceID[cnt+f],exp2d);
                            exp2d->SetAdjacentElementExp(FaceID[cnt+f],exp3d);
                        }
                       
                        cnt += m_bndCondExpansions[i]->GetExpSize();
                    }

                    if(m_session->DefinesSolverInfo("PROJECTION"))
                    {
                        std::string ProjectStr = 
                            m_session->GetSolverInfo("PROJECTION");
                        if (ProjectStr == "MixedCGDG"           ||
                            ProjectStr == "Mixed_CG_Discontinuous")
                        {
                            SetUpDG(variable);
                        }
                        else
                        {
                            SetUpPhysNormals();
                        }
                    }
                    else
                    {
                        SetUpPhysNormals();
                    }                       
                }
            }
        }

        /**
         *
         */
        DisContField3D::DisContField3D(const DisContField3D &In) :
            ExpList3D(In),
            m_bndCondExpansions   (In.m_bndCondExpansions),
            m_bndConditions       (In.m_bndConditions),
            m_globalBndMat        (In.m_globalBndMat),
            m_trace               (In.m_trace),
            m_traceMap            (In.m_traceMap)
        {
        }

        /**
         * @brief Destructor.
         */
        DisContField3D::~DisContField3D()
        {
        }

        GlobalLinSysSharedPtr DisContField3D::GetGlobalBndLinSys(
            const GlobalLinSysKey &mkey)
        {
            ASSERTL0(mkey.GetMatrixType() == StdRegions::eHybridDGHelmBndLam,
                     "Routine currently only tested for HybridDGHelmholtz");
            ASSERTL1(mkey.GetGlobalSysSolnType() == 
                     m_traceMap->GetGlobalSysSolnType(),
                     "The local to global map is not set up for the requested "
                     "solution type");
            
            GlobalLinSysSharedPtr glo_matrix;
            GlobalLinSysMap::iterator matrixIter = m_globalBndMat->find(mkey);
            
            if (matrixIter == m_globalBndMat->end())
            {
                glo_matrix = GenGlobalBndLinSys(mkey,m_traceMap);
                (*m_globalBndMat)[mkey] = glo_matrix;
            }
            else
            {
                glo_matrix = matrixIter->second;
            }

            return glo_matrix;
        }
        
        /**
         * @brief Set up all DG member variables and maps.
         */
        void DisContField3D::SetUpDG(const std::string variable)
        {
            if (m_trace != NullExpListSharedPtr)
            {
                return;
            }
            
            ExpList2DSharedPtr trace;
            
            SpatialDomains::MeshGraph3DSharedPtr graph3D = 
                boost::dynamic_pointer_cast<SpatialDomains::MeshGraph3D>(
                    m_graph);
            
            // Set up matrix map
            m_globalBndMat = MemoryManager<GlobalLinSysMap>::
                AllocateSharedPtr();
            
            // Set up Trace space
            bool UseGenSegExp = true;
            trace = MemoryManager<ExpList2D>::AllocateSharedPtr(
                m_bndCondExpansions, m_bndConditions,
                *m_exp,graph3D, m_periodicFaces, UseGenSegExp);

            m_trace    = trace;
            m_traceMap = MemoryManager<AssemblyMapDG>::AllocateSharedPtr(
                m_session,graph3D,trace,*this,m_bndCondExpansions,
                m_bndConditions, m_periodicFaces,variable);

            Array<OneD, Array<OneD, StdRegions::StdExpansionSharedPtr> >
                &elmtToTrace = m_traceMap->GetElmtToTrace();
            
            // Scatter trace segments to 3D elements. For each element, we find
            // the trace segment associated to each edge. The element then
            // retains a pointer to the trace space segments, to ensure
            // uniqueness of normals when retrieving from two adjoining elements
            // which do not lie in a plane.
            for (int i = 0; i < m_exp->size(); ++i)
            {
                for (int j = 0; j < (*m_exp)[i]->GetNfaces(); ++j)
                {
                    LocalRegions::Expansion3DSharedPtr exp3d =
                        boost::dynamic_pointer_cast<
                            LocalRegions::Expansion3D>((*m_exp)[i]);
                    LocalRegions::Expansion2DSharedPtr exp2d =
                        boost::dynamic_pointer_cast<
                            LocalRegions::Expansion2D>(elmtToTrace[i][j]);
                    exp3d->SetFaceExp           (j, exp2d);
                    exp2d->SetAdjacentElementExp(j, exp3d);
                }
            }
            
            // Set up physical normals
            SetUpPhysNormals();
            
            // Set up information for parallel jobs.
            for (int i = 0; i < m_trace->GetExpSize(); ++i)
            {
                LocalRegions::Expansion2DSharedPtr traceEl = 
                    boost::dynamic_pointer_cast<
                        LocalRegions::Expansion2D>(m_trace->GetExp(i));

                int offset      = m_trace->GetPhys_Offset(i);
                int traceGeomId = traceEl->GetGeom2D()->GetGlobalID();
                PeriodicMap::iterator pIt = m_periodicFaces.find(
                    traceGeomId);

                if (pIt != m_periodicFaces.end() && !pIt->second[0].isLocal)
                {
                    if (traceGeomId != min(pIt->second[0].id, traceGeomId))
                    {
                        traceEl->GetLeftAdjacentElementExp()->NegateFaceNormal(
                            traceEl->GetLeftAdjacentElementFace());
                    }
                }
                else if (m_traceMap->GetTraceToUniversalMapUnique(offset) < 0)
                {
                    traceEl->GetLeftAdjacentElementExp()->NegateFaceNormal(
                        traceEl->GetLeftAdjacentElementFace());
                }
            }
            
            int cnt, n, e;
            
            // Identify boundary faces
            for(cnt = 0, n = 0; n < m_bndCondExpansions.num_elements(); ++n)
            {
                if (m_bndConditions[n]->GetBoundaryConditionType() != 
                    SpatialDomains::ePeriodic)
                {
                    for(e = 0; e < m_bndCondExpansions[n]->GetExpSize(); ++e)
                    {
                        m_boundaryFaces.insert(
                            m_traceMap->GetBndCondTraceToGlobalTraceMap(cnt+e));
                    }
                }
                cnt += m_bndCondExpansions[n]->GetExpSize();
            }
                
            // Set up information for periodic boundary conditions.
            boost::unordered_map<int,pair<int,int> > perFaceToExpMap;
            boost::unordered_map<int,pair<int,int> >::iterator it2;
            cnt = 0;
            LocalRegions::Expansion3DSharedPtr exp3d;
            for (int n = 0; n < m_exp->size(); ++n)
            {
                exp3d = LocalRegions::Expansion3D::FromStdExp((*m_exp)[n]);
                for (int e = 0; e < exp3d->GetNfaces(); ++e, ++cnt)
                {
<<<<<<< HEAD
                    map<int,PeriodicFace>::iterator it = m_periodicFaces.find(
                        exp3d->GetGeom3D()->GetFid(e));
                    
=======
                    PeriodicMap::iterator it = m_periodicFaces.find(
                        (*m_exp)[n]->GetGeom3D()->GetFid(e));

>>>>>>> 45a76062
                    if (it != m_periodicFaces.end())
                    {
                        perFaceToExpMap[it->first] = make_pair(n, e);
                    }
                }
            }
            
            // Set up left-adjacent face list.
            m_leftAdjacentFaces.resize(cnt);
            cnt = 0;
            for (int i = 0; i < m_exp->size(); ++i)
            {
                for (int j = 0; j < (*m_exp)[i]->GetNfaces(); ++j, ++cnt)
                {
                    m_leftAdjacentFaces[cnt] = IsLeftAdjacentFace(i, j);
                }
            }

            // Set up mapping to copy Fwd of periodic bcs to Bwd of other edge.
            cnt = 0;
            for (int n = 0; n < m_exp->size(); ++n)
            {
                for (int e = 0; e < (*m_exp)[n]->GetNfaces(); ++e, ++cnt)
                {
                    int faceGeomId = (*m_exp)[n]->GetGeom3D()->GetFid(e);
                    int offset = m_trace->GetPhys_Offset(
                        elmtToTrace[n][e]->GetElmtId());

                    // Check to see if this face is periodic.
                    PeriodicMap::iterator it = m_periodicFaces.find(faceGeomId);

                    if (it != m_periodicFaces.end())
                    {
                        const PeriodicEntity &ent = it->second[0];
                        it2 = perFaceToExpMap.find(ent.id);

                        if (it2 == perFaceToExpMap.end())
                        {
                            if (m_session->GetComm()->GetSize() > 1 &&
                                !ent.isLocal)
                            {
                                continue;
                            }
                            else
                            {
                                ASSERTL1(false, "Periodic edge not found!");
                            }
                        }

                        ASSERTL1(m_leftAdjacentFaces[cnt],
                                 "Periodic face in non-forward space?");

                        int offset2 = m_trace->GetPhys_Offset(
                            elmtToTrace[it2->second.first][it2->second.second]->
                                GetElmtId());

                        // Calculate relative orientations between faces to
                        // calculate copying map.
                        int nquad1 = elmtToTrace[n][e]->GetNumPoints(0);
                        int nquad2 = elmtToTrace[n][e]->GetNumPoints(1);

                        vector<int> tmpBwd(nquad1*nquad2);
                        vector<int> tmpFwd(nquad1*nquad2);

                        if (ent.orient == StdRegions::eDir1FwdDir2_Dir2FwdDir1 ||
                            ent.orient == StdRegions::eDir1BwdDir2_Dir2FwdDir1 ||
                            ent.orient == StdRegions::eDir1FwdDir2_Dir2BwdDir1 ||
                            ent.orient == StdRegions::eDir1BwdDir2_Dir2BwdDir1)
                        {
                            for (int i = 0; i < nquad2; ++i)
                            {
                                for (int j = 0; j < nquad1; ++j)
                                {
                                    tmpBwd[i*nquad1+j] = offset2 + i*nquad1+j;
                                    tmpFwd[i*nquad1+j] = offset  + j*nquad2+i;
                                }
                            }
                        }
                        else
                        {
                            for (int i = 0; i < nquad2; ++i)
                            {
                                for (int j = 0; j < nquad1; ++j)
                                {
                                    tmpBwd[i*nquad1+j] = offset2 + i*nquad1+j;
                                    tmpFwd[i*nquad1+j] = offset  + i*nquad1+j;
                                }
                            }
                        }

                        if (ent.orient == StdRegions::eDir1BwdDir1_Dir2FwdDir2 ||
                            ent.orient == StdRegions::eDir1BwdDir1_Dir2BwdDir2 ||
                            ent.orient == StdRegions::eDir1FwdDir2_Dir2BwdDir1 ||
                            ent.orient == StdRegions::eDir1BwdDir2_Dir2BwdDir1)
                        {
                            // Reverse x direction
                            for (int i = 0; i < nquad2; ++i)
                            {
                                for (int j = 0; j < nquad1/2; ++j)
                                {
                                    swap(tmpFwd[i*nquad1 + j],
                                         tmpFwd[i*nquad1 + nquad1-j-1]);
                                }
                            }
                        }

                        if (ent.orient == StdRegions::eDir1FwdDir1_Dir2BwdDir2 ||
                            ent.orient == StdRegions::eDir1BwdDir1_Dir2BwdDir2 ||
                            ent.orient == StdRegions::eDir1BwdDir2_Dir2FwdDir1 ||
                            ent.orient == StdRegions::eDir1BwdDir2_Dir2BwdDir1)
                        {
                            // Reverse y direction
                            for (int j = 0; j < nquad1; ++j)
                            {
                                for (int i = 0; i < nquad2/2; ++i)
                                {
                                    swap(tmpFwd[i*nquad1 + j],
                                         tmpFwd[(nquad2-i-1)*nquad1 + j]);
                                }
                            }
                        }

                        for (int i = 0; i < nquad1*nquad2; ++i)
                        {
                            m_periodicFwdCopy.push_back(tmpFwd[i]);
                            m_periodicBwdCopy.push_back(tmpBwd[i]);
                        }
                    }
                }
            }
        }

        /**
         * For each boundary region, checks that the types and number of
         * boundary expansions in that region match.
         * 
         * @param   In          ContField3D to compare with.
         * @return true if boundary conditions match.
         */
        bool DisContField3D::SameTypeOfBoundaryConditions(
            const DisContField3D &In)
        {
            int i;
            bool returnval = true;

            for(i = 0; i < m_bndConditions.num_elements(); ++i)
            {

                // check to see if boundary condition type is the same
                // and there are the same number of boundary
                // conditions in the boundary definition.
                if((m_bndConditions[i]->GetBoundaryConditionType()
                    != In.m_bndConditions[i]->GetBoundaryConditionType())||
                   (m_bndCondExpansions[i]->GetExpSize()
                                    != In.m_bndCondExpansions[i]->GetExpSize()))
                {
                    returnval = false;
                    break;
                }
            }

            // Compare with all other processes. Return true only if all
            // processes report having the same boundary conditions.
            int vSame = returnval ? 1 : 0;
            m_comm->AllReduce(vSame, LibUtilities::ReduceMin);

            return (vSame == 1);
        }

        /**
         * According to their boundary region, the separate segmental boundary
         * expansions are bundled together in an object of the class
         * MultiRegions#ExpList2D.
         *
         * \param graph3D A mesh, containing information about the domain and
         * the spectral/hp element expansion.
         * \param bcs An entity containing information about the boundaries and
         * boundary conditions.
         * \param variable An optional parameter to indicate for which variable
         * the boundary conditions should be discretised.
         */
        void DisContField3D::GenerateBoundaryConditionExpansion(
            const SpatialDomains::MeshGraphSharedPtr &graph3D,
            const SpatialDomains::BoundaryConditions &bcs,
            const std::string                        &variable)
        {
            int cnt  = 0;
            MultiRegions::ExpList2DSharedPtr       locExpList;
            SpatialDomains::BoundaryConditionShPtr locBCond;

            const SpatialDomains::BoundaryRegionCollection    &bregions = 
                bcs.GetBoundaryRegions();
            const SpatialDomains::BoundaryConditionCollection &bconditions = 
                bcs.GetBoundaryConditions();
            SpatialDomains::BoundaryRegionCollection::const_iterator it;

            // count the number of non-periodic boundary regions
            for (it = bregions.begin(); it != bregions.end(); ++it)
            {
                SpatialDomains::BoundaryConditionShPtr boundaryCondition = 
                    GetBoundaryCondition(bconditions, it->first, variable);
                if (boundaryCondition->GetBoundaryConditionType() != 
                        SpatialDomains::ePeriodic)
                {
                    cnt++;
                }
            }

            m_bndCondExpansions = Array<OneD,MultiRegions::ExpListSharedPtr>(cnt);
            m_bndConditions     = Array<OneD,SpatialDomains::BoundaryConditionShPtr>(cnt);

            cnt = 0;

            // list Dirichlet boundaries first
            for (it = bregions.begin(); it != bregions.end(); ++it)
            {
                locBCond = GetBoundaryCondition(
                    bconditions, it->first, variable);

                if(locBCond->GetBoundaryConditionType()
                       != SpatialDomains::ePeriodic)
                {
                    locExpList = MemoryManager<MultiRegions::ExpList2D>
                        ::AllocateSharedPtr(m_session, *(it->second),
                                            graph3D, variable);

                    // Set up normals on non-Dirichlet boundary conditions
                    if(locBCond->GetBoundaryConditionType() != 
                           SpatialDomains::eDirichlet)
                    {
                        SetUpPhysNormals();
                    }

                    m_bndCondExpansions[cnt]  = locExpList;
                    m_bndConditions[cnt++]    = locBCond;
                }
            }
        }

        /**
         * @brief Determine the periodic faces, edges and vertices for the given
         * graph.
         * 
         * @param   bcs         Information about the boundary conditions.
         * @param   variable    Specifies the field.
         */
        void DisContField3D::FindPeriodicFaces(
            const SpatialDomains::BoundaryConditions &bcs,
            const std::string                        &variable)
        {
            const SpatialDomains::BoundaryRegionCollection &bregions
                = bcs.GetBoundaryRegions();
            const SpatialDomains::BoundaryConditionCollection &bconditions
                = bcs.GetBoundaryConditions();
            SpatialDomains::MeshGraph3DSharedPtr graph3D
                = boost::dynamic_pointer_cast<
                    SpatialDomains::MeshGraph3D>(m_graph);
            SpatialDomains::BoundaryRegionCollection::const_iterator it;

            LibUtilities::CommSharedPtr     vComm       =
                m_session->GetComm()->GetRowComm();
            LibUtilities::CompositeOrdering compOrder   =
                m_session->GetCompositeOrdering();
            LibUtilities::BndRegionOrdering bndRegOrder =
                m_session->GetBndRegionOrdering();
            SpatialDomains::CompositeMap    compMap     =
                m_graph->GetComposites();

            // perComps: Stores a unique collection of pairs of periodic
            // composites (i.e. if composites 1 and 2 are periodic then this map
            // will contain either the pair (1,2) or (2,1) but not both).
            //
            // The three maps allVerts, allCoord, allEdges and allOrient map a
            // periodic face to a vector containing the vertex ids of the face;
            // their coordinates; the edge ids of the face; and their
            // orientation within that face respectively.
            //
            // Finally the three sets locVerts, locEdges and locFaces store any
            // vertices, edges and faces that belong to a periodic composite and
            // lie on this process.
            map<int,int>                                   perComps;
            map<int,vector<int> >                          allVerts;
            map<int,SpatialDomains::VertexComponentVector> allCoord;
            map<int,vector<int> >                          allEdges;
            map<int,vector<StdRegions::Orientation> >      allOrient;
            set<int>                                       locVerts;
            set<int>                                       locEdges;
            set<int>                                       locFaces;

            int region1ID, region2ID, i, j, k, cnt;
            SpatialDomains::BoundaryConditionShPtr locBCond;

            // Begin by populating the perComps map. We loop over all periodic
            // boundary conditions and determine the composite associated with
            // it, then fill out the all* maps.
            for (it = bregions.begin(); it != bregions.end(); ++it)
            {
                locBCond = GetBoundaryCondition(
                    bconditions, it->first, variable);

                if (locBCond->GetBoundaryConditionType()
                        != SpatialDomains::ePeriodic)
                {
                    continue;
                }

                // Identify periodic boundary region IDs.
                region1ID = it->first;
                region2ID = boost::static_pointer_cast<
                    SpatialDomains::PeriodicBoundaryCondition>(
                        locBCond)->m_connectedBoundaryRegion;

                // Check the region only contains a single composite.
                ASSERTL0(it->second->size() == 1,
                         "Boundary region "+boost::lexical_cast<string>(
                             region1ID)+" should only contain 1 composite.");

                // From this identify composites by looking at the original
                // boundary region ordering. Note that in serial the mesh
                // partitioner is not run, so this map will be empty and
                // therefore needs to be populated by using the corresponding
                // boundary region.
                int cId1, cId2;
                if (vComm->GetSize() == 1)
                {
                    cId1 = it->second->begin()->first;
                    cId2 = bregions.find(region2ID)->second->begin()->first;
                }
                else
                {
                    cId1 = bndRegOrder.find(region1ID)->second[0];
                    cId2 = bndRegOrder.find(region2ID)->second[0];
                }

                SpatialDomains::Composite c = it->second->begin()->second;
                vector<unsigned int> tmpOrder;

                // From the composite, we now construct the allVerts, allEdges
                // and allCoord map so that they can be transferred across
                // processors. We also populate the locFaces set to store a
                // record of all faces local to this process.
                for (i = 0; i < c->size(); ++i)
                {
                    SpatialDomains::Geometry2DSharedPtr faceGeom =
                        boost::dynamic_pointer_cast<
                            SpatialDomains::Geometry2D>((*c)[i]);
                    ASSERTL1(faceGeom, "Unable to cast to shared ptr");

                    // Get geometry ID of this face and store in locFaces.
                    int faceId = (*c)[i]->GetGlobalID();
                    locFaces.insert(faceId);

                    // In serial, mesh partitioning will not have occurred so
                    // need to fill composite ordering map manually.
                    if (vComm->GetSize() == 1)
                    {
                        tmpOrder.push_back((*c)[i]->GetGlobalID());
                    }

                    // Loop over vertices and edges of the face to populate
                    // allVerts, allEdges and allCoord maps.
                    vector<int> vertList, edgeList;
                    SpatialDomains::VertexComponentVector coordVec;
                    vector<StdRegions::Orientation> orientVec;
                    for (j = 0; j < faceGeom->GetNumVerts(); ++j)
                    {
                        vertList .push_back(faceGeom->GetVid   (j));
                        edgeList .push_back(faceGeom->GetEid   (j));
                        coordVec .push_back(faceGeom->GetVertex(j));
                        orientVec.push_back(faceGeom->GetEorient(j));
                    }

                    allVerts [faceId] = vertList;
                    allEdges [faceId] = edgeList;
                    allCoord [faceId] = coordVec;
                    allOrient[faceId] = orientVec;
                }

                // In serial, record the composite ordering in compOrder for
                // later in the routine.
                if (vComm->GetSize() == 1)
                {
                    compOrder[it->second->begin()->first] = tmpOrder;
                }

                // See if we already have either region1 or region2 stored in
                // perComps map already and do a sanity check to ensure regions
                // are mutually periodic.
                if (perComps.count(cId1) == 0)
                {
                    if (perComps.count(cId2) == 0)
                    {
                        perComps[cId1] = cId2;
                    }
                    else
                    {
                        std::stringstream ss;
                        ss << "Boundary region " << cId2 << " should be "
                           << "periodic with " << perComps[cId2] << " but "
                           << "found " << cId1 << " instead!";
                        ASSERTL0(perComps[cId2] == cId1, ss.str());
                    }
                }
                else
                {
                    std::stringstream ss;
                    ss << "Boundary region " << cId1 << " should be "
                       << "periodic with " << perComps[cId1] << " but "
                       << "found " << cId2 << " instead!";
                    ASSERTL0(perComps[cId1] == cId1, ss.str());
                }
            }

            // The next routines process local face lists to exchange vertices,
            // edges and faces.
            int              n = vComm->GetSize();
            int              p = vComm->GetRank();
            int              totFaces;
            Array<OneD, int> facecounts(n,0);
            Array<OneD, int> vertcounts(n,0);
            Array<OneD, int> faceoffset(n,0);
            Array<OneD, int> vertoffset(n,0);

            // First exchange the number of faces on each process.
            facecounts[p] = locFaces.size();
            vComm->AllReduce(facecounts, LibUtilities::ReduceSum);

            // Set up an offset map to allow us to distribute face IDs to all
            // processors.
            faceoffset[0] = 0;
            for (i = 1; i < n; ++i)
            {
                faceoffset[i] = faceoffset[i-1] + facecounts[i-1];
            }

            // Calculate total number of faces.
            totFaces = Vmath::Vsum(n, facecounts, 1);

            // faceIds holds face IDs for each periodic face. faceVerts holds
            // the number of vertices in this face.
            Array<OneD, int> faceIds  (totFaces, 0);
            Array<OneD, int> faceVerts(totFaces, 0);

            // Process p writes IDs of its faces into position faceoffset[p] of
            // faceIds which allows us to perform an AllReduce to distribute
            // information amongst processors.
            set<int>::iterator sIt;
            for (i = 0, sIt = locFaces.begin(); sIt != locFaces.end(); ++sIt)
            {
                faceIds  [faceoffset[p] + i  ] = *sIt;
                faceVerts[faceoffset[p] + i++] = allVerts[*sIt].size();
            }

            vComm->AllReduce(faceIds,   LibUtilities::ReduceSum);
            vComm->AllReduce(faceVerts, LibUtilities::ReduceSum);

            // procVerts holds number of vertices (and also edges since each
            // face is 2D) on each process.
            Array<OneD, int> procVerts(n,0);
            int nTotVerts;

            // Note if there are no periodic faces at all calling Vsum will
            // cause a segfault.
            if (totFaces > 0)
            {
                // Calculate number of vertices on each processor.
                nTotVerts = Vmath::Vsum(totFaces, faceVerts, 1);
            }
            else
            {
                nTotVerts = 0;
            }

            for (i = 0; i < n; ++i)
            {
                if (facecounts[i] > 0)
                {
                    procVerts[i] = Vmath::Vsum(
                        facecounts[i], faceVerts + faceoffset[i], 1);
                }
                else
                {
                    procVerts[i] = 0;
                }
            }

            // vertoffset is defined in the same manner as edgeoffset
            // beforehand.
            vertoffset[0] = 0;
            for (i = 1; i < n; ++i)
            {
                vertoffset[i] = vertoffset[i-1] + procVerts[i-1];
            }

            // At this point we exchange all vertex IDs, edge IDs and vertex
            // coordinates for each face. The coordinates are necessary because
            // we need to calculate relative face orientations between periodic
            // faces to determined edge and vertex connectivity.
            Array<OneD, int>       vertIds(nTotVerts,   0);
            Array<OneD, int>       edgeIds(nTotVerts,   0);
            Array<OneD, int>       edgeOrt(nTotVerts,   0);
            Array<OneD, NekDouble> vertX  (nTotVerts, 0.0);
            Array<OneD, NekDouble> vertY  (nTotVerts, 0.0);
            Array<OneD, NekDouble> vertZ  (nTotVerts, 0.0);

            for (cnt = 0, sIt = locFaces.begin();
                 sIt != locFaces.end(); ++sIt)
            {
                for (j = 0; j < allVerts[*sIt].size(); ++j)
                {
                    int vertId = allVerts[*sIt][j];
                    vertIds[vertoffset[p] + cnt  ] = vertId;
                    vertX  [vertoffset[p] + cnt  ] = (*allCoord[*sIt][j])(0);
                    vertY  [vertoffset[p] + cnt  ] = (*allCoord[*sIt][j])(1);
                    vertZ  [vertoffset[p] + cnt  ] = (*allCoord[*sIt][j])(2);
                    edgeIds[vertoffset[p] + cnt  ] = allEdges [*sIt][j];
                    edgeOrt[vertoffset[p] + cnt++] = allOrient[*sIt][j];
                }
            }

            vComm->AllReduce(vertIds, LibUtilities::ReduceSum);
            vComm->AllReduce(vertX,   LibUtilities::ReduceSum);
            vComm->AllReduce(vertY,   LibUtilities::ReduceSum);
            vComm->AllReduce(vertZ,   LibUtilities::ReduceSum);
            vComm->AllReduce(edgeIds, LibUtilities::ReduceSum);
            vComm->AllReduce(edgeOrt, LibUtilities::ReduceSum);

            // Finally now we have all of this information, we construct maps
            // which make accessing the information easier. These are
            // conceptually the same as all* maps at the beginning of the
            // routine, but now hold information for all periodic vertices.
            map<int, vector<int> >                          vertMap;
            map<int, vector<int> >                          edgeMap;
            map<int, SpatialDomains::VertexComponentVector> coordMap;

            // These final two maps are required for determining the relative
            // orientation of periodic edges. vCoMap associates vertex IDs with
            // their coordinates, and eIdMap maps an edge ID to the two vertices
            // which construct it.
            map<int, SpatialDomains::VertexComponentSharedPtr> vCoMap;
            map<int, pair<int, int> >                          eIdMap;

            for (cnt = i = 0; i < totFaces; ++i)
            {
                vector<int> edges(faceVerts[i]);
                vector<int> verts(faceVerts[i]);
                SpatialDomains::VertexComponentVector coord(faceVerts[i]);

                // Keep track of cnt to enable correct edge vertices to be
                // inserted into eIdMap.
                int tmp = cnt;
                for (j = 0; j < faceVerts[i]; ++j, ++cnt)
                {
                    edges[j] = edgeIds[cnt];
                    verts[j] = vertIds[cnt];
                    coord[j]  = MemoryManager<SpatialDomains::VertexComponent>
                        ::AllocateSharedPtr(
                            3, verts[j], vertX[cnt], vertY[cnt], vertZ[cnt]);
                    vCoMap[vertIds[cnt]] = coord[j];
                    
                    // Try to insert edge into the eIdMap to avoid re-inserting.
                    pair<map<int, pair<int, int> >::iterator, bool> testIns =
                        eIdMap.insert(make_pair(
                            edgeIds[cnt],
                            make_pair(vertIds[tmp+j],
                                      vertIds[tmp+(j+1) % faceVerts[i]])));

                    if (testIns.second == false)
                    {
                        continue;
                    }

                    // If the edge is reversed with respect to the face, then
                    // swap the edges so that we have the original ordering of
                    // the edge in the 3D element. This is necessary to properly
                    // determine edge orientation.
                    if ((StdRegions::Orientation)edgeOrt[cnt]
                            == StdRegions::eBackwards)
                    {
                        swap(testIns.first->second.first,
                             testIns.first->second.second);
                    }
                }

                vertMap [faceIds[i]] = verts;
                edgeMap [faceIds[i]] = edges;
                coordMap[faceIds[i]] = coord;
            }

            // Go through list of composites and figure out which edges are
            // parallel from original ordering in session file. This includes
            // composites which are not necessarily on this process.
            map<int,int>::iterator cIt, pIt;
            map<int,int>::const_iterator oIt;

            // Store temporary map of periodic vertices which will hold all
            // periodic vertices on the entire mesh so that doubly periodic
            // vertices/edges can be counted properly across partitions. Local
            // vertices/edges are copied into m_periodicVerts and
            // m_periodicEdges at the end of the function.
            PeriodicMap periodicVerts;
            PeriodicMap periodicEdges;

            // Construct two maps which determine how vertices and edges of
            // faces connect given a specific face orientation. The key of the
            // map is the number of vertices in the face, used to determine
            // difference between tris and quads.
            map<int, map<StdRegions::Orientation, vector<int> > > vmap;
            map<int, map<StdRegions::Orientation, vector<int> > > emap;

            map<StdRegions::Orientation, vector<int> > quadVertMap;
            quadVertMap[StdRegions::eDir1FwdDir1_Dir2FwdDir2] += 0,1,2,3;
            quadVertMap[StdRegions::eDir1FwdDir1_Dir2BwdDir2] += 3,2,1,0;
            quadVertMap[StdRegions::eDir1BwdDir1_Dir2FwdDir2] += 1,0,3,2;
            quadVertMap[StdRegions::eDir1BwdDir1_Dir2BwdDir2] += 2,3,0,1;
            quadVertMap[StdRegions::eDir1FwdDir2_Dir2FwdDir1] += 0,3,2,1;
            quadVertMap[StdRegions::eDir1FwdDir2_Dir2BwdDir1] += 3,0,1,2;
            quadVertMap[StdRegions::eDir1BwdDir2_Dir2FwdDir1] += 1,2,3,0;
            quadVertMap[StdRegions::eDir1BwdDir2_Dir2BwdDir1] += 2,1,0,3;

            map<StdRegions::Orientation, vector<int> > quadEdgeMap;
            quadEdgeMap[StdRegions::eDir1FwdDir1_Dir2FwdDir2] += 0,1,2,3;
            quadEdgeMap[StdRegions::eDir1FwdDir1_Dir2BwdDir2] += 2,1,0,3;
            quadEdgeMap[StdRegions::eDir1BwdDir1_Dir2FwdDir2] += 0,3,2,1;
            quadEdgeMap[StdRegions::eDir1BwdDir1_Dir2BwdDir2] += 2,3,0,1;
            quadEdgeMap[StdRegions::eDir1FwdDir2_Dir2FwdDir1] += 3,2,1,0;
            quadEdgeMap[StdRegions::eDir1FwdDir2_Dir2BwdDir1] += 3,0,1,2;
            quadEdgeMap[StdRegions::eDir1BwdDir2_Dir2FwdDir1] += 1,2,3,0;
            quadEdgeMap[StdRegions::eDir1BwdDir2_Dir2BwdDir1] += 1,0,3,2;

            map<StdRegions::Orientation, vector<int> > triVertMap;
            triVertMap[StdRegions::eDir1FwdDir1_Dir2FwdDir2] += 0,1,2;
            triVertMap[StdRegions::eDir1BwdDir1_Dir2FwdDir2] += 1,0,2;

            map<StdRegions::Orientation, vector<int> > triEdgeMap;
            triEdgeMap[StdRegions::eDir1FwdDir1_Dir2FwdDir2] += 0,1,2;
            triEdgeMap[StdRegions::eDir1BwdDir1_Dir2FwdDir2] += 0,2,1;

            vmap[3] = triVertMap;
            vmap[4] = quadVertMap;
            emap[3] = triEdgeMap;
            emap[4] = quadEdgeMap;

            // Finally we have enough information to populate the periodic
            // vertex, edge and face maps. Begin by looping over all pairs of
            // periodic composites to determine pairs of periodic faces.
            for (cIt = perComps.begin(); cIt != perComps.end(); ++cIt)
            {
                SpatialDomains::Composite c[2];
                const int   id1  = cIt->first;
                const int   id2  = cIt->second;
                std::string id1s = boost::lexical_cast<string>(id1);
                std::string id2s = boost::lexical_cast<string>(id2);

                if (compMap.count(id1) > 0)
                {
                    c[0] = compMap[id1];
                }

                if (compMap.count(id2) > 0)
                {
                    c[1] = compMap[id2];
                }

                ASSERTL0(c[0] || c[1],
                         "Neither composite not found on this process!");

                // Loop over composite ordering to construct list of all
                // periodic faces, regardless of whether they are on this
                // process.
                map<int,int> compPairs;

                ASSERTL0(compOrder.count(id1) > 0,
                         "Unable to find composite "+id1s+" in order map.");
                ASSERTL0(compOrder.count(id2) > 0,
                         "Unable to find composite "+id2s+" in order map.");
                ASSERTL0(compOrder[id1].size() == compOrder[id2].size(),
                         "Periodic composites "+id1s+" and "+id2s+
                         " should have the same number of elements.");
                ASSERTL0(compOrder[id1].size() > 0,
                         "Periodic composites "+id1s+" and "+id2s+
                         " are empty!");

                // Look up composite ordering to determine pairs.
                for (i = 0; i < compOrder[id1].size(); ++i)
                {
                    int eId1 = compOrder[id1][i];
                    int eId2 = compOrder[id2][i];

                    ASSERTL0(compPairs.count(eId1) == 0,
                             "Already paired.");

                    // Sanity check that the faces are mutually periodic.
                    if (compPairs.count(eId2) != 0)
                    {
                        ASSERTL0(compPairs[eId2] == eId1, "Pairing incorrect");
                    }
                    compPairs[eId1] = eId2;
                }

                // Construct set of all periodic edges and vertices that we have
                // locally on this processor.
                for (i = 0; i < 2; ++i)
                {
                    if (!c[i])
                    {
                        continue;
                    }

                    if (c[i]->size() > 0)
                    {
                        for (j = 0; j < c[i]->size(); ++j)
                        {
                            int faceId = c[i]->at(j)->GetGlobalID();
                            for (k = 0; k < vertMap[faceId].size(); ++k)
                            {
                                locVerts.insert(vertMap[faceId][k]);
                                locEdges.insert(edgeMap[faceId][k]);
                            }
                        }
                    }
                }

                // Now that we have all pairs of periodic faces, loop over the
                // ones local to this process and populate face/edge/vertex
                // maps.
                for (pIt = compPairs.begin(); pIt != compPairs.end(); ++pIt)
                {
                    int  ids  [2] = {pIt->first, pIt->second};
                    bool local[2] = {locFaces.count(pIt->first) > 0,
                                     locFaces.count(pIt->second) > 0};

                    ASSERTL0(coordMap.count(ids[0]) > 0 &&
                             coordMap.count(ids[1]) > 0,
                             "Unable to find face in coordinate map");

                    // Loop up coordinates of the faces, check they have the
                    // same number of vertices.
                    SpatialDomains::VertexComponentVector tmpVec[2]
                        = { coordMap[ids[0]], coordMap[ids[1]] };

                    ASSERTL0(tmpVec[0].size() == tmpVec[1].size(),
                             "Two periodic faces have different number "
                             "of vertices!");

                    // o will store relative orientation of faces. Note that in
                    // some transpose cases (Dir1FwdDir2_Dir2BwdDir1 and
                    // Dir1BwdDir1_Dir2FwdDir1) it seems orientation will be
                    // different going from face1->face2 instead of face2->face1
                    // (check this).
                    StdRegions::Orientation o;

                    // Record periodic faces.
                    for (i = 0; i < 2; ++i)
                    {
                        if (!local[i])
                        {
                            continue;
                        }

                        // Reference to the other face.
                        int other = (i+1) % 2;

                        // Calculate relative face orientation.
                        if (tmpVec[0].size() == 3)
                        {
                            o = SpatialDomains::TriGeom::GetFaceOrientation(
                                tmpVec[i], tmpVec[other]);
                        }
                        else
                        {
                            o = SpatialDomains::QuadGeom::GetFaceOrientation(
                                tmpVec[i], tmpVec[other]);
                        }

                        // Record face ID, orientation and whether other face is
                        // local.
                        PeriodicEntity ent(ids  [other], o,
                                           local[other]);
                        m_periodicFaces[ids[i]].push_back(ent);
                    }

                    int nFaceVerts = vertMap[ids[0]].size();

                    // Determine periodic vertices.
                    for (i = 0; i < 2; ++i)
                    {
                        int other = (i+1) % 2;

                        // Calculate relative face orientation.
                        if (tmpVec[0].size() == 3)
                        {
                            o = SpatialDomains::TriGeom::GetFaceOrientation(
                                tmpVec[i], tmpVec[other]);
                        }
                        else
                        {
                            o = SpatialDomains::QuadGeom::GetFaceOrientation(
                                tmpVec[i], tmpVec[other]);
                        }

                        if (nFaceVerts == 3)
                        {
                            ASSERTL0(
                                o == StdRegions::eDir1FwdDir1_Dir2FwdDir2 ||
                                o == StdRegions::eDir1BwdDir1_Dir2FwdDir2,
                                "Unsupported face orientation for face "+
                                boost::lexical_cast<string>(ids[i]));
                        }

                        // Look up vertices for this face.
                        vector<int> per1 = vertMap[ids[i]];
                        vector<int> per2 = vertMap[ids[other]];

                        // tmpMap will hold the pairs of vertices which are
                        // periodic.
                        map<int, pair<int, bool> > tmpMap;
                        map<int, pair<int, bool> >::iterator mIt;

                        // Use vmap to determine which vertices connect given
                        // the orientation o.
                        for (j = 0; j < nFaceVerts; ++j)
                        {
                            int v = vmap[nFaceVerts][o][j];
                            tmpMap[per1[j]] = make_pair(
                                per2[v], locVerts.count(per2[v]) > 0);
                        }

                        // Now loop over tmpMap to associate periodic vertices.
                        for (mIt = tmpMap.begin(); mIt != tmpMap.end(); ++mIt)
                        {
                            PeriodicEntity ent2(mIt->second.first,
                                                StdRegions::eNoOrientation,
                                                mIt->second.second);

                            // See if this vertex has been recorded already.
                            PeriodicMap::iterator perIt = periodicVerts.find(
                                mIt->first);

                            if (perIt == periodicVerts.end())
                            {
                                // Vertex is new - just record this entity as
                                // usual.
                                periodicVerts[mIt->first].push_back(ent2);
                                perIt = periodicVerts.find(mIt->first);
                            }
                            else
                            {
                                // Vertex is known - loop over the vertices
                                // inside the record and potentially add vertex
                                // mIt->second to the list.
                                for (k = 0; k < perIt->second.size(); ++k)
                                {
                                    if (perIt->second[k].id == mIt->second.first)
                                    {
                                        break;
                                    }
                                }

                                if (k == perIt->second.size())
                                {
                                    perIt->second.push_back(ent2);
                                }
                            }
                        }
                    }

                    // Determine periodic edges. Logic is the same as above, and
                    // perhaps should be condensed to avoid replication.
                    for (i = 0; i < 2; ++i)
                    {
                        int other = (i+1) % 2;

                        if (tmpVec[0].size() == 3)
                        {
                            o = SpatialDomains::TriGeom::GetFaceOrientation(
                                tmpVec[i], tmpVec[other]);
                        }
                        else
                        {
                            o = SpatialDomains::QuadGeom::GetFaceOrientation(
                                tmpVec[i], tmpVec[other]);
                        }

                        vector<int> per1 = edgeMap[ids[i]];
                        vector<int> per2 = edgeMap[ids[other]];

                        map<int, pair<int, bool> >           tmpMap;
                        map<int, pair<int, bool> >::iterator mIt;

                        for (j = 0; j < nFaceVerts; ++j)
                        {
                            int e = emap[nFaceVerts][o][j];
                            tmpMap[per1[j]] = make_pair(
                                per2[e], locEdges.count(per2[e]) > 0);
                        }

                        for (mIt = tmpMap.begin(); mIt != tmpMap.end(); ++mIt)
                        {
                            // Note we assume orientation of edges is forwards -
                            // this may be reversed later.
                            PeriodicEntity ent2(mIt->second.first,
                                                StdRegions::eForwards,
                                                mIt->second.second);
                            PeriodicMap::iterator perIt = periodicEdges.find(
                                mIt->first);

                            if (perIt == periodicEdges.end())
                            {
                                periodicEdges[mIt->first].push_back(ent2);
                                perIt = periodicEdges.find(mIt->first);
                            }
                            else
                            {
                                for (k = 0; k < perIt->second.size(); ++k)
                                {
                                    if (perIt->second[k].id == mIt->second.first)
                                    {
                                        break;
                                    }
                                }

                                if (k == perIt->second.size())
                                {
                                    perIt->second.push_back(ent2);
                                }
                            }
                        }
                    }
                }
            }

            // Finally, we must loop over the periodicVerts and periodicEdges
            // map to complete connectivity information.
            PeriodicMap::iterator perIt, perIt2;
            for (perIt  = periodicVerts.begin();
                 perIt != periodicVerts.end(); ++perIt)
            {
                // For each vertex that is periodic with this one...
                for (i = 0; i < perIt->second.size(); ++i)
                {
                    // Find the vertex in the periodicVerts map...
                    perIt2 = periodicVerts.find(perIt->second[i].id);
                    ASSERTL0(perIt2 != periodicVerts.end(),
                             "Couldn't find periodic vertex.");

                    // Now search through this vertex's list and make sure that
                    // we have a record of any vertices which aren't in the
                    // original list.
                    for (j = 0; j < perIt2->second.size(); ++j)
                    {
                        if (perIt2->second[j].id == perIt->first)
                        {
                            continue;
                        }

                        for (k = 0; k < perIt->second.size(); ++k)
                        {
                            if (perIt2->second[j].id == perIt->second[k].id)
                            {
                                break;
                            }
                        }

                        if (k == perIt->second.size())
                        {
                            perIt->second.push_back(perIt2->second[j]);
                        }
                    }
                }
            }

            for (perIt  = periodicEdges.begin();
                 perIt != periodicEdges.end(); ++perIt)
            {
                for (i = 0; i < perIt->second.size(); ++i)
                {
                    perIt2 = periodicEdges.find(perIt->second[i].id);
                    ASSERTL0(perIt2 != periodicEdges.end(),
                             "Couldn't find periodic edge.");

                    for (j = 0; j < perIt2->second.size(); ++j)
                    {
                        if (perIt2->second[j].id == perIt->first)
                        {
                            continue;
                        }

                        for (k = 0; k < perIt->second.size(); ++k)
                        {
                            if (perIt2->second[j].id == perIt->second[k].id)
                            {
                                break;
                            }
                        }

                        if (k == perIt->second.size())
                        {
                            perIt->second.push_back(perIt2->second[j]);
                        }
                    }
                }
            }

            // Loop over periodic edges to determine relative edge orientations.
            for (perIt  = periodicEdges.begin();
                 perIt != periodicEdges.end(); perIt++)
            {
                // Find edge coordinates
                map<int, pair<int, int> >::iterator eIt
                    = eIdMap.find(perIt->first);
                SpatialDomains::VertexComponent v[2] = {
                    *vCoMap[eIt->second.first],
                    *vCoMap[eIt->second.second]
                };

                // Loop over each edge, and construct a vector that takes us
                // from one vertex to another. Use this to figure out which
                // vertex maps to which.
                for (i = 0; i < perIt->second.size(); ++i)
                {
                    eIt = eIdMap.find(perIt->second[i].id);

                    SpatialDomains::VertexComponent w[2] = {
                        *vCoMap[eIt->second.first],
                        *vCoMap[eIt->second.second]
                    };

                    NekDouble cx = 0.5*(w[0](0)-v[0](0)+w[1](0)-v[1](0));
                    NekDouble cy = 0.5*(w[0](1)-v[0](1)+w[1](1)-v[1](1));
                    NekDouble cz = 0.5*(w[0](2)-v[0](2)+w[1](2)-v[1](2));

                    int vMap[2] = {-1,-1};
                    for (j = 0; j < 2; ++j)
                    {
                        NekDouble x = v[j](0);
                        NekDouble y = v[j](1);
                        NekDouble z = v[j](2);
                        for (k = 0; k < 2; ++k)
                        {
                            NekDouble x1 = w[k](0)-cx;
                            NekDouble y1 = w[k](1)-cy;
                            NekDouble z1 = w[k](2)-cz;

                            if (sqrt((x1-x)*(x1-x)+(y1-y)*(y1-y)+(z1-z)*(z1-z))
                                    < 1e-5)
                            {
                                vMap[k] = j;
                                break;
                            }
                        }
                    }

                    // Sanity check the map.
                    ASSERTL0(vMap[0] >= 0 && vMap[1] >= 0,
                             "Unable to align periodic vertices.");
                    ASSERTL0((vMap[0] == 0 || vMap[0] == 1) &&
                             (vMap[1] == 0 || vMap[1] == 1) &&
                             (vMap[0] != vMap[1]),
                             "Unable to align periodic vertices.");

                    // If 0 -> 0 then edges are aligned already; otherwise
                    // reverse the orientation.
                    if (vMap[0] != 0)
                    {
                        perIt->second[i].orient = StdRegions::eBackwards;
                    }
                }
            }

            // Do one final loop over periodic vertices/edges to remove
            // non-local vertices/edges from map.
            for (perIt  = periodicVerts.begin();
                 perIt != periodicVerts.end(); ++perIt)
            {
                if (locVerts.count(perIt->first) > 0)
                {
                    m_periodicVerts.insert(*perIt);
                }
            }

            for (perIt  = periodicEdges.begin();
                 perIt != periodicEdges.end(); ++perIt)
            {
                if (locEdges.count(perIt->first) > 0)
                {
                    m_periodicEdges.insert(*perIt);
                }
            }
        }

        bool DisContField3D::IsLeftAdjacentFace(const int n, const int e)
        {
            set<int>::iterator it;
            LocalRegions::Expansion2DSharedPtr traceEl = 
                boost::dynamic_pointer_cast<LocalRegions::Expansion2D>(
                    (m_traceMap->GetElmtToTrace())[n][e]);
            
            int offset = m_trace->GetPhys_Offset(traceEl->GetElmtId());
            
            bool fwd = true;
            if (traceEl->GetLeftAdjacentElementFace () == -1 ||
                traceEl->GetRightAdjacentElementFace() == -1)
            {
                // Boundary edge (1 connected element). Do nothing in
                // serial.
                it = m_boundaryFaces.find(traceEl->GetElmtId());

                // If the edge does not have a boundary condition set on
                // it, then assume it is a partition edge.
                if (it == m_boundaryFaces.end())
                {
                    int traceGeomId = traceEl->GetGeom2D()->GetGlobalID();
                    PeriodicMap::iterator pIt = m_periodicFaces.find(
                        traceGeomId);

                    if (pIt != m_periodicFaces.end() && !pIt->second[0].isLocal)
                    {
                        fwd = traceGeomId == min(traceGeomId,pIt->second[0].id);
                    }
                    else
                    {
                        fwd = m_traceMap->
                            GetTraceToUniversalMapUnique(offset) >= 0;
                    }
                }
            }
            else if (traceEl->GetLeftAdjacentElementFace () != -1 &&
                     traceEl->GetRightAdjacentElementFace() != -1)
            {
                // Non-boundary edge (2 connected elements).
                fwd = dynamic_cast<Nektar::StdRegions::StdExpansion*>
                    (traceEl->GetLeftAdjacentElementExp().get()) ==
                    (*m_exp)[n].get();
            }
            else
            {
                ASSERTL2(false, "Unconnected trace element!");
            }

            return fwd;
        }

        /**
         * \brief This method extracts the "forward" and "backward" trace
         * data from the array \a field and puts the data into output
         * vectors \a Fwd and \a Bwd.
         * 
         * We first define the convention which defines "forwards" and
         * "backwards". First an association is made between the face of
         * each element and its corresponding face in the trace space
         * using the mapping #m_traceMap. The element can either be
         * left-adjacent or right-adjacent to this trace face (see
         * Expansion2D::GetLeftAdjacentElementExp). Boundary faces are
         * always left-adjacent since left-adjacency is populated first.
         * 
         * If the element is left-adjacent we extract the face trace data
         * from \a field into the forward trace space \a Fwd; otherwise,
         * we place it in the backwards trace space \a Bwd. In this way,
         * we form a unique set of trace normals since these are always
         * extracted from left-adjacent elements.
         *
         * \param field is a NekDouble array which contains the 3D data
         * from which we wish to extract the backward and forward
         * orientated trace/face arrays.
         *
         * \return Updates a NekDouble array \a Fwd and \a Bwd
         */
        void DisContField3D::v_GetFwdBwdTracePhys(Array<OneD, NekDouble> &Fwd,
                                                  Array<OneD, NekDouble> &Bwd)
        {
            v_GetFwdBwdTracePhys(m_phys, Fwd, Bwd);
        }
        
        
        void DisContField3D::v_GetFwdBwdTracePhys(
            const Array<OneD, const NekDouble> &field,
                  Array<OneD,       NekDouble> &Fwd,
                  Array<OneD,       NekDouble> &Bwd)
        {
            // Loop over elements and collect forward and backward expansions.
            int nexp = GetExpSize();
            int cnt, n, e, npts, offset, phys_offset;
            Array<OneD,NekDouble> e_tmp;
            
            Array<OneD, Array<OneD, StdRegions::StdExpansionSharedPtr> >
                &elmtToTrace = m_traceMap->GetElmtToTrace();

            set<int>::iterator    it;
            PeriodicMap::iterator it2;
            boost::unordered_map<int,pair<int,int> >::iterator it3;

            // Zero vectors.
            Vmath::Zero(Fwd.num_elements(), Fwd, 1);
            Vmath::Zero(Bwd.num_elements(), Bwd, 1);
<<<<<<< HEAD
             
            LocalRegions::Expansion3DSharedPtr exp3d;
=======

            bool fwd;

>>>>>>> 45a76062
            for(cnt = n = 0; n < nexp; ++n)
            {
                exp3d = LocalRegions::Expansion3D::FromStdExp((*m_exp)[n]);
                phys_offset = GetPhys_Offset(n);
                for(e = 0; e < exp3d->GetNfaces(); ++e, ++cnt)
                {
                    offset = m_trace->GetPhys_Offset(
                        elmtToTrace[n][e]->GetElmtId());

                    fwd = m_leftAdjacentFaces[cnt];
                    if (fwd)
                    {
                        exp3d->GetFacePhysVals(e, elmtToTrace[n][e],
                                                     field + phys_offset,
                                                     e_tmp = Fwd + offset);
                    }
                    else
                    {
                        exp3d->GetFacePhysVals(e, elmtToTrace[n][e],
                                                     field + phys_offset,
                                                     e_tmp = Bwd + offset);
                    }
<<<<<<< HEAD
                    
                    // Check to see if this face is periodic.
                    it2 = m_periodicFaces.find(
                        exp3d->GetGeom3D()->GetFid(e));
                    
                    if (it2 != m_periodicFaces.end())
                    {
                        it3 = m_perFaceToExpMap.find(abs(it2->second.first));

                        ASSERTL2(fwd, "Periodic face in non-forward space?");
                        ASSERTL2(it3 != m_perFaceToExpMap.end(),
                                 "Periodic face not found!");
                        
                        int offset2 = m_trace->GetPhys_Offset(
                            elmtToTrace[it3->second.first][it3->second.second]->
                                GetElmtId());
                        
                        // Extract from 3D element to 2D space. We use the
                        // GetFacePhysVals function since the data will need
                        // reordering depending on relative face orientations.
                        exp3d->GetFacePhysVals(e, elmtToTrace[n][e],
                                                     field + phys_offset,
                                                     e_tmp = Bwd + offset2,
                                                     it2->second.second);
                    }
=======
>>>>>>> 45a76062
                }
            }
            
            // fill boundary conditions into missing elements
            int id1,id2 = 0;
            cnt = 0;
            
            for(n = 0; n < m_bndCondExpansions.num_elements(); ++n)
            {
                if(m_bndConditions[n]->GetBoundaryConditionType() == 
                       SpatialDomains::eDirichlet)
                {
                    for(e = 0; e < m_bndCondExpansions[n]->GetExpSize(); ++e)
                    {
                        npts = m_bndCondExpansions[n]->GetExp(e)->GetTotPoints();
                        id1  = m_bndCondExpansions[n]->GetPhys_Offset(e);
                        id2  = m_trace->GetPhys_Offset(
                            m_traceMap->GetBndCondTraceToGlobalTraceMap(cnt+e));
                        Vmath::Vcopy(npts,
                            &(m_bndCondExpansions[n]->GetPhys())[id1], 1,
                            &Bwd[id2],                                 1);
                    }

                    cnt += e;
                }
                else if (m_bndConditions[n]->GetBoundaryConditionType() == 
                             SpatialDomains::eNeumann || 
                         m_bndConditions[n]->GetBoundaryConditionType() == 
                             SpatialDomains::eRobin)
                {
                    for(e = 0; e < m_bndCondExpansions[n]->GetExpSize(); ++e)
                    {
                        npts = m_bndCondExpansions[n]->GetExp(e)->GetTotPoints();
                        id1  = m_bndCondExpansions[n]->GetPhys_Offset(e);
                        id2  = m_trace->GetPhys_Offset(
                            m_traceMap->GetBndCondTraceToGlobalTraceMap(cnt+e));

                        ASSERTL0((m_bndCondExpansions[n]->GetPhys())[id1] == 0.0,
                                 "method not set up for non-zero Neumann "
                                 "boundary condition");
                        
                        Vmath::Vcopy(npts,&Fwd[id2],1,&Bwd[id2],1);
                    }

                    cnt += e;
                }
                else
                {
                    ASSERTL0(false, "Method only set up for Dirichlet, Neumann "
                             "and Robin conditions.");
                }
            }

            // Copy any periodic boundary conditions.
            for (n = 0; n < m_periodicFwdCopy.size(); ++n)
            {
                Bwd[m_periodicBwdCopy[n]] = Fwd[m_periodicFwdCopy[n]];
            }
            
            // Do parallel exchange for forwards/backwards spaces.
            m_traceMap->UniversalTraceAssemble(Fwd);
            m_traceMap->UniversalTraceAssemble(Bwd);
        }

        void DisContField3D::v_ExtractTracePhys(
            Array<OneD, NekDouble> &outarray)
        {
            ASSERTL1(m_physState == true,
                     "Field is not in physical space.");
            
            v_ExtractTracePhys(m_phys, outarray);
        }

        void DisContField3D::v_ExtractTracePhys(
            const Array<OneD, const NekDouble> &inarray,
                  Array<OneD,       NekDouble> &outarray)
        {
            // Loop over elemente and collect forward expansion
            int nexp = GetExpSize();
            int n,e,offset,phys_offset;
            Array<OneD,NekDouble> e_tmp;
            Array<OneD, Array<OneD, StdRegions::StdExpansionSharedPtr> >
                &elmtToTrace = m_traceMap->GetElmtToTrace();

            ASSERTL1(outarray.num_elements() >= m_trace->GetNpoints(),
                     "input array is of insufficient length");
            
            // use m_trace tmp space in element to fill values
            for(n = 0; n < nexp; ++n)
            {
                phys_offset = GetPhys_Offset(n);
                
                for(e = 0; e < (*m_exp)[n]->GetNfaces(); ++e)
                {
                    offset = m_trace->GetPhys_Offset(elmtToTrace[n][e]->GetElmtId());
                    (*m_exp)[n]->GetFacePhysVals(e, elmtToTrace[n][e],
                                                 inarray + phys_offset,
                                                 e_tmp = outarray + offset);
                }
            }
        }
        
        /**
         * @brief Add trace contributions into elemental coefficient spaces.
         * 
         * Given some quantity \f$ \vec{Fn} \f$, which conatins this
         * routine calculates the integral
         * 
         * \f[ 
         * \int_{\Omega^e} \vec{Fn}, \mathrm{d}S
         * \f] 
         * 
         * and adds this to the coefficient space provided by outarray.
         * 
         * @see Expansion3D::AddFaceNormBoundaryInt
         * 
         * @param Fn        The trace quantities.
         * @param outarray  Resulting 3D coefficient space.
         *
         */
        void DisContField3D::v_AddTraceIntegral(
            const Array<OneD, const NekDouble> &Fn,
                  Array<OneD,       NekDouble> &outarray)
        {
            int e,n,offset, t_offset;
            Array<OneD, NekDouble> e_outarray;
            Array<OneD, Array<OneD, StdRegions::StdExpansionSharedPtr> >
                &elmtToTrace = m_traceMap->GetElmtToTrace();

            for(n = 0; n < GetExpSize(); ++n)
            {
                offset = GetCoeff_Offset(n);
                e_outarray = outarray+offset;
                for(e = 0; e < (*m_exp)[n]->GetNfaces(); ++e)
                {
                    t_offset = m_trace->GetPhys_Offset(elmtToTrace[n][e]->GetElmtId());
                    (*m_exp)[n]->AddFaceNormBoundaryInt(e,elmtToTrace[n][e],
                                                        Fn + t_offset,
                                                        e_outarray);
                }
            }
        }

        /**
         * @brief Add trace contributions into elemental coefficient spaces.
         * 
         * Given some quantity \f$ \vec{Fn} \f$, which conatins this
         * routine calculates the integral
         * 
         * \f[ 
         * \int_{\Omega^e} \vec{Fn}, \mathrm{d}S
         * \f] 
         * 
         * and adds this to the coefficient space provided by
         * outarray. The value of q is determined from the routine
         * IsLeftAdjacentFace() which if true we use Fwd else we use
         * Bwd
         *
         * @see Expansion3D::AddFaceNormBoundaryInt
         * 
         * @param Fwd       The trace quantities associated with left (fwd)
         *                  adjancent elmt.
         * @param Bwd       The trace quantities associated with right (bwd)
         *                  adjacent elet.
         * @param outarray  Resulting 3D coefficient space.
         */
        void DisContField3D::v_AddFwdBwdTraceIntegral(
            const Array<OneD, const NekDouble> &Fwd, 
            const Array<OneD, const NekDouble> &Bwd, 
                  Array<OneD,       NekDouble> &outarray)
        {
            int e,n,offset, t_offset;
            Array<OneD, NekDouble> e_outarray;
            Array<OneD, Array<OneD, StdRegions::StdExpansionSharedPtr> >
                &elmtToTrace = m_traceMap->GetElmtToTrace();

            for(n = 0; n < GetExpSize(); ++n)
            {
                offset = GetCoeff_Offset(n);
                for(e = 0; e < (*m_exp)[n]->GetNfaces(); ++e)
                {
                    t_offset = m_trace->GetPhys_Offset(elmtToTrace[n][e]->GetElmtId());

                    // Evaluate upwind flux less local edge 
                    if(IsLeftAdjacentFace(n,e))
                    {
                        (*m_exp)[n]->AddFaceNormBoundaryInt(
                         e, elmtToTrace[n][e],  Fwd + t_offset,
                         e_outarray = outarray+offset);
                    }
                    else
                    {
                        (*m_exp)[n]->AddFaceNormBoundaryInt(
                         e, elmtToTrace[n][e],  Bwd + t_offset,
                         e_outarray = outarray+offset);
                    }
                }
            }
        }

        /**
         * @brief Set up a list of elemeent IDs and edge IDs that link to the
         * boundary conditions.
         */
        void DisContField3D::v_GetBoundaryToElmtMap(
            Array<OneD, int> &ElmtID,
            Array<OneD, int> &FaceID)
        {
            map<int,int> globalIdMap;
            int i, n;
            int cnt;
            int nbcs = 0;
            
            SpatialDomains::MeshGraph3DSharedPtr graph3D = 
                boost::dynamic_pointer_cast<SpatialDomains::MeshGraph3D>(
                    m_graph);
            
            // Populate global ID map (takes global geometry ID to local
            // expansion list ID).
            LocalRegions::Expansion3DSharedPtr exp3d;
            for (i = 0; i < GetExpSize(); ++i)
            {
                exp3d = LocalRegions::Expansion3D::FromStdExp((*m_exp)[i]);
                globalIdMap[exp3d->GetGeom3D()->GetGlobalID()] = i;
            }

            // Determine number of boundary condition expansions.
            for(i = 0; i < m_bndConditions.num_elements(); ++i)
            {
                nbcs += m_bndCondExpansions[i]->GetExpSize();
            }

            // make sure arrays are of sufficient length
            if(ElmtID.num_elements() != nbcs)
            {
                ElmtID = Array<OneD, int>(nbcs);
            }

            if(FaceID.num_elements() != nbcs)
            {
                FaceID = Array<OneD, int>(nbcs);
            }
            
            LocalRegions::Expansion2DSharedPtr exp2d;
            for(cnt = n = 0; n < m_bndCondExpansions.num_elements(); ++n)
            {
                for(i = 0; i < m_bndCondExpansions[n]->GetExpSize(); ++i, ++cnt)
                {
                    exp2d = LocalRegions::Expansion2D::FromStdExp(m_bndCondExpansions[n]->GetExp(i));
                    // Use face to element map from MeshGraph3D.
                    SpatialDomains::ElementFaceVectorSharedPtr tmp = 
                        graph3D->GetElementsFromFace(exp2d->GetGeom2D());
                    
                    ElmtID[cnt] = globalIdMap[(*tmp)[0]->
                                              m_Element->GetGlobalID()];
                    FaceID[cnt] = (*tmp)[0]->m_FaceIndx;
                }
            }
        }

        /**
         * Solving Helmholtz Equation in 3D
         */
        void DisContField3D::v_HelmSolve(
                const Array<OneD, const NekDouble> &inarray,
                      Array<OneD,       NekDouble> &outarray,
                const FlagList &flags,
                const StdRegions::ConstFactorMap &factors,
                const StdRegions::VarCoeffMap &varcoeff,
                const Array<OneD, const NekDouble> &dirForcing)
        {
            int i,j,n,cnt,cnt1,nbndry;
            int nexp = GetExpSize();
            StdRegions::StdExpansionSharedPtr BndExp;

            Array<OneD,NekDouble> f(m_ncoeffs);
            DNekVec F(m_ncoeffs,f,eWrapper);
            Array<OneD,NekDouble> e_f, e_l;

            //----------------------------------
            //  Setup RHS Inner product
            //----------------------------------
            IProductWRTBase(inarray,f);
            Vmath::Neg(m_ncoeffs,f,1);

            //----------------------------------
            //  Solve continuous flux System
            //----------------------------------
            int GloBndDofs   = m_traceMap->GetNumGlobalBndCoeffs();
            int NumDirichlet = m_traceMap->GetNumLocalDirBndCoeffs();
            int e_ncoeffs,id;

            // Retrieve block matrix of U^e
            GlobalMatrixKey HDGLamToUKey(StdRegions::eHybridDGLamToU,NullAssemblyMapSharedPtr,factors,varcoeff);
            const DNekScalBlkMatSharedPtr &HDGLamToU = GetBlockMatrix(HDGLamToUKey);

            // Retrieve global trace space storage, \Lambda, from trace expansion
            Array<OneD,NekDouble> BndSol = m_trace->UpdateCoeffs();

            // Create trace space forcing, F
            Array<OneD,NekDouble> BndRhs(GloBndDofs,0.0);

            // Zero \Lambda
            Vmath::Zero(GloBndDofs,BndSol,1);

            // Retrieve number of local trace space coefficients N_{\lambda},
            // and set up local elemental trace solution \lambda^e.
            int     LocBndCoeffs = m_traceMap->GetNumLocalBndCoeffs();
            Array<OneD, NekDouble> loc_lambda(LocBndCoeffs);
            DNekVec LocLambda(LocBndCoeffs,loc_lambda,eWrapper);

            //----------------------------------
            // Evaluate Trace Forcing vector F
            // Kirby et al, 2010, P23, Step 5.
            //----------------------------------
            // Loop over all expansions in the domain
            for(cnt = cnt1 = n = 0; n < nexp; ++n)
            {
                nbndry = (*m_exp)[m_offset_elmt_id[n]]->NumDGBndryCoeffs();

                e_ncoeffs = (*m_exp)[m_offset_elmt_id[n]]->GetNcoeffs();
                e_f       = f + cnt;
                e_l       = loc_lambda + cnt1;

                // Local trace space \lambda^e
                DNekVec     Floc    (nbndry, e_l, eWrapper);
                // Local forcing f^e
                DNekVec     ElmtFce (e_ncoeffs, e_f, eWrapper);
                // Compute local (U^e)^{\top} f^e
                Floc = Transpose(*(HDGLamToU->GetBlock(n,n)))*ElmtFce;

                cnt   += e_ncoeffs;
                cnt1  += nbndry;
            }

            // Assemble local \lambda_e into global \Lambda
            m_traceMap->AssembleBnd(loc_lambda,BndRhs);

            // Copy Dirichlet boundary conditions and weak forcing into trace
            // space
            cnt = 0;
            for(i = 0; i < m_bndCondExpansions.num_elements(); ++i)
            {
                if(m_bndConditions[i]->GetBoundaryConditionType() == SpatialDomains::eDirichlet)
                {
                    for(j = 0; j < (m_bndCondExpansions[i])->GetNcoeffs(); ++j)
                    {
                        id = m_traceMap->GetBndCondCoeffsToGlobalCoeffsMap(cnt++);
                        BndSol[id] = m_bndCondExpansions[i]->GetCoeffs()[j];
                    }
                }
                else
                {
                    //Add weak boundary condition to trace forcing
                    for(j = 0; j < (m_bndCondExpansions[i])->GetNcoeffs(); ++j)
                    {
                        id = m_traceMap->GetBndCondCoeffsToGlobalCoeffsMap(cnt++);
                        BndRhs[id] += m_bndCondExpansions[i]->GetCoeffs()[j];
                    }
                }
            }

            //----------------------------------
            // Solve trace problem: \Lambda = K^{-1} F
            // K is the HybridDGHelmBndLam matrix.
            //----------------------------------
            if(GloBndDofs - NumDirichlet > 0)
            {
                GlobalLinSysKey       key(StdRegions::eHybridDGHelmBndLam,
                                          m_traceMap,factors,varcoeff);
                GlobalLinSysSharedPtr LinSys = GetGlobalBndLinSys(key);
                LinSys->Solve(BndRhs,BndSol,m_traceMap);
            }

            //----------------------------------
            // Internal element solves
            //----------------------------------
            GlobalMatrixKey invHDGhelmkey(StdRegions::eInvHybridDGHelmholtz,NullAssemblyMapSharedPtr,factors,varcoeff);
            const DNekScalBlkMatSharedPtr& InvHDGHelm = GetBlockMatrix(invHDGhelmkey);
            DNekVec out(m_ncoeffs,outarray,eWrapper);
            Vmath::Zero(m_ncoeffs,outarray,1);

            // get local trace solution from BndSol
            m_traceMap->GlobalToLocalBnd(BndSol,loc_lambda);

            //  out =  u_f + u_lam = (*InvHDGHelm)*f + (LamtoU)*Lam
            out = (*InvHDGHelm)*F + (*HDGLamToU)*LocLambda;
        }

        /**
         * @brief Calculates the result of the multiplication of a global matrix
         * of type specified by @a mkey with a vector given by @a inarray.
         * 
         * @param mkey      Key representing desired matrix multiplication.
         * @param inarray   Input vector.
         * @param outarray  Resulting multiplication.
         */
        void DisContField3D::v_GeneralMatrixOp(
               const GlobalMatrixKey             &gkey,
               const Array<OneD,const NekDouble> &inarray,
                     Array<OneD,      NekDouble> &outarray,
               CoeffState coeffstate)
        {
            int     LocBndCoeffs = m_traceMap->GetNumLocalBndCoeffs();
            Array<OneD, NekDouble> loc_lambda(LocBndCoeffs);
            DNekVec LocLambda(LocBndCoeffs,loc_lambda,eWrapper);
            const DNekScalBlkMatSharedPtr& HDGHelm = GetBlockMatrix(gkey);

            m_traceMap->GlobalToLocalBnd(inarray, loc_lambda);
            LocLambda = (*HDGHelm) * LocLambda;
            m_traceMap->AssembleBnd(loc_lambda,outarray);
        }

        /**
         * Search through the edge expansions and identify which ones have
         * Robin/Mixed type boundary conditions. If find a Robin boundary then
         * store the edge id of the boundary condition and the array of points
         * of the physical space boundary condition which are hold the boundary
         * condition primitive variable coefficient at the quatrature points
         *
         * \return std map containing the robin boundary condition
         * info using a key of the element id
         *
         * There is a next member to allow for more than one Robin
         * boundary condition per element
         */
        map<int, RobinBCInfoSharedPtr> DisContField3D::v_GetRobinBCInfo(void)
        {
            int i,cnt;
            map<int, RobinBCInfoSharedPtr> returnval;
            Array<OneD, int> ElmtID,FaceID;
            GetBoundaryToElmtMap(ElmtID,FaceID);

            for(cnt = i = 0; i < m_bndCondExpansions.num_elements(); ++i)
            {
                MultiRegions::ExpListSharedPtr locExpList;

                if(m_bndConditions[i]->GetBoundaryConditionType() == SpatialDomains::eRobin)
                {
                    int e,elmtid;
                    Array<OneD, NekDouble> Array_tmp;

                    locExpList = m_bndCondExpansions[i];

                    for(e = 0; e < locExpList->GetExpSize(); ++e)
                    {
                        RobinBCInfoSharedPtr rInfo = MemoryManager<RobinBCInfo>::AllocateSharedPtr(FaceID[cnt+e],Array_tmp = locExpList->GetPhys() + locExpList->GetPhys_Offset(e));
                        elmtid = ElmtID[cnt+e];
                        // make link list if necessary
                        if(returnval.count(elmtid) != 0)
                        {
                            rInfo->next = returnval.find(elmtid)->second;
                        }
                        returnval[elmtid] = rInfo;
                    }
                }
                cnt += m_bndCondExpansions[i]->GetExpSize();
            }

            return returnval;
        }

        /**
         * \brief This function evaluates the boundary conditions at a certain
         * time-level.
         *
         * Based on the boundary condition \f$g(\boldsymbol{x},t)\f$ evaluated
         * at a given time-level \a t, this function transforms the boundary
         * conditions onto the coefficients of the (one-dimensional) boundary
         * expansion. Depending on the type of boundary conditions, these
         * expansion coefficients are calculated in different ways:
         * - <b>Dirichlet boundary conditions</b><BR>
         *   In order to ensure global \f$C^0\f$ continuity of the spectral/hp
         *   approximation, the Dirichlet boundary conditions are projected onto
         *   the boundary expansion by means of a modified \f$C^0\f$ continuous
         *   Galerkin projection. This projection can be viewed as a collocation
         *   projection at the vertices, followed by an \f$L^2\f$ projection on
         *   the interior modes of the edges. The resulting coefficients
         *   \f$\boldsymbol{\hat{u}}^{\mathcal{D}}\f$ will be stored for the
         *   boundary expansion.
         * - <b>Neumann boundary conditions</b>
         *   In the discrete Galerkin formulation of the problem to be solved,
         *   the Neumann boundary conditions appear as the set of surface
         *   integrals: \f[\boldsymbol{\hat{g}}=\int_{\Gamma}
         *   \phi^e_n(\boldsymbol{x})g(\boldsymbol{x})d(\boldsymbol{x})\quad
         *   \forall n \f]
         *   As a result, it are the coefficients \f$\boldsymbol{\hat{g}}\f$
         *   that will be stored in the boundary expansion
         *
         * @param   time        The time at which the boundary conditions
         *                      should be evaluated.
         * @param   bndCondExpansions   List of boundary conditions.
         * @param   bndConditions   Information about the boundary conditions.
         */
        void DisContField3D::v_EvaluateBoundaryConditions(const NekDouble time,
                                                          const NekDouble x2_in,
                                                          const NekDouble x3_in)
        {
            int i;
            int npoints;
            int nbnd = m_bndCondExpansions.num_elements();
            MultiRegions::ExpListSharedPtr locExpList;

            for(i = 0; i < nbnd; ++i)
            {
                if(time == 0.0 || m_bndConditions[i]->GetUserDefined() == 
                   SpatialDomains::eTimeDependent)
                {
                    locExpList = m_bndCondExpansions[i];
                    npoints = locExpList->GetNpoints();
                    
                    Array<OneD,NekDouble> x0(npoints,0.0);
                    Array<OneD,NekDouble> x1(npoints,0.0);
                    Array<OneD,NekDouble> x2(npoints,0.0);
                    
                    locExpList->GetCoords(x0,x1,x2);
                    
                    if(m_bndConditions[i]->GetBoundaryConditionType()
                       == SpatialDomains::eDirichlet)
                    {
                    LibUtilities::Equation  condition = boost::static_pointer_cast<
                        SpatialDomains::DirichletBoundaryCondition >(m_bndConditions[i])->m_dirichletCondition;
                    
                    condition.Evaluate(x0,x1,x2,time,locExpList->UpdatePhys());
                    
                    locExpList->FwdTrans_BndConstrained(locExpList->GetPhys(),
                                                        locExpList->UpdateCoeffs());
                    }
                    else if(m_bndConditions[i]->GetBoundaryConditionType()
                            == SpatialDomains::eNeumann)
                    {
                        LibUtilities::Equation  condition = boost::static_pointer_cast<
                        SpatialDomains::NeumannBoundaryCondition
                            >(m_bndConditions[i])->m_neumannCondition;
                        
                        condition.Evaluate(x0,x1,x2,time,locExpList->UpdatePhys());
                        
                        locExpList->IProductWRTBase(locExpList->GetPhys(),
                                                    locExpList->UpdateCoeffs());
                    }
                    else if(m_bndConditions[i]->GetBoundaryConditionType()
                            == SpatialDomains::eRobin)
                    {
                        LibUtilities::Equation  condition = boost::static_pointer_cast<
                        SpatialDomains::RobinBoundaryCondition
                            >(m_bndConditions[i])->m_robinFunction;
                        
                        LibUtilities::Equation coeff     = 
                            boost::static_pointer_cast<
                        SpatialDomains::RobinBoundaryCondition
                            >(m_bndConditions[i])->m_robinPrimitiveCoeff;
                        
                        condition.Evaluate(x0,x1,x2,time,locExpList->UpdatePhys());
                        
                        locExpList->IProductWRTBase(locExpList->GetPhys(),
                                                    locExpList->UpdateCoeffs());
                        
                        // put primitive coefficient into the physical space
                        // storage
                        coeff.Evaluate(x0,x1,x2,time,
                                       locExpList->UpdatePhys());
                        
                    }
                    else
                    {
                        ASSERTL0(false,"This type of BC not implemented yet");
                    }
                }
            }
        }
    } // end of namespace
} // end of namespace<|MERGE_RESOLUTION|>--- conflicted
+++ resolved
@@ -401,15 +401,9 @@
                 exp3d = LocalRegions::Expansion3D::FromStdExp((*m_exp)[n]);
                 for (int e = 0; e < exp3d->GetNfaces(); ++e, ++cnt)
                 {
-<<<<<<< HEAD
-                    map<int,PeriodicFace>::iterator it = m_periodicFaces.find(
+                    PeriodicMap::iterator it = m_periodicFaces.find(
                         exp3d->GetGeom3D()->GetFid(e));
                     
-=======
-                    PeriodicMap::iterator it = m_periodicFaces.find(
-                        (*m_exp)[n]->GetGeom3D()->GetFid(e));
-
->>>>>>> 45a76062
                     if (it != m_periodicFaces.end())
                     {
                         perFaceToExpMap[it->first] = make_pair(n, e);
@@ -1605,14 +1599,10 @@
             // Zero vectors.
             Vmath::Zero(Fwd.num_elements(), Fwd, 1);
             Vmath::Zero(Bwd.num_elements(), Bwd, 1);
-<<<<<<< HEAD
              
             LocalRegions::Expansion3DSharedPtr exp3d;
-=======
-
             bool fwd;
 
->>>>>>> 45a76062
             for(cnt = n = 0; n < nexp; ++n)
             {
                 exp3d = LocalRegions::Expansion3D::FromStdExp((*m_exp)[n]);
@@ -1635,34 +1625,6 @@
                                                      field + phys_offset,
                                                      e_tmp = Bwd + offset);
                     }
-<<<<<<< HEAD
-                    
-                    // Check to see if this face is periodic.
-                    it2 = m_periodicFaces.find(
-                        exp3d->GetGeom3D()->GetFid(e));
-                    
-                    if (it2 != m_periodicFaces.end())
-                    {
-                        it3 = m_perFaceToExpMap.find(abs(it2->second.first));
-
-                        ASSERTL2(fwd, "Periodic face in non-forward space?");
-                        ASSERTL2(it3 != m_perFaceToExpMap.end(),
-                                 "Periodic face not found!");
-                        
-                        int offset2 = m_trace->GetPhys_Offset(
-                            elmtToTrace[it3->second.first][it3->second.second]->
-                                GetElmtId());
-                        
-                        // Extract from 3D element to 2D space. We use the
-                        // GetFacePhysVals function since the data will need
-                        // reordering depending on relative face orientations.
-                        exp3d->GetFacePhysVals(e, elmtToTrace[n][e],
-                                                     field + phys_offset,
-                                                     e_tmp = Bwd + offset2,
-                                                     it2->second.second);
-                    }
-=======
->>>>>>> 45a76062
                 }
             }
             
