--- conflicted
+++ resolved
@@ -90,12 +90,7 @@
                     const AssemblyMapSharedPtr &pLocToGloMap,
                     const Array<OneD, const NekDouble>  &pDirForcing)
         {
-<<<<<<< HEAD
-            bool dirForcCalculated = (bool) pDirForcing.num_elements();
-
-=======
             bool dirForcCalculated = (bool) pDirForcing.size();
->>>>>>> 81af24da
             int nDirDofs  = pLocToGloMap->GetNumGlobalDirBndCoeffs();
             int nGlobDofs = pLocToGloMap->GetNumGlobalCoeffs();
             int nLocDofs  = pLocToGloMap->GetNumLocalCoeffs();
@@ -110,11 +105,7 @@
                 if(dirForcCalculated)
                 {
                     // assume pDirForcing is in local space
-<<<<<<< HEAD
-                    ASSERTL0(pDirForcing.num_elements() >= nLocDofs,
-=======
                     ASSERTL0(pDirForcing.size() >= nLocDofs,
->>>>>>> 81af24da
                              "DirForcing is not of sufficient size. Is it in local space?");
                     Vmath::Vsub(nLocDofs, pLocInput, 1,
                                 pDirForcing, 1,tmp1, 1);
