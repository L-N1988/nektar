--- conflicted
+++ resolved
@@ -482,12 +482,7 @@
                 // test if norm is within tolerance
                 if (eps*bb_inv < m_tolerance * m_tolerance)
                 {
-<<<<<<< HEAD
-                    cout<<"iteration: "<<k<<endl;
-                    if(m_verbose)
-=======
                     if (m_verbose && m_root)
->>>>>>> 09504ff1
                     {
                         cout << "CG iterations made = " << m_totalIterations 
                              << " using tolerance of "  << m_tolerance 
