///////////////////////////////////////////////////////////////////////////////
//
// File ContField1D.cpp
//
// For more information, please see: http://www.nektar.info
//
// The MIT License
//
// Copyright (c) 2006 Division of Applied Mathematics, Brown University (USA),
// Department of Aeronautics, Imperial College London (UK), and Scientific
// Computing and Imaging Institute, University of Utah (USA).
//
// Permission is hereby granted, free of charge, to any person obtaining a
// copy of this software and associated documentation files (the "Software"),
// to deal in the Software without restriction, including without limitation
// the rights to use, copy, modify, merge, publish, distribute, sublicense,
// and/or sell copies of the Software, and to permit persons to whom the
// Software is furnished to do so, subject to the following conditions:
//
// The above copyright notice and this permission notice shall be included
// in all copies or substantial portions of the Software.
//
// THE SOFTWARE IS PROVIDED "AS IS", WITHOUT WARRANTY OF ANY KIND, EXPRESS
// OR IMPLIED, INCLUDING BUT NOT LIMITED TO THE WARRANTIES OF MERCHANTABILITY,
// FITNESS FOR A PARTICULAR PURPOSE AND NONINFRINGEMENT. IN NO EVENT SHALL
// THE AUTHORS OR COPYRIGHT HOLDERS BE LIABLE FOR ANY CLAIM, DAMAGES OR OTHER
// LIABILITY, WHETHER IN AN ACTION OF CONTRACT, TORT OR OTHERWISE, ARISING
// FROM, OUT OF OR IN CONNECTION WITH THE SOFTWARE OR THE USE OR OTHER
// DEALINGS IN THE SOFTWARE.
//
// Description: Field definition for 1D domain with boundary conditions
//
///////////////////////////////////////////////////////////////////////////////

#include <MultiRegions/ContField1D.h>
#include <MultiRegions/AssemblyMap/AssemblyMapCG.h>

namespace Nektar
{
    namespace MultiRegions
    {
        /**
         * @class ContField1D
         * As opposed to the class #ContExpList1D, the class #ContField1D is
         * able to incorporate the boundary conditions imposed to the problem
         * to be solved. Therefore, the class is equipped with three additional
         * data members:
         * - #m_bndCondExpansions
         * - #m_bndTypes
         * - #m_bndCondEquations
         *
         * The first data structure, #m_bndCondExpansions,
         * contains the point Expansion on the boundary,  #m_bndTypes
         * stores information about the type of boundary condition on the
         * different parts of the boundary while #m_bndCondEquations holds the
         * equation of the imposed boundary conditions.
         *
         * Furthermore, in case of Dirichlet boundary conditions,
         * this class is capable of lifting a known solution satisfying these
         * boundary conditions. If we denote the unknown solution by
         * \f$u^{\mathcal{H}}(\boldsymbol{x})\f$ and the known Dirichlet
         * boundary conditions by \f$u^{\mathcal{D}}(\boldsymbol{x})\f$, the
         * expansion then can be decomposed as
         * \f[ u^{\delta}(\boldsymbol{x}_i)=u^{\mathcal{D}}(\boldsymbol{x}_i)+
         * u^{\mathcal{H}}(\boldsymbol{x}_i)=\sum_{n=0}^{N^{\mathcal{D}}-1}
         * \hat{u}_n^{\mathcal{D}}\Phi_n(\boldsymbol{x}_i)+
         * \sum_{n={N^{\mathcal{D}}}}^{N_{\mathrm{dof}}
         *   -1}\hat{u}_n^{\mathcal{H}}
         * \Phi_n(\boldsymbol{x}_i).\f]
         * This lifting is accomplished by ordering the known global degrees of
         * freedom, prescribed by the Dirichlet boundary conditions, first in
         * the global array \f$\boldsymbol{\hat{u}}\f$, that is,
         * \f[\boldsymbol{\hat{u}}=\left[ \begin{array}{c}
         * \boldsymbol{\hat{u}}^{\mathcal{D}}\\
         * \boldsymbol{\hat{u}}^{\mathcal{H}}
         * \end{array} \right].\f]
         * Such kind of expansions are also referred to as continuoous fields.
         * This class should be used when solving 2D problems using a standard
         * Galerkin approach.
         */

        /**
         * Constructs an empty 1D continuous field.
         */
        ContField1D::ContField1D():
            DisContField1D(),
            m_locToGloMap(),
            m_globalLinSysManager(
                std::bind(&ContField1D::GenGlobalLinSys, this, std::placeholders::_1),
                std::string("GlobalLinSys"))
        {
        }


        /**
         * Given a mesh \a graph1D, containing information about the domain and
         * the spectral/hp element expansion, this constructor fills the list
         * of local expansions #m_exp with the proper expansions, calculates
         * the total number of quadrature points \f$\boldsymbol{x}_i\f$ and
         * local expansion coefficients \f$\hat{u}^e_n\f$ and allocates
         * memory for the arrays #m_coeffs and #m_phys. Furthermore, it
         * constructs the mapping array (contained in #m_locToGloMap) for the
         * transformation between local elemental level and global level, it
         * calculates the total number global expansion coefficients
         * \f$\hat{u}_n\f$.
         * The constructor also discretises the boundary conditions, specified
         * by the argument \a bcs, by expressing them in terms of the
         * coefficient of the expansion on  the boundary.
         *
         * @param   graph1D     A 1D mesh, containing information about the
         *                      domain and the spectral/hp element expansion.
         * @param   bcs         The boundary conditions.
         * @param   variable    An optional parameter to indicate for which
         *                      variable the field should be constructed.
         */
        ContField1D::ContField1D(
                      const LibUtilities::SessionReaderSharedPtr &pSession,
                      const SpatialDomains::MeshGraphSharedPtr &graph1D,
                      const std::string &variable,
                      const Collections::ImplementationType ImpType):
            DisContField1D(pSession,graph1D,variable,false,ImpType),
            m_locToGloMap(),
            m_globalLinSysManager(
                std::bind(&ContField1D::GenGlobalLinSys, this, std::placeholders::_1),
                std::string("GlobalLinSys"))
        {
            SpatialDomains::BoundaryConditions bcs(pSession, graph1D);

            m_locToGloMap = MemoryManager<AssemblyMapCG>
                ::AllocateSharedPtr(m_session,m_ncoeffs,*this,
                                    m_bndCondExpansions,
                                    m_bndConditions,
                                    false,
                                    variable,
                                    m_periodicVerts);
        }


        /**
         * Constructs a 1D continuous field as a copy of an existing field
         * including all boundary conditions.
         * @param   In          Existing continuous field to duplicate.
         */
        ContField1D::ContField1D(const ContField1D &In):
            DisContField1D(In),
            m_locToGloMap(In.m_locToGloMap),
            m_globalLinSysManager(
                std::bind(&ContField1D::GenGlobalLinSys, this, std::placeholders::_1),
                std::string("GlobalLinSys"))
        {
        }

        /**
         * Constructs a 1D continuous field as a copy of an existing explist 1D field
         * and adding all the boundary conditions.
         * @param   In          Existing explist1D field .
         */
         ContField1D::ContField1D(const LibUtilities::SessionReaderSharedPtr &pSession, const ExpList1D & In):
            DisContField1D(In),
            m_locToGloMap(),
            m_globalLinSysManager(
                std::bind(&ContField1D::GenGlobalLinSys, this, std::placeholders::_1),
                std::string("GlobalLinSys"))
        {
            m_locToGloMap = MemoryManager<AssemblyMapCG>
                ::AllocateSharedPtr(pSession, m_ncoeffs, In);

        }

        /**
         *
         */
        ContField1D::~ContField1D()
        {
        }


        /**
         * Given a function \f$f(x)\f$ defined at the quadrature
         * points, this function determines the unknown global coefficients
         * \f$\boldsymbol{\hat{u}}^{\mathcal{H}}\f$ employing a discrete
         * Galerkin projection from physical space to coefficient
         * space. The operation is evaluated by the function #GlobalSolve using
         * the global mass matrix.
         *
         * The values of the function \f$f(x)\f$ evaluated at the
         * quadrature points \f$x_i\f$ should be contained in the
         * variable #m_phys of the ExpList object \a Sin. The resulting global
         * coefficients \f$\hat{u}_g\f$ are stored in the array #m_coeffs.
         *
         * @param   inarray     Discrete \f$f(x)\f$.
         * @param   outarray    Storage for result.
         */
        void ContField1D::FwdTrans(const Array<OneD, const NekDouble> &inarray,
                                   Array<OneD,       NekDouble> &outarray)
        {

            // Inner product of forcing
            Array<OneD,NekDouble> wsp(m_ncoeffs);
<<<<<<< HEAD
            IProductWRTBase(inarray,wsp);
            
=======
            IProductWRTBase(inarray,wsp,eGlobal);

>>>>>>> ac26f0ba
            // Solve the system
            GlobalLinSysKey key(StdRegions::eMass, m_locToGloMap);

            GlobalSolve(key,wsp,outarray);
        }


        /**
         * Given the coefficients of an expansion, this function evaluates the
         * spectral/hp expansion \f$u^{\delta}(x)\f$ at the quadrature
         * points \f$x_i\f$. This operation is evaluated locally by the
         * function ExpList#BwdTrans.
         *
         * The coefficients of the expansion should be contained in the
         * variable #m_coeffs of the ExpList object \a In. The resulting
         * physical values at the quadrature points \f$u^{\delta}(x_i)\f$ are
         * stored in the array #m_phys.
         *
         * @param   In          An ExpList, containing the local
         *                      coefficients \f$\hat{u}_n^e\f$ in its array
         *                      #m_coeffs.
         */
        void ContField1D::BwdTrans(
                                const Array<OneD, const NekDouble>  &inarray,
                                Array<OneD,       NekDouble>  &outarray)
        {

            BwdTrans_IterPerExp(inarray,outarray);
        }


        /**
         *
         */
        void ContField1D::MultiplyByInvMassMatrix(
                                const Array<OneD, const NekDouble> &inarray,
                                Array<OneD,       NekDouble> &outarray)
        {
            GlobalLinSysKey key(StdRegions::eMass, m_locToGloMap);
            GlobalSolve(key,inarray,outarray);
        }


        /**
         * Given a linear system specified by the key \a key,
         * \f[\boldsymbol{M}\boldsymbol{\hat{u}}_g=\boldsymbol{\hat{f}},\f]
         * this function solves this linear system taking into account the
         * boundary conditions specified in the data member
         * #m_bndCondExpansions.
         * Therefore, it adds an array \f$\boldsymbol{\hat{g}}\f$ which
         * represents the non-zero surface integral resulting from the weak
         * boundary conditions (e.g. Neumann boundary conditions) to the right
         * hand side, that is,
         * \f[\boldsymbol{M}\boldsymbol{\hat{u}}_g=\boldsymbol{\hat{f}}+
         * \boldsymbol{\hat{g}}.\f]
         * Furthermore, it lifts the known degrees of freedom which are
         * prescribed by the Dirichlet boundary conditions. As these known
         * coefficients \f$\boldsymbol{\hat{u}}^{\mathcal{D}}\f$ are numbered
         * first in the global coefficient array \f$\boldsymbol{\hat{u}}_g\f$,
         * the linear system can be decomposed as,
         * \f[\left[\begin{array}{cc}
         * \boldsymbol{M}^{\mathcal{DD}}&\boldsymbol{M}^{\mathcal{DH}}\\
         * \boldsymbol{M}^{\mathcal{HD}}&\boldsymbol{M}^{\mathcal{HH}}
         * \end{array}\right]
         * \left[\begin{array}{c}
         * \boldsymbol{\hat{u}}^{\mathcal{D}}\\
         * \boldsymbol{\hat{u}}^{\mathcal{H}}
         * \end{array}\right]=
         * \left[\begin{array}{c}
         * \boldsymbol{\hat{f}}^{\mathcal{D}}\\
         * \boldsymbol{\hat{f}}^{\mathcal{H}}
         * \end{array}\right]+
         * \left[\begin{array}{c}
         * \boldsymbol{\hat{g}}^{\mathcal{D}}\\
         * \boldsymbol{\hat{g}}^{\mathcal{H}}
         * \end{array}\right]
         * \f]
         * which will then be solved for the unknown coefficients
         * \f$\boldsymbol{\hat{u}}^{\mathcal{H}}\f$ as,
         * \f[
         * \boldsymbol{M}^{\mathcal{HH}}\boldsymbol{\hat{u}}^{\mathcal{H}}
         * = \boldsymbol{\hat{f}}^{\mathcal{H}}
         *   +\boldsymbol{\hat{g}}^{\mathcal{H}}
         *   -\boldsymbol{M}^{\mathcal{HD}}\boldsymbol{\hat{u}}^{\mathcal{D}}\f]
         *
         * @param   key         Specifes the linear system to solve.
         * @param   locrhs         Forcing term \f$\boldsymbol{f}\f$.
         * @param   inout       Solution vector \f$\boldsymbol{\hat{u}}\f$.
         * @param   dirForcing  .
         */
        void ContField1D::GlobalSolve(const GlobalLinSysKey &key,
                                const Array<OneD, const NekDouble>& locrhs,
                                      Array<OneD,       NekDouble>& inout,
                                const Array<OneD, const NekDouble>& dirForcing)
        {
            int NumDirBcs   = m_locToGloMap->GetNumGlobalDirBndCoeffs();
            int contNcoeffs = m_locToGloMap->GetNumGlobalCoeffs();

            // STEP 1: SET THE DIRICHLET DOFS TO THE RIGHT VALUE
            //         IN THE SOLUTION ARRAY
            v_ImposeDirichletConditions(inout);

            // STEP 2: CALCULATE THE HOMOGENEOUS COEFFICIENTS
            if(contNcoeffs - NumDirBcs > 0)
            {
                GlobalLinSysSharedPtr LinSys = GetGlobalLinSys(key);
                LinSys->Solve(locrhs,inout,m_locToGloMap,dirForcing);
                
            }
        }


        /**
         * The function searches the map #m_globalLinSys to see if the global
         * matrix has been created before. If not, it calls the function
         * #GenglobalLinSys to generate the requested global system.
         *
         * @param   mkey        Key specifying the linear system.
         * @returns             Pointer to the required linear system.
         */
        GlobalLinSysSharedPtr ContField1D::GetGlobalLinSys(
                                const GlobalLinSysKey &mkey)
        {
            return m_globalLinSysManager[mkey];
        }

        GlobalLinSysSharedPtr ContField1D::GenGlobalLinSys(
                                const GlobalLinSysKey &mkey)
        {
            ASSERTL1(mkey.LocToGloMapIsDefined(),
                     "To use method must have a AssemblyMap "
                     "attached to key");
            return ExpList::GenGlobalLinSys(mkey, m_locToGloMap);
        }


        /**
         * The operation is evaluated locally (i.e. with respect to all local
         * expansion modes) by the function ExpList#IProductWRTBase. The inner
         * product with respect to the global expansion modes is than obtained
         * by a global assembly operation.
         *
         * The values of the function \f$f(x)\f$ evaluated at the quadrature
         * points \f$x_i\f$ should be contained in the variable #m_phys of the
         * ExpList object \a in. The result is stored in the array
         * #m_coeffs.
         *
         * @param   In          An ExpList, containing the discrete evaluation
         *                      of \f$f(x)\f$ at the quadrature points in its
         *                      array #m_phys.
         */
        void ContField1D::IProductWRTBase(
                                const Array<OneD, const NekDouble> &inarray,
                                Array<OneD,       NekDouble> &outarray)
        {
            IProductWRTBase_IterPerExp(inarray,outarray);
        }


        void ContField1D::v_FwdTrans(
                                const Array<OneD, const NekDouble> &inarray,
                                Array<OneD,       NekDouble> &outarray)
        {
            FwdTrans(inarray,outarray);
        }

        void ContField1D::v_MultiplyByInvMassMatrix(
                                const Array<OneD, const NekDouble> &inarray,
                                Array<OneD,       NekDouble> &outarray)
        {
            MultiplyByInvMassMatrix(inarray,outarray);
        }

        void ContField1D::v_ImposeDirichletConditions(Array<OneD,NekDouble>& outarray)
        {
<<<<<<< HEAD
            const Array<OneD, const int> map= m_locToGloMap->
                GetBndCondCoeffsToLocalCoeffsMap();
            
            for(int i = 0; i < m_bndCondExpansions.num_elements(); ++i)
=======
            for(int i = 0; i < m_bndCondExpansions.size(); ++i)
>>>>>>> ac26f0ba
            {
                if(m_bndConditions[i]->GetBoundaryConditionType() ==
                   SpatialDomains::eDirichlet)
                {
                    outarray[map[i]] = m_bndCondExpansions[i]->GetCoeffs(0);
                }
<<<<<<< HEAD
                
=======
>>>>>>> ac26f0ba
            }
        }

        /**
         * This operation is evaluated as:
         * \f{tabbing}
         * \hspace{1cm}  \= Do \= $e=$  $1, N_{\mathrm{el}}$ \\
         * \> \> Do \= $i=$  $0,N_m^e-1$ \\
         * \> \> \> $\boldsymbol{\hat{u}}_g[\mbox{map}[e][i]] =
         * \mbox{sign}[e][i] \cdot \boldsymbol{\hat{u}}^{e}[i]$\\
         * \> \> continue\\
         * \> continue
         * \f}
         * where \a map\f$[e][i]\f$ is the mapping array and \a
         * sign\f$[e][i]\f$ is an array of similar dimensions ensuring the
         * correct modal connectivity between the different elements (both
         * these arrays are contained in the data member #m_locToGloMap). This
         * operation is equivalent to the gather operation
         * \f$\boldsymbol{\hat{u}}_g=\mathcal{A}^{-1}\boldsymbol{\hat{u}}_l\f$,
         * where \f$\mathcal{A}\f$ is the
         * \f$N_{\mathrm{eof}}\times N_{\mathrm{dof}}\f$ permutation matrix.
         *
         */
        void ContField1D::v_LocalToGlobal(
            const Array<OneD, const NekDouble> &inarray,
            Array<OneD,NekDouble> &outarray, bool useComm)
        {
            m_locToGloMap->LocalToGlobal(inarray, outarray, useComm);
        }


        void ContField1D::v_LocalToGlobal(bool useComm)
        {
            m_locToGloMap->LocalToGlobal(m_coeffs,m_coeffs, useComm);
        }

        /**
         * This operation is evaluated as:
         * \f{tabbing}
         * \hspace{1cm}  \= Do \= $e=$  $1, N_{\mathrm{el}}$ \\
         * \> \> Do \= $i=$  $0,N_m^e-1$ \\
         * \> \> \> $\boldsymbol{\hat{u}}^{e}[i] = \mbox{sign}[e][i] \cdot
         * \boldsymbol{\hat{u}}_g[\mbox{map}[e][i]]$ \\
         * \> \> continue \\
         * \> continue
         * \f}
         * where \a map\f$[e][i]\f$ is the mapping array and
         * \a sign\f$[e][i]\f$ is an array of similar dimensions ensuring the
         * correct modal connectivity between the different elements (both
         * these arrays are contained in the data member #m_locToGloMap). This
         * operation is equivalent to the scatter operation
         * \f$\boldsymbol{\hat{u}}_l=\mathcal{A}\boldsymbol{\hat{u}}_g\f$, where
         * \f$\mathcal{A}\f$ is the
         * \f$N_{\mathrm{eof}}\times N_{\mathrm{dof}}\f$ permutation matrix.
         *
         */
        void ContField1D::v_GlobalToLocal(
            const Array<OneD, const NekDouble> &inarray,
            Array<OneD,NekDouble> &outarray)
        {
            m_locToGloMap->GlobalToLocal(inarray, outarray);
        }

        void ContField1D::v_GlobalToLocal(void)
        {
            m_locToGloMap->GlobalToLocal(m_coeffs,m_coeffs);
        }

        /**
         * Consider the one dimensional Helmholtz equation,
         * \f[\frac{d^2u}{dx^2}-\lambda u(x) = f(x),\f]
         * supplemented with appropriate boundary conditions (which are
         * contained in the data member #m_bndCondExpansions). Applying a
         * \f$C^0\f$ continuous Galerkin discretisation, this equation leads to
         * the following linear system:
         * \f[\left( \boldsymbol{M}+\lambda\boldsymbol{L}\right)
         * \boldsymbol{\hat{u}}_g=\boldsymbol{\hat{f}}\f]
         * where \f$\boldsymbol{M}\f$ and \f$\boldsymbol{L}\f$ are the mass and
         * Laplacian matrix respectively. This function solves the system above
         * for the global coefficients \f$\boldsymbol{\hat{u}}\f$ by a call to
         * the function #GlobalSolve.
         *
         * The values of the function \f$f(x)\f$ evaluated at the
         * quadrature points \f$\boldsymbol{x}_i\f$ should be contained in the
         * variable #m_phys of the ExpList object \a inarray. The resulting
         * global coefficients \f$\boldsymbol{\hat{u}}_g\f$ are stored in the
         * array #m_coeffs.
         *
         * @param   inarray     Input containing forcing function
         *                      \f$\boldsymbol{f}\f$ at the quadrature points.
         * @param   outarray    Output containing the coefficients
         *                      \f$\boldsymbol{u}_g\f$
         * @param   lambda      Parameter value.
         * @param   Sigma       Coefficients of lambda.
         * @param   varcoeff    Variable diffusivity coefficients.
<<<<<<< HEAD
=======
         * @param   coeffstate
>>>>>>> ac26f0ba
         * @param   dirForcing  Dirichlet Forcing.
         */
        void ContField1D::v_HelmSolve(
                const Array<OneD, const NekDouble> &inarray,
                      Array<OneD,       NekDouble> &outarray,
                const FlagList &flags,
                const StdRegions::ConstFactorMap &factors,
                const StdRegions::VarCoeffMap &varcoeff,
                const MultiRegions::VarFactorsMap &varfactors,
                const Array<OneD, const NekDouble> &dirForcing,
                const bool PhysSpaceForcing)
        {
	    boost::ignore_unused(flags);
            // Inner product of forcing
            Array<OneD,NekDouble> wsp(m_ncoeffs);
            if(PhysSpaceForcing)
            {
                IProductWRTBase(inarray,wsp);
                // Note -1.0 term necessary to invert forcing function to
                // be consistent with matrix definition
                Vmath::Neg(m_ncoeffs, wsp, 1);
            }
            else
            {
                Vmath::Smul(m_ncoeffs,-1.0,inarray,1,wsp,1);
            }

<<<<<<< HEAD
            const Array<OneD, const int> map= m_locToGloMap->
                GetBndCondCoeffsToLocalCoeffsMap();
            // Add weak boundary conditions to forcing
            for(int i = 0; i < m_bndCondExpansions.num_elements(); ++i)
=======
            // Forcing function with weak boundary conditions
            int i;
            for(i = 0; i < m_bndCondExpansions.size(); ++i)
>>>>>>> ac26f0ba
            {
                if(m_bndConditions[i]->GetBoundaryConditionType() ==
                   SpatialDomains::eNeumann ||
                   m_bndConditions[i]->GetBoundaryConditionType() ==
                   SpatialDomains::eRobin)
                {
                    wsp[map[i]] += m_bndCondExpansions[i]->GetCoeffs(0); 
                }
            }


            // Solve the system
            GlobalLinSysKey key(StdRegions::eHelmholtz,
                                m_locToGloMap,factors,varcoeff,varfactors);


            GlobalSolve(key,wsp,outarray,dirForcing);
        }

        const Array<OneD,const SpatialDomains::BoundaryConditionShPtr>&
                                ContField1D::v_GetBndConditions()
        {
            return GetBndConditions();
        }

        void ContField1D::v_BwdTrans(
                                const Array<OneD, const NekDouble> &inarray,
                                Array<OneD,       NekDouble> &outarray)
        {
            BwdTrans(inarray,outarray);
        }

        void ContField1D::v_IProductWRTBase(
                                const Array<OneD, const NekDouble>   &inarray,
                                Array<OneD,       NekDouble>   &outarray)
                                        {
            IProductWRTBase(inarray,outarray);
        }

        /**
         * This is equivalent to the operation:
         * \f[\boldsymbol{M\hat{u}}_g\f]
         * where \f$\boldsymbol{M}\f$ is the global matrix of type specified by
         * \a mkey. After scattering the global array \a inarray to local
         * level, this operation is evaluated locally by the function
         * ExpList#GeneralMatrixOp. The global result is then obtained by a
         * global assembly procedure.
         *
         * @param   mkey        This key uniquely defines the type matrix
         *                      required for the operation.
         * @param   inarray     The vector \f$\boldsymbol{\hat{u}}_g\f$ of size
         *                      \f$N_{\mathrm{dof}}\f$.
         * @param   outarray    The resulting vector of size
         *                      \f$N_{\mathrm{dof}}\f$.
         */
        void ContField1D::v_GeneralMatrixOp(
                                const GlobalMatrixKey                &gkey,
                                const Array<OneD,const NekDouble>    &inarray,
                                Array<OneD,      NekDouble>    &outarray)
        {
            GeneralMatrixOp_IterPerExp(gkey,inarray,outarray);
        }



        /**
         * Reset the GlobalLinSys Manager
         */
        void ContField1D::v_ClearGlobalLinSysManager(void)
        {
            m_globalLinSysManager.ClearManager("GlobalLinSys");
        }

    } // end of namespace
} //end of namespace<|MERGE_RESOLUTION|>--- conflicted
+++ resolved
@@ -197,13 +197,8 @@
 
             // Inner product of forcing
             Array<OneD,NekDouble> wsp(m_ncoeffs);
-<<<<<<< HEAD
             IProductWRTBase(inarray,wsp);
-            
-=======
-            IProductWRTBase(inarray,wsp,eGlobal);
-
->>>>>>> ac26f0ba
+
             // Solve the system
             GlobalLinSysKey key(StdRegions::eMass, m_locToGloMap);
 
@@ -379,24 +374,16 @@
 
         void ContField1D::v_ImposeDirichletConditions(Array<OneD,NekDouble>& outarray)
         {
-<<<<<<< HEAD
             const Array<OneD, const int> map= m_locToGloMap->
                 GetBndCondCoeffsToLocalCoeffsMap();
             
-            for(int i = 0; i < m_bndCondExpansions.num_elements(); ++i)
-=======
             for(int i = 0; i < m_bndCondExpansions.size(); ++i)
->>>>>>> ac26f0ba
             {
                 if(m_bndConditions[i]->GetBoundaryConditionType() ==
                    SpatialDomains::eDirichlet)
                 {
                     outarray[map[i]] = m_bndCondExpansions[i]->GetCoeffs(0);
                 }
-<<<<<<< HEAD
-                
-=======
->>>>>>> ac26f0ba
             }
         }
 
@@ -492,10 +479,6 @@
          * @param   lambda      Parameter value.
          * @param   Sigma       Coefficients of lambda.
          * @param   varcoeff    Variable diffusivity coefficients.
-<<<<<<< HEAD
-=======
-         * @param   coeffstate
->>>>>>> ac26f0ba
          * @param   dirForcing  Dirichlet Forcing.
          */
         void ContField1D::v_HelmSolve(
@@ -523,16 +506,11 @@
                 Vmath::Smul(m_ncoeffs,-1.0,inarray,1,wsp,1);
             }
 
-<<<<<<< HEAD
             const Array<OneD, const int> map= m_locToGloMap->
                 GetBndCondCoeffsToLocalCoeffsMap();
             // Add weak boundary conditions to forcing
-            for(int i = 0; i < m_bndCondExpansions.num_elements(); ++i)
-=======
-            // Forcing function with weak boundary conditions
             int i;
             for(i = 0; i < m_bndCondExpansions.size(); ++i)
->>>>>>> ac26f0ba
             {
                 if(m_bndConditions[i]->GetBoundaryConditionType() ==
                    SpatialDomains::eNeumann ||
