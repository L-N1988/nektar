//////////////////////////////////////////////////////////////////////////////
//
// File ContField3DHomogeneous2D.cpp
//
// For more information, please see: http://www.nektar.info
//
// The MIT License
//
// Copyright (c) 2006 Division of Applied Mathematics, Brown University (USA),
// Department of Aeronautics, Imperial College London (UK), and Scientific
// Computing and Imaging Institute, University of Utah (USA).
//
// Permission is hereby granted, free of charge, to any person obtaining a
// copy of this software and associated documentation files (the "Software"),
// to deal in the Software without restriction, including without limitation
// the rights to use, copy, modify, merge, publish, distribute, sublicense,
// and/or sell copies of the Software, and to permit persons to whom the
// Software is furnished to do so, subject to the following conditions:
//
// The above copyright notice and this permission notice shall be included
// in all copies or substantial portions of the Software.
//
// THE SOFTWARE IS PROVIDED "AS IS", WITHOUT WARRANTY OF ANY KIND, EXPRESS
// OR IMPLIED, INCLUDING BUT NOT LIMITED TO THE WARRANTIES OF MERCHANTABILITY,
// FITNESS FOR A PARTICULAR PURPOSE AND NONINFRINGEMENT. IN NO EVENT SHALL
// THE AUTHORS OR COPYRIGHT HOLDERS BE LIABLE FOR ANY CLAIM, DAMAGES OR OTHER
// LIABILITY, WHETHER IN AN ACTION OF CONTRACT, TORT OR OTHERWISE, ARISING
// FROM, OUT OF OR IN CONNECTION WITH THE SOFTWARE OR THE USE OR OTHER
// DEALINGS IN THE SOFTWARE.
//
// Description: Field definition for 3D domain with boundary
// conditions and a 2 homogeneous directions
//
///////////////////////////////////////////////////////////////////////////////

#include <MultiRegions/ContField3DHomogeneous2D.h>
#include <MultiRegions/ContField.h>

namespace Nektar
{
    namespace MultiRegions
    {

        ContField3DHomogeneous2D::ContField3DHomogeneous2D(void):
            DisContField3DHomogeneous2D()
        {
        }

        ContField3DHomogeneous2D::ContField3DHomogeneous2D(
                                   const ContField3DHomogeneous2D &In):
            DisContField3DHomogeneous2D (In,false)
        {
            
            ContFieldSharedPtr zero_line = std::dynamic_pointer_cast<ContField> (In.m_lines[0]);
            
            for(int n = 0; n < m_lines.size(); ++n)
            {
                m_lines[n] = MemoryManager<ContField>::AllocateSharedPtr(*zero_line);
            }

            SetCoeffPhys();
        }

        ContField3DHomogeneous2D::~ContField3DHomogeneous2D()
        {
        }

        ContField3DHomogeneous2D::ContField3DHomogeneous2D(
                         const LibUtilities::SessionReaderSharedPtr &pSession,
                         const LibUtilities::BasisKey &HomoBasis_y,
                         const LibUtilities::BasisKey &HomoBasis_z,
                         const NekDouble lhom_y,
                         const NekDouble lhom_z,
                         const bool useFFT,
                         const bool dealiasing,
                         const SpatialDomains::MeshGraphSharedPtr &graph1D,
                         const std::string &variable,
                         const Collections::ImplementationType ImpType):
            DisContField3DHomogeneous2D(pSession,HomoBasis_y,HomoBasis_z,lhom_y,lhom_z,useFFT,dealiasing,ImpType)
        {
            int i,n,nel;
            ContFieldSharedPtr line_zero;
            SpatialDomains::BoundaryConditions bcs(pSession, graph1D);

            m_lines[0] = line_zero = MemoryManager<ContField>::AllocateSharedPtr(pSession,graph1D,variable,ImpType);

            m_exp = MemoryManager<LocalRegions::ExpansionVector>::AllocateSharedPtr();
            nel = m_lines[0]->GetExpSize();

            for(i = 0; i < nel; ++i)
            {
                (*m_exp).push_back(m_lines[0]->GetExp(i));
            }

            int nylines = m_homogeneousBasis_y->GetNumPoints();
            int nzlines = m_homogeneousBasis_z->GetNumPoints();

            for(n = 1; n < nylines*nzlines; ++n)
            {
                m_lines[n] = MemoryManager<ContField>::AllocateSharedPtr(pSession,graph1D,variable,ImpType);
<<<<<<< HEAD
                
=======

>>>>>>> 81af24da
                for(i = 0; i < nel; ++i)
                {
                    (*m_exp).push_back((*m_exp)[i]);
                }
            }

            // Setup Default optimisation information.
            nel = GetExpSize();

            SetCoeffPhys(); 

            SetupBoundaryConditions(HomoBasis_y,HomoBasis_z,lhom_y,lhom_z,bcs);
        }


        void ContField3DHomogeneous2D::v_ImposeDirichletConditions(Array<OneD,NekDouble>& outarray)
        {
            Array<OneD, NekDouble> tmp;
            int ncoeffs = m_lines[0]->GetNcoeffs();

            for(int n = 0; n < m_lines.size(); ++n)
            {
                m_lines[n]->ImposeDirichletConditions(tmp = outarray +
                                                       n*ncoeffs);
            }
        }


        /**
         *
         */
        void  ContField3DHomogeneous2D::v_LocalToGlobal(bool useComm)
        {
            for(int n = 0; n < m_lines.size(); ++n)
            {
                m_lines[n]->LocalToGlobal(useComm);
            }
        }


        /**
         *
         */
        void  ContField3DHomogeneous2D::v_GlobalToLocal(void)
        {
            for(int n = 0; n < m_lines.size(); ++n)
            {
                m_lines[n]->GlobalToLocal();
            }
        }


        void ContField3DHomogeneous2D::v_HelmSolve(
                const Array<OneD, const NekDouble> &inarray,
                      Array<OneD,       NekDouble> &outarray,
                const StdRegions::ConstFactorMap &factors,
                const StdRegions::VarCoeffMap &varcoeff,
                const MultiRegions::VarFactorsMap &varfactors,
                const Array<OneD, const NekDouble> &dirForcing,
                const bool PhysSpaceForcing)
        {
            int n,m;
            int cnt = 0;
            int cnt1 = 0;
            int nhom_modes_y = m_homogeneousBasis_y->GetNumModes();
            int nhom_modes_z = m_homogeneousBasis_z->GetNumModes();
            NekDouble beta_y;
            NekDouble beta_z;
            NekDouble beta;
            StdRegions::ConstFactorMap new_factors;

            Array<OneD, NekDouble> e_out;
            Array<OneD, NekDouble> fce(inarray.size());
            Array<OneD, const NekDouble> wfce;

            if(m_WaveSpace)
            {
                fce = inarray;
            }
            else
            {
                // Fourier transform forcing function
                HomogeneousFwdTrans(inarray,fce); 
            }

            int l =0;
            for(n = 0; n < nhom_modes_z; ++n)
            {
                for(m = 0; m < nhom_modes_y; ++m, l++)
                {
                    beta_z = 2*M_PI*(n/2)/m_lhom_z;
                    beta_y = 2*M_PI*(m/2)/m_lhom_y;
                    beta = beta_y*beta_y + beta_z*beta_z;
                    new_factors = factors;
                    new_factors[StdRegions::eFactorLambda] += beta;

                    wfce = (PhysSpaceForcing)? fce+cnt:fce+cnt1;
                    m_lines[l]->HelmSolve(wfce,
                              e_out = outarray + cnt1,
                              new_factors, varcoeff, varfactors,
                              dirForcing,
                              PhysSpaceForcing);

                    cnt  += m_lines[l]->GetTotPoints();
                    cnt1 += m_lines[l]->GetNcoeffs();
                }
            }
        }

        /**
         * Reset the GlobalLinSys Manager
         */
        void ContField3DHomogeneous2D::v_ClearGlobalLinSysManager(void)
        {
            for(int n = 0; n < m_lines.size(); ++n)
            {
                m_lines[n]->ClearGlobalLinSysManager();
            }
        }

    } // end of namespace
} //end of namespace<|MERGE_RESOLUTION|>--- conflicted
+++ resolved
@@ -98,11 +98,7 @@
             for(n = 1; n < nylines*nzlines; ++n)
             {
                 m_lines[n] = MemoryManager<ContField>::AllocateSharedPtr(pSession,graph1D,variable,ImpType);
-<<<<<<< HEAD
-                
-=======
-
->>>>>>> 81af24da
+
                 for(i = 0; i < nel; ++i)
                 {
                     (*m_exp).push_back((*m_exp)[i]);
