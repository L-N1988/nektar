///////////////////////////////////////////////////////////////////////////////
//
// File ExpList.h
//
// For more information, please see: http://www.nektar.info
//
// The MIT License
//
// Copyright (c) 2006 Division of Applied Mathematics, Brown University (USA),
// Department of Aeronautics, Imperial College London (UK), and Scientific
// Computing and Imaging Institute, University of Utah (USA).
//
// Permission is hereby granted, free of charge, to any person obtaining a
// copy of this software and associated documentation files (the "Software"),
// to deal in the Software without restriction, including without limitation
// the rights to use, copy, modify, merge, publish, distribute, sublicense,
// and/or sell copies of the Software, and to permit persons to whom the
// Software is furnished to do so, subject to the following conditions:
//
// The above copyright notice and this permission notice shall be included
// in all copies or substantial portions of the Software.
//
// THE SOFTWARE IS PROVIDED "AS IS", WITHOUT WARRANTY OF ANY KIND, EXPRESS
// OR IMPLIED, INCLUDING BUT NOT LIMITED TO THE WARRANTIES OF MERCHANTABILITY,
// FITNESS FOR A PARTICULAR PURPOSE AND NONINFRINGEMENT. IN NO EVENT SHALL
// THE AUTHORS OR COPYRIGHT HOLDERS BE LIABLE FOR ANY CLAIM, DAMAGES OR OTHER
// LIABILITY, WHETHER IN AN ACTION OF CONTRACT, TORT OR OTHERWISE, ARISING
// FROM, OUT OF OR IN CONNECTION WITH THE SOFTWARE OR THE USE OR OTHER
// DEALINGS IN THE SOFTWARE.
//
// Description: Expansion list top class definition
//
///////////////////////////////////////////////////////////////////////////////

#ifndef NEKTAR_LIBS_MULTIREGIONS_EXPLIST_H
#define NEKTAR_LIBS_MULTIREGIONS_EXPLIST_H

#include <boost/core/ignore_unused.hpp>

#include <LibUtilities/Communication/Transposition.h>
#include <LibUtilities/Communication/Comm.h>
#include <LibUtilities/BasicUtils/SessionReader.h>
#include <SpatialDomains/MeshGraph.h>
#include <LocalRegions/Expansion.h>
#include <Collections/Collection.h>
#include <MultiRegions/MultiRegionsDeclspec.h>
#include <MultiRegions/MultiRegions.hpp>
#include <MultiRegions/GlobalMatrix.h>
#include <MultiRegions/GlobalMatrixKey.h>
#include <MultiRegions/GlobalLinSysKey.h>
#include <MultiRegions/AssemblyMap/AssemblyMap.h>
#include <LibUtilities/Kernel/kernel.h>
#include <tinyxml.h>

namespace Nektar
{
    namespace MultiRegions
    {
        // Forward declarations
        class ExpList;
        class GlobalLinSys;
        class AssemblyMapDG;

        class AssemblyMapCG;
        class GlobalLinSysKey;
        class GlobalMatrix;

        enum Direction
        {
            eX,
            eY,
            eZ,
            eS,
            eN
        };

        enum ExpansionType
        {
            e0D,
            e1D,
            e2D,
            e2DH1D,
            e3DH1D,
            e3DH2D,
            e3D,
            eNoType
        };

        MultiRegions::Direction const DirCartesianMap[] =
        {
            eX,
            eY,
            eZ
        };

        /// A map between global matrix keys and their associated block
        /// matrices.
        typedef std::map<GlobalMatrixKey,DNekScalBlkMatSharedPtr> BlockMatrixMap;
        /// A shared pointer to a BlockMatrixMap.
        typedef std::shared_ptr<BlockMatrixMap> BlockMatrixMapShPtr;
<<<<<<< HEAD
                   
        /// Shared pointer to an ExpList object.
        typedef std::shared_ptr<ExpList>      ExpListSharedPtr;
=======

>>>>>>> 1a916cde

        /// Base class for all multi-elemental spectral/hp expansions.
        class ExpList: public std::enable_shared_from_this<ExpList>
        {
        public:
<<<<<<< HEAD
            /// The default constructor using a type
=======
            /// The default constructor.
            MULTI_REGIONS_EXPORT ExpList();

            /// The default constructor.
>>>>>>> 1a916cde
            MULTI_REGIONS_EXPORT ExpList(
                const ExpansionType Type = eNoType);

            /// The copy constructor.
            MULTI_REGIONS_EXPORT ExpList(
<<<<<<< HEAD
                const ExpList &in,
                const bool DeclareCoeffPhysArrays = true);
            
=======
                    const LibUtilities::SessionReaderSharedPtr &pSession,
                    const SpatialDomains::MeshGraphSharedPtr &pGraph);

>>>>>>> 1a916cde
            /// Constructor copying only elements defined in eIds.
            MULTI_REGIONS_EXPORT ExpList(
                const ExpList &in,
                const std::vector<unsigned int> &eIDs,
                const bool DeclareCoeffPhysArrays = true,
                const Collections::ImplementationType ImpType
                                             = Collections::eNoImpType);

            /// Generate an ExpList from a meshgraph \a graph and session file
            MULTI_REGIONS_EXPORT ExpList(
                const LibUtilities::SessionReaderSharedPtr &pSession,
                const SpatialDomains::MeshGraphSharedPtr &graph,
                const bool DeclareCoeffPhysArrays = true,
                const std::string &var = "DefaultVar",
                const Collections::ImplementationType ImpType
                                             = Collections::eNoImpType);
            
            /// Sets up a list of local expansions based on an expansion  Map
            MULTI_REGIONS_EXPORT ExpList(
                const LibUtilities::SessionReaderSharedPtr &pSession,
                const SpatialDomains::ExpansionInfoMap &expansions,
                const bool DeclareCoeffPhysArrays = true,
                const Collections::ImplementationType ImpType
                                             = Collections::eNoImpType);

            //---------------------------------------------------------
            // Specialised constructors in ExpListConstructor.cpp
            //---------------------------------------------------------
            /// Specialised constructors for 0D Expansions
            /// Wrapper around LocalRegion::PointExp - used in PrePacing.cpp
            MULTI_REGIONS_EXPORT ExpList(const
                                SpatialDomains::PointGeomSharedPtr  &geom);
            
            /// Generate expansions for the trace space expansions used in
            /// DisContField.
            MULTI_REGIONS_EXPORT ExpList(
                    const LibUtilities::SessionReaderSharedPtr &pSession,
                    const Array<OneD,const ExpListSharedPtr>   &bndConstraint,
                    const Array<OneD, const SpatialDomains
                              ::BoundaryConditionShPtr>        &bndCond,
                    const LocalRegions::ExpansionVector        &locexp,
                    const SpatialDomains::MeshGraphSharedPtr   &graph,
                    const bool                DeclareCoeffPhysArrays = true,
                    const std::string         variable = "DefaultVar",
                    const Collections::ImplementationType     ImpType
                                             = Collections::eNoImpType);

            /// Constructor based on domain information only for 1D &
            /// 2D boundary conditions
            MULTI_REGIONS_EXPORT ExpList(
                    const LibUtilities::SessionReaderSharedPtr &pSession,
                    const SpatialDomains::CompositeMap &domain,
                    const SpatialDomains::MeshGraphSharedPtr &graph,
                    const bool DeclareCoeffPhysArrays = true,
                    const std::string variable = "DefaultVar",
                    bool SetToOneSpaceDimension = false,
                    const LibUtilities::CommSharedPtr comm
                                         = LibUtilities::CommSharedPtr(),
                    const Collections::ImplementationType ImpType
                                         = Collections::eNoImpType);

                       
            /// The default destructor.
            MULTI_REGIONS_EXPORT virtual ~ExpList();

            /// Returns the total number of local degrees of freedom
            /// \f$N_{\mathrm{eof}}=\sum_{e=1}^{{N_{\mathrm{el}}}}N^{e}_m\f$.
            inline int GetNcoeffs(void) const;

            /// Returns the total number of local degrees of freedom
            /// for element eid
            MULTI_REGIONS_EXPORT int GetNcoeffs(const int eid) const;

            /// Returns the type of the expansion
            MULTI_REGIONS_EXPORT ExpansionType GetExpType(void);

            /// Returns the type of the expansion
            MULTI_REGIONS_EXPORT void SetExpType(ExpansionType Type);

            /// Evaulates the maximum number of modes in the elemental basis
            /// order over all elements
            inline int EvalBasisNumModesMax(void) const;

            /// Returns the vector of the number of modes in the elemental
            /// basis order over all elements.
            MULTI_REGIONS_EXPORT const Array<OneD,int>
                EvalBasisNumModesMaxPerExp(void) const;

            /// Returns the total number of quadrature points #m_npoints
            /// \f$=Q_{\mathrm{tot}}\f$.
            inline int GetTotPoints(void) const;

            /// Returns the total number of quadrature points for eid's element
            /// \f$=Q_{\mathrm{tot}}\f$.
            inline int GetTotPoints(const int eid) const;

            /// Returns the total number of quadrature points #m_npoints
            /// \f$=Q_{\mathrm{tot}}\f$.
            inline int GetNpoints(void) const;


            /// Returns the total number of qudature points scaled by
            /// the factor scale on each 1D direction
            inline int Get1DScaledTotPoints(const NekDouble scale) const;

            /// Sets the wave space to the one of the possible configuration
            /// true or false
            inline void SetWaveSpace(const bool wavespace);


            ///Set Modified Basis for the stability analysis
            inline void SetModifiedBasis(const bool modbasis);

            /// Set the \a i th value of \a m_phys to value \a val
            inline void SetPhys(int i, NekDouble val);

            /// This function returns the third direction expansion condition,
            /// which can be in wave space (coefficient) or not
            /// It is stored in the variable m_WaveSpace.
            inline bool GetWaveSpace(void) const;

            /// Fills the array #m_phys
            inline void SetPhys(const Array<OneD, const NekDouble> &inarray);

            /// Sets the array #m_phys
            inline void SetPhysArray(Array<OneD, NekDouble> &inarray);

            /// This function manually sets whether the array of physical
            /// values \f$\boldsymbol{u}_l\f$ (implemented as #m_phys) is
            /// filled or not.
            inline void SetPhysState(const bool physState);

            /// This function indicates whether the array of physical values
            /// \f$\boldsymbol{u}_l\f$ (implemented as #m_phys) is filled or
            /// not.
            inline bool GetPhysState(void) const;

            /// This function integrates a function \f$f(\boldsymbol{x})\f$
            /// over the domain consisting of all the elements of the expansion.
            MULTI_REGIONS_EXPORT NekDouble PhysIntegral (void);

            /// This function integrates a function \f$f(\boldsymbol{x})\f$
            /// over the domain consisting of all the elements of the expansion.
            MULTI_REGIONS_EXPORT NekDouble PhysIntegral(
                const Array<OneD,
                const NekDouble> &inarray);

            /// This function calculates the inner product of a function
            /// \f$f(\boldsymbol{x})\f$ with respect to all \em local
            /// expansion modes \f$\phi_n^e(\boldsymbol{x})\f$.
            inline void   IProductWRTBase_IterPerExp(
                const Array<OneD, const NekDouble> &inarray,
                      Array<OneD,       NekDouble> &outarray);

            ///
            inline void IProductWRTBase(
                const Array<OneD, const NekDouble> &inarray,
                Array<OneD,       NekDouble> &outarray);

            /// This function calculates the inner product of a function
            /// \f$f(\boldsymbol{x})\f$ with respect to the derivative (in
            /// direction \param dir) of all \em local expansion modes
            /// \f$\phi_n^e(\boldsymbol{x})\f$.
            MULTI_REGIONS_EXPORT void   IProductWRTDerivBase(
                const int dir,
                const Array<OneD, const NekDouble> &inarray,
                      Array<OneD,       NekDouble> &outarray);

            MULTI_REGIONS_EXPORT void   IProductWRTDirectionalDerivBase(
                const Array<OneD, const NekDouble> &direction,
                const Array<OneD, const NekDouble> &inarray,
                      Array<OneD,       NekDouble> &outarray);

            /// This function calculates the inner product of a function
            /// \f$f(\boldsymbol{x})\f$ with respect to the derivative (in
            /// direction \param dir) of all \em local expansion modes
            /// \f$\phi_n^e(\boldsymbol{x})\f$.
            MULTI_REGIONS_EXPORT void   IProductWRTDerivBase
                (const Array<OneD, const Array<OneD, NekDouble> > &inarray,
                 Array<OneD,       NekDouble> &outarray);

            /// This function elementally evaluates the forward transformation
            /// of a function \f$u(\boldsymbol{x})\f$ onto the global
            /// spectral/hp expansion.
            inline void  FwdTrans_IterPerExp (
                const Array<OneD,
                const NekDouble> &inarray,
                      Array<OneD,NekDouble> &outarray);

            ///
            inline void FwdTrans(
                const Array<OneD,
                const NekDouble> &inarray,
                Array<OneD,       NekDouble> &outarray);

            MULTI_REGIONS_EXPORT void   ExponentialFilter(
                Array<OneD, NekDouble> &array,
                const NekDouble        alpha,
                const NekDouble        exponent,
                const NekDouble        cutoff);

            /// This function elementally mulplies the coefficient space of
            /// Sin my the elemental inverse of the mass matrix.
            MULTI_REGIONS_EXPORT void  MultiplyByElmtInvMass (
                 const Array<OneD,
                 const NekDouble> &inarray,
                 Array<OneD,       NekDouble> &outarray);

            ///
            inline void MultiplyByInvMassMatrix(
                const Array<OneD,const NekDouble> &inarray,
                Array<OneD,      NekDouble> &outarray);

            /// Smooth a field across elements
            inline void SmoothField(Array<OneD,NekDouble> &field);

            /// Solve helmholtz problem
            inline void HelmSolve(
                const Array<OneD, const NekDouble> &inarray,
                      Array<OneD,       NekDouble> &outarray,
                const StdRegions::ConstFactorMap &factors,
                const StdRegions::VarCoeffMap &varcoeff =
                                StdRegions::NullVarCoeffMap,
                const MultiRegions::VarFactorsMap &varfactors =
                                 MultiRegions::NullVarFactorsMap,
                const Array<OneD, const NekDouble> &dirForcing =
                NullNekDouble1DArray,
                const bool PhysSpaceForcing = true);

            /// Solve Advection Diffusion Reaction
            inline void LinearAdvectionDiffusionReactionSolve(
                const Array<OneD, Array<OneD, NekDouble> > &velocity,
                       const Array<OneD, const NekDouble> &inarray,
                       Array<OneD, NekDouble> &outarray,
                       const NekDouble lambda,
                       const Array<OneD, const NekDouble>&
                       dirForcing = NullNekDouble1DArray);


            /// Solve Advection Diffusion Reaction
            inline void LinearAdvectionReactionSolve(
                const Array<OneD, Array<OneD, NekDouble> > &velocity,
                const Array<OneD, const NekDouble> &inarray,
                      Array<OneD, NekDouble> &outarray,
                const NekDouble lambda,
                const Array<OneD, const NekDouble>&
                      dirForcing = NullNekDouble1DArray);

            ///
            MULTI_REGIONS_EXPORT void FwdTrans_BndConstrained(
                const Array<OneD, const NekDouble> &inarray,
                      Array<OneD,       NekDouble> &outarray);


            /// This function elementally evaluates the backward transformation
            /// of the global spectral/hp element expansion.
            inline void BwdTrans_IterPerExp (
                const Array<OneD, const NekDouble> &inarray,
                      Array<OneD,NekDouble> &outarray);

            ///
            inline void BwdTrans (
                const Array<OneD,
                const NekDouble> &inarray,
                Array<OneD,NekDouble> &outarray);

            /// This function calculates the coordinates of all the elemental
            /// quadrature points \f$\boldsymbol{x}_i\f$.
            inline void GetCoords(
                Array<OneD, NekDouble> &coord_0,
                Array<OneD, NekDouble> &coord_1 = NullNekDouble1DArray,
                Array<OneD, NekDouble> &coord_2 = NullNekDouble1DArray);

            // Homogeneous transforms
            inline void HomogeneousFwdTrans(
                const Array<OneD, const NekDouble> &inarray,
                      Array<OneD, NekDouble> &outarray,
                bool Shuff = true,
                bool UnShuff = true);

            inline void HomogeneousBwdTrans(
                const Array<OneD, const NekDouble> &inarray,
                      Array<OneD, NekDouble> &outarray,
                bool Shuff = true,
                bool UnShuff = true);

            inline void DealiasedProd(
                const Array<OneD, NekDouble> &inarray1,
                const Array<OneD, NekDouble> &inarray2,
                Array<OneD, NekDouble> &outarray);

            inline void DealiasedDotProd(
                const Array<OneD, Array<OneD, NekDouble> > &inarray1,
                const Array<OneD, Array<OneD, NekDouble> > &inarray2,
                Array<OneD, Array<OneD, NekDouble> > &outarray);

            inline void GetBCValues(
                      Array<OneD, NekDouble> &BndVals,
                const Array<OneD, NekDouble> &TotField,
                int BndID);

            inline void NormVectorIProductWRTBase(
                Array<OneD, const NekDouble> &V1,
                Array<OneD, const NekDouble> &V2,
                Array<OneD, NekDouble> &outarray,
                int BndID);

            inline void NormVectorIProductWRTBase(
                Array<OneD, Array<OneD, NekDouble> > &V,
                Array<OneD, NekDouble> &outarray);

            /// Apply geometry information to each expansion.
            MULTI_REGIONS_EXPORT void ApplyGeomInfo();

            /// Reset geometry information and reset matrices
            MULTI_REGIONS_EXPORT void Reset()
            {
                v_Reset();
            }

            void WriteTecplotHeader(std::ostream &outfile,
                                    std::string var = "")
            {
                v_WriteTecplotHeader(outfile, var);
            }

            void WriteTecplotZone(
                std::ostream &outfile,
                int expansion = -1)
            {
                v_WriteTecplotZone(outfile, expansion);
            }

            void WriteTecplotField(std::ostream &outfile,
                                   int expansion = -1)
            {
                v_WriteTecplotField(outfile, expansion);
            }

            void WriteTecplotConnectivity(std::ostream &outfile,
                                          int expansion = -1)
            {
                v_WriteTecplotConnectivity(outfile, expansion);
            }

            MULTI_REGIONS_EXPORT void WriteVtkHeader(std::ostream &outfile);
            MULTI_REGIONS_EXPORT void WriteVtkFooter(std::ostream &outfile);

            void WriteVtkPieceHeader(std::ostream &outfile, int expansion,
                                     int istrip = 0)
            {
                v_WriteVtkPieceHeader(outfile, expansion, istrip);
            }

            MULTI_REGIONS_EXPORT void WriteVtkPieceFooter(
                std::ostream &outfile,
                int expansion);

            void WriteVtkPieceData  (
                std::ostream &outfile,
                int expansion,
                std::string var = "v")
            {
                v_WriteVtkPieceData(outfile, expansion, var);
            }

            /// This function returns the dimension of the coordinates of the
            /// element \a eid.
            // inline
            MULTI_REGIONS_EXPORT int GetCoordim(int eid);

            /// Set the \a i th coefficiient in \a m_coeffs to value \a val
            inline void SetCoeff(int i, NekDouble val);

            /// Set the \a i th coefficiient in  #m_coeffs to value \a val
            inline void SetCoeffs(int i, NekDouble val);

            /// Set the  #m_coeffs array to inarray
            inline void SetCoeffsArray(Array<OneD, NekDouble> &inarray);

            /// This function returns the dimension of the shape of the
            /// element \a eid.
            // inline
            MULTI_REGIONS_EXPORT int GetShapeDimension();

            /// This function returns (a reference to) the array
            /// \f$\boldsymbol{\hat{u}}_l\f$ (implemented as #m_coeffs)
            /// containing all local expansion coefficients.
            inline const Array<OneD, const NekDouble> &GetCoeffs() const;

            /// Impose Dirichlet Boundary Conditions onto Array
            inline void ImposeDirichletConditions(
                Array<OneD,NekDouble>& outarray);


            /// Fill Bnd Condition expansion from the values stored in expansion
            inline void FillBndCondFromField(void);

            /// Fill Bnd Condition expansion in nreg from the values stored in expansion
            inline void FillBndCondFromField(const int nreg);

            /// Gathers the global coefficients \f$\boldsymbol{\hat{u}}_g\f$
            /// from the local coefficients \f$\boldsymbol{\hat{u}}_l\f$.
            // inline
            MULTI_REGIONS_EXPORT inline void LocalToGlobal(bool useComm = true);

            MULTI_REGIONS_EXPORT inline void LocalToGlobal(
                const Array<OneD, const NekDouble> &inarray,
                Array<OneD,NekDouble> &outarray,
                bool useComm = true);

            /// Scatters from the global coefficients
            /// \f$\boldsymbol{\hat{u}}_g\f$ to the local coefficients
            /// \f$\boldsymbol{\hat{u}}_l\f$.
            // inline
            MULTI_REGIONS_EXPORT inline void GlobalToLocal(void);

            /**
             * This operation is evaluated as:
             * \f{tabbing}
             * \hspace{1cm}  \= Do \= $e=$  $1, N_{\mathrm{el}}$ \\
             * \> \> Do \= $i=$  $0,N_m^e-1$ \\
             * \> \> \> $\boldsymbol{\hat{u}}^{e}[i] = \mbox{sign}[e][i] \cdot
             * \boldsymbol{\hat{u}}_g[\mbox{map}[e][i]]$ \\
             * \> \> continue \\
             * \> continue
             * \f}
             * where \a map\f$[e][i]\f$ is the mapping array and \a
             * sign\f$[e][i]\f$ is an array of similar dimensions ensuring the
             * correct modal connectivity between the different elements (both
             * these arrays are contained in the data member #m_locToGloMap). This
             * operation is equivalent to the scatter operation
             * \f$\boldsymbol{\hat{u}}_l=\mathcal{A}\boldsymbol{\hat{u}}_g\f$,
             * where \f$\mathcal{A}\f$ is the
             * \f$N_{\mathrm{eof}}\times N_{\mathrm{dof}}\f$ permutation matrix.
             *
             * @param   inarray     An array of size \f$N_\mathrm{dof}\f$
             *                      containing the global degrees of freedom
             *                      \f$\boldsymbol{x}_g\f$.
             * @param   outarray    The resulting local degrees of freedom
             *                      \f$\boldsymbol{x}_l\f$ will be stored in this
             *                      array of size \f$N_\mathrm{eof}\f$.
             */
            MULTI_REGIONS_EXPORT inline void GlobalToLocal(
                const Array<OneD, const NekDouble> &inarray,
                Array<OneD,NekDouble> &outarray);

            /// Get the \a i th value  (coefficient) of #m_coeffs
            inline NekDouble GetCoeff(int i);

            /// Get the \a i th value  (coefficient) of #m_coeffs
            inline NekDouble GetCoeffs(int i);

            /// This function returns (a reference to) the array
            /// \f$\boldsymbol{u}_l\f$ (implemented as #m_phys) containing the
            /// function \f$u^{\delta}(\boldsymbol{x})\f$ evaluated at the
            /// quadrature points.
            // inline
            MULTI_REGIONS_EXPORT const Array<OneD, const NekDouble>
                &GetPhys()  const;

            /// This function calculates the \f$L_\infty\f$ error of the global
            /// spectral/hp element approximation.
            MULTI_REGIONS_EXPORT NekDouble Linf (
                const Array<OneD, const NekDouble> &inarray,
                const Array<OneD, const NekDouble> &soln = NullNekDouble1DArray);

            /// This function calculates the \f$L_2\f$ error with
            /// respect to soln of the global
            /// spectral/hp element approximation.
            NekDouble L2(
                const Array<OneD, const NekDouble> &inarray,
                const Array<OneD, const NekDouble> &soln = NullNekDouble1DArray)
            {
                return v_L2(inarray, soln);
            }

            /// Calculates the \f$H^1\f$ error of the global spectral/hp
            /// element approximation.
            MULTI_REGIONS_EXPORT NekDouble H1 (
                const Array<OneD, const NekDouble> &inarray,
                const Array<OneD, const NekDouble> &soln = NullNekDouble1DArray);

            NekDouble Integral (const Array<OneD, const NekDouble> &inarray)
            {
                return v_Integral(inarray);
            }

            NekDouble VectorFlux(const Array<OneD, Array<OneD, NekDouble> > &inarray)
            {
                return v_VectorFlux(inarray);
            }

            /// This function calculates the energy associated with
            /// each one of the modesof a 3D homogeneous nD expansion
            Array<OneD, const NekDouble> HomogeneousEnergy (void)
            {
                return v_HomogeneousEnergy();
            }

            /// This function sets the Spectral Vanishing Viscosity
            /// in homogeneous1D expansion.
            void SetHomo1DSpecVanVisc(Array<OneD, NekDouble> visc)
            {
                v_SetHomo1DSpecVanVisc(visc);
            }

            /// This function returns a vector containing the wave
            /// numbers in z-direction associated
            /// with the 3D homogenous expansion. Required if a
            /// parellelisation is applied in the Fourier direction
            Array<OneD, const unsigned int> GetZIDs(void)
            {
                return v_GetZIDs();
            }

            /// This function returns the transposition class
            /// associaed with the homogeneous expansion.
            LibUtilities::TranspositionSharedPtr GetTransposition(void)
            {
                return v_GetTransposition();
            }

            /// This function returns the Width of homogeneous direction
            /// associaed with the homogeneous expansion.
            NekDouble GetHomoLen(void)
            {
                return v_GetHomoLen();
            }

            /// This function sets the Width of homogeneous direction
            /// associaed with the homogeneous expansion.
            void SetHomoLen(const NekDouble lhom)
            {
                return v_SetHomoLen(lhom);
            }

            /// This function returns a vector containing the wave
            /// numbers in y-direction associated
            /// with the 3D homogenous expansion. Required if a
            /// parellelisation is applied in the Fourier direction
            Array<OneD, const unsigned int> GetYIDs(void)
            {
                return v_GetYIDs();
            }

            /// This function interpolates the physical space points in
            /// \a inarray to \a outarray using the same points defined in the
            /// expansion but where the number of points are rescaled
            /// by \a 1DScale
            void PhysInterp1DScaled(
                const NekDouble scale,
                const Array<OneD, NekDouble> &inarray,
                      Array<OneD, NekDouble>  &outarray)
            {
                v_PhysInterp1DScaled(scale, inarray,outarray);
            }

            /// This function Galerkin projects the physical space points in
            /// \a inarray to \a outarray where inarray is assumed to
            /// be defined in the expansion but where the number of
            /// points are rescaled by \a 1DScale
            void PhysGalerkinProjection1DScaled(
                const NekDouble scale,
                const Array<OneD, NekDouble> &inarray,
                      Array<OneD, NekDouble> &outarray)
            {
                v_PhysGalerkinProjection1DScaled(scale, inarray, outarray);
            }

            /// This function returns the number of elements in the expansion.
            inline int GetExpSize(void);


            /// This function returns the number of elements in the
            /// expansion which may be different for a homogeoenous extended
            /// expansionp.
            inline int GetNumElmts(void)
            {
                return v_GetNumElmts();
            }

            /// This function returns the vector of elements in the expansion.
            inline const std::shared_ptr<LocalRegions::ExpansionVector>
                    GetExp() const;

            /// This function returns (a shared pointer to) the local elemental
            /// expansion of the \f$n^{\mathrm{th}}\f$ element.
            inline LocalRegions::ExpansionSharedPtr& GetExp(int n) const;

            /// This function returns (a shared pointer to) the local elemental
            /// expansion containing the arbitrary point given by \a gloCoord.
            MULTI_REGIONS_EXPORT LocalRegions::ExpansionSharedPtr& GetExp(
                const Array<OneD, const NekDouble> &gloCoord);

            /** This function returns the index of the local elemental
             * expansion containing the arbitrary point given by \a gloCoord.
             **/
            MULTI_REGIONS_EXPORT int GetExpIndex(
                const Array<OneD, const NekDouble> &gloCoord,
                NekDouble tol = 0.0,
                bool returnNearestElmt = false);

            /** This function returns the index and the Local
             * Cartesian Coordinates \a locCoords of the local
             * elemental expansion containing the arbitrary point
             * given by \a gloCoords.
             **/
            MULTI_REGIONS_EXPORT int GetExpIndex(
                const Array<OneD, const NekDouble> &gloCoords,
                Array<OneD, NekDouble>       &locCoords,
                NekDouble tol = 0.0,
                bool returnNearestElmt = false);

            /** This function return the expansion field value
             * at the coordinates given as input.
             **/
            MULTI_REGIONS_EXPORT NekDouble PhysEvaluate(
                const Array<OneD, const NekDouble> &coords,
                const Array<OneD, const NekDouble> &phys);

            /// Get the start offset position for a global list of #m_coeffs
            /// correspoinding to element n.
            inline int GetCoeff_Offset(int n) const;

            /// Get the start offset position for a global list of m_phys
            /// correspoinding to element n.
            inline int GetPhys_Offset(int n) const;

            /// This function returns (a reference to) the array
            /// \f$\boldsymbol{\hat{u}}_l\f$ (implemented as #m_coeffs)
            /// containing all local expansion coefficients.
            inline Array<OneD, NekDouble> &UpdateCoeffs();

            /// This function returns (a reference to) the array
            /// \f$\boldsymbol{u}_l\f$ (implemented as #m_phys) containing the
            /// function \f$u^{\delta}(\boldsymbol{x})\f$ evaluated at the
            /// quadrature points.
            inline Array<OneD, NekDouble> &UpdatePhys();

            inline void PhysDeriv(
                Direction edir,
                const Array<OneD, const NekDouble> &inarray,
                      Array<OneD, NekDouble> &out_d);

            /// This function discretely evaluates the derivative of a function
            /// \f$f(\boldsymbol{x})\f$ on the domain consisting of all
            /// elements of the expansion.
            inline void PhysDeriv(
                const Array<OneD, const NekDouble> &inarray,
                      Array<OneD, NekDouble> &out_d0,
                      Array<OneD, NekDouble> &out_d1 = NullNekDouble1DArray,
                      Array<OneD, NekDouble> &out_d2 = NullNekDouble1DArray);

            inline void PhysDeriv(
                const int dir,
                const Array<OneD, const NekDouble> &inarray,
                      Array<OneD, NekDouble> &out_d);

            inline void CurlCurl(
                Array<OneD, Array<OneD, NekDouble> > &Vel,
                Array<OneD, Array<OneD, NekDouble> > &Q);

            inline void PhysDirectionalDeriv(
                const Array<OneD, const NekDouble> &direction,
                const Array<OneD, const NekDouble> &inarray,
                      Array<OneD, NekDouble> &outarray);

            inline void GetMovingFrames(
                const SpatialDomains::GeomMMF MMFdir,
                const Array<OneD, const NekDouble> &CircCentre,
                      Array<OneD, Array<OneD, NekDouble> > &outarray);

            // functions associated with DisContField
            inline const Array<OneD, const  std::shared_ptr<ExpList> >
                &GetBndCondExpansions();

            inline std::shared_ptr<ExpList> &UpdateBndCondExpansion(int i);

            inline void Upwind(
                const Array<OneD, const NekDouble> &Vn,
                const Array<OneD, const NekDouble> &Fwd,
                const Array<OneD, const NekDouble> &Bwd,
                      Array<OneD,       NekDouble> &Upwind);
<<<<<<< HEAD
            
            inline void Upwind(
                const Array<OneD, const Array<OneD,       NekDouble> > &Vec,
                const Array<OneD,                   const NekDouble>   &Fwd,
                const Array<OneD,                   const NekDouble>   &Bwd,
                      Array<OneD,                         NekDouble>   &Upwind);
=======
>>>>>>> 1a916cde

            /**
             * Return a reference to the trace space associated with this
             * expansion list.
             */
            inline std::shared_ptr<ExpList> &GetTrace();

            inline std::shared_ptr<AssemblyMapDG> &GetTraceMap(void);

            inline const Array<OneD, const int> &GetTraceBndMap(void);

            inline void GetNormals(Array<OneD, Array<OneD, NekDouble> > &normals);

            inline void AddTraceIntegral(
                const Array<OneD, const NekDouble> &Fx,
                const Array<OneD, const NekDouble> &Fy,
                Array<OneD, NekDouble> &outarray);

            inline void AddTraceIntegral(
                const Array<OneD, const NekDouble> &Fn,
                      Array<OneD, NekDouble> &outarray);

            inline void AddFwdBwdTraceIntegral(
                const Array<OneD, const NekDouble> &Fwd,
                const Array<OneD, const NekDouble> &Bwd,
                      Array<OneD, NekDouble> &outarray);

            inline void GetFwdBwdTracePhys(
                Array<OneD,NekDouble> &Fwd,
                Array<OneD,NekDouble> &Bwd);

            inline void GetFwdBwdTracePhys(
                const Array<OneD,const NekDouble> &field,
                      Array<OneD,NekDouble> &Fwd,
                      Array<OneD,NekDouble> &Bwd);

            inline const std::vector<bool> &GetLeftAdjacentFaces(void) const;

            inline void ExtractTracePhys(Array<OneD,NekDouble> &outarray);

            inline void ExtractTracePhys(
                const Array<OneD, const NekDouble> &inarray,
                      Array<OneD,NekDouble> &outarray);

            inline const Array<OneD, const SpatialDomains::
                BoundaryConditionShPtr>& GetBndConditions();

            inline Array<OneD, SpatialDomains::
                BoundaryConditionShPtr>& UpdateBndConditions();

            inline void EvaluateBoundaryConditions(
                const NekDouble   time      = 0.0,
                const std::string varName   = "",
                const             NekDouble = NekConstants::kNekUnsetDouble,
                const             NekDouble = NekConstants::kNekUnsetDouble);

            // Routines for continous matrix solution
            /// This function calculates the result of the multiplication of a
            /// matrix of type specified by \a mkey with a vector given by \a
            /// inarray.
            inline void GeneralMatrixOp(
                const GlobalMatrixKey             &gkey,
                const Array<OneD,const NekDouble> &inarray,
                Array<OneD,      NekDouble> &outarray);

            MULTI_REGIONS_EXPORT void GeneralMatrixOp_IterPerExp(
                const GlobalMatrixKey      &gkey,
                const Array<OneD,const NekDouble> &inarray,
                      Array<OneD,      NekDouble> &outarray);

            inline void SetUpPhysNormals();

            inline void GetBoundaryToElmtMap(Array<OneD, int> &ElmtID,
                                             Array<OneD,int> &EdgeID);

            inline void GetBndElmtExpansion(int i,
                            std::shared_ptr<ExpList> &result,
                            const bool DeclareCoeffPhysArrays = true);

            inline void ExtractElmtToBndPhys(int i,
                                             const Array<OneD, NekDouble> &elmt,
                                             Array<OneD, NekDouble> &boundary);

            inline void ExtractPhysToBndElmt(int i,
                            const Array<OneD, const NekDouble> &phys,
                            Array<OneD, NekDouble> &bndElmt);

            inline void ExtractPhysToBnd(int i,
                            const Array<OneD, const NekDouble> &phys,
                            Array<OneD, NekDouble> &bnd);

            inline void GetBoundaryNormals(int i,
                            Array<OneD, Array<OneD, NekDouble> > &normals);

            MULTI_REGIONS_EXPORT void  GeneralGetFieldDefinitions(
                std::vector<LibUtilities::FieldDefinitionsSharedPtr> &fielddef,
                int NumHomoDir = 0,
                Array<OneD, LibUtilities::BasisSharedPtr> &HomoBasis =
                    LibUtilities::NullBasisSharedPtr1DArray,
                std::vector<NekDouble> &HomoLen =
                    LibUtilities::NullNekDoubleVector,
                bool  homoStrips = false,
                std::vector<unsigned int> &HomoSIDs =
                    LibUtilities::NullUnsignedIntVector,
                std::vector<unsigned int> &HomoZIDs =
                    LibUtilities::NullUnsignedIntVector,
                std::vector<unsigned int> &HomoYIDs =
                    LibUtilities::NullUnsignedIntVector);


            std::map<int, RobinBCInfoSharedPtr> GetRobinBCInfo()
            {
                return v_GetRobinBCInfo();
            }

            void GetPeriodicEntities(
                PeriodicMap &periodicVerts,
                PeriodicMap &periodicEdges,
                PeriodicMap &periodicFaces = NullPeriodicMap)
            {
                v_GetPeriodicEntities(periodicVerts, periodicEdges, periodicFaces);
            }

            std::vector<LibUtilities::FieldDefinitionsSharedPtr>
                GetFieldDefinitions()
            {
                return v_GetFieldDefinitions();
            }

            void GetFieldDefinitions(std::vector<LibUtilities::FieldDefinitionsSharedPtr> &fielddef)
            {
                v_GetFieldDefinitions(fielddef);
            }

            /// Append the element data listed in elements
            /// fielddef->m_ElementIDs onto fielddata
            void AppendFieldData(
                LibUtilities::FieldDefinitionsSharedPtr &fielddef,
                std::vector<NekDouble> &fielddata)
            {
                v_AppendFieldData(fielddef,fielddata);
            }


            /// Append the data in coeffs listed in elements
            /// fielddef->m_ElementIDs onto fielddata
            void AppendFieldData(
                LibUtilities::FieldDefinitionsSharedPtr &fielddef,
                std::vector<NekDouble> &fielddata,
                Array<OneD, NekDouble> &coeffs)
            {
                v_AppendFieldData(fielddef,fielddata,coeffs);
            }


            /** \brief Extract the data in fielddata into the coeffs
             * using the basic ExpList Elemental expansions rather
             * than planes in homogeneous case
             */
            MULTI_REGIONS_EXPORT void ExtractElmtDataToCoeffs(
                LibUtilities::FieldDefinitionsSharedPtr &fielddef,
                std::vector<NekDouble> &fielddata,
                std::string &field,
                Array<OneD, NekDouble> &coeffs);


            /** \brief Extract the data from fromField using
             * fromExpList the coeffs using the basic ExpList
             * Elemental expansions rather than planes in homogeneous
             * case
             */
            MULTI_REGIONS_EXPORT  void ExtractCoeffsToCoeffs(
                const std::shared_ptr<ExpList> &fromExpList,
                const Array<OneD, const NekDouble> &fromCoeffs,
                      Array<OneD, NekDouble> &toCoeffs);


            //Extract data in fielddata into the m_coeffs_list for the 3D stability analysis (base flow is 2D)
            MULTI_REGIONS_EXPORT void ExtractDataToCoeffs(
                LibUtilities::FieldDefinitionsSharedPtr &fielddef,
                std::vector<NekDouble> &fielddata,
                std::string &field,
                Array<OneD, NekDouble> &coeffs);

            MULTI_REGIONS_EXPORT void GenerateElementVector(
                const int ElementID,
                const NekDouble scalar1,
                const NekDouble scalar2,
                Array<OneD, NekDouble> &outarray);

            /// Returns a shared pointer to the current object.
            std::shared_ptr<ExpList> GetSharedThisPtr()
            {
                return shared_from_this();
            }

            /// Returns the session object
            std::shared_ptr<LibUtilities::SessionReader> GetSession() const
            {
                return m_session;
            }

            /// Returns the comm object
            std::shared_ptr<LibUtilities::Comm> GetComm()
            {
                return m_comm;
            }

            SpatialDomains::MeshGraphSharedPtr GetGraph()
            {
                return m_graph;
            }

            // Wrapper functions for Homogeneous Expansions
            inline LibUtilities::BasisSharedPtr  GetHomogeneousBasis(void)
            {
                return v_GetHomogeneousBasis();
            }

            std::shared_ptr<ExpList> &GetPlane(int n)
            {
                return v_GetPlane(n);
            }
<<<<<<< HEAD
           
=======

            //expansion type
            ExpansionType m_expType;

>>>>>>> 1a916cde
            MULTI_REGIONS_EXPORT void CreateCollections(
                    Collections::ImplementationType ImpType
                                                    = Collections::eNoImpType);

            MULTI_REGIONS_EXPORT void ClearGlobalLinSysManager(void);

            /// Performs the post-processing on a specified element.
            MULTI_REGIONS_EXPORT void PostProcess(
                LibUtilities::KernelSharedPtr kernel,
                Array<OneD,NekDouble> &inarray,
                Array<OneD,NekDouble> &outarray,
                NekDouble h,
                int elmId = 0);

            /// Evaluates the global spectral/hp expansion at some arbitray set
            /// of points.
            MULTI_REGIONS_EXPORT void PeriodicEval(
                Array<OneD,NekDouble> &inarray1,
                Array<OneD,NekDouble> &inarray2,
                NekDouble h, int nmodes,
                Array<OneD,NekDouble> &outarray);

        protected:
            /// Exapnsion type
            ExpansionType m_expType;


            std::shared_ptr<DNekMat> GenGlobalMatrixFull(
                const GlobalLinSysKey &mkey,
                const std::shared_ptr<AssemblyMapCG> &locToGloMap);

            /// Communicator
            LibUtilities::CommSharedPtr m_comm;

            /// Session
            LibUtilities::SessionReaderSharedPtr m_session;

            /// Mesh associated with this expansion list.
            SpatialDomains::MeshGraphSharedPtr m_graph;

            /// The total number of local degrees of freedom. #m_ncoeffs
            /// \f$=N_{\mathrm{eof}}=\sum_{e=1}^{{N_{\mathrm{el}}}}N^{e}_l\f$
            int m_ncoeffs;

            /** The total number of quadrature points. #m_npoints
             *\f$=Q_{\mathrm{tot}}=\sum_{e=1}^{{N_{\mathrm{el}}}}N^{e}_Q\f$
             **/
            int m_npoints;

            /**
             * \brief Concatenation of all local expansion coefficients.
             *
             * The array of length #m_ncoeffs\f$=N_{\mathrm{eof}}\f$ which is
             * the concatenation of the local expansion coefficients
             * \f$\hat{u}_n^e\f$ over all \f$N_{\mathrm{el}}\f$ elements
             * \f[\mathrm{\texttt{m\_coeffs}}=\boldsymbol{\hat{u}}_{l} =
             * \underline{\boldsymbol{\hat{u}}}^e = \left [ \begin{array}{c}
             * \boldsymbol{\hat{u}}^{1} \       \
             * \boldsymbol{\hat{u}}^{2} \       \
             * \vdots \                                                 \
             * \boldsymbol{\hat{u}}^{{{N_{\mathrm{el}}}}} \end{array} \right ],
             * \quad
             * \mathrm{where}\quad \boldsymbol{\hat{u}}^{e}[n]=\hat{u}_n^{e}\f]
             */
            Array<OneD, NekDouble> m_coeffs;

            /**
             * \brief The global expansion evaluated at the quadrature points
             *
             * The array of length #m_npoints\f$=Q_{\mathrm{tot}}\f$ containing
             * the evaluation of \f$u^{\delta}(\boldsymbol{x})\f$ at the
             * quadrature points \f$\boldsymbol{x}_i\f$.
             * \f[\mathrm{\texttt{m\_phys}}=\boldsymbol{u}_{l} =
             * \underline{\boldsymbol{u}}^e = \left [ \begin{array}{c}
             * \boldsymbol{u}^{1} \             \
             * \boldsymbol{u}^{2} \             \
             * \vdots \                                                 \
             * \boldsymbol{u}^{{{N_{\mathrm{el}}}}} \end{array} \right ],\quad
             * \mathrm{where}\quad
             * \boldsymbol{u}^{e}[i]=u^{\delta}(\boldsymbol{x}_i)\f]
             */
            Array<OneD, NekDouble> m_phys;

            /**
             * \brief The state of the array #m_phys.
             *
             * Indicates whether the array #m_phys, created to contain the
             * evaluation of \f$u^{\delta}(\boldsymbol{x})\f$ at the quadrature
             * points \f$\boldsymbol{x}_i\f$, is filled with these values.
             */
            bool       m_physState;

            /**
             * \brief The list of local expansions.
             *
             * The (shared pointer to the) vector containing (shared pointers
             * to) all local expansions. The fact that the local expansions are
             * all stored as a (pointer to a) #StdExpansion, the abstract base
             * class for all local expansions, allows a general implementation
             * where most of the routines for the derived classes are defined
             * in the #ExpList base class.
             */
            std::shared_ptr<LocalRegions::ExpansionVector> m_exp;

            Collections::CollectionVector m_collections;

            /// Offset of elemental data into the array #m_coeffs
            std::vector<int>  m_coll_coeff_offset;

            /// Offset of elemental data into the array #m_phys
            std::vector<int>  m_coll_phys_offset;

            /// Offset of elemental data into the array #m_coeffs
            Array<OneD, int>  m_coeff_offset;

            /// Offset of elemental data into the array #m_phys
            Array<OneD, int>  m_phys_offset;

            BlockMatrixMapShPtr  m_blockMat;

            //@todo should this be in ExpList or ExpListHomogeneous1D.cpp
            // it's a bool which determine if the expansion is in the wave space (coefficient space)
            // or not
            bool m_WaveSpace;

            /// Mapping from geometry ID of element to index inside #m_exp
            std::unordered_map<int, int> m_elmtToExpId;

            /// This function assembles the block diagonal matrix of local
            /// matrices of the type \a mtype.
            const DNekScalBlkMatSharedPtr GenBlockMatrix(
                const GlobalMatrixKey &gkey);

            const DNekScalBlkMatSharedPtr& GetBlockMatrix(
                const GlobalMatrixKey &gkey);

            void MultiplyByBlockMatrix(
                const GlobalMatrixKey             &gkey,
                const Array<OneD,const NekDouble> &inarray,
                      Array<OneD,      NekDouble> &outarray);

            /// Generates a global matrix from the given key and map.
            std::shared_ptr<GlobalMatrix>  GenGlobalMatrix(
                const GlobalMatrixKey &mkey,
                const std::shared_ptr<AssemblyMapCG> &locToGloMap);


            void GlobalEigenSystem(
                const std::shared_ptr<DNekMat> &Gmat,
                Array<OneD, NekDouble> &EigValsReal,
                Array<OneD, NekDouble> &EigValsImag,
                Array<OneD, NekDouble> &EigVecs
                = NullNekDouble1DArray);


            /// This operation constructs the global linear system of type \a
            /// mkey.
            std::shared_ptr<GlobalLinSys>  GenGlobalLinSys(
                const GlobalLinSysKey &mkey,
                const std::shared_ptr<AssemblyMapCG> &locToGloMap);

            /// Generate a GlobalLinSys from information provided by the key
            /// "mkey" and the mapping provided in LocToGloBaseMap.
            std::shared_ptr<GlobalLinSys> GenGlobalBndLinSys(
                const GlobalLinSysKey     &mkey,
                const AssemblyMapSharedPtr &locToGloMap);

            // Virtual prototypes

            virtual int v_GetNumElmts(void)
            {
                return (*m_exp).size();
            }

            virtual const Array<OneD,const std::shared_ptr<ExpList> >
                &v_GetBndCondExpansions(void);

            virtual std::shared_ptr<ExpList> &v_UpdateBndCondExpansion(int i);

            virtual void v_Upwind(
                const Array<OneD, const Array<OneD,       NekDouble> > &Vec,
                const Array<OneD,                   const NekDouble>   &Fwd,
                const Array<OneD,                   const NekDouble>   &Bwd,
                      Array<OneD,                         NekDouble>   &Upwind);

            virtual void v_Upwind(
                const Array<OneD, const NekDouble> &Vn,
                const Array<OneD, const NekDouble> &Fwd,
                const Array<OneD, const NekDouble> &Bwd,
                      Array<OneD,       NekDouble> &Upwind);

            virtual std::shared_ptr<ExpList> &v_GetTrace();

            virtual std::shared_ptr<AssemblyMapDG> &v_GetTraceMap();

            virtual const Array<OneD, const int> &v_GetTraceBndMap();

            /// Populate \a normals with the normals of all expansions.
            virtual void v_GetNormals(
                Array<OneD, Array<OneD, NekDouble> > &normals);

            virtual void v_AddTraceIntegral(
                const Array<OneD, const NekDouble> &Fx,
                const Array<OneD, const NekDouble> &Fy,
                      Array<OneD, NekDouble> &outarray);

            virtual void v_AddTraceIntegral(
                const Array<OneD, const NekDouble> &Fn,
                      Array<OneD, NekDouble> &outarray);

            virtual void v_AddFwdBwdTraceIntegral(
                const Array<OneD, const NekDouble> &Fwd,
                const Array<OneD, const NekDouble> &Bwd,
                      Array<OneD, NekDouble> &outarray);

            virtual void v_GetFwdBwdTracePhys(
                Array<OneD,NekDouble> &Fwd,
                Array<OneD,NekDouble> &Bwd);

            virtual void v_GetFwdBwdTracePhys(
                const Array<OneD,const NekDouble>  &field,
                      Array<OneD,NekDouble> &Fwd,
                      Array<OneD,NekDouble> &Bwd);

            virtual const std::vector<bool> &v_GetLeftAdjacentFaces(void) const;

            virtual void v_ExtractTracePhys(
                Array<OneD,NekDouble> &outarray);

            virtual void v_ExtractTracePhys(
                const Array<OneD, const NekDouble> &inarray,
                      Array<OneD,NekDouble> &outarray);

            virtual void v_MultiplyByInvMassMatrix(
                const Array<OneD,const NekDouble> &inarray,
                Array<OneD,      NekDouble> &outarray);

            virtual void v_HelmSolve(
                const Array<OneD, const NekDouble> &inarray,
                      Array<OneD,       NekDouble> &outarray,
                const StdRegions::ConstFactorMap &factors,
                const StdRegions::VarCoeffMap &varcoeff,
                const MultiRegions::VarFactorsMap &varfactors,
                const Array<OneD, const NekDouble> &dirForcing,
                const bool PhysSpaceForcing);

            virtual void v_LinearAdvectionDiffusionReactionSolve(
                const Array<OneD, Array<OneD, NekDouble> > &velocity,
                const Array<OneD, const NekDouble> &inarray,
                      Array<OneD, NekDouble> &outarray,
                const NekDouble lambda,
                const Array<OneD, const NekDouble>&
                      dirForcing = NullNekDouble1DArray);

            virtual void v_LinearAdvectionReactionSolve(
                const Array<OneD, Array<OneD, NekDouble> > &velocity,
                const Array<OneD, const NekDouble> &inarray,
                      Array<OneD, NekDouble> &outarray,
                const NekDouble lambda,
                const Array<OneD, const NekDouble>&
                      dirForcing = NullNekDouble1DArray);

            // wrapper functions about virtual functions
            virtual void v_ImposeDirichletConditions(Array<OneD,NekDouble>& outarray);

            virtual void v_FillBndCondFromField();

            virtual void v_FillBndCondFromField(const int nreg);

            virtual void v_Reset();

            virtual void v_LocalToGlobal(bool UseComm);

            virtual void v_LocalToGlobal(
                const Array<OneD, const NekDouble> &inarray,
                Array<OneD,NekDouble> &outarray,
                bool UseComm);

            virtual void v_GlobalToLocal(void);

            virtual void v_GlobalToLocal(
                const Array<OneD, const NekDouble> &inarray,
                Array<OneD,NekDouble> &outarray);

            virtual void v_BwdTrans(
                const Array<OneD,const NekDouble> &inarray,
                Array<OneD,      NekDouble> &outarray);
            
            virtual void v_BwdTrans_IterPerExp(
                const Array<OneD,const NekDouble> &inarray,
                      Array<OneD,NekDouble> &outarray);

            virtual void v_FwdTrans(
                const Array<OneD,const NekDouble> &inarray,
                Array<OneD,      NekDouble> &outarray);

            virtual void v_FwdTrans_IterPerExp(
                const Array<OneD,const NekDouble> &inarray,
                      Array<OneD,NekDouble> &outarray);

            virtual void v_FwdTrans_BndConstrained(
                const Array<OneD,const NekDouble> &inarray,
                      Array<OneD,NekDouble> &outarray);

            virtual void v_SmoothField(Array<OneD,NekDouble> &field);

            virtual void v_IProductWRTBase(
                const Array<OneD, const NekDouble> &inarray,
                Array<OneD,       NekDouble> &outarray);
            
            virtual void v_IProductWRTBase_IterPerExp(
                const Array<OneD,const NekDouble> &inarray,
                      Array<OneD,      NekDouble> &outarray);

            virtual void v_GeneralMatrixOp(
                const GlobalMatrixKey             &gkey,
                const Array<OneD,const NekDouble> &inarray,
                Array<OneD,      NekDouble> &outarray);
            
            virtual void v_GetCoords(
                Array<OneD, NekDouble> &coord_0,
                Array<OneD, NekDouble> &coord_1,
                Array<OneD, NekDouble> &coord_2 = NullNekDouble1DArray);

            virtual void v_PhysDeriv(
                const Array<OneD, const NekDouble> &inarray,
                Array<OneD, NekDouble> &out_d0,
                Array<OneD, NekDouble> &out_d1,
                Array<OneD, NekDouble> &out_d2);

            virtual void v_PhysDeriv(
                const int dir,
                const Array<OneD, const NekDouble> &inarray,
                Array<OneD, NekDouble> &out_d);

            virtual void v_PhysDeriv(
                Direction edir,
                const Array<OneD, const NekDouble> &inarray,
                Array<OneD, NekDouble> &out_d);

            virtual void v_CurlCurl(
                Array<OneD, Array<OneD, NekDouble> > &Vel,
                Array<OneD, Array<OneD, NekDouble> > &Q);

            virtual void v_PhysDirectionalDeriv(
                const Array<OneD, const NekDouble> &direction,
                const Array<OneD, const NekDouble> &inarray,
                      Array<OneD, NekDouble> &outarray);

            virtual void v_GetMovingFrames(
                const SpatialDomains::GeomMMF MMFdir,
                const Array<OneD, const NekDouble> &CircCentre,
                      Array<OneD, Array<OneD, NekDouble> > &outarray);

            virtual void v_HomogeneousFwdTrans(
                const Array<OneD, const NekDouble> &inarray,
                      Array<OneD, NekDouble> &outarray,
                bool Shuff = true,
                bool UnShuff = true);

            virtual void v_HomogeneousBwdTrans(
                const Array<OneD, const NekDouble> &inarray,
                      Array<OneD, NekDouble> &outarray,
                bool Shuff = true,
                bool UnShuff = true);

            virtual void v_DealiasedProd(
                const Array<OneD, NekDouble> &inarray1,
                const Array<OneD, NekDouble> &inarray2,
                Array<OneD, NekDouble> &outarray);

            virtual void v_DealiasedDotProd(
                const Array<OneD, Array<OneD, NekDouble> > &inarray1,
                const Array<OneD, Array<OneD, NekDouble> > &inarray2,
                Array<OneD, Array<OneD, NekDouble> > &outarray);

            virtual void v_GetBCValues(
                      Array<OneD, NekDouble> &BndVals,
                const Array<OneD, NekDouble> &TotField,
                int BndID);

            virtual void v_NormVectorIProductWRTBase(
                Array<OneD, const NekDouble> &V1,
                Array<OneD, const NekDouble> &V2,
                Array<OneD, NekDouble> &outarray,
                int BndID);

            virtual void v_NormVectorIProductWRTBase(
                Array<OneD, Array<OneD, NekDouble> > &V,
                Array<OneD, NekDouble> &outarray);

            virtual void v_SetUpPhysNormals();

            virtual void v_GetBoundaryToElmtMap(Array<OneD, int> &ElmtID,
                                                Array<OneD,int> &EdgeID);

            virtual void v_GetBndElmtExpansion(int i,
                            std::shared_ptr<ExpList> &result,
                            const bool DeclareCoeffPhysArrays);

            virtual void v_ExtractElmtToBndPhys( const int                      i,
                                                 const Array<OneD, NekDouble> & elmt,
                                                       Array<OneD, NekDouble> & boundary );

            virtual void v_ExtractPhysToBndElmt( const int                            i,
                                                 const Array<OneD, const NekDouble> & phys,
                                                       Array<OneD, NekDouble>       & bndElmt );

            virtual void v_ExtractPhysToBnd( const int                            i,
                                             const Array<OneD, const NekDouble> & phys,
                                                   Array<OneD, NekDouble>       & bnd );

            virtual void v_GetBoundaryNormals(int i,
                            Array<OneD, Array<OneD, NekDouble> > &normals);

            virtual std::vector<LibUtilities::FieldDefinitionsSharedPtr>
                v_GetFieldDefinitions(void);

            virtual void  v_GetFieldDefinitions(
                std::vector<LibUtilities::FieldDefinitionsSharedPtr> &fielddef);

            virtual void v_AppendFieldData(
                LibUtilities::FieldDefinitionsSharedPtr &fielddef,
                std::vector<NekDouble> &fielddata);

            virtual void v_AppendFieldData(
                LibUtilities::FieldDefinitionsSharedPtr &fielddef,
                std::vector<NekDouble> &fielddata,
                Array<OneD, NekDouble> &coeffs);

            virtual void v_ExtractDataToCoeffs(
                LibUtilities::FieldDefinitionsSharedPtr &fielddef,
                std::vector<NekDouble> &fielddata, std::string &field,
                Array<OneD, NekDouble> &coeffs);

            virtual void v_ExtractCoeffsToCoeffs(const std::shared_ptr<ExpList> &fromExpList, const Array<OneD, const NekDouble> &fromCoeffs, Array<OneD, NekDouble> &toCoeffs);

            virtual void v_WriteTecplotHeader(std::ostream &outfile,
                                              std::string var = "");
            virtual void v_WriteTecplotZone(std::ostream &outfile,
                                            int expansion);
            virtual void v_WriteTecplotField(std::ostream &outfile,
                                             int expansion);
            virtual void v_WriteTecplotConnectivity(std::ostream &outfile,
                                                    int expansion);
            virtual void v_WriteVtkPieceHeader(
                std::ostream &outfile,
                int expansion,
                int istrip);

            virtual void v_WriteVtkPieceData(
                std::ostream &outfile,
                int expansion,
                std::string var);

            virtual NekDouble v_L2(
                const Array<OneD, const NekDouble> &phys,
                const Array<OneD, const NekDouble> &soln = NullNekDouble1DArray);

            virtual NekDouble v_Integral (
                const Array<OneD, const NekDouble> &inarray);
            virtual NekDouble v_VectorFlux (
                const Array<OneD, Array<OneD, NekDouble> > &inarray);

            virtual Array<OneD, const NekDouble> v_HomogeneousEnergy(void);
            virtual LibUtilities::TranspositionSharedPtr v_GetTransposition(void);
            virtual NekDouble v_GetHomoLen(void);
            virtual void      v_SetHomoLen(const NekDouble lhom);
            virtual Array<OneD, const unsigned int> v_GetZIDs(void);
            virtual Array<OneD, const unsigned int> v_GetYIDs(void);

            // 1D Scaling and projection
            virtual void v_PhysInterp1DScaled(
                const NekDouble scale, const Array<OneD, NekDouble> &inarray,
                      Array<OneD, NekDouble> &outarray);

            virtual void v_PhysGalerkinProjection1DScaled(
                const NekDouble scale,
                const Array<OneD, NekDouble> &inarray,
                      Array<OneD, NekDouble> &outarray);

            virtual void v_ClearGlobalLinSysManager(void);

            void ExtractFileBCs(const std::string                &fileName,
                                LibUtilities::CommSharedPtr       comm,
                                const std::string                &varName,
                                const std::shared_ptr<ExpList>  locExpList);

            // Utility function for a common case of retrieving a
            // BoundaryCondition from a boundary condition collection.
            MULTI_REGIONS_EXPORT
                static SpatialDomains::BoundaryConditionShPtr
                    GetBoundaryCondition(const SpatialDomains::
                            BoundaryConditionCollection& collection,
                            unsigned int index, const std::string& variable);


        private:
<<<<<<< HEAD
            /// Definition of the total number of degrees of freedom and
            /// quadrature points and offsets to access data
            void SetupCoeffPhys(bool DeclareCoeffPhysArrays = true,
                                bool SetupOffsets = true);

            /// Define a list of elements using the geometry and basis
            /// key information in expmap;
            void InitialiseExpVector( const SpatialDomains::ExpansionInfoMap &expmap);
                                      
            virtual const Array<OneD,
                const SpatialDomains::BoundaryConditionShPtr> &v_GetBndConditions();
            
=======
            virtual const Array<OneD, const SpatialDomains::BoundaryConditionShPtr> &v_GetBndConditions();

>>>>>>> 1a916cde
            virtual Array<OneD, SpatialDomains::BoundaryConditionShPtr>
                &v_UpdateBndConditions();

            virtual void v_EvaluateBoundaryConditions(
                const NekDouble   time    = 0.0,
                const std::string varName = "",
                const NekDouble   x2_in   = NekConstants::kNekUnsetDouble,
                const NekDouble   x3_in   = NekConstants::kNekUnsetDouble);

            virtual std::map<int, RobinBCInfoSharedPtr> v_GetRobinBCInfo(void);


            virtual void v_GetPeriodicEntities(
                PeriodicMap &periodicVerts,
                PeriodicMap &periodicEdges,
                PeriodicMap &periodicFaces);

            // Homogeneous direction wrapper functions.
            virtual LibUtilities::BasisSharedPtr  v_GetHomogeneousBasis(void)
            {
                NEKERROR(ErrorUtil::efatal,
                    "This method is not defined or valid for this class type");
                return LibUtilities::NullBasisSharedPtr;
            }

            // wrapper function to set viscosity for Homo1D expansion
            virtual void v_SetHomo1DSpecVanVisc(Array<OneD, NekDouble> visc)
            {
                boost::ignore_unused(visc);
                NEKERROR(ErrorUtil::efatal,
                    "This method is not defined or valid for this class type");
            }


            virtual std::shared_ptr<ExpList> &v_GetPlane(int n);
        };


        /// An empty ExpList object.
        static ExpList NullExpList;
        static ExpListSharedPtr NullExpListSharedPtr;        

        // Inline routines follow.

        /**
         * Returns the total number of local degrees of freedom
         * \f$N_{\mathrm{eof}}=\sum_{e=1}^{{N_{\mathrm{el}}}}N^{e}_m\f$.
         */
        inline int ExpList::GetNcoeffs() const
        {
            return m_ncoeffs;
        }

        inline int ExpList::GetNcoeffs(const int eid) const
        {
            return (*m_exp)[eid]->GetNcoeffs();
        }

        /**
         * Evaulates the maximum number of modes in the elemental basis
         * order over all elements
         */
        inline int ExpList::EvalBasisNumModesMax() const
        {
            unsigned int i;
            int returnval = 0;

            for(i= 0; i < (*m_exp).size(); ++i)
            {
                returnval = (std::max)(returnval,
                                (*m_exp)[i]->EvalBasisNumModesMax());
            }

            return returnval;
        }

        /**
         *
         */
        inline const Array<OneD,int> ExpList::EvalBasisNumModesMaxPerExp(void)
            const
        {
            unsigned int i;
            Array<OneD,int> returnval((*m_exp).size(),0);

            for(i= 0; i < (*m_exp).size(); ++i)
            {
                returnval[i]
                    = (std::max)(returnval[i],(*m_exp)[i]->EvalBasisNumModesMax());
            }

            return returnval;
        }


        /**
         *
         */
        inline int ExpList::GetTotPoints() const
        {
            return m_npoints;
        }

        inline int ExpList::GetTotPoints(const int eid) const
        {
            return (*m_exp)[eid]->GetTotPoints();
        }


        inline int ExpList::Get1DScaledTotPoints(const NekDouble scale) const
        {
            int returnval = 0;
            int cnt;
            int nbase = (*m_exp)[0]->GetNumBases();

            for(int i = 0; i < (*m_exp).size(); ++i)
            {
                cnt = 1;
                for(int j = 0; j < nbase; ++j)
                {
                    cnt *= (int)(scale*((*m_exp)[i]->GetNumPoints(j)));
                }
                returnval += cnt;
            }
            return returnval;
        }

        /**
         *
         */
        inline int ExpList::GetNpoints() const
        {
            return m_npoints;
        }


        /**
         *
         */
        inline void ExpList::SetWaveSpace(const bool wavespace)
        {
            m_WaveSpace = wavespace;
        }

        /**
         *
         */
        inline bool ExpList::GetWaveSpace() const
        {
            return m_WaveSpace;
        }

        /// Set the \a i th value of\a m_phys to value \a val
        inline void ExpList::SetPhys(int i, NekDouble val)
        {
            m_phys[i] = val;
        }


        /**
         * This function fills the array \f$\boldsymbol{u}_l\f$, the evaluation
         * of the expansion at the quadrature points (implemented as #m_phys),
         * with the values of the array \a inarray.
         *
         * @param   inarray         The array containing the values where
         *                          #m_phys should be filled with.
         */
        inline void ExpList::SetPhys(
            const Array<OneD, const NekDouble> &inarray)
        {
            ASSERTL0(inarray.size() == m_npoints,
                     "Input array does not have correct number of elements.");

            Vmath::Vcopy(m_npoints,&inarray[0],1,&m_phys[0],1);
            m_physState = true;
        }


        inline void ExpList::SetPhysArray(Array<OneD, NekDouble> &inarray)
        {
            m_phys = inarray;
        }


        /**
         * @param   physState       \a true (=filled) or \a false (=not filled).
         */
        inline void ExpList::SetPhysState(const bool physState)
        {
            m_physState = physState;
        }


        /**
         * @return  physState       \a true (=filled) or \a false (=not filled).
         */
        inline bool ExpList::GetPhysState() const
        {
            return m_physState;
        }

        /**
         *
         */
        inline void ExpList::IProductWRTBase(
            const Array<OneD, const NekDouble> &inarray,
            Array<OneD, NekDouble> &outarray)
        {
            v_IProductWRTBase(inarray,outarray);
        }

        /**
         *
         */
        inline void ExpList::IProductWRTBase_IterPerExp(
            const Array<OneD, const NekDouble> &inarray,
                  Array<OneD,       NekDouble> &outarray)
        {
            v_IProductWRTBase_IterPerExp(inarray,outarray);
        }

        /**
         *
         */
        inline void ExpList::FwdTrans(
            const Array<OneD, const NekDouble> &inarray,
            Array<OneD,       NekDouble> &outarray)
        {
            v_FwdTrans(inarray,outarray);
        }

        /**
         *
         */
        inline void ExpList::FwdTrans_IterPerExp (
            const Array<OneD, const NekDouble> &inarray,
                  Array<OneD,NekDouble> &outarray)
        {
            v_FwdTrans_IterPerExp(inarray,outarray);
        }

        /**
         *
         */
        inline void ExpList::FwdTrans_BndConstrained (
            const Array<OneD, const NekDouble> &inarray,
                  Array<OneD,NekDouble> &outarray)
        {
            v_FwdTrans_BndConstrained(inarray,outarray);
        }


        /**
         *
         */
        inline void ExpList::SmoothField(Array<OneD,NekDouble> &field)
        {
            v_SmoothField(field);
        }

        /**
         *
         */
        inline void ExpList::BwdTrans (
            const Array<OneD, const NekDouble> &inarray,
            Array<OneD,       NekDouble> &outarray)
        {
            v_BwdTrans(inarray,outarray);
        }

        /**
         *
         */
        inline void ExpList::BwdTrans_IterPerExp (
            const Array<OneD, const NekDouble> &inarray,
                  Array<OneD,       NekDouble> &outarray)
        {
            v_BwdTrans_IterPerExp(inarray,outarray);
        }


        /**
         *
         */
        inline void ExpList::MultiplyByInvMassMatrix(
            const Array<OneD,const NekDouble> &inarray,
            Array<OneD,      NekDouble> &outarray)
        {
            v_MultiplyByInvMassMatrix(inarray,outarray);
        }

        /**
         *
         */
        inline void ExpList::HelmSolve(
            const Array<OneD, const NekDouble> &inarray,
                  Array<OneD,       NekDouble> &outarray,
            const StdRegions::ConstFactorMap &factors,
            const StdRegions::VarCoeffMap &varcoeff,
            const MultiRegions::VarFactorsMap &varfactors,
            const Array<OneD, const NekDouble> &dirForcing,
            const bool PhysSpaceForcing)

        {
            v_HelmSolve(inarray, outarray, factors, varcoeff,
                        varfactors, dirForcing, PhysSpaceForcing);
        }


        /**
         *
         */
        inline void ExpList::LinearAdvectionDiffusionReactionSolve(
            const Array<OneD, Array<OneD, NekDouble> > &velocity,
            const Array<OneD, const NekDouble> &inarray,
                  Array<OneD, NekDouble> &outarray,
            const NekDouble lambda,
            const Array<OneD, const NekDouble>&  dirForcing)
        {
            v_LinearAdvectionDiffusionReactionSolve(velocity,inarray, outarray,
                                                lambda, dirForcing);
        }

        inline void ExpList::LinearAdvectionReactionSolve(
            const Array<OneD, Array<OneD, NekDouble> > &velocity,
            const Array<OneD, const NekDouble> &inarray,
                  Array<OneD, NekDouble> &outarray,
            const NekDouble lambda,
            const Array<OneD, const NekDouble>&  dirForcing)
        {
            v_LinearAdvectionReactionSolve(velocity,inarray, outarray,
                                           lambda, dirForcing);
        }

        /**
         *
         */
        inline void ExpList::GetCoords(Array<OneD, NekDouble> &coord_0,
                                       Array<OneD, NekDouble> &coord_1,
                                       Array<OneD, NekDouble> &coord_2)

        {
            v_GetCoords(coord_0,coord_1,coord_2);
        }


        /**
         *
         */
        inline void ExpList::GetMovingFrames(
            const SpatialDomains::GeomMMF MMFdir,
            const Array<OneD, const NekDouble> &CircCentre,
                  Array<OneD, Array<OneD, NekDouble> > &outarray)
        {
             v_GetMovingFrames(MMFdir,CircCentre,outarray);
        }


        /**
         *
         */
        inline void ExpList::PhysDeriv(const Array<OneD, const NekDouble> &inarray,
                                       Array<OneD, NekDouble> &out_d0,
                                       Array<OneD, NekDouble> &out_d1,
                                       Array<OneD, NekDouble> &out_d2)
        {
            v_PhysDeriv(inarray,out_d0,out_d1,out_d2);
        }

        /**
         *
         */
        inline void ExpList::PhysDeriv(
            const int dir,
            const Array<OneD, const NekDouble> &inarray,
                  Array<OneD, NekDouble> &out_d)
        {
            v_PhysDeriv(dir,inarray,out_d);
        }

        inline void ExpList::PhysDeriv(
            Direction edir,
            const Array<OneD, const NekDouble> &inarray,
                  Array<OneD, NekDouble> &out_d)
        {
            v_PhysDeriv(edir, inarray,out_d);
        }


        /**
         *
         */
        inline void ExpList::PhysDirectionalDeriv(
            const Array<OneD, const NekDouble> &direction,
            const Array<OneD, const NekDouble> &inarray,
                  Array<OneD, NekDouble> &outarray)
        {
            v_PhysDirectionalDeriv(direction, inarray, outarray);
        }


        /**
         *
         */

        inline void ExpList::CurlCurl(
                Array<OneD, Array<OneD, NekDouble> > &Vel,
                Array<OneD, Array<OneD, NekDouble> > &Q)
        {
            v_CurlCurl(Vel, Q);
        }

        /**
         *
         */
        inline void ExpList::HomogeneousFwdTrans(
            const Array<OneD, const NekDouble> &inarray,
                  Array<OneD, NekDouble> &outarray,
            bool Shuff,
            bool UnShuff)
        {
            v_HomogeneousFwdTrans(inarray,outarray,Shuff,UnShuff);
        }

        /**
         *
         */
        inline void ExpList::HomogeneousBwdTrans(
            const Array<OneD, const NekDouble> &inarray,
                  Array<OneD, NekDouble> &outarray,
            bool Shuff,
            bool UnShuff)
        {
            v_HomogeneousBwdTrans(inarray,outarray,Shuff,UnShuff);
        }

        /**
         *
         */
        inline void ExpList::DealiasedProd(
            const Array<OneD, NekDouble> &inarray1,
            const Array<OneD, NekDouble> &inarray2,
            Array<OneD, NekDouble> &outarray)
        {
            v_DealiasedProd(inarray1,inarray2,outarray);
        }

        /**
         *
         */
        inline void ExpList::DealiasedDotProd(
                const Array<OneD, Array<OneD, NekDouble> > &inarray1,
                const Array<OneD, Array<OneD, NekDouble> > &inarray2,
                Array<OneD, Array<OneD, NekDouble> > &outarray)
        {
            v_DealiasedDotProd(inarray1,inarray2,outarray);
        }

        /**
         *
         */
        inline void ExpList::GetBCValues(
                  Array<OneD, NekDouble> &BndVals,
            const Array<OneD, NekDouble> &TotField,
            int BndID)
        {
            v_GetBCValues(BndVals,TotField,BndID);
        }

        /**
         *
         */
        inline void ExpList::NormVectorIProductWRTBase(
            Array<OneD, const NekDouble> &V1,
            Array<OneD, const NekDouble> &V2,
            Array<OneD, NekDouble> &outarray,
            int BndID)
        {
            v_NormVectorIProductWRTBase(V1,V2,outarray,BndID);
        }

        inline void ExpList::NormVectorIProductWRTBase(
            Array<OneD, Array<OneD, NekDouble> > &V,
            Array<OneD, NekDouble> &outarray)
        {
            v_NormVectorIProductWRTBase(V, outarray);
        }

        /**
         * @param   eid         The index of the element to be checked.
         * @return  The dimension of the coordinates of the specific element.
         */
        inline int ExpList::GetCoordim(int eid)
        {
            ASSERTL2(eid <= (*m_exp).size(),
                     "eid is larger than number of elements");
            return (*m_exp)[eid]->GetCoordim();
        }

        /**
         * @param   eid         The index of the element to be checked.
         * @return  The dimension of the shape of the specific element.
         */
        inline int ExpList::GetShapeDimension()
        {
            return (*m_exp)[0]->GetShapeDimension();
        }

        /**
         * @param   i           The index of m_coeffs to be set
         * @param   val         The value which m_coeffs[i] is to be set to.
         */
        inline void ExpList::SetCoeff(int i, NekDouble val)
        {
            m_coeffs[i] = val;
        }


        /**
         * @param   i           The index of #m_coeffs to be set.
         * @param   val         The value which #m_coeffs[i] is to be set to.
         */
        inline void ExpList::SetCoeffs(int i, NekDouble val)
        {
            m_coeffs[i] = val;
        }


        inline void ExpList::SetCoeffsArray(Array<OneD, NekDouble> &inarray)
        {
            m_coeffs = inarray;
        }

        /**
         * As the function returns a constant reference to a
         * <em>const Array</em>, it is not possible to modify the
         * underlying data of the array #m_coeffs. In order to do
         * so, use the function #UpdateCoeffs instead.
         *
         * @return  (A constant reference to) the array #m_coeffs.
         */
        inline const Array<OneD, const NekDouble> &ExpList::GetCoeffs() const
        {
            return m_coeffs;
        }

        inline void ExpList::ImposeDirichletConditions(
            Array<OneD,NekDouble>& outarray)
        {
            v_ImposeDirichletConditions(outarray);
        }

        inline void ExpList::FillBndCondFromField(void)
        {
            v_FillBndCondFromField();
        }

        inline void ExpList::FillBndCondFromField(const int nreg)
        {
            v_FillBndCondFromField(nreg);
        }

        inline void ExpList::LocalToGlobal(bool useComm)
        {
            v_LocalToGlobal(useComm);
        }

        inline void ExpList::LocalToGlobal(
                const Array<OneD, const NekDouble> &inarray,
                Array<OneD,NekDouble> &outarray,
                bool useComm)
        {
            v_LocalToGlobal(inarray, outarray,useComm);
        }

        inline void ExpList::GlobalToLocal(void)
        {
            v_GlobalToLocal();
        }

        /**
         * This operation is evaluated as:
         * \f{tabbing}
         * \hspace{1cm}  \= Do \= $e=$  $1, N_{\mathrm{el}}$ \\
         * \> \> Do \= $i=$  $0,N_m^e-1$ \\
         * \> \> \> $\boldsymbol{\hat{u}}^{e}[i] = \mbox{sign}[e][i] \cdot
         * \boldsymbol{\hat{u}}_g[\mbox{map}[e][i]]$ \\
         * \> \> continue \\
         * \> continue
         * \f}
         * where \a map\f$[e][i]\f$ is the mapping array and \a
         * sign\f$[e][i]\f$ is an array of similar dimensions ensuring the
         * correct modal connectivity between the different elements (both
         * these arrays are contained in the data member #m_locToGloMap). This
         * operation is equivalent to the scatter operation
         * \f$\boldsymbol{\hat{u}}_l=\mathcal{A}\boldsymbol{\hat{u}}_g\f$, where
         * \f$\mathcal{A}\f$ is the
         * \f$N_{\mathrm{eof}}\times N_{\mathrm{dof}}\f$ permutation matrix.
         *
         * @param   inarray     An array of size \f$N_\mathrm{dof}\f$
         *                      containing the global degrees of freedom
         *                      \f$\boldsymbol{x}_g\f$.
         * @param   outarray    The resulting local degrees of freedom
         *                      \f$\boldsymbol{x}_l\f$ will be stored in this
         *                      array of size \f$N_\mathrm{eof}\f$.
         */
        inline void ExpList::GlobalToLocal(
                const Array<OneD, const NekDouble> &inarray,
                Array<OneD,NekDouble> &outarray)
        {
            v_GlobalToLocal(inarray, outarray);
        }


        /**
         * @param   i               The index of #m_coeffs to be returned
         * @return  The NekDouble held in #m_coeffs[i].
         */
        inline NekDouble ExpList::GetCoeff(int i)
        {
            return m_coeffs[i];
        }

        /**
         * @param   i               The index of #m_coeffs to be returned
         * @return  The NekDouble held in #m_coeffs[i].
         */
        inline NekDouble ExpList::GetCoeffs(int i)
        {
            return m_coeffs[i];
        }

        /**
         * As the function returns a constant reference to a
         * <em>const Array</em> it is not possible to modify the
         * underlying data of the array #m_phys. In order to do
         * so, use the function #UpdatePhys instead.
         *
         * @return  (A constant reference to) the array #m_phys.
         */
        inline const Array<OneD, const NekDouble> &ExpList::GetPhys()  const
        {
            return m_phys;
        }

        /**
         * @return  \f$N_{\mathrm{el}}\f$, the number of elements in the
         *          expansion.
         */
        inline int ExpList::GetExpSize(void)
        {
            return (*m_exp).size();
        }


        /**
         * @param   n               The index of the element concerned.
         *
         * @return  (A shared pointer to) the local expansion of the
         *          \f$n^{\mathrm{th}}\f$ element.
         */
        inline LocalRegions::ExpansionSharedPtr& ExpList::GetExp(int n) const
        {
            return (*m_exp)[n];
        }

        /**
         * @return  (A const shared pointer to) the local expansion vector #m_exp
         */
        inline const std::shared_ptr<LocalRegions::ExpansionVector>
            ExpList::GetExp(void) const
        {
            return m_exp;
        }


        /**
         *
         */
        inline int ExpList::GetCoeff_Offset(int n) const
        {
            return m_coeff_offset[n];
        }

        /**
         *
         */
        inline int ExpList::GetPhys_Offset(int n) const
        {
            return m_phys_offset[n];
        }

        /**
         * If one wants to get hold of the underlying data without modifying
         * them, rather use the function #GetCoeffs instead.
         *
         * @return  (A reference to) the array #m_coeffs.
         */
        inline Array<OneD, NekDouble> &ExpList::UpdateCoeffs()
        {
            return m_coeffs;
        }

        /**
         * If one wants to get hold of the underlying data without modifying
         * them,  rather use the function #GetPhys instead.
         *
         * @return  (A reference to) the array #m_phys.
         */
        inline Array<OneD, NekDouble> &ExpList::UpdatePhys()
        {
            m_physState = true;
            return m_phys;
        }


        // functions associated with DisContField
        inline const Array<OneD, const  std::shared_ptr<ExpList> >
            &ExpList::GetBndCondExpansions()
        {
            return v_GetBndCondExpansions();
        }

        inline std::shared_ptr<ExpList>  &ExpList::UpdateBndCondExpansion(int i)
        {
            return v_UpdateBndCondExpansion(i);
        }

        inline void ExpList::Upwind(
            const Array<OneD, const Array<OneD,       NekDouble> > &Vec,
            const Array<OneD,                   const NekDouble>   &Fwd,
            const Array<OneD,                   const NekDouble>   &Bwd,
                  Array<OneD,                         NekDouble>   &Upwind)
        {
            v_Upwind(Vec, Fwd, Bwd, Upwind);
        }

        inline void ExpList::Upwind(
            const Array<OneD, const NekDouble> &Vn,
            const Array<OneD, const NekDouble> &Fwd,
            const Array<OneD, const NekDouble> &Bwd,
                  Array<OneD,       NekDouble> &Upwind)
        {
            v_Upwind(Vn, Fwd, Bwd, Upwind);
        }

        inline std::shared_ptr<ExpList> &ExpList::GetTrace()
        {
            return v_GetTrace();
        }

        inline std::shared_ptr<AssemblyMapDG> &ExpList::GetTraceMap()
        {
            return v_GetTraceMap();
        }

        inline const Array<OneD, const int> &ExpList::GetTraceBndMap()
        {
            return v_GetTraceBndMap();
        }

        inline void ExpList::GetNormals(
            Array<OneD, Array<OneD, NekDouble> > &normals)
        {
            v_GetNormals(normals);
        }

        inline void ExpList::AddTraceIntegral(
            const Array<OneD, const NekDouble> &Fx,
            const Array<OneD, const NekDouble> &Fy,
            Array<OneD, NekDouble> &outarray)
        {
            v_AddTraceIntegral(Fx,Fy,outarray);
        }

        inline void ExpList::AddTraceIntegral(
            const Array<OneD, const NekDouble> &Fn,
            Array<OneD, NekDouble> &outarray)
        {
            v_AddTraceIntegral(Fn,outarray);
        }

        inline void ExpList::AddFwdBwdTraceIntegral(
            const Array<OneD, const NekDouble> &Fwd,
            const Array<OneD, const NekDouble> &Bwd,
                  Array<OneD, NekDouble> &outarray)
        {
            v_AddFwdBwdTraceIntegral(Fwd,Bwd,outarray);
        }

        inline void ExpList::GetFwdBwdTracePhys(
            Array<OneD,NekDouble> &Fwd,
            Array<OneD,NekDouble> &Bwd)
        {
            v_GetFwdBwdTracePhys(Fwd,Bwd);
        }

        inline void ExpList::GetFwdBwdTracePhys(
            const Array<OneD,const NekDouble>  &field,
                  Array<OneD,NekDouble> &Fwd,
                  Array<OneD,NekDouble> &Bwd)
        {
            v_GetFwdBwdTracePhys(field,Fwd,Bwd);
        }

        inline const std::vector<bool> &ExpList::GetLeftAdjacentFaces(void) const
        {
            return v_GetLeftAdjacentFaces();
        }

        inline void ExpList::ExtractTracePhys(Array<OneD,NekDouble> &outarray)
        {
            v_ExtractTracePhys(outarray);
        }


        inline void ExpList::ExtractTracePhys(
                const Array<OneD, const NekDouble> &inarray,
                      Array<OneD,NekDouble> &outarray)
        {
            v_ExtractTracePhys(inarray,outarray);
        }

        inline const Array<OneD,const SpatialDomains::BoundaryConditionShPtr>
                            &ExpList::GetBndConditions()
        {
            return v_GetBndConditions();
        }

        inline Array<OneD, SpatialDomains::BoundaryConditionShPtr>
            &ExpList::UpdateBndConditions()
        {
            return v_UpdateBndConditions();
        }

        inline void ExpList::EvaluateBoundaryConditions(
            const NekDouble   time,
            const std::string varName,
            const NekDouble   x2_in,
            const NekDouble   x3_in)
        {
            v_EvaluateBoundaryConditions(time, varName, x2_in, x3_in);
        }

        // Routines for continous matrix solution
        /**
         * This operation is equivalent to the evaluation of
         * \f$\underline{\boldsymbol{M}}^e\boldsymbol{\hat{u}}_l\f$, that is,
         * \f[ \left[
         * \begin{array}{cccc}
         * \boldsymbol{M}^1 & 0 & \hspace{3mm}0 \hspace{3mm}& 0 \\
         * 0 & \boldsymbol{M}^2 & 0 & 0 \\
         * 0 &  0 & \ddots &  0 \\
         * 0 &  0 & 0 & \boldsymbol{M}^{N_{\mathrm{el}}} \end{array} \right]
         *\left [ \begin{array}{c}
         * \boldsymbol{\hat{u}}^{1} \\
         * \boldsymbol{\hat{u}}^{2} \\
         * \vdots \\
         * \boldsymbol{\hat{u}}^{{{N_{\mathrm{el}}}}} \end{array} \right ]\f]
         * where \f$\boldsymbol{M}^e\f$ are the local matrices of type
         * specified by the key \a mkey. The decoupling of the local matrices
         * allows for a local evaluation of the operation. However, rather than
         * a local matrix-vector multiplication, the local operations are
         * evaluated as implemented in the function
         * StdRegions#StdExpansion#GeneralMatrixOp.
         *
         * @param   mkey            This key uniquely defines the type matrix
         *                          required for the operation.
         * @param   inarray         The vector \f$\boldsymbol{\hat{u}}_l\f$ of
         *                          size \f$N_{\mathrm{eof}}\f$.
         * @param   outarray        The resulting vector of size
         *                          \f$N_{\mathrm{eof}}\f$.
         */
        inline void ExpList::GeneralMatrixOp(
                                const GlobalMatrixKey             &gkey,
                                const Array<OneD,const NekDouble> &inarray,
                                Array<OneD,      NekDouble> &outarray)
        {
            v_GeneralMatrixOp(gkey,inarray,outarray);
        }


        inline void ExpList::SetUpPhysNormals()
        {
            v_SetUpPhysNormals();
        }

        inline void ExpList::GetBoundaryToElmtMap( Array<OneD, int> &ElmtID,
                                            Array<OneD,int> &EdgeID)
        {
            v_GetBoundaryToElmtMap(ElmtID,EdgeID);
        }

        inline void ExpList::GetBndElmtExpansion(int i,
                            std::shared_ptr<ExpList> &result,
                            const bool DeclareCoeffPhysArrays)
        {
            v_GetBndElmtExpansion(i, result, DeclareCoeffPhysArrays);
        }

        inline void ExpList::ExtractElmtToBndPhys(int i,
                                                  const Array<OneD, NekDouble> &elmt,
                                                  Array<OneD, NekDouble> &boundary)
        {
            v_ExtractElmtToBndPhys(i, elmt, boundary);
        }

        inline void ExpList::ExtractPhysToBndElmt(int i,
                            const Array<OneD, const NekDouble> &phys,
                            Array<OneD, NekDouble> &bndElmt)
        {
            v_ExtractPhysToBndElmt(i, phys, bndElmt);
        }

        inline void ExpList::ExtractPhysToBnd(int i,
                            const Array<OneD, const NekDouble> &phys,
                            Array<OneD, NekDouble> &bnd)
        {
            v_ExtractPhysToBnd(i, phys, bnd);
        }

        inline void ExpList::GetBoundaryNormals(int i,
                            Array<OneD, Array<OneD, NekDouble> > &normals)
        {
            v_GetBoundaryNormals(i, normals);
        }

        const static Array<OneD, ExpListSharedPtr> NullExpListSharedPtrArray;

    } //end of namespace
} //end of namespace

#endif // EXPLIST_H
<|MERGE_RESOLUTION|>--- conflicted
+++ resolved
@@ -98,40 +98,22 @@
         typedef std::map<GlobalMatrixKey,DNekScalBlkMatSharedPtr> BlockMatrixMap;
         /// A shared pointer to a BlockMatrixMap.
         typedef std::shared_ptr<BlockMatrixMap> BlockMatrixMapShPtr;
-<<<<<<< HEAD
-                   
         /// Shared pointer to an ExpList object.
         typedef std::shared_ptr<ExpList>      ExpListSharedPtr;
-=======
-
->>>>>>> 1a916cde
 
         /// Base class for all multi-elemental spectral/hp expansions.
         class ExpList: public std::enable_shared_from_this<ExpList>
         {
         public:
-<<<<<<< HEAD
             /// The default constructor using a type
-=======
-            /// The default constructor.
-            MULTI_REGIONS_EXPORT ExpList();
-
-            /// The default constructor.
->>>>>>> 1a916cde
             MULTI_REGIONS_EXPORT ExpList(
                 const ExpansionType Type = eNoType);
 
             /// The copy constructor.
             MULTI_REGIONS_EXPORT ExpList(
-<<<<<<< HEAD
                 const ExpList &in,
                 const bool DeclareCoeffPhysArrays = true);
-            
-=======
-                    const LibUtilities::SessionReaderSharedPtr &pSession,
-                    const SpatialDomains::MeshGraphSharedPtr &pGraph);
-
->>>>>>> 1a916cde
+
             /// Constructor copying only elements defined in eIds.
             MULTI_REGIONS_EXPORT ExpList(
                 const ExpList &in,
@@ -816,15 +798,12 @@
                 const Array<OneD, const NekDouble> &Fwd,
                 const Array<OneD, const NekDouble> &Bwd,
                       Array<OneD,       NekDouble> &Upwind);
-<<<<<<< HEAD
             
             inline void Upwind(
                 const Array<OneD, const Array<OneD,       NekDouble> > &Vec,
                 const Array<OneD,                   const NekDouble>   &Fwd,
                 const Array<OneD,                   const NekDouble>   &Bwd,
                       Array<OneD,                         NekDouble>   &Upwind);
-=======
->>>>>>> 1a916cde
 
             /**
              * Return a reference to the trace space associated with this
@@ -1048,14 +1027,7 @@
             {
                 return v_GetPlane(n);
             }
-<<<<<<< HEAD
-           
-=======
-
-            //expansion type
-            ExpansionType m_expType;
-
->>>>>>> 1a916cde
+
             MULTI_REGIONS_EXPORT void CreateCollections(
                     Collections::ImplementationType ImpType
                                                     = Collections::eNoImpType);
@@ -1554,7 +1526,7 @@
 
 
         private:
-<<<<<<< HEAD
+
             /// Definition of the total number of degrees of freedom and
             /// quadrature points and offsets to access data
             void SetupCoeffPhys(bool DeclareCoeffPhysArrays = true,
@@ -1567,10 +1539,6 @@
             virtual const Array<OneD,
                 const SpatialDomains::BoundaryConditionShPtr> &v_GetBndConditions();
             
-=======
-            virtual const Array<OneD, const SpatialDomains::BoundaryConditionShPtr> &v_GetBndConditions();
-
->>>>>>> 1a916cde
             virtual Array<OneD, SpatialDomains::BoundaryConditionShPtr>
                 &v_UpdateBndConditions();
 
