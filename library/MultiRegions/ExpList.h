///////////////////////////////////////////////////////////////////////////////
//
// File ExpList.h
//
// For more information, please see: http://www.nektar.info
//
// The MIT License
//
// Copyright (c) 2006 Division of Applied Mathematics, Brown University (USA),
// Department of Aeronautics, Imperial College London (UK), and Scientific
// Computing and Imaging Institute, University of Utah (USA).
//
// Permission is hereby granted, free of charge, to any person obtaining a
// copy of this software and associated documentation files (the "Software"),
// to deal in the Software without restriction, including without limitation
// the rights to use, copy, modify, merge, publish, distribute, sublicense,
// and/or sell copies of the Software, and to permit persons to whom the
// Software is furnished to do so, subject to the following conditions:
//
// The above copyright notice and this permission notice shall be included
// in all copies or substantial portions of the Software.
//
// THE SOFTWARE IS PROVIDED "AS IS", WITHOUT WARRANTY OF ANY KIND, EXPRESS
// OR IMPLIED, INCLUDING BUT NOT LIMITED TO THE WARRANTIES OF MERCHANTABILITY,
// FITNESS FOR A PARTICULAR PURPOSE AND NONINFRINGEMENT. IN NO EVENT SHALL
// THE AUTHORS OR COPYRIGHT HOLDERS BE LIABLE FOR ANY CLAIM, DAMAGES OR OTHER
// LIABILITY, WHETHER IN AN ACTION OF CONTRACT, TORT OR OTHERWISE, ARISING
// FROM, OUT OF OR IN CONNECTION WITH THE SOFTWARE OR THE USE OR OTHER
// DEALINGS IN THE SOFTWARE.
//
// Description: Expansion list top class definition
//
///////////////////////////////////////////////////////////////////////////////

#ifndef NEKTAR_LIBS_MULTIREGIONS_EXPLIST_H
#define NEKTAR_LIBS_MULTIREGIONS_EXPLIST_H

#include <boost/core/ignore_unused.hpp>

#include <LibUtilities/Communication/Transposition.h>
#include <LibUtilities/Communication/Comm.h>
#include <LibUtilities/BasicUtils/SessionReader.h>
#include <SpatialDomains/MeshGraph.h>
#include <LocalRegions/Expansion.h>
#include <Collections/Collection.h>
#include <MultiRegions/MultiRegionsDeclspec.h>
#include <MultiRegions/MultiRegions.hpp>
#include <MultiRegions/AssemblyMap/LocTraceToTraceMap.h>
#include <MultiRegions/GlobalMatrix.h>
#include <MultiRegions/GlobalMatrixKey.h>
#include <MultiRegions/GlobalLinSysKey.h>
#include <MultiRegions/AssemblyMap/AssemblyMap.h>
#include <MultiRegions/AssemblyMap/LocTraceToTraceMap.h>
#include <LibUtilities/Kernel/kernel.h>
#include <tinyxml.h>

namespace Nektar
{
    namespace MultiRegions
    {
        // Forward declarations
        class ExpList;
        class GlobalLinSys;
<<<<<<< HEAD
=======
        class AssemblyMapDG;
        
>>>>>>> aaa8f7eb
        class AssemblyMapCG;
        class AssemblyMapDG;
        class GlobalLinSysKey;
        class GlobalMatrix;
        
        enum Direction
        {
             eX,
             eY,
             eZ,
             eS,
             eN
        };
        
        enum ExpansionType
        {
             e0D,
            e1D,
            e2D,
            e2DH1D,
            e3DH1D,
            e3DH2D,
            e3D,
            eNoType
        };

        MultiRegions::Direction const DirCartesianMap[] =
        {
            eX,
            eY,
            eZ
        };

        /// A map between global matrix keys and their associated block
        /// matrices.
        typedef std::map<GlobalMatrixKey,DNekScalBlkMatSharedPtr> BlockMatrixMap;
        /// A shared pointer to a BlockMatrixMap.
        typedef std::shared_ptr<BlockMatrixMap> BlockMatrixMapShPtr;
        /// Shared pointer to an ExpList object.
        typedef std::shared_ptr<ExpList>      ExpListSharedPtr;

        /// Base class for all multi-elemental spectral/hp expansions.
        class ExpList: public std::enable_shared_from_this<ExpList>
        {
        public:
            /// The default constructor using a type
            MULTI_REGIONS_EXPORT ExpList(
                const ExpansionType Type = eNoType);

            /// The copy constructor.
            MULTI_REGIONS_EXPORT ExpList(
                const ExpList &in,
                const bool DeclareCoeffPhysArrays = true);

            /// Constructor copying only elements defined in eIds.
            MULTI_REGIONS_EXPORT ExpList(
                const ExpList &in,
                const std::vector<unsigned int> &eIDs,
                const bool DeclareCoeffPhysArrays = true,
                const Collections::ImplementationType ImpType
                                             = Collections::eNoImpType);

            /// Generate an ExpList from a meshgraph \a graph and session file
            MULTI_REGIONS_EXPORT ExpList(
                const LibUtilities::SessionReaderSharedPtr &pSession,
                const SpatialDomains::MeshGraphSharedPtr &graph,
                const bool DeclareCoeffPhysArrays = true,
                const std::string &var = "DefaultVar",
                const Collections::ImplementationType ImpType
                                             = Collections::eNoImpType);

            /// Sets up a list of local expansions based on an expansion  Map
            MULTI_REGIONS_EXPORT ExpList(
                const LibUtilities::SessionReaderSharedPtr &pSession,
                const SpatialDomains::ExpansionInfoMap &expansions,
                const bool DeclareCoeffPhysArrays = true,
                const Collections::ImplementationType ImpType
                                             = Collections::eNoImpType);

            //---------------------------------------------------------
            // Specialised constructors in ExpListConstructor.cpp
            //---------------------------------------------------------
            /// Specialised constructors for 0D Expansions
            /// Wrapper around LocalRegion::PointExp - used in PrePacing.cpp
            MULTI_REGIONS_EXPORT ExpList(const
                                SpatialDomains::PointGeomSharedPtr  &geom);

            /// Generate expansions for the trace space expansions used in
            /// DisContField.
            MULTI_REGIONS_EXPORT ExpList(
                    const LibUtilities::SessionReaderSharedPtr &pSession,
                    const Array<OneD,const ExpListSharedPtr>   &bndConstraint,
                    const Array<OneD, const SpatialDomains
                              ::BoundaryConditionShPtr>        &bndCond,
                    const LocalRegions::ExpansionVector        &locexp,
                    const SpatialDomains::MeshGraphSharedPtr   &graph,
                    const bool                DeclareCoeffPhysArrays = true,
                    const std::string         variable = "DefaultVar",
                    const Collections::ImplementationType     ImpType
                                             = Collections::eNoImpType);

            /// Generate an trace ExpList from a meshgraph \a graph and session file            
            MULTI_REGIONS_EXPORT ExpList(
                  const LibUtilities::SessionReaderSharedPtr &pSession,
                  const LocalRegions::ExpansionVector        &locexp,
                  const SpatialDomains::MeshGraphSharedPtr   &graph,
                  const bool                                  DeclareCoeffPhysArrays,
                  const std::string                           variable,
                  const Collections::ImplementationType       ImpType
                                         = Collections::eNoImpType);
            
            /// Constructor based on domain information only for 1D &
            /// 2D boundary conditions
            MULTI_REGIONS_EXPORT ExpList(
                    const LibUtilities::SessionReaderSharedPtr &pSession,
                    const SpatialDomains::CompositeMap &domain,
                    const SpatialDomains::MeshGraphSharedPtr &graph,
                    const bool DeclareCoeffPhysArrays = true,
                    const std::string variable = "DefaultVar",
                    bool SetToOneSpaceDimension = false,
                    const LibUtilities::CommSharedPtr comm
                                         = LibUtilities::CommSharedPtr(),
                    const Collections::ImplementationType ImpType
                                         = Collections::eNoImpType);


            /// The default destructor.
            MULTI_REGIONS_EXPORT virtual ~ExpList();

            /// Returns the total number of local degrees of freedom
            /// \f$N_{\mathrm{eof}}=\sum_{e=1}^{{N_{\mathrm{el}}}}N^{e}_m\f$.
            inline int GetNcoeffs(void) const;

            /// Returns the total number of local degrees of freedom
            /// for element eid
            MULTI_REGIONS_EXPORT int GetNcoeffs(const int eid) const;

            /// Returns the type of the expansion
            MULTI_REGIONS_EXPORT ExpansionType GetExpType(void);

            /// Returns the type of the expansion
            MULTI_REGIONS_EXPORT void SetExpType(ExpansionType Type);

            /// Evaulates the maximum number of modes in the elemental basis
            /// order over all elements
            inline int EvalBasisNumModesMax(void) const;

            /// Returns the vector of the number of modes in the elemental
            /// basis order over all elements.
            MULTI_REGIONS_EXPORT const Array<OneD,int>
                EvalBasisNumModesMaxPerExp(void) const;

            /// Returns the total number of quadrature points #m_npoints
            /// \f$=Q_{\mathrm{tot}}\f$.
            inline int GetTotPoints(void) const;

            /// Returns the total number of quadrature points for eid's element
            /// \f$=Q_{\mathrm{tot}}\f$.
            inline int GetTotPoints(const int eid) const;

            /// Returns the total number of quadrature points #m_npoints
            /// \f$=Q_{\mathrm{tot}}\f$.
            inline int GetNpoints(void) const;


            /// Returns the total number of qudature points scaled by
            /// the factor scale on each 1D direction
            inline int Get1DScaledTotPoints(const NekDouble scale) const;

            /// Sets the wave space to the one of the possible configuration
            /// true or false
            inline void SetWaveSpace(const bool wavespace);


            ///Set Modified Basis for the stability analysis
            inline void SetModifiedBasis(const bool modbasis);

            /// Set the \a i th value of \a m_phys to value \a val
            inline void SetPhys(int i, NekDouble val);

            /// This function returns the third direction expansion condition,
            /// which can be in wave space (coefficient) or not
            /// It is stored in the variable m_WaveSpace.
            inline bool GetWaveSpace(void) const;

            /// Fills the array #m_phys
            inline void SetPhys(const Array<OneD, const NekDouble> &inarray);

            /// Sets the array #m_phys
            inline void SetPhysArray(Array<OneD, NekDouble> &inarray);

            /// This function manually sets whether the array of physical
            /// values \f$\boldsymbol{u}_l\f$ (implemented as #m_phys) is
            /// filled or not.
            inline void SetPhysState(const bool physState);

            /// This function indicates whether the array of physical values
            /// \f$\boldsymbol{u}_l\f$ (implemented as #m_phys) is filled or
            /// not.
            inline bool GetPhysState(void) const;

            /// multiply the metric jacobi and quadrature weights
            MULTI_REGIONS_EXPORT void MultiplyByQuadratureMetric(
                const Array<OneD, const NekDouble>  &inarray,
                Array<OneD, NekDouble>              &outarray);

            /// Divided by the metric jacobi and quadrature weights
            MULTI_REGIONS_EXPORT void DivideByQuadratureMetric(
                const Array<OneD, const NekDouble>  &inarray,
                Array<OneD, NekDouble>              &outarray);

            /// This function calculates the inner product of a function
            /// \f$f(\boldsymbol{x})\f$ with respect to all \em local
            /// expansion modes \f$\phi_n^e(\boldsymbol{x})\f$.
            inline void   IProductWRTBase_IterPerExp(
                const Array<OneD, const NekDouble> &inarray,
                      Array<OneD,       NekDouble> &outarray);

            ///
            inline void IProductWRTBase(
                const Array<OneD, const NekDouble> &inarray,
                Array<OneD,       NekDouble> &outarray);

            /// This function calculates the inner product of a function
            /// \f$f(\boldsymbol{x})\f$ with respect to the derivative (in
            /// direction \param dir) of all \em local expansion modes
            /// \f$\phi_n^e(\boldsymbol{x})\f$.
            MULTI_REGIONS_EXPORT void   IProductWRTDerivBase(
                const int dir,
                const Array<OneD, const NekDouble> &inarray,
                      Array<OneD,       NekDouble> &outarray);

            MULTI_REGIONS_EXPORT void IProductWRTStdDerivBase(
                const int dir,
                const Array<OneD, const NekDouble> &inarray,
                Array<OneD, NekDouble> &outarray);

            MULTI_REGIONS_EXPORT void   IProductWRTDirectionalDerivBase(
                const Array<OneD, const NekDouble> &direction,
                const Array<OneD, const NekDouble> &inarray,
                      Array<OneD,       NekDouble> &outarray);

            /// This function calculates the inner product of a
            /// function \f$f(\boldsymbol{x})\f$ with respect to the
            /// derivative of all \em local expansion modes
            /// \f$\phi_n^e(\boldsymbol{x})\f$.
            MULTI_REGIONS_EXPORT void   IProductWRTDerivBase
                (const Array<OneD, const Array<OneD, NekDouble> > &inarray,
                 Array<OneD,       NekDouble> &outarray);

            /// This function elementally evaluates the forward transformation
            /// of a function \f$u(\boldsymbol{x})\f$ onto the global
            /// spectral/hp expansion.
            inline void  FwdTrans_IterPerExp (
                const Array<OneD,
                const NekDouble> &inarray,
                      Array<OneD,NekDouble> &outarray);

            ///
            inline void FwdTrans(
                const Array<OneD,
                const NekDouble> &inarray,
                Array<OneD,       NekDouble> &outarray);

            MULTI_REGIONS_EXPORT void   ExponentialFilter(
                Array<OneD, NekDouble> &array,
                const NekDouble        alpha,
                const NekDouble        exponent,
                const NekDouble        cutoff);

            /// This function elementally mulplies the coefficient space of
            /// Sin my the elemental inverse of the mass matrix.
            MULTI_REGIONS_EXPORT void  MultiplyByElmtInvMass (
                 const Array<OneD,
                 const NekDouble> &inarray,
                 Array<OneD,       NekDouble> &outarray);

            inline void MultiplyByInvMassMatrix(
                const Array<OneD, const NekDouble> &inarray,
                      Array<OneD,       NekDouble> &outarray);

            inline void MultiplyByMassMatrix(
                const Array<OneD, const NekDouble> &inarray,
                      Array<OneD,       NekDouble> &outarray)
            {
                Array<OneD, NekDouble> tmp (GetNpoints(),0.0);
                BwdTrans(inarray,tmp);
                IProductWRTBase(tmp,outarray);
            }

            /// Smooth a field across elements
            inline void SmoothField(Array<OneD,NekDouble> &field);

            /// Solve helmholtz problem
            inline void HelmSolve(
                const Array<OneD, const NekDouble> &inarray,
                      Array<OneD,       NekDouble> &outarray,
                const StdRegions::ConstFactorMap &factors,
                const StdRegions::VarCoeffMap &varcoeff =
                                StdRegions::NullVarCoeffMap,
                const MultiRegions::VarFactorsMap &varfactors =
                                 MultiRegions::NullVarFactorsMap,
                const Array<OneD, const NekDouble> &dirForcing =
                NullNekDouble1DArray,
                const bool PhysSpaceForcing = true);

            /// Solve Advection Diffusion Reaction
            inline void LinearAdvectionDiffusionReactionSolve(
                const Array<OneD, Array<OneD, NekDouble> > &velocity,
                       const Array<OneD, const NekDouble> &inarray,
                       Array<OneD, NekDouble> &outarray,
                       const NekDouble lambda,
                       const Array<OneD, const NekDouble>&
                       dirForcing = NullNekDouble1DArray);


            /// Solve Advection Diffusion Reaction
            inline void LinearAdvectionReactionSolve(
                const Array<OneD, Array<OneD, NekDouble> > &velocity,
                const Array<OneD, const NekDouble> &inarray,
                      Array<OneD, NekDouble> &outarray,
                const NekDouble lambda,
                const Array<OneD, const NekDouble>&
                      dirForcing = NullNekDouble1DArray);

            ///
            MULTI_REGIONS_EXPORT void FwdTrans_BndConstrained(
                const Array<OneD, const NekDouble> &inarray,
                      Array<OneD,       NekDouble> &outarray);


            /// This function elementally evaluates the backward transformation
            /// of the global spectral/hp element expansion.
            inline void BwdTrans_IterPerExp (
                const Array<OneD, const NekDouble> &inarray,
                      Array<OneD,NekDouble> &outarray);

            ///
            inline void BwdTrans (
                const Array<OneD, const NekDouble> &inarray,
                      Array<OneD,NekDouble> &outarray);

            /// This function calculates the coordinates of all the elemental
            /// quadrature points \f$\boldsymbol{x}_i\f$.
            inline void GetCoords(
                Array<OneD, NekDouble> &coord_0,
                Array<OneD, NekDouble> &coord_1 = NullNekDouble1DArray,
                Array<OneD, NekDouble> &coord_2 = NullNekDouble1DArray);

            // Homogeneous transforms
            inline void HomogeneousFwdTrans(
                const Array<OneD, const NekDouble> &inarray,
                      Array<OneD, NekDouble> &outarray,
                bool Shuff = true,
                bool UnShuff = true);

            inline void HomogeneousBwdTrans(
                const Array<OneD, const NekDouble> &inarray,
                      Array<OneD, NekDouble> &outarray,
                bool Shuff = true,
                bool UnShuff = true);

            inline void DealiasedProd(
                const Array<OneD, NekDouble> &inarray1,
                const Array<OneD, NekDouble> &inarray2,
                Array<OneD, NekDouble> &outarray);

            inline void DealiasedDotProd(
                const Array<OneD, Array<OneD, NekDouble> > &inarray1,
                const Array<OneD, Array<OneD, NekDouble> > &inarray2,
                Array<OneD, Array<OneD, NekDouble> > &outarray);

            inline void GetBCValues(
                      Array<OneD, NekDouble> &BndVals,
                const Array<OneD, NekDouble> &TotField,
                int BndID);

            inline void NormVectorIProductWRTBase(
                Array<OneD, const NekDouble> &V1,
                Array<OneD, const NekDouble> &V2,
                Array<OneD, NekDouble> &outarray,
                int BndID);

            inline void NormVectorIProductWRTBase(
                Array<OneD, Array<OneD, NekDouble> > &V,
                Array<OneD, NekDouble> &outarray);

            /// Apply geometry information to each expansion.
            MULTI_REGIONS_EXPORT void ApplyGeomInfo();

            /// Reset geometry information and reset matrices
            MULTI_REGIONS_EXPORT void Reset()
            {
                v_Reset();
            }

            void WriteTecplotHeader(std::ostream &outfile,
                                    std::string var = "")
            {
                v_WriteTecplotHeader(outfile, var);
            }

            void WriteTecplotZone(
                std::ostream &outfile,
                int expansion = -1)
            {
                v_WriteTecplotZone(outfile, expansion);
            }

            void WriteTecplotField(std::ostream &outfile,
                                   int expansion = -1)
            {
                v_WriteTecplotField(outfile, expansion);
            }

            void WriteTecplotConnectivity(std::ostream &outfile,
                                          int expansion = -1)
            {
                v_WriteTecplotConnectivity(outfile, expansion);
            }

            MULTI_REGIONS_EXPORT void WriteVtkHeader(std::ostream &outfile);
            MULTI_REGIONS_EXPORT void WriteVtkFooter(std::ostream &outfile);

            void WriteVtkPieceHeader(std::ostream &outfile, int expansion,
                                     int istrip = 0)
            {
                v_WriteVtkPieceHeader(outfile, expansion, istrip);
            }

            MULTI_REGIONS_EXPORT void WriteVtkPieceFooter(
                std::ostream &outfile,
                int expansion);

            void WriteVtkPieceData  (
                std::ostream &outfile,
                int expansion,
                std::string var = "v")
            {
                v_WriteVtkPieceData(outfile, expansion, var);
            }

            /// This function returns the dimension of the coordinates of the
            /// element \a eid.
            // inline
            MULTI_REGIONS_EXPORT int GetCoordim(int eid);

            /// Set the \a i th coefficiient in \a m_coeffs to value \a val
            inline void SetCoeff(int i, NekDouble val);

            /// Set the \a i th coefficiient in  #m_coeffs to value \a val
            inline void SetCoeffs(int i, NekDouble val);

            /// Set the  #m_coeffs array to inarray
            inline void SetCoeffsArray(Array<OneD, NekDouble> &inarray);

            /// This function returns the dimension of the shape of the
            /// element \a eid.
            // inline
            MULTI_REGIONS_EXPORT int GetShapeDimension();

            /// This function returns (a reference to) the array
            /// \f$\boldsymbol{\hat{u}}_l\f$ (implemented as #m_coeffs)
            /// containing all local expansion coefficients.
            inline const Array<OneD, const NekDouble> &GetCoeffs() const;

            /// Impose Dirichlet Boundary Conditions onto Array
            inline void ImposeDirichletConditions(
                Array<OneD,NekDouble>& outarray);


            /// Fill Bnd Condition expansion from the values stored in expansion
            inline void FillBndCondFromField(void);

            /// Fill Bnd Condition expansion in nreg from the values
            /// stored in expansion
            inline void FillBndCondFromField(const int nreg);

            /// Gathers the global coefficients \f$\boldsymbol{\hat{u}}_g\f$
            /// from the local coefficients \f$\boldsymbol{\hat{u}}_l\f$.
            // inline
            MULTI_REGIONS_EXPORT inline void LocalToGlobal(bool useComm = true);

            MULTI_REGIONS_EXPORT inline void LocalToGlobal(
                const Array<OneD, const NekDouble> &inarray,
                Array<OneD,NekDouble> &outarray,
                bool useComm = true);

            /// Scatters from the global coefficients
            /// \f$\boldsymbol{\hat{u}}_g\f$ to the local coefficients
            /// \f$\boldsymbol{\hat{u}}_l\f$.
            // inline
            MULTI_REGIONS_EXPORT inline void GlobalToLocal(void);

            /**
             * This operation is evaluated as:
             * \f{tabbing}
             * \hspace{1cm}  \= Do \= $e=$  $1, N_{\mathrm{el}}$ \\
             * \> \> Do \= $i=$  $0,N_m^e-1$ \\
             * \> \> \> $\boldsymbol{\hat{u}}^{e}[i] = \mbox{sign}[e][i] \cdot
             * \boldsymbol{\hat{u}}_g[\mbox{map}[e][i]]$ \\
             * \> \> continue \\
             * \> continue
             * \f}
             * where \a map\f$[e][i]\f$ is the mapping array and \a
             * sign\f$[e][i]\f$ is an array of similar dimensions ensuring the
             * correct modal connectivity between the different elements (both
             * these arrays are contained in the data member #m_locToGloMap). This
             * operation is equivalent to the scatter operation
             * \f$\boldsymbol{\hat{u}}_l=\mathcal{A}\boldsymbol{\hat{u}}_g\f$,
             * where \f$\mathcal{A}\f$ is the
             * \f$N_{\mathrm{eof}}\times N_{\mathrm{dof}}\f$ permutation matrix.
             *
             * @param   inarray     An array of size \f$N_\mathrm{dof}\f$
             *                      containing the global degrees of freedom
             *                      \f$\boldsymbol{x}_g\f$.
             * @param   outarray    The resulting local degrees of freedom
             *                      \f$\boldsymbol{x}_l\f$ will be stored in this
             *                      array of size \f$N_\mathrm{eof}\f$.
             */
            MULTI_REGIONS_EXPORT inline void GlobalToLocal(
                const Array<OneD, const NekDouble> &inarray,
                Array<OneD,NekDouble> &outarray);

            /// Get the \a i th value  (coefficient) of #m_coeffs
            inline NekDouble GetCoeff(int i);

            /// Get the \a i th value  (coefficient) of #m_coeffs
            inline NekDouble GetCoeffs(int i);

            /// This function returns (a reference to) the array
            /// \f$\boldsymbol{u}_l\f$ (implemented as #m_phys) containing the
            /// function \f$u^{\delta}(\boldsymbol{x})\f$ evaluated at the
            /// quadrature points.
            // inline
            MULTI_REGIONS_EXPORT const Array<OneD, const NekDouble>
                &GetPhys()  const;

            /// This function calculates the \f$L_\infty\f$ error of the global
            /// spectral/hp element approximation.
            MULTI_REGIONS_EXPORT NekDouble Linf (
                const Array<OneD, const NekDouble> &inarray,
                const Array<OneD, const NekDouble> &soln = NullNekDouble1DArray);

            /// This function calculates the \f$L_2\f$ error with
            /// respect to soln of the global
            /// spectral/hp element approximation.
            NekDouble L2(
                const Array<OneD, const NekDouble> &inarray,
                const Array<OneD, const NekDouble> &soln = NullNekDouble1DArray)
            {
                return v_L2(inarray, soln);
            }

            /// Calculates the \f$H^1\f$ error of the global spectral/hp
            /// element approximation.
            MULTI_REGIONS_EXPORT NekDouble H1 (
                const Array<OneD, const NekDouble> &inarray,
                const Array<OneD, const NekDouble> &soln = NullNekDouble1DArray);

            /**
	     * The integration is evaluated locally, that is
	     * \f[\int
	     *    f(\boldsymbol{x})d\boldsymbol{x}=\sum_{e=1}^{{N_{\mathrm{el}}}}
	     * \left\{\int_{\Omega_e}f(\boldsymbol{x})d\boldsymbol{x}\right\},  \f]
	     * where the integration over the separate elements is done by the
	     * function StdRegions#StdExpansion#Integral, which discretely
	     * evaluates the integral using Gaussian quadrature.
	     *
	     * Note that the array #m_phys should be filled with the values of the
	     * function \f$f(\boldsymbol{x})\f$ at the quadrature points
	     * \f$\boldsymbol{x}_i\f$.
	     *
	     * @return  The value of the discretely evaluated integral
	     *          \f$\int f(\boldsymbol{x})d\boldsymbol{x}\f$.
	     */
            NekDouble Integral()
            {
                ASSERTL1(m_physState == true,
	                 "local physical space is not true ");

		return Integral(m_phys);
	    }

            /**
	     * The integration is evaluated locally, that is
	     * \f[\int
	     *    f(\boldsymbol{x})d\boldsymbol{x}=\sum_{e=1}^{{N_{\mathrm{el}}}}
	     * \left\{\int_{\Omega_e}f(\boldsymbol{x})d\boldsymbol{x}\right\},  \f]
	     * where the integration over the separate elements is done by the
	     * function StdRegions#StdExpansion#Integral, which discretely
	     * evaluates the integral using Gaussian quadrature.
	     *
	     * @param   inarray         An array of size \f$Q_{\mathrm{tot}}\f$
	     *                          containing the values of the function
	     *                          \f$f(\boldsymbol{x})\f$ at the quadrature
	     *                          points \f$\boldsymbol{x}_i\f$.
	     * @return  The value of the discretely evaluated integral
	     *          \f$\int f(\boldsymbol{x})d\boldsymbol{x}\f$.
	     */
            NekDouble Integral (const Array<OneD, const NekDouble> &inarray)
            {
                return v_Integral(inarray);
            }

            NekDouble VectorFlux(const Array<OneD, Array<OneD, NekDouble> > &inarray)
            {
                return v_VectorFlux(inarray);
            }

            /// This function calculates the energy associated with
            /// each one of the modesof a 3D homogeneous nD expansion
            Array<OneD, const NekDouble> HomogeneousEnergy (void)
            {
                return v_HomogeneousEnergy();
            }

            /// This function sets the Spectral Vanishing Viscosity
            /// in homogeneous1D expansion.
            void SetHomo1DSpecVanVisc(Array<OneD, NekDouble> visc)
            {
                v_SetHomo1DSpecVanVisc(visc);
            }

            /// This function returns a vector containing the wave
            /// numbers in z-direction associated
            /// with the 3D homogenous expansion. Required if a
            /// parellelisation is applied in the Fourier direction
            Array<OneD, const unsigned int> GetZIDs(void)
            {
                return v_GetZIDs();
            }

            /// This function returns the transposition class
            /// associated with the homogeneous expansion.
            LibUtilities::TranspositionSharedPtr GetTransposition(void)
            {
                return v_GetTransposition();
            }

            /// This function returns the Width of homogeneous direction
            /// associated with the homogeneous expansion.
            NekDouble GetHomoLen(void)
            {
                return v_GetHomoLen();
            }

            /// This function sets the Width of homogeneous direction
            /// associated with the homogeneous expansion.
            void SetHomoLen(const NekDouble lhom)
            {
                return v_SetHomoLen(lhom);
            }

            /// This function returns a vector containing the wave
            /// numbers in y-direction associated
            /// with the 3D homogenous expansion. Required if a
            /// parellelisation is applied in the Fourier direction
            Array<OneD, const unsigned int> GetYIDs(void)
            {
                return v_GetYIDs();
            }

            /// This function interpolates the physical space points in
            /// \a inarray to \a outarray using the same points defined in the
            /// expansion but where the number of points are rescaled
            /// by \a 1DScale
            void PhysInterp1DScaled(
                const NekDouble scale,
                const Array<OneD, NekDouble> &inarray,
                      Array<OneD, NekDouble>  &outarray)
            {
                v_PhysInterp1DScaled(scale, inarray,outarray);
            }

            /// This function Galerkin projects the physical space points in
            /// \a inarray to \a outarray where inarray is assumed to
            /// be defined in the expansion but where the number of
            /// points are rescaled by \a 1DScale
            void PhysGalerkinProjection1DScaled(
                const NekDouble scale,
                const Array<OneD, NekDouble> &inarray,
                      Array<OneD, NekDouble> &outarray)
            {
                v_PhysGalerkinProjection1DScaled(scale, inarray, outarray);
            }

            /// This function returns the number of elements in the expansion.
            inline int GetExpSize(void);


            /// This function returns the number of elements in the
            /// expansion which may be different for a homogeoenous extended
            /// expansionp.
            inline int GetNumElmts(void)
            {
                return v_GetNumElmts();
            }

            /// This function returns the vector of elements in the expansion.
            inline const std::shared_ptr<LocalRegions::ExpansionVector>
                    GetExp() const;

            /// This function returns (a shared pointer to) the local elemental
            /// expansion of the \f$n^{\mathrm{th}}\f$ element.
            inline LocalRegions::ExpansionSharedPtr& GetExp(int n) const;

            /// This function returns (a shared pointer to) the local elemental
            /// expansion containing the arbitrary point given by \a gloCoord.
            MULTI_REGIONS_EXPORT LocalRegions::ExpansionSharedPtr& GetExp(
                const Array<OneD, const NekDouble> &gloCoord);

            /**
             * @brief This function returns the index of the local elemental
             * expansion containing the arbitrary point given by \a gloCoord,
             * within a distance tolerance of tol.
             *
             * If returnNearestElmt is true and no element contains the point,
             * this function returns the nearest element whose bounding box contains
             * the point. The bounding box has a 10% margin in each direction.
             *
             * @param gloCoord    (input) coordinate in physics space
             * @param locCoords   (output) local coordinate xi in the returned element
             * @param tol         distance tolerance to judge if a point lies in an element
             * @param returnNearestElmt if true and no element contains this point, the
             *                          nearest element whose bounding box contains this
             *                          point is returned
             * @param cachedId    an initial guess of the most possible element index
             * @param maxDistance if returnNearestElmt is set as true, the nearest
             *                    element will be returned. But the distance of the
             *                    nearest element and this point should be <= maxDistance.
             *
             * @return element index; if no element is found, -1 is returned.
             */
            MULTI_REGIONS_EXPORT int GetExpIndex(
                const Array<OneD, const NekDouble> &gloCoord,
                NekDouble tol = 0.0,
                bool returnNearestElmt = false,
                int cachedId = -1,
                NekDouble maxDistance = 1e6);

            /** This function returns the index and the Local
             * Cartesian Coordinates \a locCoords of the local
             * elemental expansion containing the arbitrary point
             * given by \a gloCoords.
             **/
            MULTI_REGIONS_EXPORT int GetExpIndex(
                const Array<OneD, const NekDouble> &gloCoords,
                Array<OneD, NekDouble>       &locCoords,
                NekDouble tol = 0.0,
                bool returnNearestElmt = false,
                int cachedId = -1,
                NekDouble maxDistance = 1e6);

            /** This function return the expansion field value
             * at the coordinates given as input.
             **/
            MULTI_REGIONS_EXPORT NekDouble PhysEvaluate(
                const Array<OneD, const NekDouble> &coords,
                const Array<OneD, const NekDouble> &phys);

            /// Get the start offset position for a global list of #m_coeffs
            /// correspoinding to element n.
            inline int GetCoeff_Offset(int n) const;

            /// Get the start offset position for a global list of m_phys
            /// correspoinding to element n.
            inline int GetPhys_Offset(int n) const;

            /// This function returns (a reference to) the array
            /// \f$\boldsymbol{\hat{u}}_l\f$ (implemented as #m_coeffs)
            /// containing all local expansion coefficients.
            inline Array<OneD, NekDouble> &UpdateCoeffs();

            /// This function returns (a reference to) the array
            /// \f$\boldsymbol{u}_l\f$ (implemented as #m_phys) containing the
            /// function \f$u^{\delta}(\boldsymbol{x})\f$ evaluated at the
            /// quadrature points.
            inline Array<OneD, NekDouble> &UpdatePhys();

            inline void PhysDeriv(
                Direction edir,
                const Array<OneD, const NekDouble> &inarray,
                      Array<OneD, NekDouble> &out_d);

            /// This function discretely evaluates the derivative of a function
            /// \f$f(\boldsymbol{x})\f$ on the domain consisting of all
            /// elements of the expansion.
            inline void PhysDeriv(
                const Array<OneD, const NekDouble> &inarray,
                      Array<OneD, NekDouble> &out_d0,
                      Array<OneD, NekDouble> &out_d1 = NullNekDouble1DArray,
                      Array<OneD, NekDouble> &out_d2 = NullNekDouble1DArray);

            inline void PhysDeriv(
                const int dir,
                const Array<OneD, const NekDouble> &inarray,
                      Array<OneD, NekDouble> &out_d);

            inline void CurlCurl(
                Array<OneD, Array<OneD, NekDouble> > &Vel,
                Array<OneD, Array<OneD, NekDouble> > &Q);

            inline void PhysDirectionalDeriv(
                const Array<OneD, const NekDouble> &direction,
                const Array<OneD, const NekDouble> &inarray,
                      Array<OneD, NekDouble> &outarray);

            inline void GetMovingFrames(
                const SpatialDomains::GeomMMF MMFdir,
                const Array<OneD, const NekDouble> &CircCentre,
                      Array<OneD, Array<OneD, NekDouble> > &outarray);

            // functions associated with DisContField
            inline const Array<OneD, const  std::shared_ptr<ExpList> >
                &GetBndCondExpansions();

            /// Get the weight value for boundary conditions
            inline const Array<OneD, const NekDouble>
                &GetBndCondBwdWeight();

            /// Set the weight value for boundary conditions
            inline void SetBndCondBwdWeight(
                const int index,
                const NekDouble value);

            inline std::shared_ptr<ExpList> &UpdateBndCondExpansion(int i);

            inline void Upwind(
                const Array<OneD, const NekDouble> &Vn,
                const Array<OneD, const NekDouble> &Fwd,
                const Array<OneD, const NekDouble> &Bwd,
                      Array<OneD,       NekDouble> &Upwind);

            inline void Upwind(
                const Array<OneD, const Array<OneD,       NekDouble> > &Vec,
                const Array<OneD,                   const NekDouble>   &Fwd,
                const Array<OneD,                   const NekDouble>   &Bwd,
                      Array<OneD,                         NekDouble>   &Upwind);

            /**
             * Return a reference to the trace space associated with this
             * expansion list.
             */
            inline std::shared_ptr<ExpList> &GetTrace();

            inline std::shared_ptr<AssemblyMapDG> &GetTraceMap(void);

            inline const Array<OneD, const int> &GetTraceBndMap(void);

            inline void GetNormals(Array<OneD, Array<OneD, NekDouble> >&normals);

            /// Get the length of elements in boundary normal direction
            MULTI_REGIONS_EXPORT void GetElmtNormalLength(
                Array<OneD, NekDouble>  &lengthsFwd,
                Array<OneD, NekDouble>  &lengthsBwd);

            /// Get the weight value for boundary conditions
            /// for boundary average and jump calculations
            MULTI_REGIONS_EXPORT void GetBwdWeight(
                Array<OneD, NekDouble>  &weightAver,
                Array<OneD, NekDouble>  &weightJump);

            inline void AddTraceIntegral(
                const Array<OneD, const NekDouble> &Fx,
                const Array<OneD, const NekDouble> &Fy,
                Array<OneD, NekDouble> &outarray);

            inline void AddTraceIntegral(
                const Array<OneD, const NekDouble> &Fn,
                      Array<OneD, NekDouble> &outarray);

            inline void AddFwdBwdTraceIntegral(
                const Array<OneD, const NekDouble> &Fwd,
                const Array<OneD, const NekDouble> &Bwd,
                      Array<OneD, NekDouble> &outarray);

            inline void GetFwdBwdTracePhys(
                Array<OneD,NekDouble> &Fwd,
                Array<OneD,NekDouble> &Bwd);

            inline void GetFwdBwdTracePhys(
                const Array<OneD,const NekDouble> &field,
                Array<OneD,NekDouble> &Fwd,
                Array<OneD,NekDouble> &Bwd,
                bool FillBnd           = true,
                bool PutFwdInBwdOnBCs  = false,
                bool DoExchange        = true);

            inline void FillBwdWithBoundCond(
                const Array<OneD, NekDouble> &Fwd,
                Array<OneD, NekDouble> &Bwd,
                bool PutFwdInBwdOnBCs = false);

            /// Add Fwd and Bwd value to field,
            /// a reverse procedure of GetFwdBwdTracePhys
            inline void AddTraceQuadPhysToField(
                const Array<OneD, const NekDouble>  &Fwd,
                const Array<OneD, const NekDouble>  &Bwd,
                Array<OneD,       NekDouble>        &field);

            inline void AddTraceQuadPhysToOffDiag(
                const Array<OneD, const NekDouble>  &Fwd,
                const Array<OneD, const NekDouble>  &Bwd,
                Array<OneD,       NekDouble>        &field)
            {
                v_AddTraceQuadPhysToOffDiag(Fwd,Bwd,field);
            }    
            
            inline void GetLocTraceFromTracePts(
                const Array<OneD, const NekDouble>  &Fwd,
                const Array<OneD, const NekDouble>  &Bwd,
                Array<OneD,       NekDouble>        &locTraceFwd,
                Array<OneD,       NekDouble>        &locTraceBwd);

            /// Fill Bwd with boundary conditions
            inline void FillBwdWithBwdWeight(
                 Array<OneD,       NekDouble> &weightave,
                 Array<OneD,       NekDouble> &weightjmp);

            /// Copy and fill the Periodic boundaries
            inline void PeriodicBwdCopy(
                const Array<OneD, const NekDouble> &Fwd,
                      Array<OneD,       NekDouble> &Bwd);

            inline const std::vector<bool> &GetLeftAdjacentFaces(void) const;

            inline void ExtractTracePhys(Array<OneD,NekDouble> &outarray);

            inline void ExtractTracePhys(
                const Array<OneD, const NekDouble> &inarray,
                      Array<OneD,NekDouble> &outarray);

            inline const Array<OneD, const SpatialDomains::
                BoundaryConditionShPtr>& GetBndConditions();

            inline Array<OneD, SpatialDomains::
                BoundaryConditionShPtr>& UpdateBndConditions();

            inline void EvaluateBoundaryConditions(
                const NekDouble   time      = 0.0,
                const std::string varName   = "",
                const             NekDouble = NekConstants::kNekUnsetDouble,
                const             NekDouble = NekConstants::kNekUnsetDouble);

            // Routines for continous matrix solution
            /// This function calculates the result of the multiplication of a
            /// matrix of type specified by \a mkey with a vector given by \a
            /// inarray.
            inline void GeneralMatrixOp(
                const GlobalMatrixKey             &gkey,
                const Array<OneD,const NekDouble> &inarray,
                Array<OneD,      NekDouble> &outarray);

            MULTI_REGIONS_EXPORT void GeneralMatrixOp_IterPerExp(
                const GlobalMatrixKey      &gkey,
                const Array<OneD,const NekDouble> &inarray,
                      Array<OneD,      NekDouble> &outarray);

            inline void SetUpPhysNormals();

            inline void GetBoundaryToElmtMap(Array<OneD, int> &ElmtID,
                                             Array<OneD,int> &EdgeID);

            inline void GetBndElmtExpansion(int i,
                            std::shared_ptr<ExpList> &result,
                            const bool DeclareCoeffPhysArrays = true);

            inline void ExtractElmtToBndPhys(int i,
                                             const Array<OneD, NekDouble> &elmt,
                                             Array<OneD, NekDouble> &boundary);

            inline void ExtractPhysToBndElmt(int i,
                            const Array<OneD, const NekDouble> &phys,
                            Array<OneD, NekDouble> &bndElmt);

            inline void ExtractPhysToBnd(int i,
                            const Array<OneD, const NekDouble> &phys,
                            Array<OneD, NekDouble> &bnd);

            inline void GetBoundaryNormals(int i,
                            Array<OneD, Array<OneD, NekDouble> > &normals);

            MULTI_REGIONS_EXPORT void  GeneralGetFieldDefinitions(
                std::vector<LibUtilities::FieldDefinitionsSharedPtr> &fielddef,
                int NumHomoDir = 0,
                Array<OneD, LibUtilities::BasisSharedPtr> &HomoBasis =
                    LibUtilities::NullBasisSharedPtr1DArray,
                std::vector<NekDouble> &HomoLen =
                    LibUtilities::NullNekDoubleVector,
                bool  homoStrips = false,
                std::vector<unsigned int> &HomoSIDs =
                    LibUtilities::NullUnsignedIntVector,
                std::vector<unsigned int> &HomoZIDs =
                    LibUtilities::NullUnsignedIntVector,
                std::vector<unsigned int> &HomoYIDs =
                    LibUtilities::NullUnsignedIntVector);


            std::map<int, RobinBCInfoSharedPtr> GetRobinBCInfo()
            {
                return v_GetRobinBCInfo();
            }

            void GetPeriodicEntities(
                PeriodicMap &periodicVerts,
                PeriodicMap &periodicEdges,
                PeriodicMap &periodicFaces = NullPeriodicMap)
            {
                v_GetPeriodicEntities(periodicVerts, periodicEdges, periodicFaces);
            }

            std::vector<LibUtilities::FieldDefinitionsSharedPtr>
                GetFieldDefinitions()
            {
                return v_GetFieldDefinitions();
            }

            void GetFieldDefinitions(std::vector<LibUtilities::FieldDefinitionsSharedPtr> &fielddef)
            {
                v_GetFieldDefinitions(fielddef);
            }

            /// Append the element data listed in elements
            /// fielddef->m_ElementIDs onto fielddata
            void AppendFieldData(
                LibUtilities::FieldDefinitionsSharedPtr &fielddef,
                std::vector<NekDouble> &fielddata)
            {
                v_AppendFieldData(fielddef,fielddata);
            }


            /// Append the data in coeffs listed in elements
            /// fielddef->m_ElementIDs onto fielddata
            void AppendFieldData(
                LibUtilities::FieldDefinitionsSharedPtr &fielddef,
                std::vector<NekDouble> &fielddata,
                Array<OneD, NekDouble> &coeffs)
            {
                v_AppendFieldData(fielddef,fielddata,coeffs);
            }


            /** \brief Extract the data in fielddata into the coeffs
             * using the basic ExpList Elemental expansions rather
             * than planes in homogeneous case
             */
            MULTI_REGIONS_EXPORT void ExtractElmtDataToCoeffs(
                LibUtilities::FieldDefinitionsSharedPtr &fielddef,
                std::vector<NekDouble> &fielddata,
                std::string &field,
                Array<OneD, NekDouble> &coeffs);


            /** \brief Extract the data from fromField using
             * fromExpList the coeffs using the basic ExpList
             * Elemental expansions rather than planes in homogeneous
             * case
             */
            MULTI_REGIONS_EXPORT  void ExtractCoeffsToCoeffs(
                const std::shared_ptr<ExpList> &fromExpList,
                const Array<OneD, const NekDouble> &fromCoeffs,
                      Array<OneD, NekDouble> &toCoeffs);


            //Extract data in fielddata into the m_coeffs_list for the 3D stability analysis (base flow is 2D)
            MULTI_REGIONS_EXPORT void ExtractDataToCoeffs(
                LibUtilities::FieldDefinitionsSharedPtr &fielddef,
                std::vector<NekDouble> &fielddata,
                std::string &field,
                Array<OneD, NekDouble> &coeffs);

            MULTI_REGIONS_EXPORT void GenerateElementVector(
                const int ElementID,
                const NekDouble scalar1,
                const NekDouble scalar2,
                Array<OneD, NekDouble> &outarray);

            /// Returns a shared pointer to the current object.
            std::shared_ptr<ExpList> GetSharedThisPtr()
            {
                return shared_from_this();
            }

            /// Returns the session object
            std::shared_ptr<LibUtilities::SessionReader> GetSession() const
            {
                return m_session;
            }

            /// Returns the comm object
            std::shared_ptr<LibUtilities::Comm> GetComm()
            {
                return m_comm;
            }

            SpatialDomains::MeshGraphSharedPtr GetGraph()
            {
                return m_graph;
            }

            // Wrapper functions for Homogeneous Expansions
            inline LibUtilities::BasisSharedPtr  GetHomogeneousBasis(void)
            {
                return v_GetHomogeneousBasis();
            }

            std::shared_ptr<ExpList> &GetPlane(int n)
            {
                return v_GetPlane(n);
            }

            MULTI_REGIONS_EXPORT void CreateCollections(
                    Collections::ImplementationType ImpType
                                                    = Collections::eNoImpType);

            MULTI_REGIONS_EXPORT void ClearGlobalLinSysManager(void);

            /// Get m_coeffs to elemental value map
            MULTI_REGIONS_EXPORT inline const
                Array<OneD, const std::pair<int, int> >
                &GetCoeffsToElmt() const;

            MULTI_REGIONS_EXPORT void AddTraceJacToElmtJac(
                const Array<OneD, const DNekMatSharedPtr>  &FwdMat,
                const Array<OneD, const DNekMatSharedPtr>  &BwdMat,
                Array<OneD, DNekMatSharedPtr>  &fieldMat);
         
            MULTI_REGIONS_EXPORT void GetMatIpwrtDeriveBase(
                const   Array<OneD, const  Array<OneD, NekDouble> >&inarray,
                const int nDirctn, Array<OneD, DNekMatSharedPtr> &mtxPerVar);

            MULTI_REGIONS_EXPORT void GetMatIpwrtDeriveBase(
                const TensorOfArray3D<NekDouble>    &inarray,
                Array<OneD, DNekMatSharedPtr>       &mtxPerVar);

            MULTI_REGIONS_EXPORT void GetDiagMatIpwrtBase(
                const   Array<OneD, const  Array<OneD, NekDouble> >&inarray,
                Array<OneD, DNekMatSharedPtr> &mtxPerVar);

            inline void AddTraceIntegralToOffDiag(
                const Array<OneD, const NekDouble> &FwdFlux, 
                const Array<OneD, const NekDouble> &BwdFlux, 
                      Array<OneD,       NekDouble> &outarray)
            {
                v_AddTraceIntegralToOffDiag(FwdFlux,BwdFlux,outarray);
            }
      
            MULTI_REGIONS_EXPORT void AddRightIPTPhysDerivBase(
                const    int                                    dir,
                const    Array<OneD, const DNekMatSharedPtr>    ElmtJacQuad,
                         Array<OneD,       DNekMatSharedPtr>    ElmtJacCoef);
        
            MULTI_REGIONS_EXPORT void AddRightIPTBaseMatrix(
                const    Array<OneD, const DNekMatSharedPtr>    ElmtJacQuad,
                Array<OneD,       DNekMatSharedPtr>    ElmtJacCoef);

            MULTI_REGIONS_EXPORT inline const LocTraceToTraceMapSharedPtr
                &GetLocTraceToTraceMap() const;

            // Return the internal vector which identifieds if trace
            // is left adjacent definiing which trace the normal
            // points otwards from
            MULTI_REGIONS_EXPORT std::vector<bool> &GetLeftAdjacentTraces(void);

        protected:
            /// Exapnsion type
            ExpansionType m_expType;


            std::shared_ptr<DNekMat> GenGlobalMatrixFull(
                const GlobalLinSysKey &mkey,
                const std::shared_ptr<AssemblyMapCG> &locToGloMap);

            /// Communicator
            LibUtilities::CommSharedPtr m_comm;

            /// Session
            LibUtilities::SessionReaderSharedPtr m_session;

            /// Mesh associated with this expansion list.
            SpatialDomains::MeshGraphSharedPtr m_graph;

            /// The total number of local degrees of freedom. #m_ncoeffs
            /// \f$=N_{\mathrm{eof}}=\sum_{e=1}^{{N_{\mathrm{el}}}}N^{e}_l\f$
            int m_ncoeffs;

            /** The total number of quadrature points. #m_npoints
             *\f$=Q_{\mathrm{tot}}=\sum_{e=1}^{{N_{\mathrm{el}}}}N^{e}_Q\f$
             **/
            int m_npoints;

            /**
             * \brief Concatenation of all local expansion coefficients.
             *
             * The array of length #m_ncoeffs\f$=N_{\mathrm{eof}}\f$ which is
             * the concatenation of the local expansion coefficients
             * \f$\hat{u}_n^e\f$ over all \f$N_{\mathrm{el}}\f$ elements
             * \f[\mathrm{\texttt{m\_coeffs}}=\boldsymbol{\hat{u}}_{l} =
             * \underline{\boldsymbol{\hat{u}}}^e = \left [ \begin{array}{c}
             * \boldsymbol{\hat{u}}^{1} \       \
             * \boldsymbol{\hat{u}}^{2} \       \
             * \vdots \                                                 \
             * \boldsymbol{\hat{u}}^{{{N_{\mathrm{el}}}}} \end{array} \right ],
             * \quad
             * \mathrm{where}\quad \boldsymbol{\hat{u}}^{e}[n]=\hat{u}_n^{e}\f]
             */
            Array<OneD, NekDouble> m_coeffs;

            /**
             * \brief The global expansion evaluated at the quadrature points
             *
             * The array of length #m_npoints\f$=Q_{\mathrm{tot}}\f$ containing
             * the evaluation of \f$u^{\delta}(\boldsymbol{x})\f$ at the
             * quadrature points \f$\boldsymbol{x}_i\f$.
             * \f[\mathrm{\texttt{m\_phys}}=\boldsymbol{u}_{l} =
             * \underline{\boldsymbol{u}}^e = \left [ \begin{array}{c}
             * \boldsymbol{u}^{1} \             \
             * \boldsymbol{u}^{2} \             \
             * \vdots \                                                 \
             * \boldsymbol{u}^{{{N_{\mathrm{el}}}}} \end{array} \right ],\quad
             * \mathrm{where}\quad
             * \boldsymbol{u}^{e}[i]=u^{\delta}(\boldsymbol{x}_i)\f]
             */
            Array<OneD, NekDouble> m_phys;

            /**
             * \brief The state of the array #m_phys.
             *
             * Indicates whether the array #m_phys, created to contain the
             * evaluation of \f$u^{\delta}(\boldsymbol{x})\f$ at the quadrature
             * points \f$\boldsymbol{x}_i\f$, is filled with these values.
             */
            bool       m_physState;

            /**
             * \brief The list of local expansions.
             *
             * The (shared pointer to the) vector containing (shared pointers
             * to) all local expansions. The fact that the local expansions are
             * all stored as a (pointer to a) #StdExpansion, the abstract base
             * class for all local expansions, allows a general implementation
             * where most of the routines for the derived classes are defined
             * in the #ExpList base class.
             */
            std::shared_ptr<LocalRegions::ExpansionVector> m_exp;

            Collections::CollectionVector m_collections;

            /// Vector of bools to act as an initialise on first call flag
            std::vector<bool> m_collectionsDoInit;
            
            /// Offset of elemental data into the array #m_coeffs
            std::vector<int>  m_coll_coeff_offset;

            /// Offset of elemental data into the array #m_phys
            std::vector<int>  m_coll_phys_offset;

            /// Offset of elemental data into the array #m_coeffs
            Array<OneD, int>  m_coeff_offset;

            /// Offset of elemental data into the array #m_phys
            Array<OneD, int>  m_phys_offset;

            /// m_coeffs to elemental value map
            Array<OneD, std::pair<int, int> >  m_coeffsToElmt;

            BlockMatrixMapShPtr  m_blockMat;
            
            //@todo should this be in ExpList or
            // ExpListHomogeneous1D.cpp it's a bool which determine if
            // the expansion is in the wave space (coefficient space)
            // or not
            bool m_WaveSpace;

            /// Mapping from geometry ID of element to index inside #m_exp
            std::unordered_map<int, int> m_elmtToExpId;

            /// This function assembles the block diagonal matrix of local
            /// matrices of the type \a mtype.
            const DNekScalBlkMatSharedPtr GenBlockMatrix(
                const GlobalMatrixKey &gkey);

            const DNekScalBlkMatSharedPtr& GetBlockMatrix(
                const GlobalMatrixKey &gkey);

            void MultiplyByBlockMatrix(
                const GlobalMatrixKey             &gkey,
                const Array<OneD,const NekDouble> &inarray,
                      Array<OneD,      NekDouble> &outarray);

            /// Generates a global matrix from the given key and map.
            std::shared_ptr<GlobalMatrix>  GenGlobalMatrix(
                const GlobalMatrixKey &mkey,
                const std::shared_ptr<AssemblyMapCG> &locToGloMap);


            void GlobalEigenSystem(
                const std::shared_ptr<DNekMat> &Gmat,
                Array<OneD, NekDouble> &EigValsReal,
                Array<OneD, NekDouble> &EigValsImag,
                Array<OneD, NekDouble> &EigVecs
                = NullNekDouble1DArray);


            /// This operation constructs the global linear system of type \a
            /// mkey.
            std::shared_ptr<GlobalLinSys>  GenGlobalLinSys(
                const GlobalLinSysKey &mkey,
                const std::shared_ptr<AssemblyMapCG> &locToGloMap);

            /// Generate a GlobalLinSys from information provided by the key
            /// "mkey" and the mapping provided in LocToGloBaseMap.
            std::shared_ptr<GlobalLinSys> GenGlobalBndLinSys(
                const GlobalLinSysKey     &mkey,
                const AssemblyMapSharedPtr &locToGloMap);

            // Virtual prototypes

            virtual int v_GetNumElmts(void)
            {
                return (*m_exp).size();
            }

            virtual const Array<OneD,const std::shared_ptr<ExpList> >
                &v_GetBndCondExpansions(void);

            virtual const Array<OneD, const NekDouble>
                &v_GetBndCondBwdWeight();

            virtual void v_SetBndCondBwdWeight(
                const int index,
                const NekDouble value);

            virtual std::shared_ptr<ExpList> &v_UpdateBndCondExpansion(int i);

            virtual void v_Upwind(
                const Array<OneD, const Array<OneD,       NekDouble> > &Vec,
                const Array<OneD,                   const NekDouble>   &Fwd,
                const Array<OneD,                   const NekDouble>   &Bwd,
                      Array<OneD,                         NekDouble>   &Upwind);

            virtual void v_Upwind(
                const Array<OneD, const NekDouble> &Vn,
                const Array<OneD, const NekDouble> &Fwd,
                const Array<OneD, const NekDouble> &Bwd,
                      Array<OneD,       NekDouble> &Upwind);

            virtual std::shared_ptr<ExpList> &v_GetTrace();

            virtual std::shared_ptr<AssemblyMapDG> &v_GetTraceMap();

            virtual const Array<OneD, const int> &v_GetTraceBndMap();

            virtual const std::shared_ptr<LocTraceToTraceMap>
            &v_GetLocTraceToTraceMap(void) const;

            virtual std::vector<bool> &v_GetLeftAdjacentTraces(void);

            /// Populate \a normals with the normals of all expansions.
            virtual void v_GetNormals(
                Array<OneD, Array<OneD, NekDouble> > &normals);

            virtual void v_AddTraceIntegral(
                const Array<OneD, const NekDouble> &Fx,
                const Array<OneD, const NekDouble> &Fy,
                      Array<OneD, NekDouble> &outarray);

            virtual void v_AddTraceIntegral(
                const Array<OneD, const NekDouble> &Fn,
                      Array<OneD, NekDouble> &outarray);

            virtual void v_AddFwdBwdTraceIntegral(
                const Array<OneD, const NekDouble> &Fwd,
                const Array<OneD, const NekDouble> &Bwd,
                      Array<OneD, NekDouble> &outarray);

            virtual void v_GetFwdBwdTracePhys(
                Array<OneD,NekDouble> &Fwd,
                Array<OneD,NekDouble> &Bwd);

            virtual void v_GetFwdBwdTracePhys(
                const Array<OneD,const NekDouble>  &field,
                Array<OneD,NekDouble> &Fwd,
                Array<OneD,NekDouble> &Bwd,
                bool FillBnd           = true,
                bool PutFwdInBwdOnBCs  = false,
                bool DoExchange        = true);

            virtual void v_FillBwdWithBoundCond(
                const Array<OneD, NekDouble> &Fwd,
                Array<OneD, NekDouble> &Bwd,
                bool PutFwdInBwdOnBCs);
            
            virtual void v_AddTraceQuadPhysToField(
                const Array<OneD, const NekDouble>  &Fwd,
                const Array<OneD, const NekDouble>  &Bwd,
                Array<OneD,       NekDouble>        &field);

            virtual void v_AddTraceQuadPhysToOffDiag(
                const Array<OneD, const NekDouble>  &Fwd,
                const Array<OneD, const NekDouble>  &Bwd,
                Array<OneD,       NekDouble>        &field);
            
            virtual void v_GetLocTraceFromTracePts(
                const Array<OneD, const NekDouble>  &Fwd,
                const Array<OneD, const NekDouble>  &Bwd,
                Array<OneD,       NekDouble>        &locTraceFwd,
                Array<OneD,       NekDouble>        &locTraceBwd);
          
            virtual void v_FillBwdWithBwdWeight(
                Array<OneD,       NekDouble> &weightave,
                Array<OneD,       NekDouble> &weightjmp);

            virtual void v_PeriodicBwdCopy(
                const Array<OneD, const NekDouble> &Fwd,
                      Array<OneD,       NekDouble> &Bwd);

            virtual const std::vector<bool> &v_GetLeftAdjacentFaces(void) const;

            virtual void v_ExtractTracePhys(
                Array<OneD,NekDouble> &outarray);

            virtual void v_ExtractTracePhys(
                const Array<OneD, const NekDouble> &inarray,
                      Array<OneD,NekDouble> &outarray);

            virtual void v_MultiplyByInvMassMatrix(
                const Array<OneD,const NekDouble> &inarray,
                Array<OneD,      NekDouble> &outarray);

            virtual void v_HelmSolve(
                const Array<OneD, const NekDouble> &inarray,
                      Array<OneD,       NekDouble> &outarray,
                const StdRegions::ConstFactorMap &factors,
                const StdRegions::VarCoeffMap &varcoeff,
                const MultiRegions::VarFactorsMap &varfactors,
                const Array<OneD, const NekDouble> &dirForcing,
                const bool PhysSpaceForcing);

            virtual void v_LinearAdvectionDiffusionReactionSolve(
                const Array<OneD, Array<OneD, NekDouble> > &velocity,
                const Array<OneD, const NekDouble> &inarray,
                Array<OneD, NekDouble> &outarray,
                const NekDouble lambda,
                const Array<OneD, const NekDouble>&
                dirForcing = NullNekDouble1DArray);

            virtual void v_LinearAdvectionReactionSolve(
                const Array<OneD, Array<OneD, NekDouble> > &velocity,
                const Array<OneD, const NekDouble> &inarray,
                Array<OneD, NekDouble> &outarray,
                const NekDouble lambda,
                const Array<OneD, const NekDouble>&
                dirForcing = NullNekDouble1DArray);
            
            // wrapper functions about virtual functions
            virtual void v_ImposeDirichletConditions(Array<OneD,NekDouble>& outarray);
            
            virtual void v_FillBndCondFromField();
            
            virtual void v_FillBndCondFromField(const int nreg);
        
            virtual void v_Reset();
       
            virtual void v_LocalToGlobal(bool UseComm);

            virtual void v_LocalToGlobal(
                const Array<OneD, const NekDouble> &inarray,
                Array<OneD,NekDouble> &outarray,
                bool UseComm);

            virtual void v_GlobalToLocal(void);

            virtual void v_GlobalToLocal(
                const Array<OneD, const NekDouble> &inarray,
                Array<OneD,NekDouble> &outarray);

            virtual void v_BwdTrans(
                const Array<OneD,const NekDouble> &inarray,
                Array<OneD,      NekDouble> &outarray);

            virtual void v_BwdTrans_IterPerExp(
                const Array<OneD,const NekDouble> &inarray,
                      Array<OneD,NekDouble> &outarray);

            virtual void v_FwdTrans(
                const Array<OneD,const NekDouble> &inarray,
                Array<OneD,      NekDouble> &outarray);

            virtual void v_FwdTrans_IterPerExp(
                const Array<OneD,const NekDouble> &inarray,
                      Array<OneD,NekDouble> &outarray);

            virtual void v_FwdTrans_BndConstrained(
                const Array<OneD,const NekDouble> &inarray,
                      Array<OneD,NekDouble> &outarray);

            virtual void v_SmoothField(Array<OneD,NekDouble> &field);

            virtual void v_IProductWRTBase(
                const Array<OneD, const NekDouble> &inarray,
                Array<OneD,       NekDouble> &outarray);

            virtual void v_IProductWRTBase_IterPerExp(
                const Array<OneD,const NekDouble> &inarray,
                      Array<OneD,      NekDouble> &outarray);

            virtual void v_GeneralMatrixOp(
                const GlobalMatrixKey             &gkey,
                const Array<OneD,const NekDouble> &inarray,
                Array<OneD,      NekDouble> &outarray);

            virtual void v_GetCoords(
                Array<OneD, NekDouble> &coord_0,
                Array<OneD, NekDouble> &coord_1,
                Array<OneD, NekDouble> &coord_2 = NullNekDouble1DArray);

            virtual void v_PhysDeriv(
                const Array<OneD, const NekDouble> &inarray,
                Array<OneD, NekDouble> &out_d0,
                Array<OneD, NekDouble> &out_d1,
                Array<OneD, NekDouble> &out_d2);

            virtual void v_PhysDeriv(
                const int dir,
                const Array<OneD, const NekDouble> &inarray,
                Array<OneD, NekDouble> &out_d);

            virtual void v_PhysDeriv(
                Direction edir,
                const Array<OneD, const NekDouble> &inarray,
                Array<OneD, NekDouble> &out_d);

            virtual void v_CurlCurl(
                Array<OneD, Array<OneD, NekDouble> > &Vel,
                Array<OneD, Array<OneD, NekDouble> > &Q);

            virtual void v_PhysDirectionalDeriv(
                const Array<OneD, const NekDouble> &direction,
                const Array<OneD, const NekDouble> &inarray,
                      Array<OneD, NekDouble> &outarray);

            virtual void v_GetMovingFrames(
                const SpatialDomains::GeomMMF MMFdir,
                const Array<OneD, const NekDouble> &CircCentre,
                      Array<OneD, Array<OneD, NekDouble> > &outarray);

            virtual void v_HomogeneousFwdTrans(
                const Array<OneD, const NekDouble> &inarray,
                      Array<OneD, NekDouble> &outarray,
                bool Shuff = true,
                bool UnShuff = true);

            virtual void v_HomogeneousBwdTrans(
                const Array<OneD, const NekDouble> &inarray,
                      Array<OneD, NekDouble> &outarray,
                bool Shuff = true,
                bool UnShuff = true);

            virtual void v_DealiasedProd(
                const Array<OneD, NekDouble> &inarray1,
                const Array<OneD, NekDouble> &inarray2,
                Array<OneD, NekDouble> &outarray);

            virtual void v_DealiasedDotProd(
                const Array<OneD, Array<OneD, NekDouble> > &inarray1,
                const Array<OneD, Array<OneD, NekDouble> > &inarray2,
                Array<OneD, Array<OneD, NekDouble> > &outarray);

            virtual void v_GetBCValues(
                      Array<OneD, NekDouble> &BndVals,
                const Array<OneD, NekDouble> &TotField,
                int BndID);

            virtual void v_NormVectorIProductWRTBase(
                Array<OneD, const NekDouble> &V1,
                Array<OneD, const NekDouble> &V2,
                Array<OneD, NekDouble> &outarray,
                int BndID);

            virtual void v_NormVectorIProductWRTBase(
                Array<OneD, Array<OneD, NekDouble> > &V,
                Array<OneD, NekDouble> &outarray);

            virtual void v_SetUpPhysNormals();

            virtual void v_GetBoundaryToElmtMap(Array<OneD, int> &ElmtID,
                                                Array<OneD,int> &EdgeID);

            virtual void v_GetBndElmtExpansion(int i,
                            std::shared_ptr<ExpList> &result,
                            const bool DeclareCoeffPhysArrays);

            virtual void v_ExtractElmtToBndPhys( const int                      i,
                                                 const Array<OneD, NekDouble> & elmt,
                                                       Array<OneD, NekDouble> & boundary );

            virtual void v_ExtractPhysToBndElmt( const int                            i,
                                                 const Array<OneD, const NekDouble> & phys,
                                                       Array<OneD, NekDouble>       & bndElmt );

            virtual void v_ExtractPhysToBnd( const int                            i,
                                             const Array<OneD, const NekDouble> & phys,
                                                   Array<OneD, NekDouble>       & bnd );

            virtual void v_GetBoundaryNormals(int i,
                            Array<OneD, Array<OneD, NekDouble> > &normals);

            virtual std::vector<LibUtilities::FieldDefinitionsSharedPtr>
                v_GetFieldDefinitions(void);

            virtual void  v_GetFieldDefinitions(
                std::vector<LibUtilities::FieldDefinitionsSharedPtr> &fielddef);

            virtual void v_AppendFieldData(
                LibUtilities::FieldDefinitionsSharedPtr &fielddef,
                std::vector<NekDouble> &fielddata);

            virtual void v_AppendFieldData(
                LibUtilities::FieldDefinitionsSharedPtr &fielddef,
                std::vector<NekDouble> &fielddata,
                Array<OneD, NekDouble> &coeffs);

            virtual void v_ExtractDataToCoeffs(
                LibUtilities::FieldDefinitionsSharedPtr &fielddef,
                std::vector<NekDouble> &fielddata, std::string &field,
                Array<OneD, NekDouble> &coeffs);

            virtual void v_ExtractCoeffsToCoeffs(const std::shared_ptr<ExpList> &fromExpList, const Array<OneD, const NekDouble> &fromCoeffs, Array<OneD, NekDouble> &toCoeffs);
        
            virtual void v_WriteTecplotHeader(std::ostream &outfile,
                                              std::string var = "");
            virtual void v_WriteTecplotZone(std::ostream &outfile,
                                            int expansion);
            virtual void v_WriteTecplotField(std::ostream &outfile,
                                             int expansion);
            virtual void v_WriteTecplotConnectivity(std::ostream &outfile,
                                                    int expansion);
            virtual void v_WriteVtkPieceHeader(
                std::ostream &outfile,
                int expansion,
                int istrip);

            virtual void v_WriteVtkPieceData(
                std::ostream &outfile,
                int expansion,
                std::string var);

            virtual NekDouble v_L2(
                const Array<OneD, const NekDouble> &phys,
                const Array<OneD, const NekDouble> &soln = NullNekDouble1DArray);

            virtual NekDouble v_Integral (
                const Array<OneD, const NekDouble> &inarray);
            virtual NekDouble v_VectorFlux (
                const Array<OneD, Array<OneD, NekDouble> > &inarray);

            virtual Array<OneD, const NekDouble> v_HomogeneousEnergy(void);
            virtual LibUtilities::TranspositionSharedPtr v_GetTransposition(void);
            virtual NekDouble v_GetHomoLen(void);
            virtual void      v_SetHomoLen(const NekDouble lhom);
            virtual Array<OneD, const unsigned int> v_GetZIDs(void);
            virtual Array<OneD, const unsigned int> v_GetYIDs(void);

            // 1D Scaling and projection
            virtual void v_PhysInterp1DScaled(
                const NekDouble scale, const Array<OneD, NekDouble> &inarray,
                      Array<OneD, NekDouble> &outarray);

            virtual void v_PhysGalerkinProjection1DScaled(
                const NekDouble scale,
                const Array<OneD, NekDouble> &inarray,
                      Array<OneD, NekDouble> &outarray);

            virtual void v_ClearGlobalLinSysManager(void);

            void ExtractFileBCs(const std::string                &fileName,
                                LibUtilities::CommSharedPtr       comm,
                                const std::string                &varName,
                                const std::shared_ptr<ExpList>  locExpList);

            // Utility function for a common case of retrieving a
            // BoundaryCondition from a boundary condition collection.
            MULTI_REGIONS_EXPORT
                static SpatialDomains::BoundaryConditionShPtr
                    GetBoundaryCondition(const SpatialDomains::
                            BoundaryConditionCollection& collection,
                            unsigned int index, const std::string& variable);


        private:
            /// Definition of the total number of degrees of freedom and
            /// quadrature points and offsets to access data
            void SetupCoeffPhys(bool DeclareCoeffPhysArrays = true,
                                bool SetupOffsets = true);

            /// Define a list of elements using the geometry and basis
            /// key information in expmap;
            void InitialiseExpVector( const SpatialDomains::ExpansionInfoMap &expmap);

            virtual const Array<OneD,
                const SpatialDomains::BoundaryConditionShPtr> &v_GetBndConditions();

            virtual Array<OneD, SpatialDomains::BoundaryConditionShPtr>
                &v_UpdateBndConditions();

            virtual void v_EvaluateBoundaryConditions(
                const NekDouble   time    = 0.0,
                const std::string varName = "",
                const NekDouble   x2_in   = NekConstants::kNekUnsetDouble,
                const NekDouble   x3_in   = NekConstants::kNekUnsetDouble);

            virtual std::map<int, RobinBCInfoSharedPtr> v_GetRobinBCInfo(void);


            virtual void v_GetPeriodicEntities(
                PeriodicMap &periodicVerts,
                PeriodicMap &periodicEdges,
                PeriodicMap &periodicFaces);

            // Homogeneous direction wrapper functions.
            virtual LibUtilities::BasisSharedPtr  v_GetHomogeneousBasis(void)
            {
                NEKERROR(ErrorUtil::efatal,
                    "This method is not defined or valid for this class type");
                return LibUtilities::NullBasisSharedPtr;
            }

            // wrapper function to set viscosity for Homo1D expansion
            virtual void v_SetHomo1DSpecVanVisc(Array<OneD, NekDouble> visc)
            {
                boost::ignore_unused(visc);
                NEKERROR(ErrorUtil::efatal,
                    "This method is not defined or valid for this class type");
            }


            virtual std::shared_ptr<ExpList> &v_GetPlane(int n);

            virtual void v_AddTraceIntegralToOffDiag(
                const Array<OneD, const NekDouble> &FwdFlux, 
                const Array<OneD, const NekDouble> &BwdFlux, 
                      Array<OneD,       NekDouble> &outarray);
        
        };
        
        /// An empty ExpList object.
        static ExpList NullExpList;
        static ExpListSharedPtr NullExpListSharedPtr;

        // Inline routines follow.

        /**
         * Returns the total number of local degrees of freedom
         * \f$N_{\mathrm{eof}}=\sum_{e=1}^{{N_{\mathrm{el}}}}N^{e}_m\f$.
         */
        inline int ExpList::GetNcoeffs() const
        {
            return m_ncoeffs;
        }

        inline int ExpList::GetNcoeffs(const int eid) const
        {
            return (*m_exp)[eid]->GetNcoeffs();
        }

        /**
         * Evaulates the maximum number of modes in the elemental basis
         * order over all elements
         */
        inline int ExpList::EvalBasisNumModesMax() const
        {
            unsigned int i;
            int returnval = 0;

            for(i= 0; i < (*m_exp).size(); ++i)
            {
                returnval = (std::max)(returnval,
                                (*m_exp)[i]->EvalBasisNumModesMax());
            }

            return returnval;
        }
    
        /**
         *
         */
        inline const Array<OneD,int> ExpList::EvalBasisNumModesMaxPerExp(void)
            const
        {
            unsigned int i;
            Array<OneD,int> returnval((*m_exp).size(),0);

            for(i= 0; i < (*m_exp).size(); ++i)
            {
                returnval[i]
                    = (std::max)(returnval[i],(*m_exp)[i]->EvalBasisNumModesMax());
            }

            return returnval;
        }


        /**
         *
         */
        inline int ExpList::GetTotPoints() const
        {
            return m_npoints;
        }

        inline int ExpList::GetTotPoints(const int eid) const
        {
            return (*m_exp)[eid]->GetTotPoints();
        }


        inline int ExpList::Get1DScaledTotPoints(const NekDouble scale) const
        {
            int returnval = 0;
            int cnt;
            int nbase = (*m_exp)[0]->GetNumBases();

            for(int i = 0; i < (*m_exp).size(); ++i)
            {
                cnt = 1;
                for(int j = 0; j < nbase; ++j)
                {
                    cnt *= (int)(scale*((*m_exp)[i]->GetNumPoints(j)));
                }
                returnval += cnt;
            }
            return returnval;
        }

        /**
         *
         */
        inline int ExpList::GetNpoints() const
        {
            return m_npoints;
        }


        /**
         *
         */
        inline void ExpList::SetWaveSpace(const bool wavespace)
        {
            m_WaveSpace = wavespace;
        }

        /**
         *
         */
        inline bool ExpList::GetWaveSpace() const
        {
            return m_WaveSpace;
        }

        /// Set the \a i th value of\a m_phys to value \a val
        inline void ExpList::SetPhys(int i, NekDouble val)
        {
            m_phys[i] = val;
        }


        /**
         * This function fills the array \f$\boldsymbol{u}_l\f$, the evaluation
         * of the expansion at the quadrature points (implemented as #m_phys),
         * with the values of the array \a inarray.
         *
         * @param   inarray         The array containing the values where
         *                          #m_phys should be filled with.
         */
        inline void ExpList::SetPhys(
            const Array<OneD, const NekDouble> &inarray)
        {
            ASSERTL0(inarray.size() == m_npoints,
                     "Input array does not have correct number of elements.");

            Vmath::Vcopy(m_npoints,&inarray[0],1,&m_phys[0],1);
            m_physState = true;
        }


        inline void ExpList::SetPhysArray(Array<OneD, NekDouble> &inarray)
        {
            m_phys = inarray;
        }


        /**
         * @param   physState       \a true (=filled) or \a false (=not filled).
         */
        inline void ExpList::SetPhysState(const bool physState)
        {
            m_physState = physState;
        }


        /**
         * @return  physState       \a true (=filled) or \a false (=not filled).
         */
        inline bool ExpList::GetPhysState() const
        {
            return m_physState;
        }

        /**
         *
         */
        inline void ExpList::IProductWRTBase(
            const Array<OneD, const NekDouble> &inarray,
            Array<OneD, NekDouble> &outarray)
        {
            v_IProductWRTBase(inarray,outarray);
        }

        /**
         *
         */
        inline void ExpList::IProductWRTBase_IterPerExp(
            const Array<OneD, const NekDouble> &inarray,
                  Array<OneD,       NekDouble> &outarray)
        {
            v_IProductWRTBase_IterPerExp(inarray,outarray);
        }

        /**
         *
         */
        inline void ExpList::FwdTrans(
            const Array<OneD, const NekDouble> &inarray,
            Array<OneD,       NekDouble> &outarray)
        {
            v_FwdTrans(inarray,outarray);
        }

        /**
         *
         */
        inline void ExpList::FwdTrans_IterPerExp (
            const Array<OneD, const NekDouble> &inarray,
                  Array<OneD,NekDouble> &outarray)
        {
            v_FwdTrans_IterPerExp(inarray,outarray);
        }

        /**
         *
         */
        inline void ExpList::FwdTrans_BndConstrained (
            const Array<OneD, const NekDouble> &inarray,
                  Array<OneD,NekDouble> &outarray)
        {
            v_FwdTrans_BndConstrained(inarray,outarray);
        }


        /**
         *
         */
        inline void ExpList::SmoothField(Array<OneD,NekDouble> &field)
        {
            v_SmoothField(field);
        }

        /**
         *
         */
        inline void ExpList::BwdTrans (
            const Array<OneD, const NekDouble> &inarray,
            Array<OneD,       NekDouble> &outarray)
        {
            v_BwdTrans(inarray,outarray);
        }

        /**
         *
         */
        inline void ExpList::BwdTrans_IterPerExp (
            const Array<OneD, const NekDouble> &inarray,
                  Array<OneD,       NekDouble> &outarray)
        {
            v_BwdTrans_IterPerExp(inarray,outarray);
        }


        /**
         *
         */
        inline void ExpList::MultiplyByInvMassMatrix(
            const Array<OneD,const NekDouble> &inarray,
            Array<OneD,      NekDouble> &outarray)
        {
            v_MultiplyByInvMassMatrix(inarray,outarray);
        }

        /**
         *
         */
        inline void ExpList::HelmSolve(
            const Array<OneD, const NekDouble> &inarray,
                  Array<OneD,       NekDouble> &outarray,
            const StdRegions::ConstFactorMap &factors,
            const StdRegions::VarCoeffMap &varcoeff,
            const MultiRegions::VarFactorsMap &varfactors,
            const Array<OneD, const NekDouble> &dirForcing,
            const bool PhysSpaceForcing)

        {
            v_HelmSolve(inarray, outarray, factors, varcoeff,
                        varfactors, dirForcing, PhysSpaceForcing);
        }


        /**
         *
         */
        inline void ExpList::LinearAdvectionDiffusionReactionSolve(
            const Array<OneD, Array<OneD, NekDouble> > &velocity,
            const Array<OneD, const NekDouble> &inarray,
                  Array<OneD, NekDouble> &outarray,
            const NekDouble lambda,
            const Array<OneD, const NekDouble>&  dirForcing)
        {
            v_LinearAdvectionDiffusionReactionSolve(velocity,inarray, outarray,
                                                lambda, dirForcing);
        }

        inline void ExpList::LinearAdvectionReactionSolve(
            const Array<OneD, Array<OneD, NekDouble> > &velocity,
            const Array<OneD, const NekDouble> &inarray,
                  Array<OneD, NekDouble> &outarray,
            const NekDouble lambda,
            const Array<OneD, const NekDouble>&  dirForcing)
        {
            v_LinearAdvectionReactionSolve(velocity,inarray, outarray,
                                           lambda, dirForcing);
        }

        /**
         *
         */
        inline void ExpList::GetCoords(Array<OneD, NekDouble> &coord_0,
                                       Array<OneD, NekDouble> &coord_1,
                                       Array<OneD, NekDouble> &coord_2)

        {
            v_GetCoords(coord_0,coord_1,coord_2);
        }


        /**
         *
         */
        inline void ExpList::GetMovingFrames(
            const SpatialDomains::GeomMMF MMFdir,
            const Array<OneD, const NekDouble> &CircCentre,
                  Array<OneD, Array<OneD, NekDouble> > &outarray)
        {
             v_GetMovingFrames(MMFdir,CircCentre,outarray);
        }


        /**
         *
         */
        inline void ExpList::PhysDeriv(const Array<OneD, const NekDouble> &inarray,
                                       Array<OneD, NekDouble> &out_d0,
                                       Array<OneD, NekDouble> &out_d1,
                                       Array<OneD, NekDouble> &out_d2)
        {
            v_PhysDeriv(inarray,out_d0,out_d1,out_d2);
        }

        /**
         *
         */
        inline void ExpList::PhysDeriv(
            const int dir,
            const Array<OneD, const NekDouble> &inarray,
                  Array<OneD, NekDouble> &out_d)
        {
            v_PhysDeriv(dir,inarray,out_d);
        }

        inline void ExpList::PhysDeriv(
            Direction edir,
            const Array<OneD, const NekDouble> &inarray,
                  Array<OneD, NekDouble> &out_d)
        {
            v_PhysDeriv(edir, inarray,out_d);
        }


        /**
         *
         */
        inline void ExpList::PhysDirectionalDeriv(
            const Array<OneD, const NekDouble> &direction,
            const Array<OneD, const NekDouble> &inarray,
                  Array<OneD, NekDouble> &outarray)
        {
            v_PhysDirectionalDeriv(direction, inarray, outarray);
        }


        /**
         *
         */

        inline void ExpList::CurlCurl(
                Array<OneD, Array<OneD, NekDouble> > &Vel,
                Array<OneD, Array<OneD, NekDouble> > &Q)
        {
            v_CurlCurl(Vel, Q);
        }

        /**
         *
         */
        inline void ExpList::HomogeneousFwdTrans(
            const Array<OneD, const NekDouble> &inarray,
                  Array<OneD, NekDouble> &outarray,
            bool Shuff,
            bool UnShuff)
        {
            v_HomogeneousFwdTrans(inarray,outarray,Shuff,UnShuff);
        }

        /**
         *
         */
        inline void ExpList::HomogeneousBwdTrans(
            const Array<OneD, const NekDouble> &inarray,
                  Array<OneD, NekDouble> &outarray,
            bool Shuff,
            bool UnShuff)
        {
            v_HomogeneousBwdTrans(inarray,outarray,Shuff,UnShuff);
        }

        /**
         *
         */
        inline void ExpList::DealiasedProd(
            const Array<OneD, NekDouble> &inarray1,
            const Array<OneD, NekDouble> &inarray2,
            Array<OneD, NekDouble> &outarray)
        {
            v_DealiasedProd(inarray1,inarray2,outarray);
        }

        /**
         *
         */
        inline void ExpList::DealiasedDotProd(
                const Array<OneD, Array<OneD, NekDouble> > &inarray1,
                const Array<OneD, Array<OneD, NekDouble> > &inarray2,
                Array<OneD, Array<OneD, NekDouble> > &outarray)
        {
            v_DealiasedDotProd(inarray1,inarray2,outarray);
        }

        /**
         *
         */
        inline void ExpList::GetBCValues(
                  Array<OneD, NekDouble> &BndVals,
            const Array<OneD, NekDouble> &TotField,
            int BndID)
        {
            v_GetBCValues(BndVals,TotField,BndID);
        }

        /**
         *
         */
        inline void ExpList::NormVectorIProductWRTBase(
            Array<OneD, const NekDouble> &V1,
            Array<OneD, const NekDouble> &V2,
            Array<OneD, NekDouble> &outarray,
            int BndID)
        {
            v_NormVectorIProductWRTBase(V1,V2,outarray,BndID);
        }

        inline void ExpList::NormVectorIProductWRTBase(
            Array<OneD, Array<OneD, NekDouble> > &V,
            Array<OneD, NekDouble> &outarray)
        {
            v_NormVectorIProductWRTBase(V, outarray);
        }

        /**
         * @param   eid         The index of the element to be checked.
         * @return  The dimension of the coordinates of the specific element.
         */
        inline int ExpList::GetCoordim(int eid)
        {
            ASSERTL2(eid <= (*m_exp).size(),
                     "eid is larger than number of elements");
            return (*m_exp)[eid]->GetCoordim();
        }

        /**
         * @param   eid         The index of the element to be checked.
         * @return  The dimension of the shape of the specific element.
         */
        inline int ExpList::GetShapeDimension()
        {
            return (*m_exp)[0]->GetShapeDimension();
        }

        /**
         * @param   i           The index of m_coeffs to be set
         * @param   val         The value which m_coeffs[i] is to be set to.
         */
        inline void ExpList::SetCoeff(int i, NekDouble val)
        {
            m_coeffs[i] = val;
        }


        /**
         * @param   i           The index of #m_coeffs to be set.
         * @param   val         The value which #m_coeffs[i] is to be set to.
         */
        inline void ExpList::SetCoeffs(int i, NekDouble val)
        {
            m_coeffs[i] = val;
        }


        inline void ExpList::SetCoeffsArray(Array<OneD, NekDouble> &inarray)
        {
            m_coeffs = inarray;
        }

        /**
         * As the function returns a constant reference to a
         * <em>const Array</em>, it is not possible to modify the
         * underlying data of the array #m_coeffs. In order to do
         * so, use the function #UpdateCoeffs instead.
         *
         * @return  (A constant reference to) the array #m_coeffs.
         */
        inline const Array<OneD, const NekDouble> &ExpList::GetCoeffs() const
        {
            return m_coeffs;
        }

        inline void ExpList::ImposeDirichletConditions(
            Array<OneD,NekDouble>& outarray)
        {
            v_ImposeDirichletConditions(outarray);
        }

        inline void ExpList::FillBndCondFromField(void)
        {
            v_FillBndCondFromField();
        }

        inline void ExpList::FillBndCondFromField(const int nreg)
        {
            v_FillBndCondFromField(nreg);
        }

        inline void ExpList::LocalToGlobal(bool useComm)
        {
            v_LocalToGlobal(useComm);
        }

        inline void ExpList::LocalToGlobal(
                const Array<OneD, const NekDouble> &inarray,
                Array<OneD,NekDouble> &outarray,
                bool useComm)
        {
            v_LocalToGlobal(inarray, outarray,useComm);
        }

        inline void ExpList::GlobalToLocal(void)
        {
            v_GlobalToLocal();
        }

        /**
         * This operation is evaluated as:
         * \f{tabbing}
         * \hspace{1cm}  \= Do \= $e=$  $1, N_{\mathrm{el}}$ \\
         * \> \> Do \= $i=$  $0,N_m^e-1$ \\
         * \> \> \> $\boldsymbol{\hat{u}}^{e}[i] = \mbox{sign}[e][i] \cdot
         * \boldsymbol{\hat{u}}_g[\mbox{map}[e][i]]$ \\
         * \> \> continue \\
         * \> continue
         * \f}
         * where \a map\f$[e][i]\f$ is the mapping array and \a
         * sign\f$[e][i]\f$ is an array of similar dimensions ensuring the
         * correct modal connectivity between the different elements (both
         * these arrays are contained in the data member #m_locToGloMap). This
         * operation is equivalent to the scatter operation
         * \f$\boldsymbol{\hat{u}}_l=\mathcal{A}\boldsymbol{\hat{u}}_g\f$, where
         * \f$\mathcal{A}\f$ is the
         * \f$N_{\mathrm{eof}}\times N_{\mathrm{dof}}\f$ permutation matrix.
         *
         * @param   inarray     An array of size \f$N_\mathrm{dof}\f$
         *                      containing the global degrees of freedom
         *                      \f$\boldsymbol{x}_g\f$.
         * @param   outarray    The resulting local degrees of freedom
         *                      \f$\boldsymbol{x}_l\f$ will be stored in this
         *                      array of size \f$N_\mathrm{eof}\f$.
         */
        inline void ExpList::GlobalToLocal(
                const Array<OneD, const NekDouble> &inarray,
                Array<OneD,NekDouble> &outarray)
        {
            v_GlobalToLocal(inarray, outarray);
        }


        /**
         * @param   i               The index of #m_coeffs to be returned
         * @return  The NekDouble held in #m_coeffs[i].
         */
        inline NekDouble ExpList::GetCoeff(int i)
        {
            return m_coeffs[i];
        }

        /**
         * @param   i               The index of #m_coeffs to be returned
         * @return  The NekDouble held in #m_coeffs[i].
         */
        inline NekDouble ExpList::GetCoeffs(int i)
        {
            return m_coeffs[i];
        }

        /**
         * As the function returns a constant reference to a
         * <em>const Array</em> it is not possible to modify the
         * underlying data of the array #m_phys. In order to do
         * so, use the function #UpdatePhys instead.
         *
         * @return  (A constant reference to) the array #m_phys.
         */
        inline const Array<OneD, const NekDouble> &ExpList::GetPhys()  const
        {
            return m_phys;
        }

        /**
         * @return  \f$N_{\mathrm{el}}\f$, the number of elements in the
         *          expansion.
         */
        inline int ExpList::GetExpSize(void)
        {
            return (*m_exp).size();
        }


        /**
         * @param   n               The index of the element concerned.
         *
         * @return  (A shared pointer to) the local expansion of the
         *          \f$n^{\mathrm{th}}\f$ element.
         */
        inline LocalRegions::ExpansionSharedPtr& ExpList::GetExp(int n) const
        {
            return (*m_exp)[n];
        }

        /**
         * @return  (A const shared pointer to) the local expansion vector #m_exp
         */
        inline const std::shared_ptr<LocalRegions::ExpansionVector>
            ExpList::GetExp(void) const
        {
            return m_exp;
        }


        /**
         *
         */
        inline int ExpList::GetCoeff_Offset(int n) const
        {
            return m_coeff_offset[n];
        }

        /**
         *
         */
        inline int ExpList::GetPhys_Offset(int n) const
        {
            return m_phys_offset[n];
        }

        /**
         * If one wants to get hold of the underlying data without modifying
         * them, rather use the function #GetCoeffs instead.
         *
         * @return  (A reference to) the array #m_coeffs.
         */
        inline Array<OneD, NekDouble> &ExpList::UpdateCoeffs()
        {
            return m_coeffs;
        }

        /**
         * If one wants to get hold of the underlying data without modifying
         * them,  rather use the function #GetPhys instead.
         *
         * @return  (A reference to) the array #m_phys.
         */
        inline Array<OneD, NekDouble> &ExpList::UpdatePhys()
        {
            m_physState = true;
            return m_phys;
        }


        // functions associated with DisContField
        inline const Array<OneD, const  std::shared_ptr<ExpList> >
            &ExpList::GetBndCondExpansions()
        {
            return v_GetBndCondExpansions();
        }

        /// Get m_coeffs to elemental value map
        MULTI_REGIONS_EXPORT inline const
            Array<OneD, const std::pair<int, int> >
            &ExpList::GetCoeffsToElmt() const
        {
            return m_coeffsToElmt;
        }

        MULTI_REGIONS_EXPORT inline const LocTraceToTraceMapSharedPtr
            &ExpList::GetLocTraceToTraceMap() const
        {
            return v_GetLocTraceToTraceMap();
        }

        inline const Array<OneD, const  NekDouble >
            &ExpList::GetBndCondBwdWeight()
        {
            return v_GetBndCondBwdWeight();
        }

        inline void ExpList::SetBndCondBwdWeight(
            const int index,
            const NekDouble value)
        {
            v_SetBndCondBwdWeight(index, value);
        }

        inline std::shared_ptr<ExpList>  &ExpList::UpdateBndCondExpansion(int i)
        {
            return v_UpdateBndCondExpansion(i);
        }

        inline void ExpList::Upwind(
            const Array<OneD, const Array<OneD,       NekDouble> > &Vec,
            const Array<OneD,                   const NekDouble>   &Fwd,
            const Array<OneD,                   const NekDouble>   &Bwd,
                  Array<OneD,                         NekDouble>   &Upwind)
        {
            v_Upwind(Vec, Fwd, Bwd, Upwind);
        }

        inline void ExpList::Upwind(
            const Array<OneD, const NekDouble> &Vn,
            const Array<OneD, const NekDouble> &Fwd,
            const Array<OneD, const NekDouble> &Bwd,
                  Array<OneD,       NekDouble> &Upwind)
        {
            v_Upwind(Vn, Fwd, Bwd, Upwind);
        }

        inline std::shared_ptr<ExpList> &ExpList::GetTrace()
        {
            return v_GetTrace();
        }

        inline std::shared_ptr<AssemblyMapDG> &ExpList::GetTraceMap()
        {
            return v_GetTraceMap();
        }

        inline const Array<OneD, const int> &ExpList::GetTraceBndMap()
        {
            return v_GetTraceBndMap();
        }

        inline void ExpList::GetNormals(
            Array<OneD, Array<OneD, NekDouble> > &normals)
        {
            v_GetNormals(normals);
        }

        inline void ExpList::AddTraceIntegral(
            const Array<OneD, const NekDouble> &Fx,
            const Array<OneD, const NekDouble> &Fy,
            Array<OneD, NekDouble> &outarray)
        {
            v_AddTraceIntegral(Fx,Fy,outarray);
        }

        inline void ExpList::AddTraceIntegral(
            const Array<OneD, const NekDouble> &Fn,
            Array<OneD, NekDouble> &outarray)
        {
            v_AddTraceIntegral(Fn,outarray);
        }

        inline void ExpList::AddFwdBwdTraceIntegral(
            const Array<OneD, const NekDouble> &Fwd,
            const Array<OneD, const NekDouble> &Bwd,
                  Array<OneD, NekDouble> &outarray)
        {
            v_AddFwdBwdTraceIntegral(Fwd,Bwd,outarray);
        }

        inline void ExpList::GetFwdBwdTracePhys(
            Array<OneD,NekDouble> &Fwd,
            Array<OneD,NekDouble> &Bwd)
        {
            v_GetFwdBwdTracePhys(Fwd,Bwd);
        }
    
        inline void ExpList::GetFwdBwdTracePhys(
            const Array<OneD,const NekDouble>  &field,
            Array<OneD,NekDouble> &Fwd,
            Array<OneD,NekDouble> &Bwd,
            bool FillBnd,
            bool PutFwdInBwdOnBCs,
            bool DoExchange)
        {
            v_GetFwdBwdTracePhys(field,Fwd,Bwd,FillBnd,
                                 PutFwdInBwdOnBCs,DoExchange);
        }

        inline void ExpList::FillBwdWithBoundCond(
            const Array<OneD,NekDouble> &Fwd,
            Array<OneD,NekDouble> &Bwd,
            bool PutFwdInBwdOnBCs)
        {
            v_FillBwdWithBoundCond(Fwd, Bwd, PutFwdInBwdOnBCs);
        }

        inline void ExpList::AddTraceQuadPhysToField(
                const Array<OneD, const NekDouble>  &Fwd,
                const Array<OneD, const NekDouble>  &Bwd,
                Array<OneD,       NekDouble>        &field)
        {
            v_AddTraceQuadPhysToField(Fwd, Bwd, field);
        }
    
        inline void ExpList::GetLocTraceFromTracePts(
            const Array<OneD, const NekDouble>  &Fwd,
            const Array<OneD, const NekDouble>  &Bwd,
            Array<OneD,       NekDouble>        &locTraceFwd,
            Array<OneD,       NekDouble>        &locTraceBwd)
        {
            v_GetLocTraceFromTracePts(Fwd,Bwd,locTraceFwd,locTraceBwd);
        }

        inline void ExpList::FillBwdWithBwdWeight(
            Array<OneD,       NekDouble> &weightave,
            Array<OneD,       NekDouble> &weightjmp)
        {
            v_FillBwdWithBwdWeight(weightave,weightjmp);
        }
    
        inline void ExpList::PeriodicBwdCopy(
                const Array<OneD, const NekDouble> &Fwd,
                      Array<OneD,       NekDouble> &Bwd)
        {
            v_PeriodicBwdCopy(Fwd, Bwd);
        }

        inline const std::vector<bool> &ExpList::GetLeftAdjacentFaces(void) const
        {
            return v_GetLeftAdjacentFaces();
        }

        inline void ExpList::ExtractTracePhys(Array<OneD,NekDouble> &outarray)
        {
            v_ExtractTracePhys(outarray);
        }
    

        inline void ExpList::ExtractTracePhys(
                const Array<OneD, const NekDouble> &inarray,
                      Array<OneD,NekDouble> &outarray)
        {
            v_ExtractTracePhys(inarray,outarray);
        }

        inline const Array<OneD,const SpatialDomains::BoundaryConditionShPtr>
                            &ExpList::GetBndConditions()
        {
            return v_GetBndConditions();
        }

        inline Array<OneD, SpatialDomains::BoundaryConditionShPtr>
            &ExpList::UpdateBndConditions()
        {
            return v_UpdateBndConditions();
        }
    
        inline void ExpList::EvaluateBoundaryConditions(
            const NekDouble   time,
            const std::string varName,
            const NekDouble   x2_in,
            const NekDouble   x3_in)
        {
            v_EvaluateBoundaryConditions(time, varName, x2_in, x3_in);
        }
        
        // Routines for continous matrix solution
        /**
         * This operation is equivalent to the evaluation of
         * \f$\underline{\boldsymbol{M}}^e\boldsymbol{\hat{u}}_l\f$, that is,
         * \f[ \left[
         * \begin{array}{cccc}
         * \boldsymbol{M}^1 & 0 & \hspace{3mm}0 \hspace{3mm}& 0 \\
         * 0 & \boldsymbol{M}^2 & 0 & 0 \\
         * 0 &  0 & \ddots &  0 \\
         * 0 &  0 & 0 & \boldsymbol{M}^{N_{\mathrm{el}}} \end{array} \right]
         *\left [ \begin{array}{c}
         * \boldsymbol{\hat{u}}^{1} \\
         * \boldsymbol{\hat{u}}^{2} \\
         * \vdots \\
         * \boldsymbol{\hat{u}}^{{{N_{\mathrm{el}}}}} \end{array} \right ]\f]
         * where \f$\boldsymbol{M}^e\f$ are the local matrices of type
         * specified by the key \a mkey. The decoupling of the local matrices
         * allows for a local evaluation of the operation. However, rather than
         * a local matrix-vector multiplication, the local operations are
         * evaluated as implemented in the function
         * StdRegions#StdExpansion#GeneralMatrixOp.
         *
         * @param   mkey            This key uniquely defines the type matrix
         *                          required for the operation.
         * @param   inarray         The vector \f$\boldsymbol{\hat{u}}_l\f$ of
         *                          size \f$N_{\mathrm{eof}}\f$.
         * @param   outarray        The resulting vector of size
         *                          \f$N_{\mathrm{eof}}\f$.
         */
        inline void ExpList::GeneralMatrixOp(
                                const GlobalMatrixKey             &gkey,
                                const Array<OneD,const NekDouble> &inarray,
                                Array<OneD, NekDouble>            &outarray)
        {
            v_GeneralMatrixOp(gkey,inarray,outarray);
        }
    
    
        inline void ExpList::SetUpPhysNormals()
        {
            v_SetUpPhysNormals();
        }
    
        inline void ExpList::GetBoundaryToElmtMap( Array<OneD, int> &ElmtID,
                                            Array<OneD,int> &EdgeID)
        {
            v_GetBoundaryToElmtMap(ElmtID,EdgeID);
        }

        inline void ExpList::GetBndElmtExpansion(int i,
                            std::shared_ptr<ExpList> &result,
                            const bool DeclareCoeffPhysArrays)
        {
            v_GetBndElmtExpansion(i, result, DeclareCoeffPhysArrays);
        }
    
        inline void ExpList::ExtractElmtToBndPhys(int i,
                               const Array<OneD, NekDouble> &elmt,
                               Array<OneD, NekDouble> &boundary)
        {
            v_ExtractElmtToBndPhys(i, elmt, boundary);
        }

        inline void ExpList::ExtractPhysToBndElmt(int i,
                            const Array<OneD, const NekDouble> &phys,
                            Array<OneD, NekDouble> &bndElmt)
        {
            v_ExtractPhysToBndElmt(i, phys, bndElmt);
        }
    
        inline void ExpList::ExtractPhysToBnd(int i,
                            const Array<OneD, const NekDouble> &phys,
                            Array<OneD, NekDouble> &bnd)
        {
            v_ExtractPhysToBnd(i, phys, bnd);
        }
    
        inline void ExpList::GetBoundaryNormals(int i,
                            Array<OneD, Array<OneD, NekDouble> > &normals)
        {
            v_GetBoundaryNormals(i, normals);
        }
<<<<<<< HEAD

        inline  std::vector<bool> &ExpList::GetLeftAdjacentTraces(void)
        {
            return v_GetLeftAdjacentTraces(); 
        }
        
        const static Array<OneD, ExpListSharedPtr> NullExpListSharedPtrArray;

=======
    
      const static Array<OneD, ExpListSharedPtr> NullExpListSharedPtrArray;
      
>>>>>>> aaa8f7eb
    } //end of namespace
} //end of namespace

#endif // EXPLIST_H
<|MERGE_RESOLUTION|>--- conflicted
+++ resolved
@@ -61,13 +61,8 @@
         // Forward declarations
         class ExpList;
         class GlobalLinSys;
-<<<<<<< HEAD
-=======
         class AssemblyMapDG;
-        
->>>>>>> aaa8f7eb
         class AssemblyMapCG;
-        class AssemblyMapDG;
         class GlobalLinSysKey;
         class GlobalMatrix;
         
@@ -2772,7 +2767,6 @@
         {
             v_GetBoundaryNormals(i, normals);
         }
-<<<<<<< HEAD
 
         inline  std::vector<bool> &ExpList::GetLeftAdjacentTraces(void)
         {
@@ -2780,12 +2774,6 @@
         }
         
         const static Array<OneD, ExpListSharedPtr> NullExpListSharedPtrArray;
-
-=======
-    
-      const static Array<OneD, ExpListSharedPtr> NullExpListSharedPtrArray;
-      
->>>>>>> aaa8f7eb
     } //end of namespace
 } //end of namespace
 
