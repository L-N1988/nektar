--- conflicted
+++ resolved
@@ -427,7 +427,6 @@
             const std::string variable):
             ExpList()
         {
-<<<<<<< HEAD
             int i, j, id, elmtid = 0;
             set<int> edgesDone;
 
@@ -438,19 +437,13 @@
             LocalRegions::Expansion1DSharedPtr  exp1D;
             LocalRegions::Expansion2DSharedPtr  exp2D;
             
-=======
             SetExpType(e1D);
 
-            int i, j, id, elmtid=0;
             map<int,int> EdgeDone;
             map<int,int> NormalSet;
 
-            SpatialDomains::Geometry1DSharedPtr SegGeom;
             LocalRegions::SegExpSharedPtr Seg;
-            LocalRegions::Expansion1DSharedPtr exp1D;
-            LocalRegions::Expansion2DSharedPtr exp2D;
-
->>>>>>> 1142dc8b
+
             // First loop over boundary conditions to renumber
             // Dirichlet boundaries
             for(i = 0; i < bndCond.num_elements(); ++i)
@@ -1047,8 +1040,7 @@
             }
         }
 		
-
-<<<<<<< HEAD
+/*
 	void ExpList1D::SetUpPhysTangents(
 		const LocalRegions::ExpansionVector &locexp)
 	{
@@ -1081,8 +1073,8 @@
 	    }
 	}
         
-=======
->>>>>>> 1142dc8b
+*/
+        
         /**
          * Upwind the left and right states given by the Arrays Fwd and Bwd
          * using the vector quantity Vec and ouput the upwinded value in the
@@ -1359,7 +1351,6 @@
                 }
             }
         }
-<<<<<<< HEAD
         
 /*        void ExpList1D::v_GetTangents(
                 Array<OneD, Array<OneD, Array<OneD, NekDouble> > > &tangents)
@@ -1405,9 +1396,6 @@
                 }*/
 
 //        }
-=======
-
->>>>>>> 1142dc8b
 
         /**
          *
