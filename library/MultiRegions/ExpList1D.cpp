--- conflicted
+++ resolved
@@ -440,18 +440,6 @@
          * @param   UseGenSegExp If true, create general segment expansions
          *                      instead of just normal segment expansions.
          */
-<<<<<<< HEAD
-        ExpList1D::ExpList1D(const LibUtilities::SessionReaderSharedPtr &pSession,
-                             const Array<OneD,const ExpListSharedPtr>  &bndConstraint,
-                             const Array<OneD, const SpatialDomains
-                             ::BoundaryConditionShPtr>  &bndCond,
-                    const LocalRegions::ExpansionVector &locexp,
-                    const SpatialDomains::MeshGraphSharedPtr &graph2D,
-                    const PeriodicMap &periodicEdges,
-                    const bool DeclareCoeffPhysArrays,
-                    const std::string variable):
-            ExpList(pSession,graph2D)
-=======
         ExpList1D::ExpList1D(
             const LibUtilities::SessionReaderSharedPtr &pSession,
             const Array<OneD,const ExpListSharedPtr>  &bndConstraint,
@@ -461,8 +449,7 @@
             const PeriodicMap &periodicEdges,
             const bool DeclareCoeffPhysArrays,
             const std::string variable):
-            ExpList()
->>>>>>> c9ab456f
+            ExpList(pSession,graph2D)
         {
             int i, j, id, elmtid = 0;
             set<int> edgesDone;
