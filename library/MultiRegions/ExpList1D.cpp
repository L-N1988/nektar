--- conflicted
+++ resolved
@@ -101,16 +101,7 @@
             ExpList(In, eIDs, DeclareCoeffPhysArrays)
         {
             SetExpType(e1D);
-<<<<<<< HEAD
-            
-=======
-
-            // Setup Default optimisation information.
-            int nel = GetExpSize();
-            m_globalOptParam = MemoryManager<NekOptimize::GlobalOptParam>
-                ::AllocateSharedPtr(nel);
-
->>>>>>> ac26f0ba
+
             // Allocate storage for data and populate element offset lists.
             SetCoeffPhysOffsets();
 
