///////////////////////////////////////////////////////////////////////////////
//
// File DisContField2D.h
//
// For more information, please see: http://www.nektar.info
//
// The MIT License
//
// Copyright (c) 2006 Division of Applied Mathematics, Brown University (USA),
// Department of Aeronautics, Imperial College London (UK), and Scientific
// Computing and Imaging Institute, University of Utah (USA).
//
// Permission is hereby granted, free of charge, to any person obtaining a
// copy of this software and associated documentation files (the "Software"),
// to deal in the Software without restriction, including without limitation
// the rights to use, copy, modify, merge, publish, distribute, sublicense,
// and/or sell copies of the Software, and to permit persons to whom the
// Software is furnished to do so, subject to the following conditions:
//
// The above copyright notice and this permission notice shall be included
// in all copies or substantial portions of the Software.
//
// THE SOFTWARE IS PROVIDED "AS IS", WITHOUT WARRANTY OF ANY KIND, EXPRESS
// OR IMPLIED, INCLUDING BUT NOT LIMITED TO THE WARRANTIES OF MERCHANTABILITY,
// FITNESS FOR A PARTICULAR PURPOSE AND NONINFRINGEMENT. IN NO EVENT SHALL
// THE AUTHORS OR COPYRIGHT HOLDERS BE LIABLE FOR ANY CLAIM, DAMAGES OR OTHER
// LIABILITY, WHETHER IN AN ACTION OF CONTRACT, TORT OR OTHERWISE, ARISING
// FROM, OUT OF OR IN CONNECTION WITH THE SOFTWARE OR THE USE OR OTHER
// DEALINGS IN THE SOFTWARE.
//
// Description: Field definition in two-dimensions for a discontinuous LDG-H
// expansion.
//
///////////////////////////////////////////////////////////////////////////////

#ifndef NEKTAR_LIBS_MULTIREGIONS_DISCONTFIELD2D_H
#define NEKTAR_LIBS_MULTIREGIONS_DISCONTFIELD2D_H

#include <boost/core/ignore_unused.hpp>

#include <MultiRegions/MultiRegionsDeclspec.h>
#include <MultiRegions/MultiRegions.hpp>
#include <MultiRegions/ExpList2D.h>
#include <MultiRegions/GlobalLinSys.h>
#include <MultiRegions/AssemblyMap/AssemblyMapDG.h>
#include <MultiRegions/AssemblyMap/LocTraceToTraceMap.h>
#include <SpatialDomains/Conditions.h>

namespace Nektar
{
    namespace MultiRegions
    {
        class DisContField2D : public ExpList2D
        {
        public:
            MULTI_REGIONS_EXPORT DisContField2D();

            MULTI_REGIONS_EXPORT DisContField2D(
                const LibUtilities::SessionReaderSharedPtr &pSession,
                const SpatialDomains::MeshGraphSharedPtr   &graph2D,
                const std::string                          &variable,
                const bool SetUpJustDG            = true,
                const bool DeclareCoeffPhysArrays = true,
                const Collections::ImplementationType ImpType
                                             = Collections::eNoImpType);

            MULTI_REGIONS_EXPORT DisContField2D(
                const DisContField2D                     &In,
                const SpatialDomains::MeshGraphSharedPtr &graph2D,
                const std::string                        &variable,
                const bool SetUpJustDG            = false,
                const bool DeclareCoeffPhysArrays = true);

            MULTI_REGIONS_EXPORT DisContField2D(
                const DisContField2D &In,
                const bool DeclareCoeffPhysArrays = true);

            MULTI_REGIONS_EXPORT virtual ~DisContField2D();

            MULTI_REGIONS_EXPORT GlobalLinSysSharedPtr GetGlobalBndLinSys(
                const GlobalLinSysKey &mkey);

            MULTI_REGIONS_EXPORT NekDouble L2_DGDeriv(
                const int                           dir,
                const Array<OneD, const NekDouble> &soln);

            MULTI_REGIONS_EXPORT void EvaluateHDGPostProcessing(
                Array<OneD, NekDouble> &outarray);

            virtual ExpListSharedPtr &v_GetTrace()
            {
                if(m_trace == NullExpListSharedPtr)
                {
                    SetUpDG();
                }

                return m_trace;
            }

            Array<OneD, int> m_BCtoElmMap;
            Array<OneD, int> m_BCtoEdgMap;

        protected:

            Array<OneD, LibUtilities::BasisSharedPtr> m_base; /**< Bases needed for the expansion */

            /** \brief This function gets the shared point to basis
             *
             *  \return returns the shared pointer to the bases
             */
            inline const Array<OneD, const LibUtilities::BasisSharedPtr>& GetBase() const
            {
                return(m_base);
            }

            /** \brief This function returns the type of basis used in the \a dir
             *  direction
             *
             *  The different types of bases implemented in the code are defined
             *  in the LibUtilities::BasisType enumeration list. As a result, the
             *  function will return one of the types of this enumeration list.
             *
             *  \param dir the direction
             *  \return returns the type of basis used in the \a dir direction
             */
            inline  LibUtilities::BasisType GetBasisType(const int dir) const
            {
                ASSERTL1(dir < m_base.size(), "dir is larger than m_numbases");
                return(m_base[dir]->GetBasisType());
            }

            /**
             * @brief An object which contains the discretised boundary
             * conditions.
             *
             * It is an array of size equal to the number of boundary regions
             * and consists of entries of the type MultiRegions#ExpList1D. Every
             * entry corresponds to the one-dimensional spectral/hp expansion on
             * a single boundary region.  The values of the boundary conditions
             * are stored as the coefficients of the one-dimensional expansion.
             */
            Array<OneD,MultiRegions::ExpListSharedPtr> m_bndCondExpansions;

<<<<<<< HEAD
            /**
             * @brief A Double to determine the weight of Bwd trace value when averaging 
             *        the Fwd and Bwd in diffusion flux calculation.
             *
             * It is necessary because for some boundaries the Bwd itself is the target value,
             * while for other boundaries some average of Fwd and Bwd is the target value.
             * Using this parameter they can be treated uniformly.
             * This array stores a Double value for each variable for each ExpListSharedPtr, which 
             * assumes that for each ExpListSharedPtr the same kind of boundary treatment is used.
             *  
             */
            Array<OneD,NekDouble> m_BndCondBwdWeight;

=======
>>>>>>> 198bb4a5
            /**
             * @brief An array which contains the information about
             * the boundary condition on the different boundary regions.
             */
            Array<OneD,SpatialDomains::BoundaryConditionShPtr> m_bndConditions;

            GlobalLinSysMapShPtr   m_globalBndMat;
            ExpListSharedPtr       m_trace;
            AssemblyMapDGSharedPtr m_traceMap;

            /**
             * Map of local trace (the points at the face of
             * the element) to the trace space discretisation
             */
            LocTraceToTraceMapSharedPtr m_locTraceToTraceMap;

            Array<OneD, Array<OneD, unsigned int> > m_mapEdgeToElmn;
            Array<OneD, Array<OneD, unsigned int> > m_signEdgeToElmn;
            Array<OneD,StdRegions::Orientation>     m_edgedir;

            /**
             * @brief A set storing the global IDs of any boundary edges.
             */
            std::set<int> m_boundaryEdges;

            /**
             * @brief A map which identifies groups of periodic vertices.
             */
            PeriodicMap m_periodicVerts;

            /**
             * @brief A map which identifies pairs of periodic edges.
             */
            PeriodicMap m_periodicEdges;


            /**
             * @brief A vector indicating degress of freedom which need to be
             * copied from forwards to backwards space in case of a periodic
             * boundary condition.
             */
            std::vector<int> m_periodicFwdCopy;
            std::vector<int> m_periodicBwdCopy;

            /*
             * @brief A map identifying which edges are left- and right-adjacent
             * for DG.
             */
            std::vector<bool> m_leftAdjacentEdges;

            void SetUpDG(const std::string  = "DefaultVar");
            bool SameTypeOfBoundaryConditions(const DisContField2D &In);
            void GenerateBoundaryConditionExpansion(
                const SpatialDomains::MeshGraphSharedPtr &graph2D,
                const SpatialDomains::BoundaryConditions &bcs,
                const std::string                        &variable,
                const bool DeclareCoeffPhysArrays = true);
            void FindPeriodicEdges(
                const SpatialDomains::BoundaryConditions &bcs,
                const std::string                        &variable);

            bool IsLeftAdjacentEdge(const int n, const int e);

            virtual void v_AddTraceIntegral(
                const Array<OneD, const NekDouble> &Fx,
                const Array<OneD, const NekDouble> &Fy,
                      Array<OneD,       NekDouble> &outarray);
            virtual void v_AddTraceIntegral(
                const Array<OneD, const NekDouble> &Fn,
                      Array<OneD,       NekDouble> &outarray);
            virtual void v_AddFwdBwdTraceIntegral(
                const Array<OneD, const NekDouble> &Fwd,
                const Array<OneD, const NekDouble> &Bwd,
                      Array<OneD,       NekDouble> &outarray);
            virtual void v_ExtractTracePhys(
                const Array<OneD, const NekDouble> &inarray,
                      Array<OneD,       NekDouble> &outarray);
            virtual void v_ExtractTracePhys(
                      Array<OneD,       NekDouble> &outarray);
            virtual void v_HelmSolve(
                const Array<OneD, const NekDouble> &inarray,
                      Array<OneD,       NekDouble> &outarray,
                const FlagList &flags,
                const StdRegions::ConstFactorMap   &factors,
                const StdRegions::VarCoeffMap      &varcoeff,
                const MultiRegions::VarFactorsMap &varfactors,
                const Array<OneD, const NekDouble> &dirForcing,
                const bool  PhysSpaceForcing);
            virtual void v_GeneralMatrixOp(
                const GlobalMatrixKey             &gkey,
                const Array<OneD,const NekDouble> &inarray,
                      Array<OneD,      NekDouble> &outarray,
                CoeffState                         coeffstate = eLocal);
            virtual void v_GetBoundaryToElmtMap(
                Array<OneD, int> &ElmtID,
                Array<OneD, int> &EdgeID);
            virtual void v_GetBndElmtExpansion(int i,
                            std::shared_ptr<ExpList> &result,
                            const bool DeclareCoeffPhysArrays);
            virtual void v_Reset();

            /**
             * @brief Obtain a copy of the periodic edges and vertices for this
             * field.
             */
            virtual void v_GetPeriodicEntities(
                PeriodicMap &periodicVerts,
                PeriodicMap &periodicEdges,
                PeriodicMap &periodicFaces)
            {
                boost::ignore_unused(periodicFaces);
                periodicVerts = m_periodicVerts;
                periodicEdges = m_periodicEdges;
            }


            virtual AssemblyMapDGSharedPtr &v_GetTraceMap()
            {
                return m_traceMap;
            }

            virtual const Array<OneD,const MultiRegions::ExpListSharedPtr>
                &v_GetBndCondExpansions()
            {
                return m_bndCondExpansions;
            }
<<<<<<< HEAD
            
            virtual const 
=======

            virtual const
>>>>>>> 198bb4a5
                Array<OneD,const SpatialDomains::BoundaryConditionShPtr>
                &v_GetBndConditions()
            {
                return m_bndConditions;
            }

            virtual MultiRegions::ExpListSharedPtr
                &v_UpdateBndCondExpansion(int i)
            {
                return m_bndCondExpansions[i];
            }

            virtual Array<OneD, SpatialDomains::BoundaryConditionShPtr>
                &v_UpdateBndConditions()
            {
                return m_bndConditions;
            }

            virtual void v_EvaluateBoundaryConditions(
                const NekDouble   time    = 0.0,
                const std::string varName = "",
                const NekDouble   x2_in   = NekConstants::kNekUnsetDouble,
                const NekDouble   x3_in   = NekConstants::kNekUnsetDouble);

            virtual std::map<int, RobinBCInfoSharedPtr> v_GetRobinBCInfo();

            virtual void v_FillBwdWITHBound(
                const Array<OneD, const NekDouble> &Fwd,
                      Array<OneD,       NekDouble> &Bwd);
            virtual void v_FillBwdWITHBoundDeriv(
                const int                          Dir,
                const Array<OneD, const NekDouble> &Fwd,
                      Array<OneD,       NekDouble> &Bwd);
            virtual void v_FillBwdWITHBwdWeight(
                    Array<OneD,       NekDouble> &weightave,
                    Array<OneD,       NekDouble> &weightjmp);
            
            virtual void v_GetFwdBwdTracePhys(
                Array<OneD, NekDouble> &Fwd,
                Array<OneD, NekDouble> &Bwd)
            {
                v_GetFwdBwdTracePhys(m_phys, Fwd, Bwd);
            }
            
            virtual void v_GetFwdBwdTracePhys(
                const Array<OneD, const NekDouble> &field,
                    Array<OneD,       NekDouble> &Fwd,
                    Array<OneD,       NekDouble> &Bwd)
            {
                v_GetFwdBwdTracePhys_serial(field, Fwd, Bwd);
                m_traceMap->UniversalTraceAssemble(Fwd);
                m_traceMap->UniversalTraceAssemble(Bwd);
            }

            virtual void v_GetFwdBwdTracePhysNoBndFill(
                const Array<OneD, const NekDouble> &field,
                    Array<OneD,       NekDouble> &Fwd,
                    Array<OneD,       NekDouble> &Bwd)
            {
                v_GetFwdBwdTracePhysInterior(field, Fwd, Bwd);
                m_traceMap->UniversalTraceAssemble(Fwd);
                m_traceMap->UniversalTraceAssemble(Bwd);
            }

            virtual void v_GetFwdBwdTracePhysDeriv(
                const int                          Dir,
                const Array<OneD, const NekDouble> &field,
                    Array<OneD,       NekDouble> &Fwd,
                    Array<OneD,       NekDouble> &Bwd)
            {
                v_GetFwdBwdTracePhysDeriv_serial(Dir,field, Fwd, Bwd);

                m_traceMap->UniversalTraceAssemble(Fwd);
                m_traceMap->UniversalTraceAssemble(Bwd);
            }

            virtual void v_GetFwdBwdTracePhysDeriv_serial(
                const int                          Dir,
                const Array<OneD, const NekDouble> &field,
                    Array<OneD,       NekDouble> &Fwd,
                    Array<OneD,       NekDouble> &Bwd)
            {
                v_GetFwdBwdTracePhysInterior(field, Fwd, Bwd);
                v_FillBwdWITHBoundDeriv(Dir,Fwd,Bwd);
            }

            virtual void v_GetFwdBwdTracePhys_serial(
                const Array<OneD, const NekDouble> &field,
                    Array<OneD,       NekDouble> &Fwd,
                    Array<OneD,       NekDouble> &Bwd)
            {
                v_GetFwdBwdTracePhysInterior(field, Fwd, Bwd);
                v_FillBwdWITHBound(Fwd,Bwd);
            }

            virtual void v_GetFwdBwdTracePhysInterior(
                const Array<OneD, const NekDouble> &field,
                      Array<OneD,       NekDouble> &Fwd,
                      Array<OneD,       NekDouble> &Bwd);
            
            virtual void v_AddTraceQuadPhysToField(
                const Array<OneD, const NekDouble> &Fwd,
                const Array<OneD, const NekDouble> &Bwd,
                    Array<OneD,       NekDouble> &field);

            virtual void v_PeriodicBwdCopy(
                const Array<OneD, const NekDouble> &Fwd,
                      Array<OneD,       NekDouble> &Bwd)
            {
                for (int n = 0; n < m_periodicFwdCopy.size(); ++n)
                {
                    Bwd[m_periodicBwdCopy[n]] = Fwd[m_periodicFwdCopy[n]];
                }
            }

            virtual const Array<OneD,const NekDouble>
                &v_GetBndCondBwdWeight()
            {
                return m_BndCondBwdWeight;
            }

            virtual void v_SetBndCondBwdWeight(
                const int index, 
                const NekDouble value)
            {
                m_BndCondBwdWeight[index]   =   value;
            }

            virtual const LocTraceToTraceMapSharedPtr 
                    &v_GetlocTraceToTraceMap() const
            {
                return m_locTraceToTraceMap;
            }
        };

        typedef std::shared_ptr<DisContField2D>   DisContField2DSharedPtr;
    } //end of namespace
} //end of namespace

#endif // MULTIERGIONS_DISCONTFIELD2D_H<|MERGE_RESOLUTION|>--- conflicted
+++ resolved
@@ -141,7 +141,6 @@
              */
             Array<OneD,MultiRegions::ExpListSharedPtr> m_bndCondExpansions;
 
-<<<<<<< HEAD
             /**
              * @brief A Double to determine the weight of Bwd trace value when averaging 
              *        the Fwd and Bwd in diffusion flux calculation.
@@ -155,8 +154,6 @@
              */
             Array<OneD,NekDouble> m_BndCondBwdWeight;
 
-=======
->>>>>>> 198bb4a5
             /**
              * @brief An array which contains the information about
              * the boundary condition on the different boundary regions.
@@ -283,13 +280,8 @@
             {
                 return m_bndCondExpansions;
             }
-<<<<<<< HEAD
             
             virtual const 
-=======
-
-            virtual const
->>>>>>> 198bb4a5
                 Array<OneD,const SpatialDomains::BoundaryConditionShPtr>
                 &v_GetBndConditions()
             {
