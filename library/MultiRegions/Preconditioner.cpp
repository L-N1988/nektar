--- conflicted
+++ resolved
@@ -128,35 +128,17 @@
         void Preconditioner::v_DoTransformBasisToLowEnergy(
                              Array<OneD, NekDouble>& pInOut)
         {
-            boost::ignore_unused(pInOut, offset);
-        }
-
-        /**
-<<<<<<< HEAD
+            boost::ignore_unused(pInOut);
+        }
+
+        /**
          * \brief Transform from low energy coeffs to orignal basis
-=======
-         * \brief Transform from original basis to low energy basis
-         */ 
-        void Preconditioner::v_DoTransformToLowEnergy(
-            const Array<OneD, NekDouble> &pInOut,
-                  Array<OneD, NekDouble> &pOutput)
-        {
-            boost::ignore_unused(pInOut, pOutput);
-        }
-
-        /**
-         * \brief Transform from low energy basis to orignal basis
->>>>>>> a1fa3687
          */ 
         void Preconditioner::v_DoTransformCoeffsFromLowEnergy(
             Array<OneD, NekDouble>& pInOut)
         {
-<<<<<<< HEAD
+            boost::ignore_unused(pInOut);
 	}
-=======
-            Vmath::Smul(pInput.num_elements(), 1.0, pInput, 1, pInput, 1);
-        }
->>>>>>> a1fa3687
 
         /**
          * \brief Multiply by the block inverse transformation matrix
@@ -165,13 +147,8 @@
             const Array<OneD, NekDouble> &pInput,
                   Array<OneD, NekDouble> &pOutput)
         {
-<<<<<<< HEAD
+            boost::ignore_unused(pInput, pOutput);
 	}
-=======
-            boost::ignore_unused(pInput, pOutput);
-            NEKERROR(ErrorUtil::efatal,"Method does not exist" );
-        }
->>>>>>> a1fa3687
 
         /**
          * \brief Multiply by the block transposed inverse transformation matrix
