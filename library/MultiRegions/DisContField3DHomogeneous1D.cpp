//////////////////////////////////////////////////////////////////////////////
//
// File DisContField3DHomogeneous1D.cpp
//
// For more information, please see: http://www.nektar.info
//
// The MIT License
//
// Copyright (c) 2006 Division of Applied Mathematics, Brown University (USA),
// Department of Aeronautics, Imperial College London (UK), and Scientific
// Computing and Imaging Institute, University of Utah (USA).
//
// License for the specific language governing rights and limitations under
// Permission is hereby granted, free of charge, to any person obtaining a
// copy of this software and associated documentation files (the "Software"),
// to deal in the Software without restriction, including without limitation
// the rights to use, copy, modify, merge, publish, distribute, sublicense,
// and/or sell copies of the Software, and to permit persons to whom the
// Software is furnished to do so, subject to the following conditions:
//
// The above copyright notice and this permission notice shall be included
// in all copies or substantial portions of the Software.
//
// THE SOFTWARE IS PROVIDED "AS IS", WITHOUT WARRANTY OF ANY KIND, EXPRESS
// OR IMPLIED, INCLUDING BUT NOT LIMITED TO THE WARRANTIES OF MERCHANTABILITY,
// FITNESS FOR A PARTICULAR PURPOSE AND NONINFRINGEMENT. IN NO EVENT SHALL
// THE AUTHORS OR COPYRIGHT HOLDERS BE LIABLE FOR ANY CLAIM, DAMAGES OR OTHER
// LIABILITY, WHETHER IN AN ACTION OF CONTRACT, TORT OR OTHERWISE, ARISING
// FROM, OUT OF OR IN CONNECTION WITH THE SOFTWARE OR THE USE OR OTHER
// DEALINGS IN THE SOFTWARE.
//
// Description: Field definition for 3D domain with boundary
// conditions using LDG flux and a 1D homogeneous direction
//
///////////////////////////////////////////////////////////////////////////////

#include <MultiRegions/ExpList2DHomogeneous1D.h>
#include <MultiRegions/DisContField3DHomogeneous1D.h>
#include <MultiRegions/DisContField2D.h>


namespace Nektar
{
    namespace MultiRegions
    {

        DisContField3DHomogeneous1D::DisContField3DHomogeneous1D(void)
        : ExpList3DHomogeneous1D(),
          m_bndCondExpansions(),
          m_bndConditions()
        {
        }

        DisContField3DHomogeneous1D::DisContField3DHomogeneous1D(
            const LibUtilities::SessionReaderSharedPtr &pSession,
            const LibUtilities::BasisKey               &HomoBasis,
            const NekDouble                             lhom,
            const bool                                  useFFT,
            const bool                                  dealiasing):
            ExpList3DHomogeneous1D(pSession,HomoBasis,lhom,useFFT,dealiasing),
              m_bndCondExpansions(),
              m_bndConditions()
        {
        }

        DisContField3DHomogeneous1D::DisContField3DHomogeneous1D(
            const DisContField3DHomogeneous1D &In,
            const bool                         DeclarePlanesSetCoeffPhys)
            : ExpList3DHomogeneous1D (In,false),
              m_bndCondExpansions    (In.m_bndCondExpansions),
              m_bndConditions        (In.m_bndConditions)
        {
            if (DeclarePlanesSetCoeffPhys)
            {
                DisContField2DSharedPtr zero_plane =
                    std::dynamic_pointer_cast<DisContField2D> (In.m_planes[0]);

                for(int n = 0; n < m_planes.num_elements(); ++n)
                {
                    m_planes[n] =
                        MemoryManager<DisContField2D>::
                          AllocateSharedPtr(*zero_plane, false);
                }

                SetCoeffPhys();
            }
        }

        DisContField3DHomogeneous1D::DisContField3DHomogeneous1D(
            const LibUtilities::SessionReaderSharedPtr &pSession,
            const LibUtilities::BasisKey               &HomoBasis,
            const NekDouble                             lhom,
            const bool                                  useFFT,
            const bool                                  dealiasing,
            const SpatialDomains::MeshGraphSharedPtr   &graph2D,
            const std::string                          &variable,
            const Collections::ImplementationType       ImpType):
            ExpList3DHomogeneous1D(pSession, HomoBasis, lhom, useFFT,
                                   dealiasing),
              m_bndCondExpansions(),
              m_bndConditions()
        {
            int i, n, nel;
            DisContField2DSharedPtr plane_zero;
            SpatialDomains::BoundaryConditions bcs(m_session, graph2D);

            // note that nzplanes can be larger than nzmodes
            m_planes[0] = plane_zero = MemoryManager<DisContField2D>::
                AllocateSharedPtr(pSession, graph2D, variable, true, false,
                                  ImpType);

            m_exp = MemoryManager<LocalRegions::ExpansionVector>
                ::AllocateSharedPtr();
            
            nel = m_planes[0]->GetExpSize();

            for (i = 0; i < nel; ++i)
            {
                (*m_exp).push_back(m_planes[0]->GetExp(i));
            }

            for (n = 1; n < m_planes.num_elements(); ++n)
            {
                m_planes[n] = MemoryManager<DisContField2D>::
                    AllocateSharedPtr(*plane_zero, graph2D,
                                      variable, true, false);
                for(i = 0; i < nel; ++i)
                {
                    (*m_exp).push_back((*m_exp)[i]);
                }
            }

            // Set up trace object.
            Array<OneD, ExpListSharedPtr> trace(m_planes.num_elements());
            for (n = 0; n < m_planes.num_elements(); ++n)
            {
                trace[n] = m_planes[n]->GetTrace();
            }

            m_trace = MemoryManager<ExpList2DHomogeneous1D>::AllocateSharedPtr(
                               pSession, HomoBasis, lhom, useFFT,
                               dealiasing, trace);

            // Setup default optimisation information
            nel = GetExpSize();

            m_globalOptParam = MemoryManager<NekOptimize::GlobalOptParam>::
                                AllocateSharedPtr(nel);

            SetCoeffPhys();

            // Do not set up BCs if default variable
            if(variable.compare("DefaultVar") != 0)
            {
                SetupBoundaryConditions(HomoBasis, lhom, bcs, variable);
            }

            SetUpDG();
        }

        /**
         * @brief Default destructor
         */
        DisContField3DHomogeneous1D::~DisContField3DHomogeneous1D()
        {
        }

        void DisContField3DHomogeneous1D::SetupBoundaryConditions(
            const LibUtilities::BasisKey       &HomoBasis,
            const NekDouble                     lhom,
            SpatialDomains::BoundaryConditions &bcs,
            const std::string                   variable)
        {
            int n;

            // Setup an ExpList2DHomogeneous1D expansion for boundary
            // conditions and link to class declared in m_planes
            const SpatialDomains::BoundaryRegionCollection  &bregions =
                bcs.GetBoundaryRegions();
            const SpatialDomains::BoundaryConditionCollection &bconditions =
                bcs.GetBoundaryConditions();

            // count the number of non-periodic boundary regions
            int cnt = 0;
            for (auto &it : bregions)
            {
                SpatialDomains::BoundaryConditionShPtr boundaryCondition =
                    GetBoundaryCondition(bconditions, it.first, variable);
                if (boundaryCondition->GetBoundaryConditionType()
                        != SpatialDomains::ePeriodic)
                {
                    cnt++;
                }
            }

            m_bndCondExpansions  = Array<OneD,MultiRegions::
                ExpListSharedPtr>(cnt);
            m_bndConditions = m_planes[0]->UpdateBndConditions();

            int nplanes = m_planes.num_elements();
            Array<OneD, MultiRegions::ExpListSharedPtr>
                PlanesBndCondExp(nplanes);

            cnt = 0;
            for (auto &it : bregions)
            {
                SpatialDomains::BoundaryConditionShPtr boundaryCondition =
                    GetBoundaryCondition(bconditions, it.first, variable);
                if(boundaryCondition->GetBoundaryConditionType() !=
                   SpatialDomains::ePeriodic)
                {
                    for (n = 0; n < nplanes; ++n)
                    {
                        PlanesBndCondExp[n] = m_planes[n]->
                            UpdateBndCondExpansion(cnt);
                    }

                    m_bndCondExpansions[cnt++] =
                        MemoryManager<ExpList2DHomogeneous1D>::
                            AllocateSharedPtr(m_session, HomoBasis, lhom,
                                              m_useFFT, false,
                                              PlanesBndCondExp);
                }
            }
            EvaluateBoundaryConditions(0.0, variable);
        }

        void DisContField3DHomogeneous1D::EvaluateBoundaryConditions(
            const NekDouble   time,
            const std::string varName)
        {
            int n;
            const Array<OneD, const NekDouble> z = m_homogeneousBasis->GetZ();
            Array<OneD, NekDouble> local_z(m_planes.num_elements());

            for (n = 0; n < m_planes.num_elements(); n++)
            {
                local_z[n] = z[m_transposition->GetPlaneID(n)];
            }

            for (n = 0; n < m_planes.num_elements(); ++n)
            {
                m_planes[n]->EvaluateBoundaryConditions(
                    time, varName, 0.5*m_lhom*(1.0+local_z[n]));
            }

            // Fourier transform coefficient space boundary values
            // This will only be undertaken for time dependent
            // boundary conditions unless time == 0.0 which is the
            // case when the method is called from the constructor.
            for (n = 0; n < m_bndCondExpansions.num_elements(); ++n)
            {
                if (time == 0.0 ||
                    m_bndConditions[n]->IsTimeDependent() ||
	            boost::iequals(m_bndConditions[n]->GetUserDefined(),
                                   "MovingBody"))
                {
                    m_bndCondExpansions[n]->HomogeneousFwdTrans(
                        m_bndCondExpansions[n]->GetCoeffs(),
                        m_bndCondExpansions[n]->UpdateCoeffs());
                }
            }
        }

        void DisContField3DHomogeneous1D::v_HelmSolve(
            const Array<OneD, const NekDouble> &inarray,
                  Array<OneD,       NekDouble> &outarray,
            const FlagList &flags,
            const StdRegions::ConstFactorMap &factors,
            const StdRegions::VarCoeffMap &varcoeff,
            const Array<OneD, const NekDouble> &dirForcing,
            const bool PhysSpaceForcing)
        {
            int n;
            int cnt = 0;
            int cnt1 = 0;
            NekDouble beta;
            StdRegions::ConstFactorMap new_factors;

            Array<OneD, NekDouble> e_out;
            Array<OneD, NekDouble> fce(inarray.num_elements());
            Array<OneD, const NekDouble> wfce;

            // Transform forcing function in half-physical space if required
            if (m_WaveSpace)
            {
                fce = inarray;
            }
            else
            {
                HomogeneousFwdTrans(inarray,fce);
            }

            for (n = 0; n < m_planes.num_elements(); ++n)
            {
                if (n != 1 || m_transposition->GetK(n) != 0)
                {
                    beta = 2*M_PI*(m_transposition->GetK(n))/m_lhom;
                    new_factors = factors;
                    // add in Homogeneous Fourier direction and SVV if turned on
                    new_factors[StdRegions::eFactorLambda] +=
                        beta*beta*(1+GetSpecVanVisc(n));

                    wfce = (PhysSpaceForcing)? fce+cnt:fce+cnt1;
                    m_planes[n]->HelmSolve(
                        wfce,
                        e_out = outarray + cnt1,
                        flags, new_factors, varcoeff, dirForcing,
                        PhysSpaceForcing);
                }

                cnt  += m_planes[n]->GetTotPoints();
                cnt1 += m_planes[n]->GetNcoeffs();
            }
        }

        void DisContField3DHomogeneous1D::v_EvaluateBoundaryConditions(
            const NekDouble   time,
            const std::string varName,
            const NekDouble   x2_in,
            const NekDouble   x3_in)
        {
            EvaluateBoundaryConditions(time, varName);
        }

        std::shared_ptr<ExpList> &DisContField3DHomogeneous1D::
            v_UpdateBndCondExpansion(int i)
        {
            return UpdateBndCondExpansion(i);
        }

        Array<OneD, SpatialDomains::BoundaryConditionShPtr>
            &DisContField3DHomogeneous1D::v_UpdateBndConditions()
        {
            return UpdateBndConditions();
        }

        void DisContField3DHomogeneous1D::GetBoundaryToElmtMap(
            Array<OneD, int> &ElmtID,
            Array<OneD,int> &EdgeID)
        {

            if(m_BCtoElmMap.num_elements() == 0)
            {
                Array<OneD, int> ElmtID_tmp;
                Array<OneD, int> EdgeID_tmp;

                m_planes[0]->GetBoundaryToElmtMap(ElmtID_tmp, EdgeID_tmp);
                int nel_per_plane = m_planes[0]->GetExpSize();
                int nplanes = m_planes.num_elements();

                int MapSize = ElmtID_tmp.num_elements();

                m_BCtoElmMap = Array<OneD, int>(nplanes*MapSize);
                m_BCtoEdgMap = Array<OneD, int>(nplanes*MapSize);

                // If this mesh (or partition) has no BCs, skip this step
                if (MapSize > 0)
                {
                    int i ,j, n, cnt;
                    int cntPlane = 0;
                    for (cnt=n=0; n < m_bndCondExpansions.num_elements(); ++n)
                    {
                        int planeExpSize = m_planes[0]
                                                ->GetBndCondExpansions()[n]
                                                ->GetExpSize();
                        for (i = 0; i < planeExpSize ; ++i, ++cntPlane)
                        {
                            for(j = 0; j < nplanes; j++)
                            {
                                m_BCtoElmMap[cnt+i+j*planeExpSize] = 
                                        ElmtID_tmp[cntPlane]+j*nel_per_plane;
                                m_BCtoEdgMap[cnt+i+j*planeExpSize] = 
                                        EdgeID_tmp[cntPlane];
                            }
                        }
                        cnt += m_bndCondExpansions[n]->GetExpSize();
                    }
                }
            }
            ElmtID = m_BCtoElmMap;
            EdgeID = m_BCtoEdgMap;
        }
        
        void DisContField3DHomogeneous1D::v_GetBndElmtExpansion(int i,
                            std::shared_ptr<ExpList> &result,
                            const bool DeclareCoeffPhysArrays)
        {
            int n, cnt, nq;
            int offsetOld, offsetNew;
            
            std::vector<unsigned int> eIDs;
            Array<OneD, int> ElmtID,EdgeID;
            GetBoundaryToElmtMap(ElmtID,EdgeID);
            
            // Skip other boundary regions
            for (cnt = n = 0; n < i; ++n)
            {
                cnt += m_bndCondExpansions[n]->GetExpSize();
            }

            // Populate eIDs with information from BoundaryToElmtMap
            for (n = 0; n < m_bndCondExpansions[i]->GetExpSize(); ++n)
            {
                eIDs.push_back(ElmtID[cnt+n]);
            }
            
            // Create expansion list
            result = 
                MemoryManager<ExpList3DHomogeneous1D>::AllocateSharedPtr
                    (*this, eIDs);
            
            // Copy phys and coeffs to new explist
            if ( DeclareCoeffPhysArrays)
            {
                Array<OneD, NekDouble> tmp1, tmp2;
                for (n = 0; n < result->GetExpSize(); ++n)
                {
                    nq = GetExp(ElmtID[cnt+n])->GetTotPoints();
                    offsetOld = GetPhys_Offset(ElmtID[cnt+n]);
                    offsetNew = result->GetPhys_Offset(n);
                    Vmath::Vcopy(nq, tmp1 = GetPhys()+ offsetOld, 1,
                                tmp2 = result->UpdatePhys()+ offsetNew, 1);

                    nq = GetExp(ElmtID[cnt+n])->GetNcoeffs();
                    offsetOld = GetCoeff_Offset(ElmtID[cnt+n]);
                    offsetNew = result->GetCoeff_Offset(n);
                    Vmath::Vcopy(nq, tmp1 = GetCoeffs()+ offsetOld, 1,
                                tmp2 = result->UpdateCoeffs()+ offsetNew, 1);
                }
            }

            // Set wavespace value
            result->SetWaveSpace(GetWaveSpace());
        }    

        void DisContField3DHomogeneous1D::GetBCValues(       Array<OneD, NekDouble> & BndVals,
                                                       const Array<OneD, NekDouble> & TotField,
                                                             int                      BndID )
        {
            LocalRegions::ExpansionSharedPtr   elmt;
            LocalRegions::Expansion1DSharedPtr temp_BC_exp;

            Array<OneD, const NekDouble> tmp_Tot;
            Array<OneD, NekDouble>       tmp_BC;

            int cnt = 0;
            int pos = 0;
            int exp_size, exp_size_per_plane, elmtID, boundaryID;
            int offset, exp_dim;

            for (int k = 0; k < m_planes.num_elements(); k++)
            {
                for (int n = 0; n < m_bndConditions.num_elements(); ++n)
                {
                    exp_size = m_bndCondExpansions[n]->GetExpSize();
                    exp_size_per_plane = exp_size/m_planes.num_elements();

                    for (int i = 0; i < exp_size_per_plane; i++)
                    {
                        if(n == BndID)
                        {
                            elmtID      = m_BCtoElmMap[cnt];
                            boundaryID  = m_BCtoEdgMap[cnt];
                            exp_dim     = m_bndCondExpansions[n]->
                                GetExp(i+k*exp_size_per_plane)->GetTotPoints();
                            offset      = GetPhys_Offset(elmtID);
                            elmt        = GetExp(elmtID);
<<<<<<< HEAD
                            temp_BC_exp = boost::dynamic_pointer_cast<LocalRegions::Expansion1D>(
                                    m_bndCondExpansions[n]->GetExp( i + k * exp_size_per_plane ) );
=======
                            temp_BC_exp = std::dynamic_pointer_cast<
                                StdRegions::StdExpansion1D>(
                                    m_bndCondExpansions[n]->GetExp(
                                        i+k*exp_size_per_plane));
>>>>>>> 56f554e3

                            elmt->GetEdgePhysVals(boundaryID, temp_BC_exp,
                                                  tmp_Tot = TotField + offset,
                                                  tmp_BC = BndVals + pos);
                            pos        += exp_dim;
                        }
                        cnt++;
                    }
                }
            }
        }

        void DisContField3DHomogeneous1D::NormVectorIProductWRTBase(
            Array<OneD, const NekDouble> &V1,
            Array<OneD, const NekDouble> &V2,
            Array<OneD, NekDouble>       &outarray,
            int                           BndID)
        {
            LocalRegions::ExpansionSharedPtr   elmt;
            LocalRegions::Expansion1DSharedPtr temp_BC_exp;

            Array<OneD, NekDouble> tmp_V1;
            Array<OneD, NekDouble> tmp_V2;
            Array<OneD, NekDouble> tmp_outarray;

            int cnt = 0;
            int exp_size, exp_size_per_plane, elmtID, Phys_offset, Coef_offset;

            for(int k = 0; k < m_planes.num_elements(); k++)
            {
                for(int n = 0; n < m_bndConditions.num_elements(); ++n)
                {
                    exp_size = m_bndCondExpansions[n]->GetExpSize();
                    exp_size_per_plane = exp_size/m_planes.num_elements();

                    for(int i = 0; i < exp_size_per_plane; i++)
                    {
                        if(n == BndID)
                        {
                            elmtID = m_BCtoElmMap[cnt];

                            Phys_offset = m_bndCondExpansions[n]->
                                GetPhys_Offset(i+k*exp_size_per_plane);
                            Coef_offset = m_bndCondExpansions[n]->
                                GetCoeff_Offset(i+k*exp_size_per_plane);

                            elmt = GetExp(elmtID);
<<<<<<< HEAD
                            temp_BC_exp = boost::dynamic_pointer_cast<LocalRegions::Expansion1D>(
                                    m_bndCondExpansions[n]->GetExp( i + k * exp_size_per_plane ) );
=======
                            temp_BC_exp = std::dynamic_pointer_cast<
                                StdRegions::StdExpansion1D>(
                                    m_bndCondExpansions[n]->GetExp(
                                        i+k*exp_size_per_plane));
>>>>>>> 56f554e3

                            temp_BC_exp->NormVectorIProductWRTBase(
                                tmp_V1 = V1 + Phys_offset,
                                tmp_V2 = V2 + Phys_offset,
                                tmp_outarray = outarray + Coef_offset);
                        }
                        cnt++;
                    }
                }
            }
        }

        void DisContField3DHomogeneous1D::v_ExtractTracePhys(
                        Array<OneD, NekDouble> &outarray)
        {
            ASSERTL1(m_physState == true,
                     "Field must be in physical state to extract trace space.");

            v_ExtractTracePhys(m_phys, outarray);
        }

        /**
         * @brief This method extracts the trace (edges in 2D) for each plane
         * from the field @a inarray and puts the values in @a outarray.
         *
         * It assumes the field is C0 continuous so that it can overwrite the
         * edge data when visited by the two adjacent elements.
         *
         * @param inarray   An array containing the 2D data from which we wish
         *                  to extract the edge data.
         * @param outarray  The resulting edge information.
         */
        void DisContField3DHomogeneous1D::v_ExtractTracePhys(
            const Array<OneD, const NekDouble> &inarray,
                  Array<OneD,       NekDouble> &outarray)
        {
            int nPoints_plane = m_planes[0]->GetTotPoints();
            int nTracePts = m_planes[0]->GetTrace()->GetTotPoints();

            for (int i = 0; i < m_planes.num_elements(); ++i)
            {
                Array<OneD, NekDouble> inarray_plane(nPoints_plane, 0.0);
                Array<OneD, NekDouble> outarray_plane(nPoints_plane, 0.0);

                Vmath::Vcopy(nPoints_plane,
                             &inarray[i*nPoints_plane], 1,
                             &inarray_plane[0], 1);

                m_planes[i]->ExtractTracePhys(inarray_plane, outarray_plane);

                Vmath::Vcopy(nTracePts,
                             &outarray_plane[0], 1,
                             &outarray[i*nTracePts], 1);
            }
        }
        
        /**
         */
        void DisContField3DHomogeneous1D::v_GetBoundaryNormals( int                                    i,
                                                                Array<OneD, Array<OneD, NekDouble> > & normals )
        {
            int                              expdim = GetCoordim(0);
            int                              coordim = 3;
            Array<OneD, NekDouble>           tmp;
            LocalRegions::ExpansionSharedPtr elmt;
            
            Array<OneD, int> ElmtID,EdgeID;
            GetBoundaryToElmtMap(ElmtID,EdgeID);
            
            // Initialise result
            normals = Array<OneD, Array<OneD, NekDouble> > (coordim);
            for (int j = 0; j < coordim; ++j)
            {
                normals[j] = Array<OneD, NekDouble> ( GetBndCondExpansions()[i]->GetTotPoints(), 0.0 );
            }
            
            // Skip other boundary regions
            int cnt = 0;
            for( int n = 0; n < i; ++n )
            {
                cnt += GetBndCondExpansions()[n]->GetExpSize();
            }
            
            int offset;
            for( int n = 0; n < GetBndCondExpansions()[i]->GetExpSize(); ++n )
            {
                offset = GetBndCondExpansions()[i]->GetPhys_Offset(n);
                int nq = GetBndCondExpansions()[i]->GetExp(n)->GetTotPoints();
                
                elmt   = GetExp(ElmtID[cnt+n]);
                const Array<OneD, const Array<OneD, NekDouble> > normalsElmt
                            = elmt->GetSurfaceNormal(EdgeID[cnt+n]);
                // Copy to result
                for (int j = 0; j < expdim; ++j)
                {
                    Vmath::Vcopy(nq, normalsElmt[j], 1,
                                     tmp = normals[j] + offset, 1);
                }
            }
        }

        /**
        * @brief Set up all DG member variables and maps.
        */
        void DisContField3DHomogeneous1D::SetUpDG()
        {
            const int nPlanes     = m_planes.num_elements();
            const int nTracePlane = m_planes[0]->GetTrace()->GetExpSize();

            // Get trace map from first plane.
            AssemblyMapDGSharedPtr traceMap = m_planes[0]->GetTraceMap();
            const Array<OneD, const int> &traceBndMap
                = traceMap->GetBndCondTraceToGlobalTraceMap();
            int mapSize = traceBndMap.num_elements();

            // Set up trace boundary map
            m_traceBndMap = Array<OneD, int>(nPlanes * mapSize);

            int i, n, e, cnt = 0, cnt1 = 0;

            for (i = 0; i < m_bndCondExpansions.num_elements(); ++i)
            {
                int nExp      = m_bndCondExpansions[i]->GetExpSize();
                int nPlaneExp = nExp / nPlanes;

                for (n = 0; n < nPlanes; ++n)
                {
                    const int offset = n * nTracePlane;
                    for (e = 0; e < nPlaneExp; ++e)
                    {
                        m_traceBndMap[cnt++] = offset + traceBndMap[cnt1+e];
                    }
                }

                cnt1 += nPlaneExp;
            }
        }
    } // end of namespace
} //end of namespace<|MERGE_RESOLUTION|>--- conflicted
+++ resolved
@@ -466,15 +466,11 @@
                                 GetExp(i+k*exp_size_per_plane)->GetTotPoints();
                             offset      = GetPhys_Offset(elmtID);
                             elmt        = GetExp(elmtID);
-<<<<<<< HEAD
-                            temp_BC_exp = boost::dynamic_pointer_cast<LocalRegions::Expansion1D>(
-                                    m_bndCondExpansions[n]->GetExp( i + k * exp_size_per_plane ) );
-=======
                             temp_BC_exp = std::dynamic_pointer_cast<
-                                StdRegions::StdExpansion1D>(
+                                LocalRegions::Expansion1D>(
                                     m_bndCondExpansions[n]->GetExp(
-                                        i+k*exp_size_per_plane));
->>>>>>> 56f554e3
+                                        i + k * exp_size_per_plane )
+                                );
 
                             elmt->GetEdgePhysVals(boundaryID, temp_BC_exp,
                                                   tmp_Tot = TotField + offset,
@@ -522,15 +518,11 @@
                                 GetCoeff_Offset(i+k*exp_size_per_plane);
 
                             elmt = GetExp(elmtID);
-<<<<<<< HEAD
-                            temp_BC_exp = boost::dynamic_pointer_cast<LocalRegions::Expansion1D>(
-                                    m_bndCondExpansions[n]->GetExp( i + k * exp_size_per_plane ) );
-=======
                             temp_BC_exp = std::dynamic_pointer_cast<
-                                StdRegions::StdExpansion1D>(
+                                LocalRegions::Expansion1D>(
                                     m_bndCondExpansions[n]->GetExp(
-                                        i+k*exp_size_per_plane));
->>>>>>> 56f554e3
+                                        i + k * exp_size_per_plane )
+                                );
 
                             temp_BC_exp->NormVectorIProductWRTBase(
                                 tmp_V1 = V1 + Phys_offset,
