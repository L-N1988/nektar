///////////////////////////////////////////////////////////////////////////////
//
// File Preconditioner.cpp
//
// For more information, please see: http://www.nektar.info
//
// The MIT License
//
// Copyright (c) 2006 Division of Applied Mathematics, Brown University (USA),
// Department of Aeronautics, Imperial College London (UK), and Scientific
// Computing and Imaging Institute, University of Utah (USA).
//
// Permission is hereby granted, free of charge, to any person obtaining a
// copy of this software and associated documentation files (the "Software"),
// to deal in the Software without restriction, including without limitation
// the rights to use, copy, modify, merge, publish, distribute, sublicense,
// and/or sell copies of the Software, and to permit persons to whom the
// Software is furnished to do so, subject to the following conditions:
//
// The above copyright notice and this permission notice shall be included
// in all copies or substantial portions of the Software.
//
// THE SOFTWARE IS PROVIDED "AS IS", WITHOUT WARRANTY OF ANY KIND, EXPRESS
// OR IMPLIED, INCLUDING BUT NOT LIMITED TO THE WARRANTIES OF MERCHANTABILITY,
// FITNESS FOR A PARTICULAR PURPOSE AND NONINFRINGEMENT. IN NO EVENT SHALL
// THE AUTHORS OR COPYRIGHT HOLDERS BE LIABLE FOR ANY CLAIM, DAMAGES OR OTHER
// LIABILITY, WHETHER IN AN ACTION OF CONTRACT, TORT OR OTHERWISE, ARISING
// FROM, OUT OF OR IN CONNECTION WITH THE SOFTWARE OR THE USE OR OTHER
// DEALINGS IN THE SOFTWARE.
//
// Description: Preconditioner definition
//
///////////////////////////////////////////////////////////////////////////////

#include <LibUtilities/BasicUtils/VDmathArray.hpp>
#include <MultiRegions/PreconditionerLowEnergy.h>
#include <MultiRegions/PreconditionerLinearWithLowEnergy.h>
#include <MultiRegions/GlobalMatrixKey.h>
#include <LocalRegions/MatrixKey.h>
#include <math.h>

using namespace std;

namespace Nektar
{
    namespace MultiRegions
    {
        /**
         * Registers the class with the Factory.
         */

        string PreconditionerLinearWithLowEnergy::className
                = GetPreconFactory().RegisterCreatorFunction(
                    "FullLinearSpaceWithLowEnergyBlock",
                    PreconditionerLinearWithLowEnergy::create,
                    "Full Linear space and low energy block preconditioning");

       /**
         * @class PreconditionerLinearWithLowEnergy
         *
         * This class implements preconditioning for the conjugate
	 * gradient matrix solver.
	 */

        PreconditionerLinearWithLowEnergy::PreconditionerLinearWithLowEnergy(
            const std::shared_ptr<GlobalLinSys> &plinsys,
            const AssemblyMapSharedPtr &pLocToGloMap)
            : Preconditioner(plinsys, pLocToGloMap)
        {
        }

        /**
         *
         */
        void PreconditionerLinearWithLowEnergy::v_InitObject()
        {
            m_linSpacePrecon = GetPreconFactory().CreateInstance("FullLinearSpace",m_linsys.lock(),m_locToGloMap.lock());
            m_lowEnergyPrecon = GetPreconFactory().CreateInstance("LowEnergyBlock",m_linsys.lock(),m_locToGloMap.lock());

            //Set up multiplicity array for inverse transposed transformation matrix
            int nDirBnd     = m_locToGloMap.lock()->GetNumGlobalDirBndCoeffs();
            int nGlobHomBnd = m_locToGloMap.lock()->GetNumGlobalBndCoeffs() - nDirBnd;
            int nLocBnd     = m_locToGloMap.lock()->GetNumLocalBndCoeffs();

            m_invMultiplicity = Array<OneD,NekDouble>(nGlobHomBnd,1.0);
            Array<OneD,NekDouble> loc(nLocBnd);

            // need to scatter from global array to handle sign changes
            m_locToGloMap.lock()->GlobalToLocalBnd(m_invMultiplicity, loc, nDirBnd);

            // Now assemble values back together to get multiplicity
            m_locToGloMap.lock()->AssembleBnd(loc,m_invMultiplicity, nDirBnd);
            Vmath::Sdiv(nGlobHomBnd,1.0,m_invMultiplicity,1,m_invMultiplicity,1);
        }

        /**
         *
         */
        void PreconditionerLinearWithLowEnergy::v_DoTransformBasisToLowEnergy(
             Array<OneD, NekDouble>& pInOut)
        {
            m_lowEnergyPrecon->DoTransformBasisToLowEnergy(pInOut);
        }

        /**
         *
         */
        void PreconditionerLinearWithLowEnergy::v_DoTransformCoeffsFromLowEnergy(
            Array<OneD, NekDouble>& pInput)
        {
            m_lowEnergyPrecon->DoTransformCoeffsFromLowEnergy(pInput);
        }

        /**
         *
         */
        void PreconditionerLinearWithLowEnergy::v_DoTransformCoeffsToLowEnergy(
               const Array<OneD, NekDouble>& pInput,
               Array<OneD, NekDouble>& pOutput)
        {
            m_lowEnergyPrecon->DoTransformCoeffsToLowEnergy(pInput,pOutput);
        }

        /**
         *
         */
        void PreconditionerLinearWithLowEnergy::v_DoTransformBasisFromLowEnergy(
               const Array<OneD, NekDouble>& pInput,
               Array<OneD, NekDouble>& pOutput)
        {
            m_lowEnergyPrecon->DoTransformBasisFromLowEnergy(pInput,pOutput);
        }
        

        DNekScalMatSharedPtr PreconditionerLinearWithLowEnergy::
        v_TransformedSchurCompl(int n, int offset,
                                const std::shared_ptr<DNekScalMat > &loc_mat)
	{
            DNekScalMatSharedPtr returnval;
            returnval=m_lowEnergyPrecon->TransformedSchurCompl(n,offset, loc_mat);
            return returnval;
        }

        /**
         *
         */
        void PreconditionerLinearWithLowEnergy::v_BuildPreconditioner()
        {
            m_linSpacePrecon->BuildPreconditioner();
            m_lowEnergyPrecon->BuildPreconditioner();
	}


        /**
         *
         */
        void PreconditionerLinearWithLowEnergy::v_DoPreconditioner(
            const Array<OneD, NekDouble>& pInput,
            Array<OneD, NekDouble>& pOutput)
        {
<<<<<<< HEAD
            int nDirBndDofs     = m_locToGloMap.lock()->GetNumGlobalDirBndCoeffs();
            int nGlobHomBndDofs = m_locToGloMap.lock()->GetNumGlobalBndCoeffs() - nDirBndDofs;
            int nLocBndDofs     = m_locToGloMap.lock()->GetNumLocalBndCoeffs();
=======
            int nGlobal = pInput.size();
>>>>>>> ac26f0ba

            Array<OneD, NekDouble> tmp(nGlobHomBndDofs, 0.0);

            Array<OneD, NekDouble> InputLinear(nGlobHomBndDofs);
            Array<OneD, NekDouble> OutputLowEnergy(nGlobHomBndDofs);
            Array<OneD, NekDouble> OutputLinear(nGlobHomBndDofs);
            Array<OneD, NekDouble> local(nLocBndDofs);


            //Transform input from low energy to original basis
            Vmath::Vmul(nGlobHomBndDofs,m_invMultiplicity,1,
                        pInput,1,OutputLinear,1);
            m_locToGloMap.lock()->GlobalToLocalBnd(OutputLinear,local,nDirBndDofs);
            m_lowEnergyPrecon->DoTransformBasisFromLowEnergy(local,local);
            m_locToGloMap.lock()->AssembleBnd(local,InputLinear,nDirBndDofs);

            //Apply linear space preconditioner
            m_linSpacePrecon->DoPreconditionerWithNonVertOutput
                (InputLinear, OutputLinear, tmp);

            // transform coefficients back to low energy space
            m_locToGloMap.lock()->GlobalToLocalBnd(OutputLinear,local,nDirBndDofs);
            m_lowEnergyPrecon->DoTransformCoeffsToLowEnergy(local,local);
            m_locToGloMap.lock()->LocalBndToGlobal(local,pOutput,nDirBndDofs,false);

            //Apply Low Energy preconditioner
            m_lowEnergyPrecon->DoPreconditioner(pInput, OutputLowEnergy);

            ASSERTL1(pOutput.num_elements() >= nGlobHomBndDofs, "Output array is not correct");
            Vmath::Vadd(nGlobHomBndDofs,pOutput,1,OutputLowEnergy,1,pOutput,1);
        }

    }
}





<|MERGE_RESOLUTION|>--- conflicted
+++ resolved
@@ -158,13 +158,9 @@
             const Array<OneD, NekDouble>& pInput,
             Array<OneD, NekDouble>& pOutput)
         {
-<<<<<<< HEAD
             int nDirBndDofs     = m_locToGloMap.lock()->GetNumGlobalDirBndCoeffs();
             int nGlobHomBndDofs = m_locToGloMap.lock()->GetNumGlobalBndCoeffs() - nDirBndDofs;
             int nLocBndDofs     = m_locToGloMap.lock()->GetNumLocalBndCoeffs();
-=======
-            int nGlobal = pInput.size();
->>>>>>> ac26f0ba
 
             Array<OneD, NekDouble> tmp(nGlobHomBndDofs, 0.0);
 
