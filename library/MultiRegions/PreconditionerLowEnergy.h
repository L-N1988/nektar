--- conflicted
+++ resolved
@@ -166,12 +166,8 @@
             virtual void v_BuildPreconditioner();
             
             virtual DNekScalMatSharedPtr
-<<<<<<< HEAD
                 v_TransformedSchurCompl(int n, int offset, 
-                                        const boost::shared_ptr<DNekScalMat > &loc_mat);
-=======
-                v_TransformedSchurCompl(int offset, const std::shared_ptr<DNekScalMat > &loc_mat);
->>>>>>> 5d3d42dd
+                             const std::shared_ptr<DNekScalMat > &loc_mat);
         };
     }
 }
