--- conflicted
+++ resolved
@@ -130,18 +130,12 @@
                 NEKERROR(ErrorUtil::efatal, "Unknown map type");
             }
 
-<<<<<<< HEAD
-            bool dirForcCalculated = (bool) pDirForcing.num_elements();
-
-=======
             bool dirForcCalculated = (bool) pDirForcing.size();
->>>>>>> ac26f0ba
             int nDirDofs  = pLocToGloMap->GetNumGlobalDirBndCoeffs();
             int nGlobDofs = pLocToGloMap->GetNumGlobalCoeffs();
             int nLocDofs  = pLocToGloMap->GetNumLocalCoeffs();
 
             int nDirTotal = nDirDofs;
-<<<<<<< HEAD
             expList->GetComm()->GetRowComm()
                    ->AllReduce(nDirTotal, LibUtilities::ReduceSum);
             
@@ -149,13 +143,6 @@
             Array<OneD, NekDouble> tmp1(nLocDofs);
 
             Array<OneD, NekDouble> global(nGlobDofs,0.0); 
-=======
-
-            expList->GetComm()->GetRowComm()
-                   ->AllReduce(nDirTotal, LibUtilities::ReduceSum);
-
-            Array<OneD, NekDouble> tmp(nGlobDofs), tmp2;
->>>>>>> ac26f0ba
 
             if(nDirTotal)
             {
