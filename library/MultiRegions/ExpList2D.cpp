///////////////////////////////////////////////////////////////////////////////
//
// File ExpList2D.cpp
//
// For more information, please see: http://www.nektar.info
//
// The MIT License
//
// Copyright (c) 2006 Division of Applied Mathematics, Brown University (USA),
// Department of Aeronautics, Imperial College London (UK), and Scientific
// Computing and Imaging Institute, University of Utah (USA).
//
// Permission is hereby granted, free of charge, to any person obtaining a
// copy of this software and associated documentation files (the "Software"),
// to deal in the Software without restriction, including without limitation
// the rights to use, copy, modify, merge, publish, distribute, sublicense,
// and/or sell copies of the Software, and to permit persons to whom the
// Software is furnished to do so, subject to the following conditions:
//
// The above copyright notice and this permission notice shall be included
// in all copies or substantial portions of the Software.
//
// THE SOFTWARE IS PROVIDED "AS IS", WITHOUT WARRANTY OF ANY KIND, EXPRESS
// OR IMPLIED, INCLUDING BUT NOT LIMITED TO THE WARRANTIES OF MERCHANTABILITY,
// FITNESS FOR A PARTICULAR PURPOSE AND NONINFRINGEMENT. IN NO EVENT SHALL
// THE AUTHORS OR COPYRIGHT HOLDERS BE LIABLE FOR ANY CLAIM, DAMAGES OR OTHER
// LIABILITY, WHETHER IN AN ACTION OF CONTRACT, TORT OR OTHERWISE, ARISING
// FROM, OUT OF OR IN CONNECTION WITH THE SOFTWARE OR THE USE OR OTHER
// DEALINGS IN THE SOFTWARE.
//
// Description: Expansion list 2D definition
//
///////////////////////////////////////////////////////////////////////////////

#include <iomanip>

#include <boost/core/ignore_unused.hpp>

#include <LocalRegions/TriExp.h>
#include <LocalRegions/QuadExp.h>
#include <LocalRegions/NodalTriExp.h>
#include <LocalRegions/Expansion3D.h>
#include <MultiRegions/ExpList2D.h>
#include <LibUtilities/Foundations/Interp.h>
#include <LibUtilities/Foundations/PhysGalerkinProject.h>

using namespace std;

namespace Nektar
{
    namespace MultiRegions
    {
        /**
         * @class ExpList2D
         *
         * This multi-elemental expansion, which does not exhibit any coupling
         * between the expansion on the separate elements, can be formulated
         * as,
         * \f[u^{\delta}(\boldsymbol{x}_i)=\sum_{e=1}^{{N_{\mathrm{el}}}}
         * \sum_{n=0}^{N^{e}_m-1}\hat{u}_n^e\phi_n^e(\boldsymbol{x}_i).\f]
         * where \f${N_{\mathrm{el}}}\f$ is the number of elements and
         * \f$N^{e}_m\f$ is the local elemental number of expansion modes.
         * This class inherits all its variables and member functions from the
         * base class #ExpList.
         */

        /**
         *
         */
        ExpList2D::ExpList2D():
            ExpList()
        {
            SetExpType(e2D);
        }


        /**
         *
         */
        ExpList2D::~ExpList2D()
        {
        }


        /**
         * @param   In   ExpList2D object to copy.
         */
        ExpList2D::ExpList2D(
            const ExpList2D &In,
            const bool DeclareCoeffPhysArrays):
            ExpList(In,DeclareCoeffPhysArrays)
        {
            SetExpType(e2D);
        }

        /**
         * @param   In   ExpList2D object to copy.
         * @param   eIDs Id of elements that should be copied.
         */
        ExpList2D::ExpList2D(
            const ExpList2D &In,
            const std::vector<unsigned int> &eIDs,
            const bool DeclareCoeffPhysArrays,
            const Collections::ImplementationType ImpType):
            ExpList(In,eIDs,DeclareCoeffPhysArrays)
        {
            SetExpType(e2D);

            // set up offset arrays.
            SetCoeffPhysOffsets();

            CreateCollections(ImpType);
        }


        /**
         * Given a mesh \a graph2D, containing information about the domain and
         * the spectral/hp element expansion, this constructor fills the list
         * of local expansions \texttt{m_exp} with the proper expansions,
         * calculates the total number of quadrature points
         * \f$\boldsymbol{x}_i\f$ and local expansion coefficients
         * \f$\hat{u}^e_n\f$ and allocates memory for the arrays #m_coeffs
         * and #m_phys.
         *
         * @param   graph2D     A mesh, containing information about the domain
         *                      and the spectral/hp element expansion.
         */
        ExpList2D::ExpList2D(
                const LibUtilities::SessionReaderSharedPtr &pSession,
                const SpatialDomains::MeshGraphSharedPtr &graph2D,
                const bool DeclareCoeffPhysArrays,
                const std::string &var,
                const Collections::ImplementationType ImpType):
            ExpList(pSession,graph2D)
        {
            SetExpType(e2D);

            int elmtid=0;
            LocalRegions::TriExpSharedPtr      tri;
            LocalRegions::NodalTriExpSharedPtr Ntri;
            LibUtilities::PointsType           TriNb;
            LocalRegions::QuadExpSharedPtr     quad;
            SpatialDomains::Composite          comp;

            const SpatialDomains::ExpansionMap &expansions
                                        = graph2D->GetExpansions(var);

            for (auto &expIt : expansions)
            {
                SpatialDomains::TriGeomSharedPtr  TriangleGeom;
                SpatialDomains::QuadGeomSharedPtr QuadrilateralGeom;

                if ((TriangleGeom = std::dynamic_pointer_cast<SpatialDomains
                        ::TriGeom>(expIt.second->m_geomShPtr)))
                {
                    LibUtilities::BasisKey TriBa
                                        = expIt.second->m_basisKeyVector[0];
                    LibUtilities::BasisKey TriBb
                                        = expIt.second->m_basisKeyVector[1];

                    // This is not elegantly implemented needs re-thinking.
                    if (TriBa.GetBasisType() == LibUtilities::eGLL_Lagrange)
                    {
                        LibUtilities::BasisKey newBa(LibUtilities::eOrtho_A,
                                                     TriBa.GetNumModes(),
                                                     TriBa.GetPointsKey());

                        TriNb = LibUtilities::eNodalTriElec;
                        Ntri = MemoryManager<LocalRegions::NodalTriExp>
                            ::AllocateSharedPtr(newBa,TriBb,TriNb,
                                                TriangleGeom);
                        Ntri->SetElmtId(elmtid++);
                        (*m_exp).push_back(Ntri);
                    }
                    else
                    {
                        tri = MemoryManager<LocalRegions::TriExp>
                            ::AllocateSharedPtr(TriBa,TriBb,
                                                TriangleGeom);
                        tri->SetElmtId(elmtid++);
                        (*m_exp).push_back(tri);
                    }
                    m_ncoeffs += (TriBa.GetNumModes()*(TriBa.GetNumModes()+1))/2
                                    + TriBa.GetNumModes()*(TriBb.GetNumModes()
                                    -TriBa.GetNumModes());
                    m_npoints += TriBa.GetNumPoints()*TriBb.GetNumPoints();
                }
                else if ((QuadrilateralGeom = std::dynamic_pointer_cast<
                         SpatialDomains::QuadGeom>(expIt.second->m_geomShPtr)))
                {
                    LibUtilities::BasisKey QuadBa
                                        = expIt.second->m_basisKeyVector[0];
                    LibUtilities::BasisKey QuadBb
                                        = expIt.second->m_basisKeyVector[1];

                    quad = MemoryManager<LocalRegions::QuadExp>
                        ::AllocateSharedPtr(QuadBa,QuadBb,
                                            QuadrilateralGeom);
                    quad->SetElmtId(elmtid++);
                    (*m_exp).push_back(quad);

                    m_ncoeffs += QuadBa.GetNumModes()*QuadBb.GetNumModes();
                    m_npoints += QuadBa.GetNumPoints()*QuadBb.GetNumPoints();
                }
                else
                {
                    ASSERTL0(false, "dynamic cast to a proper Geometry2D "
                                    "failed");
                }

            }

            // set up element numbering
            for(int i = 0; i < (*m_exp).size(); ++i)
            {
                (*m_exp)[i]->SetElmtId(i);
            }

            // set up offset arrays.
            SetCoeffPhysOffsets();

            if (DeclareCoeffPhysArrays)
            {
                // Set up m_coeffs, m_phys.
<<<<<<< HEAD
                m_coeffs = Array<OneD, NekDouble> {m_ncoeffs, 0.0};
                m_phys   = Array<OneD, NekDouble> {m_npoints, 0.0};
=======
                m_coeffs = Array<OneD, NekDouble>(m_ncoeffs,0.0);
                m_phys   = Array<OneD, NekDouble>(m_npoints,0.0);
>>>>>>> 22dfdeae
             }

            CreateCollections(ImpType);
         }


        /**
         * Given an expansion vector \a expansions, containing
         * information about the domain and the spectral/hp element
         * expansion, this constructor fills the list of local
         * expansions \texttt{m_exp} with the proper expansions,
         * calculates the total number of quadrature points
         * \f$\boldsymbol{x}_i\f$ and local expansion coefficients
         * \f$\hat{u}^e_n\f$ and allocates memory for the arrays
         * #m_coeffs and #m_phys.
         *
         * @param expansions A vector containing information about the
         *                      domain and the spectral/hp element
         *                      expansion.
         */
        ExpList2D::ExpList2D(
            const LibUtilities::SessionReaderSharedPtr &pSession,
            const SpatialDomains::ExpansionMap &expansions,
            const bool DeclareCoeffPhysArrays,
            const Collections::ImplementationType ImpType):
            ExpList(pSession)
        {
            SetExpType(e2D);

            int elmtid=0;
            LocalRegions::TriExpSharedPtr      tri;
            LocalRegions::NodalTriExpSharedPtr Ntri;
            LibUtilities::PointsType           TriNb;
            LocalRegions::QuadExpSharedPtr     quad;
            SpatialDomains::Composite          comp;

            for (auto &expIt : expansions)
            {
                SpatialDomains::TriGeomSharedPtr  TriangleGeom;
                SpatialDomains::QuadGeomSharedPtr QuadrilateralGeom;

                if ((TriangleGeom = std::dynamic_pointer_cast<SpatialDomains
                        ::TriGeom>(expIt.second->m_geomShPtr)))
                {
                    LibUtilities::BasisKey TriBa
                                        = expIt.second->m_basisKeyVector[0];
                    LibUtilities::BasisKey TriBb
                                        = expIt.second->m_basisKeyVector[1];

                    // This is not elegantly implemented needs re-thinking.
                    if (TriBa.GetBasisType() == LibUtilities::eGLL_Lagrange)
                    {
                        LibUtilities::BasisKey newBa(LibUtilities::eOrtho_A,
                                                     TriBa.GetNumModes(),
                                                     TriBa.GetPointsKey());

                        TriNb = LibUtilities::eNodalTriElec;
                        Ntri = MemoryManager<LocalRegions::NodalTriExp>
                            ::AllocateSharedPtr(newBa,TriBb,TriNb,
                                                TriangleGeom);
                        Ntri->SetElmtId(elmtid++);
                        (*m_exp).push_back(Ntri);
                    }
                    else
                    {
                        tri = MemoryManager<LocalRegions::TriExp>
                            ::AllocateSharedPtr(TriBa,TriBb,
                                                TriangleGeom);
                        tri->SetElmtId(elmtid++);
                        (*m_exp).push_back(tri);
                    }
                    m_ncoeffs += (TriBa.GetNumModes()*(TriBa.GetNumModes()+1))/2
                                    + TriBa.GetNumModes()*(TriBb.GetNumModes()
                                    -TriBa.GetNumModes());
                    m_npoints += TriBa.GetNumPoints()*TriBb.GetNumPoints();
                }
                else if ((QuadrilateralGeom = std::dynamic_pointer_cast<
                         SpatialDomains::QuadGeom>(expIt.second->m_geomShPtr)))
                {
                    LibUtilities::BasisKey QuadBa
                        = expIt.second->m_basisKeyVector[0];
                    LibUtilities::BasisKey QuadBb
                        = expIt.second->m_basisKeyVector[1];

                    quad = MemoryManager<LocalRegions::QuadExp>
                        ::AllocateSharedPtr(QuadBa,QuadBb,
                                            QuadrilateralGeom);
                    quad->SetElmtId(elmtid++);
                    (*m_exp).push_back(quad);

                    m_ncoeffs += QuadBa.GetNumModes()*QuadBb.GetNumModes();
                    m_npoints += QuadBa.GetNumPoints()*QuadBb.GetNumPoints();
                }
                else
                {
                    ASSERTL0(false, "dynamic cast to a proper Geometry2D "
                                    "failed");
                }

            }

            // set up offset arrays.
            SetCoeffPhysOffsets();

            if (DeclareCoeffPhysArrays)
            {
                // Set up m_coeffs, m_phys.
<<<<<<< HEAD
                m_coeffs = Array<OneD, NekDouble> {m_ncoeffs, 0.0};
                m_phys   = Array<OneD, NekDouble> {m_npoints, 0.0};
=======
                m_coeffs = Array<OneD, NekDouble>(m_ncoeffs,0.0);
                m_phys   = Array<OneD, NekDouble>(m_npoints,0.0);
>>>>>>> 22dfdeae
             }

            CreateCollections(ImpType);
        }


        /**
         * Given a mesh \a graph2D, containing information about the domain and
         * the a list of basiskeys, this constructor fills the list
         * of local expansions \texttt{m_exp} with the proper expansions,
         * calculates the total number of quadrature points
         * \f$\boldsymbol{x}_i\f$ and local expansion coefficients
         * \f$\hat{u}^e_n\f$ and allocates memory for the arrays #m_coeffs
         * and #m_phys.
         *
         * @param   TriBa       A BasisKey, containing the definition of the
         *                      basis in the first coordinate direction for
         *                      triangular elements
         * @param   TriBb       A BasisKey, containing the definition of the
         *                      basis in the second coordinate direction for
         *                      triangular elements
         * @param   QuadBa      A BasisKey, containing the definition of the
         *                      basis in the first coordinate direction for
         *                      quadrilateral elements
         * @param   QuadBb      A BasisKey, containing the definition of the
         *                      basis in the second coordinate direction for
         *                      quadrilateral elements
         * @param   graph2D     A mesh, containing information about the domain
         *                      and the spectral/hp element expansion.
         * @param   TriNb       The PointsType of possible nodal points
         */
        ExpList2D::ExpList2D(
            const LibUtilities::SessionReaderSharedPtr &pSession,
            const LibUtilities::BasisKey &TriBa,
            const LibUtilities::BasisKey &TriBb,
            const LibUtilities::BasisKey &QuadBa,
            const LibUtilities::BasisKey &QuadBb,
            const SpatialDomains::MeshGraphSharedPtr &graph2D,
            const LibUtilities::PointsType TriNb,
            const Collections::ImplementationType ImpType):
            ExpList(pSession, graph2D)
        {
            SetExpType(e2D);

            int elmtid=0;
            LocalRegions::TriExpSharedPtr tri;
            LocalRegions::NodalTriExpSharedPtr Ntri;
            LocalRegions::QuadExpSharedPtr quad;
            SpatialDomains::Composite comp;

            const SpatialDomains::ExpansionMap &expansions =
                graph2D->GetExpansions();
            m_ncoeffs = 0;
            m_npoints = 0;

            m_physState = false;

            for (auto &expIt : expansions)
            {
                SpatialDomains::TriGeomSharedPtr TriangleGeom;
                SpatialDomains::QuadGeomSharedPtr QuadrilateralGeom;

                if ((TriangleGeom = std::dynamic_pointer_cast<SpatialDomains::
                        TriGeom>(expIt.second->m_geomShPtr)))
                {
                    if (TriNb < LibUtilities::SIZE_PointsType)
                    {
                        Ntri = MemoryManager<LocalRegions::NodalTriExp>::
                            AllocateSharedPtr(TriBa, TriBb, TriNb,
                                              TriangleGeom);
                        Ntri->SetElmtId(elmtid++);
                        (*m_exp).push_back(Ntri);
                    }
                    else
                    {
                        tri = MemoryManager<LocalRegions::TriExp>::
                            AllocateSharedPtr(TriBa, TriBb, TriangleGeom);
                        tri->SetElmtId(elmtid++);
                        (*m_exp).push_back(tri);
                    }

                    m_ncoeffs += (TriBa.GetNumModes()*(TriBa.GetNumModes()+1))/2
                        + TriBa.GetNumModes() * (TriBb.GetNumModes() -
                                                 TriBa.GetNumModes());
                    m_npoints += TriBa.GetNumPoints()*TriBb.GetNumPoints();
                }
                else if ((QuadrilateralGeom = std::dynamic_pointer_cast<
                         SpatialDomains::QuadGeom>(expIt.second->m_geomShPtr)))
                {
                    quad = MemoryManager<LocalRegions::QuadExp>::
                        AllocateSharedPtr(QuadBa, QuadBb, QuadrilateralGeom);
                    quad->SetElmtId(elmtid++);
                    (*m_exp).push_back(quad);

                    m_ncoeffs += QuadBa.GetNumModes()*QuadBb.GetNumModes();
                    m_npoints += QuadBa.GetNumPoints()*QuadBb.GetNumPoints();
                }
                else
                {
                    ASSERTL0(false,
                             "dynamic cast to a proper Geometry2D failed");
                }

            }

            // Set up m_coeffs, m_phys and offset arrays.
            SetCoeffPhysOffsets();
<<<<<<< HEAD
            m_coeffs = Array<OneD, NekDouble> {m_ncoeffs, 0.0};
            m_phys   = Array<OneD, NekDouble> {m_npoints, 0.0};
=======
            m_coeffs = Array<OneD, NekDouble>(m_ncoeffs,0.0);
            m_phys   = Array<OneD, NekDouble>(m_npoints,0.0);
>>>>>>> 22dfdeae

            CreateCollections(ImpType);
        }

        /**
         * Specialized constructor for trace expansions. Store
         * expansions for the trace space used in DisContField3D
         *
         * @param   bndConstraint  Array of ExpList2D objects each containing a
         *                         2D spectral/hp element expansion on a single
         *                         boundary region.
         * @param   bndCond   Array of BoundaryCondition objects which contain
         *                    information about the boundary conditions on the
         *                    different boundary regions.
         * @param   locexp   Complete domain expansion list.
         * @param   graph3D   3D mesh corresponding to the expansion list.
         * @param   periodicFaces   List of periodic faces.
         * @param   DeclareCoeffPhysArrays   If true, set up m_coeffs,
         *                                   m_phys arrays
         **/
        ExpList2D::ExpList2D(
            const LibUtilities::SessionReaderSharedPtr &pSession,
            const Array<OneD,const ExpListSharedPtr> &bndConstraint,
            const Array<OneD,const SpatialDomains::BoundaryConditionShPtr>  &bndCond,
            const LocalRegions::ExpansionVector &locexp,
            const SpatialDomains::MeshGraphSharedPtr &graph3D,
            const PeriodicMap &periodicFaces,
            const bool DeclareCoeffPhysArrays,
            const std::string variable,
            const Collections::ImplementationType ImpType):
            ExpList(pSession, graph3D)
        {
            boost::ignore_unused(periodicFaces, variable);

            SetExpType(e2D);

            int i, j, id, elmtid=0;
            set<int> facesDone;

            SpatialDomains::Geometry2DSharedPtr FaceGeom;
            SpatialDomains::QuadGeomSharedPtr   FaceQuadGeom;
            SpatialDomains::TriGeomSharedPtr    FaceTriGeom;
            LocalRegions::QuadExpSharedPtr      FaceQuadExp;
            LocalRegions::TriExpSharedPtr       FaceTriExp;
            LocalRegions::Expansion2DSharedPtr  exp2D;
            LocalRegions::Expansion3DSharedPtr  exp3D;

            // First loop over boundary conditions to renumber
            // Dirichlet boundaries
            for (i = 0; i < bndCond.size(); ++i)
            {
                if (bndCond[i]->GetBoundaryConditionType()
                                            == SpatialDomains::eDirichlet)
                {
                    for (j = 0; j < bndConstraint[i]->GetExpSize(); ++j)
                    {
                        LibUtilities::BasisKey bkey0 = bndConstraint[i]
                            ->GetExp(j)->GetBasis(0)->GetBasisKey();
                        LibUtilities::BasisKey bkey1 = bndConstraint[i]
                            ->GetExp(j)->GetBasis(1)->GetBasisKey();
                        exp2D = bndConstraint[i]->GetExp(j)
                                    ->as<LocalRegions::Expansion2D>();
                        FaceGeom = exp2D->GetGeom2D();

                        //if face is a quad
                        if((FaceQuadGeom = std::dynamic_pointer_cast<
                            SpatialDomains::QuadGeom>(FaceGeom)))
                        {
                            FaceQuadExp = MemoryManager<LocalRegions::QuadExp>
                                ::AllocateSharedPtr(bkey0, bkey1, FaceQuadGeom);
                            facesDone.insert(FaceQuadGeom->GetGlobalID());
                            FaceQuadExp->SetElmtId(elmtid++);
                            (*m_exp).push_back(FaceQuadExp);
                        }
                        //if face is a triangle
                        else if((FaceTriGeom = std::dynamic_pointer_cast<
                                 SpatialDomains::TriGeom>(FaceGeom)))
                        {
                            FaceTriExp = MemoryManager<LocalRegions::TriExp>
                                ::AllocateSharedPtr(bkey0, bkey1, FaceTriGeom);
                            facesDone.insert(FaceTriGeom->GetGlobalID());
                            FaceTriExp->SetElmtId(elmtid++);
                            (*m_exp).push_back(FaceTriExp);
                        }
                        else
                        {
                            ASSERTL0(false,"dynamic cast to a proper face geometry failed");
                        }
                    }
                }
            }

            map<int, pair<SpatialDomains::Geometry2DSharedPtr,
                          pair<LibUtilities::BasisKey,
                               LibUtilities::BasisKey> > > faceOrders;

            for(i = 0; i < locexp.size(); ++i)
            {
                exp3D = locexp[i]->as<LocalRegions::Expansion3D>();
                for (j = 0; j < exp3D->GetNfaces(); ++j)
                {
                    FaceGeom = exp3D->GetGeom3D()->GetFace(j);
                    id       = FaceGeom->GetGlobalID();

                    if(facesDone.count(id) != 0)
                    {
                        continue;
                    }
                    auto it = faceOrders.find(id);

                    if (it == faceOrders.end())
                    {
                        LibUtilities::BasisKey face_dir0
                            = locexp[i]->DetFaceBasisKey(j,0);
                        LibUtilities::BasisKey face_dir1
                            = locexp[i]->DetFaceBasisKey(j,1);

                        faceOrders.insert(
                            std::make_pair(
                                id, std::make_pair(
                                    FaceGeom,
                                    std::make_pair(face_dir0, face_dir1))));
                    }
                    else // variable modes/points
                    {
                        LibUtilities::BasisKey face0     =
                            locexp[i]->DetFaceBasisKey(j,0);
                        LibUtilities::BasisKey face1     =
                            locexp[i]->DetFaceBasisKey(j,1);
                        LibUtilities::BasisKey existing0 =
                            it->second.second.first;
                        LibUtilities::BasisKey existing1 =
                            it->second.second.second;

                        int np11 = face0    .GetNumPoints();
                        int np12 = face1    .GetNumPoints();
                        int np21 = existing0.GetNumPoints();
                        int np22 = existing1.GetNumPoints();
                        int nm11 = face0    .GetNumModes ();
                        int nm12 = face1    .GetNumModes ();
                        int nm21 = existing0.GetNumModes ();
                        int nm22 = existing1.GetNumModes ();

                        if ((np22 >= np12 || np21 >= np11) &&
                            (nm22 >= nm12 || nm21 >= nm11))
                        {
                            continue;
                        }
                        else if((np22 < np12 || np21 < np11) &&
                                (nm22 < nm12 || nm21 < nm11))
                        {
                            it->second.second.first  = face0;
                            it->second.second.second = face1;
                        }
                        else
                        {
                            ASSERTL0(false,
                                     "inappropriate number of points/modes (max "
                                     "num of points is not set with max order)");
                        }
                    }
                }
            }

            LibUtilities::CommSharedPtr vComm = pSession->GetComm();
            int nproc = vComm->GetSize(); // number of processors
            int facepr = vComm->GetRank(); // ID processor

            if (nproc > 1)
            {
                int fCnt = 0;

                // Count the number of faces on each partition
                for(i = 0; i < locexp.size(); ++i)
                {
                    fCnt += locexp[i]->GetNfaces();
                }

                // Set up the offset and the array that will contain the list of
                // face IDs, then reduce this across processors.
                Array<OneD, int> faceCnt(nproc,0);
                faceCnt[facepr] = fCnt;
                vComm->AllReduce(faceCnt, LibUtilities::ReduceSum);

                int totFaceCnt = Vmath::Vsum(nproc, faceCnt, 1);
                Array<OneD, int> fTotOffsets(nproc,0);

                for (i = 1; i < nproc; ++i)
                {
                    fTotOffsets[i] = fTotOffsets[i-1] + faceCnt[i-1];
                }

                // Local list of the edges per element

                Array<OneD, int> FacesTotID   (totFaceCnt, 0);
                Array<OneD, int> FacesTotNm0  (totFaceCnt, 0);
                Array<OneD, int> FacesTotNm1  (totFaceCnt, 0);
                Array<OneD, int> FacesTotPnts0(totFaceCnt, 0);
                Array<OneD, int> FacesTotPnts1(totFaceCnt, 0);

                int cntr = fTotOffsets[facepr];

                for(i = 0; i < locexp.size(); ++i)
                {
                    exp3D = locexp[i]->as<LocalRegions::Expansion3D>();

                    int nfaces = locexp[i]->GetNfaces();

                    for(j = 0; j < nfaces; ++j, ++cntr)
                    {
                        LibUtilities::BasisKey face_dir0
                            = locexp[i]->DetFaceBasisKey(j,0);
                        LibUtilities::BasisKey face_dir1
                            = locexp[i]->DetFaceBasisKey(j,1);

                        FacesTotID[cntr]    = exp3D->GetGeom3D()->GetFid(j);
                        FacesTotNm0[cntr]   = face_dir0.GetNumModes ();
                        FacesTotNm1[cntr]   = face_dir1.GetNumModes ();
                        FacesTotPnts0[cntr] = face_dir0.GetNumPoints();
                        FacesTotPnts1[cntr] = face_dir1.GetNumPoints();
                    }
                }

                vComm->AllReduce(FacesTotID,    LibUtilities::ReduceSum);
                vComm->AllReduce(FacesTotNm0,   LibUtilities::ReduceSum);
                vComm->AllReduce(FacesTotNm1,   LibUtilities::ReduceSum);
                vComm->AllReduce(FacesTotPnts0, LibUtilities::ReduceSum);
                vComm->AllReduce(FacesTotPnts1, LibUtilities::ReduceSum);

                for (i = 0; i < totFaceCnt; ++i)
                {
                    auto it = faceOrders.find(FacesTotID[i]);

                    if (it == faceOrders.end())
                    {
                        continue;
                    }

                    LibUtilities::BasisKey existing0 =
                        it->second.second.first;
                    LibUtilities::BasisKey existing1 =
                        it->second.second.second;
                    LibUtilities::BasisKey face0(
                        existing0.GetBasisType(), FacesTotNm0[i],
                        LibUtilities::PointsKey(FacesTotPnts0[i],
                                                existing0.GetPointsType()));
                    LibUtilities::BasisKey face1(
                        existing1.GetBasisType(), FacesTotNm1[i],
                        LibUtilities::PointsKey(FacesTotPnts1[i],
                                                existing1.GetPointsType()));

                    int np11 = face0    .GetNumPoints();
                    int np12 = face1    .GetNumPoints();
                    int np21 = existing0.GetNumPoints();
                    int np22 = existing1.GetNumPoints();
                    int nm11 = face0    .GetNumModes ();
                    int nm12 = face1    .GetNumModes ();
                    int nm21 = existing0.GetNumModes ();
                    int nm22 = existing1.GetNumModes ();

                    if ((np22 >= np12 || np21 >= np11) &&
                        (nm22 >= nm12 || nm21 >= nm11))
                    {
                        continue;
                    }
                    else if((np22 < np12 || np21 < np11) &&
                            (nm22 < nm12 || nm21 < nm11))
                    {
                        it->second.second.first  = face0;
                        it->second.second.second = face1;
                    }
                    else
                    {
                        ASSERTL0(false,
                                 "inappropriate number of points/modes (max "
                                 "num of points is not set with max order)");
                    }
                }
            }

            for (auto &it : faceOrders)
            {
                FaceGeom = it.second.first;

                if ((FaceQuadGeom = std::dynamic_pointer_cast<
                     SpatialDomains::QuadGeom>(FaceGeom)))
                {
                    FaceQuadExp = MemoryManager<LocalRegions::QuadExp>
                        ::AllocateSharedPtr(it.second.second.first,
                                            it.second.second.second,
                                            FaceQuadGeom);
                    FaceQuadExp->SetElmtId(elmtid++);
                    (*m_exp).push_back(FaceQuadExp);
                }
                else if ((FaceTriGeom = std::dynamic_pointer_cast<
                          SpatialDomains::TriGeom>(FaceGeom)))
                {
                    FaceTriExp = MemoryManager<LocalRegions::TriExp>
                        ::AllocateSharedPtr(it.second.second.first,
                                            it.second.second.second,
                                            FaceTriGeom);
                    FaceTriExp->SetElmtId(elmtid++);
                    (*m_exp).push_back(FaceTriExp);
                }
            }

            // Set up offset information and array sizes
            SetCoeffPhysOffsets();

            // Set up m_coeffs, m_phys.
            if(DeclareCoeffPhysArrays)
            {
<<<<<<< HEAD
                m_coeffs = Array<OneD, NekDouble> {m_ncoeffs, 0.0};
                m_phys   = Array<OneD, NekDouble> {m_npoints, 0.0};
=======
                m_coeffs = Array<OneD, NekDouble>(m_ncoeffs,0.0);
                m_phys   = Array<OneD, NekDouble>(m_npoints,0.0);
>>>>>>> 22dfdeae
            }

            CreateCollections(ImpType);
        }

         /**
          * Fills the list of local expansions with the segments from the 3D
          * mesh specified by \a domain. This CompositeMap contains a list of
          * Composites which define the Neumann boundary.
          * @see     ExpList2D#ExpList2D(SpatialDomains::MeshGraph2D&)
          *          for details.
          * @param   domain      A domain, comprising of one or more composite
          *                      regions.
          * @param   graph3D     A mesh, containing information about the domain
          *                      and the spectral/hp element expansions.
          */
        ExpList2D::ExpList2D(
            const LibUtilities::SessionReaderSharedPtr &pSession,
            const SpatialDomains::CompositeMap &domain,
            const SpatialDomains::MeshGraphSharedPtr &graph3D,
            const std::string variable,
            const LibUtilities::CommSharedPtr comm,
            const Collections::ImplementationType ImpType)
            : ExpList(pSession, graph3D)
         {
             SetExpType(e2D);

             if (comm)
             {
                 m_comm = comm;
             }

             int j, elmtid=0;
             int nel = 0;

             SpatialDomains::Composite comp;
             SpatialDomains::TriGeomSharedPtr TriangleGeom;
             SpatialDomains::QuadGeomSharedPtr QuadrilateralGeom;

             LocalRegions::TriExpSharedPtr tri;
             LocalRegions::NodalTriExpSharedPtr Ntri;
             LibUtilities::PointsType TriNb;
             LocalRegions::QuadExpSharedPtr quad;

             for (auto &compIt : domain)
             {
                 nel += compIt.second->m_geomVec.size();
             }

             for (auto &compIt : domain)
             {
                 for (j = 0; j < compIt.second->m_geomVec.size(); ++j)
                 {
                     if ((TriangleGeom = std::dynamic_pointer_cast<
                             SpatialDomains::TriGeom>(compIt.second->m_geomVec[j])))
                     {
                         LibUtilities::BasisKey TriBa
                             = graph3D->GetFaceBasisKey(TriangleGeom, 0, variable);
                         LibUtilities::BasisKey TriBb
                             = graph3D->GetFaceBasisKey(TriangleGeom,1,variable);

                         if (graph3D->GetExpansions().begin()->second->
                             m_basisKeyVector[0].GetBasisType() ==
                             LibUtilities::eGLL_Lagrange)
                         {
                             ASSERTL0(false,"This method needs sorting");
                             TriNb = LibUtilities::eNodalTriElec;

                             Ntri = MemoryManager<LocalRegions::NodalTriExp>
                                 ::AllocateSharedPtr(TriBa,TriBb,TriNb,
                                                     TriangleGeom);
                             Ntri->SetElmtId(elmtid++);
                             (*m_exp).push_back(Ntri);
                         }
                         else
                         {
                             tri = MemoryManager<LocalRegions::TriExp>
                                 ::AllocateSharedPtr(TriBa, TriBb,
                                                     TriangleGeom);
                             tri->SetElmtId(elmtid++);
                             (*m_exp).push_back(tri);
                         }

                         m_ncoeffs
                             += (TriBa.GetNumModes()*(TriBa.GetNumModes()+1))/2
                                 + TriBa.GetNumModes()*(TriBb.GetNumModes()
                                 -TriBa.GetNumModes());
                         m_npoints += TriBa.GetNumPoints()*TriBb.GetNumPoints();
                     }
                     else if ((QuadrilateralGeom = std::dynamic_pointer_cast<
                              SpatialDomains::QuadGeom>(compIt.second->m_geomVec[j])))
                     {
                         LibUtilities::BasisKey QuadBa
                             = graph3D->GetFaceBasisKey(QuadrilateralGeom, 0,
                                                        variable);
                         LibUtilities::BasisKey QuadBb
                             = graph3D->GetFaceBasisKey(QuadrilateralGeom, 1,
                                                        variable);

                         quad = MemoryManager<LocalRegions::QuadExp>
                             ::AllocateSharedPtr(QuadBa, QuadBb,
                                                 QuadrilateralGeom);
                         quad->SetElmtId(elmtid++);
                         (*m_exp).push_back(quad);

                         m_ncoeffs += QuadBa.GetNumModes()*QuadBb.GetNumModes();
                         m_npoints += QuadBa.GetNumPoints()
                                         * QuadBb.GetNumPoints();
                     }
                     else
                     {
                         ASSERTL0(false,
                                  "dynamic cast to a proper Geometry2D failed");
                     }
                 }

             }

             // Setup Default optimisation information.
             nel = GetExpSize();

             // Set up m_coeffs, m_phys and offset arrays.
            SetCoeffPhysOffsets();
<<<<<<< HEAD
            m_coeffs = Array<OneD, NekDouble> {m_ncoeffs, 0.0};
            m_phys   = Array<OneD, NekDouble> {m_npoints, 0.0};
=======
            m_coeffs = Array<OneD, NekDouble>(m_ncoeffs,0.0);
            m_phys   = Array<OneD, NekDouble>(m_npoints,0.0);
>>>>>>> 22dfdeae

            CreateCollections(ImpType);
        }

        /**
         * One-dimensional upwind.
         * @param   Vn          Velocity field.
         * @param   Fwd         Left state.
         * @param   Bwd         Right state.
         * @param   Upwind      Output vector.
         */
        void ExpList2D::v_Upwind(
            const Array<OneD, const NekDouble> &Vn,
            const Array<OneD, const NekDouble> &Fwd,
            const Array<OneD, const NekDouble> &Bwd,
                  Array<OneD,       NekDouble> &Upwind)
        {
            int i,j,f_npoints,offset;

            // Process each expansion.
            for(i = 0; i < m_exp->size(); ++i)
            {
                // Get the number of points and the data offset.
                f_npoints = (*m_exp)[i]->GetNumPoints(0)*
                            (*m_exp)[i]->GetNumPoints(1);
                offset    = m_phys_offset[i];

                // Process each point in the expansion.
                for(j = 0; j < f_npoints; ++j)
                {
                    // Upwind based on one-dimensional velocity.
                    if(Vn[offset + j] > 0.0)
                    {
                        Upwind[offset + j] = Fwd[offset + j];
                    }
                    else
                    {
                        Upwind[offset + j] = Bwd[offset + j];
                    }
                }
            }
        }

        /**
         * @brief Helper function to re-align face to a given orientation.
         */
        void AlignFace(const StdRegions::Orientation       orient,
                       const int                           nquad1,
                       const int                           nquad2,
                       const Array<OneD, const NekDouble> &in,
                             Array<OneD,       NekDouble> &out)
        {
            // Copy transpose.
            if (orient == StdRegions::eDir1FwdDir2_Dir2FwdDir1 ||
                orient == StdRegions::eDir1BwdDir2_Dir2FwdDir1 ||
                orient == StdRegions::eDir1FwdDir2_Dir2BwdDir1 ||
                orient == StdRegions::eDir1BwdDir2_Dir2BwdDir1)
            {
                for (int i = 0; i < nquad2; ++i)
                {
                    for (int j = 0; j < nquad1; ++j)
                    {
                        out[i*nquad1 + j] = in[j*nquad2 + i];
                    }
                }
            }
            else
            {
                for (int i = 0; i < nquad2; ++i)
                {
                    for (int j = 0; j < nquad1; ++j)
                    {
                        out[i*nquad1 + j] = in[i*nquad1 + j];
                    }
                }
            }

            if (orient == StdRegions::eDir1BwdDir1_Dir2FwdDir2 ||
                orient == StdRegions::eDir1BwdDir1_Dir2BwdDir2 ||
                orient == StdRegions::eDir1BwdDir2_Dir2FwdDir1 ||
                orient == StdRegions::eDir1BwdDir2_Dir2BwdDir1)
            {
                // Reverse x direction
                for (int i = 0; i < nquad2; ++i)
                {
                    for (int j = 0; j < nquad1/2; ++j)
                    {
                        swap(out[i*nquad1 + j],
                             out[i*nquad1 + nquad1-j-1]);
                    }
                }
            }

            if (orient == StdRegions::eDir1FwdDir1_Dir2BwdDir2 ||
                orient == StdRegions::eDir1BwdDir1_Dir2BwdDir2 ||
                orient == StdRegions::eDir1FwdDir2_Dir2BwdDir1 ||
                orient == StdRegions::eDir1BwdDir2_Dir2BwdDir1)
            {
                // Reverse y direction
                for (int j = 0; j < nquad1; ++j)
                {
                    for (int i = 0; i < nquad2/2; ++i)
                    {
                        swap(out[i*nquad1 + j],
                             out[(nquad2-i-1)*nquad1 + j]);
                    }
                }
            }
        }

        /**
         * @brief For each local element, copy the normals stored in the element
         * list into the array \a normals.
         *
         * @param   normals     Multidimensional array in which to copy normals
         *                      to. Must have dimension equal to or larger than
         *                      the spatial dimension of the elements.
         */
        void ExpList2D::v_GetNormals(
            Array<OneD, Array<OneD, NekDouble> > &normals)
        {
            Array<OneD, NekDouble> tmp;
            int i, j;
            const int coordim = GetCoordim(0);

            ASSERTL1(normals.size() >= coordim,
                     "Output vector does not have sufficient dimensions to "
                     "match coordim");

            // Process each expansion.
            for (i = 0; i < m_exp->size(); ++i)
            {
                LocalRegions::Expansion2DSharedPtr traceExp = (*m_exp)[i]->as<
                    LocalRegions::Expansion2D>();
                LocalRegions::Expansion3DSharedPtr exp3D =
                    traceExp->GetLeftAdjacentElementExp();

                // Get the number of points and normals for this expansion.
                int faceNum = traceExp->GetLeftAdjacentElementFace();
                int offset  = m_phys_offset[i];

                const Array<OneD, const Array<OneD, NekDouble> > &locNormals
                    = exp3D->GetFaceNormal(faceNum);

                // Project normals from 3D element onto the same orientation as
                // the trace expansion.
                StdRegions::Orientation orient = exp3D->GetForient(faceNum);


                int fromid0,fromid1;

                if(orient < StdRegions::eDir1FwdDir2_Dir2FwdDir1)
                {
                    fromid0 = 0;
                    fromid1 = 1;
                }
                else
                {
                    fromid0 = 1;
                    fromid1 = 0;
                }

                LibUtilities::BasisKey faceBasis0
                    = exp3D->DetFaceBasisKey(faceNum, fromid0);
                LibUtilities::BasisKey faceBasis1
                    = exp3D->DetFaceBasisKey(faceNum, fromid1);
                LibUtilities::BasisKey traceBasis0
                    = traceExp->GetBasis(0)->GetBasisKey();
                LibUtilities::BasisKey traceBasis1
                    = traceExp->GetBasis(1)->GetBasisKey();

                const int faceNq0 = faceBasis0.GetNumPoints();
                const int faceNq1 = faceBasis1.GetNumPoints();

                for (j = 0; j < coordim; ++j)
                {
                    Array<OneD, NekDouble> traceNormals(faceNq0 * faceNq1);
                    AlignFace(orient, faceNq0, faceNq1,
                              locNormals[j], traceNormals);
                    LibUtilities::Interp2D(
                        faceBasis0.GetPointsKey(),
                        faceBasis1.GetPointsKey(),
                        traceNormals,
                        traceBasis0.GetPointsKey(),
                        traceBasis1.GetPointsKey(),
                        tmp = normals[j]+offset);
                }
            }
        }

        /**
         * For each local element, copy the element length in boundary normal 
         * direction stored in the element list into the array \a normals.
         */
        void ExpList2D::v_GetElmtNormalLength(
            Array<OneD, NekDouble>  &lengthsFwd,
            Array<OneD, NekDouble>  &lengthsBwd)
        {
            int e_npoints;

            Array<OneD, NekDouble> locLeng;
            Array<OneD, NekDouble> lengintp;
            Array<OneD, int      > LRbndnumbs(2);
            Array<OneD, Array<OneD,NekDouble> > lengLR(2);
            lengLR[0]   =   lengthsFwd;
            lengLR[1]   =   lengthsBwd;
            Array<OneD, LocalRegions::Expansion3DSharedPtr> LRelmts(2);
            LocalRegions::Expansion3DSharedPtr loc_elmt;
            LocalRegions::Expansion2DSharedPtr loc_exp;
            int e_npoints0  =   -1; 
            for (int i = 0; i < m_exp->size(); ++i)
            {
                loc_exp = (*m_exp)[i]->as<LocalRegions::Expansion2D>();
                int offset = m_phys_offset[i];

                LibUtilities::BasisKey traceBasis0
                    = loc_exp->GetBasis(0)->GetBasisKey();
                LibUtilities::BasisKey traceBasis1
                    = loc_exp->GetBasis(1)->GetBasisKey();
                const int TraceNq0 = traceBasis0.GetNumPoints();
                const int TraceNq1 = traceBasis1.GetNumPoints();
                e_npoints  =   TraceNq0*TraceNq1;
                if (e_npoints0 < e_npoints)
                {
                    lengintp = Array<OneD, NekDouble>{e_npoints, 0.0};
                    e_npoints0 = e_npoints;
                }
                
                LRelmts[0] = loc_exp->GetLeftAdjacentElementExp();
                LRelmts[1] = loc_exp->GetRightAdjacentElementExp();

                LRbndnumbs[0]   =   loc_exp->GetLeftAdjacentElementFace();
                LRbndnumbs[1]   =   loc_exp->GetRightAdjacentElementFace();
                for (int nlr = 0; nlr < 2; ++nlr)
                {
                    Vmath::Zero(e_npoints0, lengintp, 1);
                    int bndNumber = LRbndnumbs[nlr];
                    loc_elmt = LRelmts[nlr];
                    if (bndNumber >= 0)
                    {
                        locLeng = loc_elmt->GetElmtBndNormDirElmtLen(
                                                bndNumber);
                        // Project normals from 3D element onto the same orientation as
                        // the trace expansion.
                        StdRegions::Orientation orient = loc_elmt->GetForient(
                                                            bndNumber);

                        int fromid0,fromid1;
                        if (orient < StdRegions::eDir1FwdDir2_Dir2FwdDir1)
                        {
                            fromid0 = 0;
                            fromid1 = 1;
                        }
                        else
                        {
                            fromid0 = 1;
                            fromid1 = 0;
                        }

                        LibUtilities::BasisKey faceBasis0 
                            = loc_elmt->DetFaceBasisKey(bndNumber, fromid0);
                        LibUtilities::BasisKey faceBasis1 
                            = loc_elmt->DetFaceBasisKey(bndNumber, fromid1);
                        const int faceNq0 = faceBasis0.GetNumPoints();
                        const int faceNq1 = faceBasis1.GetNumPoints();
                        Array<OneD, NekDouble> alignedLeng(faceNq0 * faceNq1);
                        
                        AlignFace(orient, faceNq0, faceNq1,
                                locLeng, alignedLeng);
                        LibUtilities::Interp2D(
                            faceBasis0.GetPointsKey(),
                            faceBasis1.GetPointsKey(),
                            alignedLeng,
                            traceBasis0.GetPointsKey(),
                            traceBasis1.GetPointsKey(),
                            lengintp);
                    }
                    for (int j = 0; j < e_npoints; ++j)
                    {
                        lengLR[nlr][offset + j] = lengintp[j];
                    }
                }
            }
        }

        /**
         *
         */
        void ExpList2D::v_SetUpPhysNormals()
        {
            int i, j;
            for (i = 0; i < m_exp->size(); ++i)
            {
                for (j = 0; j < (*m_exp)[i]->GetNedges(); ++j)
                {
                    (*m_exp)[i]->ComputeEdgeNormal(j);
                }
            }
        }


        void ExpList2D::v_WriteVtkPieceHeader(
            std::ostream &outfile,
            int expansion,
            int istrip)
        {
            boost::ignore_unused(istrip);

            int i,j;
            int nquad0 = (*m_exp)[expansion]->GetNumPoints(0);
            int nquad1 = (*m_exp)[expansion]->GetNumPoints(1);
            int ntot = nquad0*nquad1;
            int ntotminus = (nquad0-1)*(nquad1-1);

            Array<OneD,NekDouble> coords[3];
            coords[0] = Array<OneD,NekDouble>(ntot,0.0);
            coords[1] = Array<OneD,NekDouble>(ntot,0.0);
            coords[2] = Array<OneD,NekDouble>(ntot,0.0);
            (*m_exp)[expansion]->GetCoords(coords[0],coords[1],coords[2]);

            outfile << "    <Piece NumberOfPoints=\""
                    << ntot << "\" NumberOfCells=\""
                    << ntotminus << "\">" << endl;
            outfile << "      <Points>" << endl;
            outfile << "        <DataArray type=\"Float64\" "
                    << "NumberOfComponents=\"3\" format=\"ascii\">" << endl;
            outfile << "          ";
            for (i = 0; i < ntot; ++i)
            {
                for (j = 0; j < 3; ++j)
                {
                    outfile << setprecision(8)     << scientific
                            << (float)coords[j][i] << " ";
                }
                outfile << endl;
            }
            outfile << endl;
            outfile << "        </DataArray>" << endl;
            outfile << "      </Points>" << endl;
            outfile << "      <Cells>" << endl;
            outfile << "        <DataArray type=\"Int32\" "
                    << "Name=\"connectivity\" format=\"ascii\">" << endl;
            for (i = 0; i < nquad0-1; ++i)
            {
                for (j = 0; j < nquad1-1; ++j)
                {
                    outfile << j*nquad0 + i << " "
                            << j*nquad0 + i + 1 << " "
                            << (j+1)*nquad0 + i + 1 << " "
                            << (j+1)*nquad0 + i << endl;
                }
            }
            outfile << endl;
            outfile << "        </DataArray>" << endl;
            outfile << "        <DataArray type=\"Int32\" "
                    << "Name=\"offsets\" format=\"ascii\">" << endl;
            for (i = 0; i < ntotminus; ++i)
            {
                outfile << i*4+4 << " ";
            }
            outfile << endl;
            outfile << "        </DataArray>" << endl;
            outfile << "        <DataArray type=\"UInt8\" "
                    << "Name=\"types\" format=\"ascii\">" << endl;
            for (i = 0; i < ntotminus; ++i)
            {
                outfile << "9 ";
            }
            outfile << endl;
            outfile << "        </DataArray>" << endl;
            outfile << "      </Cells>" << endl;
            outfile << "      <PointData>" << endl;
        }


        void ExpList2D::v_PhysInterp1DScaled(
            const NekDouble scale,
            const Array<OneD, NekDouble> &inarray,
                  Array<OneD, NekDouble> &outarray)
        {
            int cnt,cnt1;

            cnt = cnt1 = 0;
            for(int i = 0; i < GetExpSize(); ++i)
            {
                // get new points key
                int pt0 = (*m_exp)[i]->GetNumPoints(0);
                int pt1 = (*m_exp)[i]->GetNumPoints(1);
                int npt0 = (int) pt0*scale;
                int npt1 = (int) pt1*scale;

                LibUtilities::PointsKey newPointsKey0(npt0,
                                                (*m_exp)[i]->GetPointsType(0));
                LibUtilities::PointsKey newPointsKey1(npt1,
                                                (*m_exp)[i]->GetPointsType(1));

                // Interpolate points;
                LibUtilities::Interp2D((*m_exp)[i]->GetBasis(0)->GetPointsKey(),
                                       (*m_exp)[i]->GetBasis(1)->GetPointsKey(),
                                       &inarray[cnt],newPointsKey0,
                                       newPointsKey1,&outarray[cnt1]);

                cnt  += pt0*pt1;
                cnt1 += npt0*npt1;
            }
        }

        void ExpList2D::v_PhysGalerkinProjection1DScaled(
            const NekDouble scale,
            const Array<OneD, NekDouble> &inarray,
                  Array<OneD, NekDouble> &outarray)
        {
            int cnt,cnt1;

            cnt = cnt1 = 0;
            for(int i = 0; i < GetExpSize(); ++i)
            {
                // get new points key
                int pt0 = (*m_exp)[i]->GetNumPoints(0);
                int pt1 = (*m_exp)[i]->GetNumPoints(1);
                int npt0 = (int) pt0*scale;
                int npt1 = (int) pt1*scale;

                LibUtilities::PointsKey newPointsKey0(npt0,
                                                (*m_exp)[i]->GetPointsType(0));
                LibUtilities::PointsKey newPointsKey1(npt1,
                                                (*m_exp)[i]->GetPointsType(1));

                // Project points;
                LibUtilities::PhysGalerkinProject2D(
                                        newPointsKey0,
                                        newPointsKey1,
                                       &inarray[cnt],
                                       (*m_exp)[i]->GetBasis(0)->GetPointsKey(),
                                       (*m_exp)[i]->GetBasis(1)->GetPointsKey(),
                                       &outarray[cnt1]);

                cnt  += npt0*npt1;
                cnt1 += pt0*pt1;
            }

        }


    } //end of namespace
} //end of namespace<|MERGE_RESOLUTION|>--- conflicted
+++ resolved
@@ -222,13 +222,8 @@
             if (DeclareCoeffPhysArrays)
             {
                 // Set up m_coeffs, m_phys.
-<<<<<<< HEAD
                 m_coeffs = Array<OneD, NekDouble> {m_ncoeffs, 0.0};
                 m_phys   = Array<OneD, NekDouble> {m_npoints, 0.0};
-=======
-                m_coeffs = Array<OneD, NekDouble>(m_ncoeffs,0.0);
-                m_phys   = Array<OneD, NekDouble>(m_npoints,0.0);
->>>>>>> 22dfdeae
              }
 
             CreateCollections(ImpType);
@@ -336,13 +331,8 @@
             if (DeclareCoeffPhysArrays)
             {
                 // Set up m_coeffs, m_phys.
-<<<<<<< HEAD
                 m_coeffs = Array<OneD, NekDouble> {m_ncoeffs, 0.0};
                 m_phys   = Array<OneD, NekDouble> {m_npoints, 0.0};
-=======
-                m_coeffs = Array<OneD, NekDouble>(m_ncoeffs,0.0);
-                m_phys   = Array<OneD, NekDouble>(m_npoints,0.0);
->>>>>>> 22dfdeae
              }
 
             CreateCollections(ImpType);
@@ -450,13 +440,8 @@
 
             // Set up m_coeffs, m_phys and offset arrays.
             SetCoeffPhysOffsets();
-<<<<<<< HEAD
             m_coeffs = Array<OneD, NekDouble> {m_ncoeffs, 0.0};
             m_phys   = Array<OneD, NekDouble> {m_npoints, 0.0};
-=======
-            m_coeffs = Array<OneD, NekDouble>(m_ncoeffs,0.0);
-            m_phys   = Array<OneD, NekDouble>(m_npoints,0.0);
->>>>>>> 22dfdeae
 
             CreateCollections(ImpType);
         }
@@ -769,13 +754,8 @@
             // Set up m_coeffs, m_phys.
             if(DeclareCoeffPhysArrays)
             {
-<<<<<<< HEAD
                 m_coeffs = Array<OneD, NekDouble> {m_ncoeffs, 0.0};
                 m_phys   = Array<OneD, NekDouble> {m_npoints, 0.0};
-=======
-                m_coeffs = Array<OneD, NekDouble>(m_ncoeffs,0.0);
-                m_phys   = Array<OneD, NekDouble>(m_npoints,0.0);
->>>>>>> 22dfdeae
             }
 
             CreateCollections(ImpType);
@@ -899,13 +879,8 @@
 
              // Set up m_coeffs, m_phys and offset arrays.
             SetCoeffPhysOffsets();
-<<<<<<< HEAD
             m_coeffs = Array<OneD, NekDouble> {m_ncoeffs, 0.0};
             m_phys   = Array<OneD, NekDouble> {m_npoints, 0.0};
-=======
-            m_coeffs = Array<OneD, NekDouble>(m_ncoeffs,0.0);
-            m_phys   = Array<OneD, NekDouble>(m_npoints,0.0);
->>>>>>> 22dfdeae
 
             CreateCollections(ImpType);
         }
