--- conflicted
+++ resolved
@@ -62,12 +62,7 @@
         ExpList0D::ExpList0D(const SpatialDomains::PointGeomSharedPtr &geom):
             ExpList()
         {
-<<<<<<< HEAD
-=======
             SetExpType(e0D);
-            m_point = MemoryManager<LocalRegions::PointExp>::AllocateSharedPtr(m_geom);
-            
->>>>>>> 25c40588
             m_ncoeffs = 1;
             m_npoints = 1;
             
