//////////////////////////////////////////////////////////////////////////////
//
// File DisContField.cpp
//
// For more information, please see: http://www.nektar.info
//
// The MIT License
//
// Copyright (c) 2006 Division of Applied Mathematics, Brown University (USA),
// Department of Aeronautics, Imperial College London (UK), and Scientific
// Computing and Imaging Institute, University of Utah (USA).
//
// License for the specific language governing rights and limitations under
// Permission is hereby granted, free of charge, to any person obtaining a
// copy of this software and associated documentation files (the "Software"),
// to deal in the Software without restriction, including without limitation
// the rights to use, copy, modify, merge, publish, distribute, sublicense,
// and/or sell copies of the Software, and to permit persons to whom the
// Software is furnished to do so, subject to the following conditions:
//
// The above copyright notice and this permission notice shall be included
// in all copies or substantial portions of the Software.
//
// THE SOFTWARE IS PROVIDED "AS IS", WITHOUT WARRANTY OF ANY KIND, EXPRESS
// OR IMPLIED, INCLUDING BUT NOT LIMITED TO THE WARRANTIES OF MERCHANTABILITY,
// FITNESS FOR A PARTICULAR PURPOSE AND NONINFRINGEMENT. IN NO EVENT SHALL
// THE AUTHORS OR COPYRIGHT HOLDERS BE LIABLE FOR ANY CLAIM, DAMAGES OR OTHER
// LIABILITY, WHETHER IN AN ACTION OF CONTRACT, TORT OR OTHERWISE, ARISING
// FROM, OUT OF OR IN CONNECTION WITH THE SOFTWARE OR THE USE OR OTHER
// DEALINGS IN THE SOFTWARE.
//
// Description: Field definition for 1D domain with boundary
// conditions using LDG-H
//
///////////////////////////////////////////////////////////////////////////////

#include <MultiRegions/DisContField.h>
#include <StdRegions/StdSegExp.h>
#include <LibUtilities/Foundations/ManagerAccess.h>
#include <SpatialDomains/MeshGraph.h>
#include <LocalRegions/Expansion0D.h>
#include <LocalRegions/Expansion1D.h>
#include <LocalRegions/QuadExp.h>
#include <LocalRegions/TriExp.h>
#include <LocalRegions/HexExp.h>
#include <LocalRegions/TetExp.h>


using namespace std;

namespace Nektar
{
    namespace MultiRegions
    {
        /**
         * @class DisContField
         * This class augments the list of local expansions inherited from
         * ExpList with boundary conditions. Inter-element boundaries are
         * handled using an discontinuous Galerkin scheme.
         */

        /**
         * Constructs an empty expansion list with no boundary conditions.
         */
        DisContField::DisContField():
            ExpList(),
            m_bndCondExpansions(),
            m_bndConditions(),
            m_trace(NullExpListSharedPtr)
        {
        }


        /**
         * An expansion list for the boundary expansions is generated first for
         * the field. These are subsequently evaluated for time zero. The trace
         * map is then constructed.
         * @param   graph1D     A mesh, containing information about the domain
         *                      and the spectral/hp element expansions.
         * @param   bcs         Information about the enforced boundary
         *                      conditions.
         * @param   variable    The session variable associated with the
         *                      boundary conditions to enforce.
         * @param   solnType    Type of global system to use.
         */
        DisContField::DisContField(
            const LibUtilities::SessionReaderSharedPtr &pSession,
            const SpatialDomains::MeshGraphSharedPtr   &graph,
            const std::string                          &variable,
            const bool                                  SetUpJustDG,
            const bool                                  DeclareCoeffPhysArrays,
            const Collections::ImplementationType       ImpType,
            const std::string                           bcvariable)
            : ExpList(pSession,graph,DeclareCoeffPhysArrays, variable, ImpType),
              m_trace(NullExpListSharedPtr)
        {
            std::string bcvar; 
            if(bcvariable == "NotSet")
            {
                bcvar = variable;
            }
            else
            {
                bcvar = bcvariable;
            }
            
            if (bcvar.compare("DefaultVar") != 0)
            {
                SpatialDomains::BoundaryConditions bcs(m_session, graph);

                GenerateBoundaryConditionExpansion(graph,bcs,bcvar,
                                                   DeclareCoeffPhysArrays);
                if(DeclareCoeffPhysArrays)
                {
                    EvaluateBoundaryConditions(0.0, bcvar);
                }
                ApplyGeomInfo();
                FindPeriodicTraces(bcs,bcvar);
            }

            if(SetUpJustDG)
            {
                SetUpDG(variable);
            }
            else
            {
                int i,cnt;
                Array<OneD, int> ElmtID, TraceID;
                GetBoundaryToElmtMap(ElmtID, TraceID);

                for(cnt = i = 0; i < m_bndCondExpansions.size(); ++i)
                {
                    MultiRegions::ExpListSharedPtr locExpList;
                    locExpList = m_bndCondExpansions[i];

                    for(int e = 0; e < locExpList->GetExpSize(); ++e)
                    {
                        (*m_exp)[ElmtID[cnt+e]]->SetTraceExp
                            (TraceID[cnt+e], locExpList->GetExp(e));
                        locExpList->GetExp(e)->SetAdjacentElementExp
                            (TraceID[cnt+e], (*m_exp)[ElmtID[cnt+e]]);
                    }
                    cnt += m_bndCondExpansions[i]->GetExpSize();
                }

                if(m_session->DefinesSolverInfo("PROJECTION"))
                {
                    std::string ProjectStr =
                         m_session->GetSolverInfo("PROJECTION");
                    if((ProjectStr == "MixedCGDG") ||
                       (ProjectStr == "Mixed_CG_Discontinuous"))
                    {
                        SetUpDG();
                    }
                    else
                    {
                        SetUpPhysNormals();
                    }
                }
                else
                {
                    SetUpPhysNormals();
                }
            }
        }

        /**
         * @brief Set up all DG member variables and maps.
         */
        void  DisContField::SetUpDG(const std::string variable)
        {
            // Check for multiple calls
            if (m_trace != NullExpListSharedPtr)
            {
                return;
            }


            // Set up matrix map
            m_globalBndMat = MemoryManager<GlobalLinSysMap>::
                AllocateSharedPtr();


            // Set up trace space
            m_trace = MemoryManager<ExpList>::AllocateSharedPtr
                (m_session, m_bndCondExpansions, m_bndConditions,
                 *m_exp,m_graph);

            PeriodicMap  periodicTraces = (m_expType == e1D)? m_periodicVerts:
                (m_expType == e2D)? m_periodicEdges: m_periodicFaces;

            m_traceMap = MemoryManager<AssemblyMapDG>::
                AllocateSharedPtr(m_session, m_graph, m_trace, *this,
                                  m_bndCondExpansions, m_bndConditions,
                                  periodicTraces, variable);

            if (m_session->DefinesCmdLineArgument("verbose"))
            {
                m_traceMap->PrintStats(std::cout, variable);
            }

            Array<OneD, Array<OneD, LocalRegions::ExpansionSharedPtr> >
                &elmtToTrace = m_traceMap->GetElmtToTrace();

            // Scatter trace to elements. For each element, we find
            // the trace  associated to each elemental trace. The element
            // then retains a pointer to the elemental trace, to
            // ensure uniqueness of normals when retrieving from two
            // adjoining elements which do not lie in a plane.
<<<<<<< HEAD
=======

>>>>>>> 707783cc
            for (int i = 0; i < m_exp->size(); ++i)
            {
                for (int j = 0; j < (*m_exp)[i]->GetNtraces(); ++j)
                {
                    LocalRegions::ExpansionSharedPtr exp = elmtToTrace[i][j];;

                    exp->SetAdjacentElementExp(j, (*m_exp)[i]);
                    (*m_exp)[i]->SetTraceExp   (j, exp);
                }
            }

            // Set up physical normals
            SetUpPhysNormals();

            int cnt, n;

            // Identify boundary trace
            for(cnt = 0, n = 0; n < m_bndCondExpansions.size(); ++n)
            {
                if (m_bndConditions[n]->GetBoundaryConditionType() !=
                    SpatialDomains::ePeriodic)
                {
                    for(int v = 0; v < m_bndCondExpansions[n]->GetExpSize(); ++v)
                    {
                        m_boundaryTraces.insert
                            (m_traceMap->GetBndCondIDToGlobalTraceID(cnt+v));
                    }
                    cnt += m_bndCondExpansions[n]->GetExpSize();
                }
            }

            // Set up information for periodic boundary conditions.
            std::unordered_map<int,pair<int,int> > perTraceToExpMap;
            for (cnt = n = 0; n < m_exp->size(); ++n)
            {
                for (int v = 0; v < (*m_exp)[n]->GetNtraces(); ++v, ++cnt)
                {
                    auto it = periodicTraces.find
                        ((*m_exp)[n]->GetGeom()->GetTid(v));

                    if (it != periodicTraces.end())
                    {
                        perTraceToExpMap[it->first] = make_pair(n,v);
                    }
                }
            }

            // Set up left-adjacent tracelist.
            m_leftAdjacentTraces.resize(cnt);

            // count size of trace
            for (cnt = n = 0; n < m_exp->size(); ++n)
            {
                for (int v = 0; v < (*m_exp)[n]->GetNtraces(); ++v, ++cnt)
                {
                    m_leftAdjacentTraces[cnt] = IsLeftAdjacentTrace(n, v);
                }
            }


            // Set up mapping to copy Fwd of periodic bcs to Bwd of other edge.
            for (cnt = n = 0; n < m_exp->size(); ++n)
            {
                for (int v = 0; v < (*m_exp)[n]->GetNtraces(); ++v, ++cnt)
                {
                    int GeomId = (*m_exp)[n]->GetGeom()->GetTid(v);

                    // Check to see if this trace is periodic.
                    auto it = periodicTraces.find(GeomId);

                    if (it != periodicTraces.end())
                    {
                        const PeriodicEntity &ent = it->second[0];
                        auto it2 = perTraceToExpMap.find(ent.id);

                        if (it2 == perTraceToExpMap.end())
                        {
                            if (m_session->GetComm()->GetRowComm()->GetSize()
                                > 1 && !ent.isLocal)
                            {
                                continue;
                            }
                            else
                            {
                                ASSERTL1(false, "Periodic trace not found!");
                            }
                        }

                        ASSERTL1(m_leftAdjacentTraces[cnt],
                                 "Periodic trace in non-forward space?");

                        int offset  = m_trace->GetPhys_Offset
                            ((m_traceMap->GetElmtToTrace())
                             [n][v]->GetElmtId());

                        int offset2 = m_trace->GetPhys_Offset
                            ((m_traceMap->GetElmtToTrace())
                             [it2->second.first]
                             [it2->second.second]->GetElmtId());


                        switch(m_expType)
                        {
                        case e1D:
                            {
                                m_periodicFwdCopy.push_back(offset);
                                m_periodicBwdCopy.push_back(offset2);
                            }
                            break;
                        case e2D:
                            {
                                // Calculate relative orientations between trace to
                                // calculate copying map.
                                int nquad = elmtToTrace[n][v]->GetNumPoints(0);

                                vector<int> tmpBwd(nquad);
                                vector<int> tmpFwd(nquad);

                                if (ent.orient == StdRegions::eForwards)
                                {
                                    for (int i = 0; i < nquad; ++i)
                                    {
                                        tmpBwd[i] = offset2 + i;
                                        tmpFwd[i] = offset  + i;
                                    }
                                }
                                else
                                {
                                    for (int i = 0; i < nquad; ++i)
                                    {
                                        tmpBwd[i] = offset2 + i;
                                        tmpFwd[i] = offset  + nquad - i - 1;
                                    }
                                }

                                for (int i = 0; i < nquad; ++i)
                                {
                                    m_periodicFwdCopy.push_back(tmpFwd[i]);
                                    m_periodicBwdCopy.push_back(tmpBwd[i]);
                                }
                            }
                            break;
                        case e3D:
                        {
                            // Calculate relative orientations between faces to
                            // calculate copying map.
                            int nquad1 = elmtToTrace[n][v]->GetNumPoints(0);
                            int nquad2 = elmtToTrace[n][v]->GetNumPoints(1);

                            vector<int> tmpBwd(nquad1*nquad2);
                            vector<int> tmpFwd(nquad1*nquad2);

                            if (ent.orient == StdRegions::eDir1FwdDir2_Dir2FwdDir1 ||
                                ent.orient == StdRegions::eDir1BwdDir2_Dir2FwdDir1 ||
                                ent.orient == StdRegions::eDir1FwdDir2_Dir2BwdDir1 ||
                                ent.orient == StdRegions::eDir1BwdDir2_Dir2BwdDir1)
                            {
                                for (int i = 0; i < nquad2; ++i)
                                {
                                    for (int j = 0; j < nquad1; ++j)
                                    {
                                        tmpBwd[i*nquad1+j] = offset2 + i*nquad1+j;
                                        tmpFwd[i*nquad1+j] = offset  + j*nquad2+i;
                                    }
                                }
                            }
                            else
                            {
                                for (int i = 0; i < nquad2; ++i)
                                {
                                    for (int j = 0; j < nquad1; ++j)
                                    {
                                        tmpBwd[i*nquad1+j] = offset2 + i*nquad1+j;
                                        tmpFwd[i*nquad1+j] = offset  + i*nquad1+j;
                                    }
                                }
                            }

                            if (ent.orient==StdRegions::eDir1BwdDir1_Dir2FwdDir2 ||
                                ent.orient==StdRegions::eDir1BwdDir1_Dir2BwdDir2 ||
                                ent.orient==StdRegions::eDir1FwdDir2_Dir2BwdDir1 ||
                                ent.orient==StdRegions::eDir1BwdDir2_Dir2BwdDir1)
                            {
                                // Reverse x direction
                                for (int i = 0; i < nquad2; ++i)
                                {
                                    for (int j = 0; j < nquad1/2; ++j)
                                    {
                                        swap(tmpFwd[i*nquad1 + j],
                                             tmpFwd[i*nquad1 + nquad1-j-1]);
                                    }
                                }
                            }

                            if (ent.orient==StdRegions::eDir1FwdDir1_Dir2BwdDir2 ||
                                ent.orient==StdRegions::eDir1BwdDir1_Dir2BwdDir2 ||
                                ent.orient==StdRegions::eDir1BwdDir2_Dir2FwdDir1 ||
                                ent.orient==StdRegions::eDir1BwdDir2_Dir2BwdDir1)
                            {
                                // Reverse y direction
                                for (int j = 0; j < nquad1; ++j)
                                {
                                    for (int i = 0; i < nquad2/2; ++i)
                                    {
                                        swap(tmpFwd[i*nquad1 + j],
                                             tmpFwd[(nquad2-i-1)*nquad1 + j]);
                                    }
                                }
                            }

                            for (int i = 0; i < nquad1*nquad2; ++i)
                            {
                                m_periodicFwdCopy.push_back(tmpFwd[i]);
                                m_periodicBwdCopy.push_back(tmpBwd[i]);
                            }
                        }
                        break;
                        default:
                            ASSERTL1(false,"not set up");
                        }
                    }
                }
            }

            m_locTraceToTraceMap = MemoryManager<LocTraceToTraceMap>::
                AllocateSharedPtr(*this, m_trace, elmtToTrace,
                                  m_leftAdjacentTraces);
        }



        
        /**
         * @brief This routine determines if an element is to the "left"
         * of the adjacent trace, which arises from the idea there is a local
         * normal direction between two elements (i.e. on the trace)
         * and one elements would then be the left.
         * 
         * This is typically required since we only define one normal
         * direction along the trace which goes from the left adjacent
         * element to the right adjacent element.  It is also useful
         * in DG discretisations to set up a local Riemann problem
         * where we need to have the concept of a local normal
         * direction which is unique between two elements.
         * 
         * There are two cases to be checked:
         *
         * 1) First is the trace on a boundary condition (perioidic or
         * otherwise) or on a partition boundary. If a partition
         * boundary then trace is always considered to be the left
         * adjacent trace and the normal is pointing outward of the
         * soltuion domain. We have to perform an additional case for
         * a periodic boundary where wer chose the element with the
         * lowest global id. If the trace is on a parallel partition
         * we use a member of the traceMap where one side is chosen to
         * contribute to a unique map and have a value which is not
         * -1 so this is the identifier for the left adjacent side
         *
         * 2) If the element is a elemental boundary on one element
         * the left adjacent element is defined by a link to the left
         * element from the trace expansion and this is consistent
         * with the defitiion of the normal which is determined by the
         * largest id (in contrast to the periodic boundary definition
         * !). This reversal of convention does not really matter
         * providing the normals are defined consistently.
         */
        
        bool DisContField::IsLeftAdjacentTrace(const int n, const int e)
        {
            LocalRegions::ExpansionSharedPtr traceEl =
                m_traceMap->GetElmtToTrace()[n][e];

            PeriodicMap  periodicTraces = (m_expType == e1D)? m_periodicVerts:
                (m_expType == e2D)? m_periodicEdges: m_periodicFaces;

            bool fwd = true;
            if (traceEl->GetLeftAdjacentElementTrace () == -1 ||
                traceEl->GetRightAdjacentElementTrace() == -1)
            {
                // Boundary edge (1 connected element). Do nothing in
                // serial.
                auto it = m_boundaryTraces.find(traceEl->GetElmtId());

                // If the edge does not have a boundary condition set on
                // it, then assume it is a partition edge or periodic.
                if (it == m_boundaryTraces.end())
                {
                    fwd = true;
                }
            }
            else if (traceEl->GetLeftAdjacentElementTrace () != -1 &&
                     traceEl->GetRightAdjacentElementTrace() != -1)
            {
                // Non-boundary edge (2 connected elements).
                fwd = (traceEl->GetLeftAdjacentElementExp().get())
                    == (*m_exp)[n].get();
            }
            else
            {
                ASSERTL2(false, "Unconnected trace element!");
            }

            return fwd;
        }


        // Given all boundary regions for the whole solution determine
        // which ones (if any) are part of domain and ensure all other
        // conditions are given as UserDefined Dirichlet.
        SpatialDomains::BoundaryConditionsSharedPtr DisContField::GetDomainBCs
             (const SpatialDomains::CompositeMap &domain,
              const SpatialDomains::BoundaryConditions &Allbcs,
              const std::string &variable)
        {
            SpatialDomains::BoundaryConditionsSharedPtr returnval;

            returnval = MemoryManager<SpatialDomains::BoundaryConditions>::AllocateSharedPtr();

            map<int,int> GeometryToRegionsMap;

            const SpatialDomains::BoundaryRegionCollection &bregions
                = Allbcs.GetBoundaryRegions();
            const SpatialDomains::BoundaryConditionCollection &bconditions
                = Allbcs.GetBoundaryConditions();

            // Set up a map of all boundary regions
            for(auto &it : bregions)
            {
                for (auto &bregionIt : *it.second)
                {
                    // can assume that all regions only contain one point in 1D
                    // Really do not need loop above
                    int id = bregionIt.second->m_geomVec[0]->GetGlobalID();
                    GeometryToRegionsMap[id] = it.first;
                }
            }

            map<int,SpatialDomains::GeometrySharedPtr> EndOfDomain;

            // Now find out which points in domain have only one vertex
            for(auto &domIt : domain)
            {
                SpatialDomains::CompositeSharedPtr geomvector = domIt.second;
                for(int i = 0; i < geomvector->m_geomVec.size(); ++i)
                {
                    for(int j = 0; j < 2; ++j)
                    {
                        int vid = geomvector->m_geomVec[i]->GetVid(j);
                        if(EndOfDomain.count(vid) == 0)
                        {
                            EndOfDomain[vid] = geomvector->m_geomVec[i]->GetVertex(j);
                        }
                        else
                        {
                            EndOfDomain.erase(vid);
                        }
                    }
                }
            }
            ASSERTL1(EndOfDomain.size() == 2,"Did not find two ends of domain");

            int numNewBc = 1;
            for(auto &regIt : EndOfDomain)
            {
                if(GeometryToRegionsMap.count(regIt.first) != 0)
                {
                    // Set up boundary condition up
                    auto iter = GeometryToRegionsMap.find(regIt.first);
                    ASSERTL1(iter != GeometryToRegionsMap.end(),
                             "Failied to find GeometryToRegionMap");

                    int regionId = iter->second;
                    auto bregionsIter = bregions.find(regionId);
                    ASSERTL1(bregionsIter != bregions.end(),
                             "Failed to find boundary region");

                    SpatialDomains::BoundaryRegionShPtr breg =
                        bregionsIter->second;
                    returnval->AddBoundaryRegions(regionId, breg);

                    auto bconditionsIter = bconditions.find(regionId);
                    ASSERTL1(bconditionsIter != bconditions.end(),
                             "Failed to find boundary collection");

                    SpatialDomains::BoundaryConditionMapShPtr bcond =
                        bconditionsIter->second;
                    returnval->AddBoundaryConditions(regionId,bcond);
                }
                else // Set up an undefined region.
                {
                    SpatialDomains::BoundaryRegionShPtr breg(MemoryManager<SpatialDomains::BoundaryRegion>::AllocateSharedPtr());

                    // Set up Composite (GemetryVector) to contain vertex and put into bRegion
                    SpatialDomains::CompositeSharedPtr gvec =
                        MemoryManager<SpatialDomains::Composite>
                        ::AllocateSharedPtr();
                    gvec->m_geomVec.push_back(regIt.second);
                    (*breg)[regIt.first] = gvec;

                    returnval->AddBoundaryRegions(bregions.size()+numNewBc,breg);

                    SpatialDomains::BoundaryConditionMapShPtr bCondition = MemoryManager<SpatialDomains::BoundaryConditionMap>::AllocateSharedPtr();

                    // Set up just boundary condition for this variable.
                    SpatialDomains::BoundaryConditionShPtr notDefinedCondition(MemoryManager<SpatialDomains::NotDefinedBoundaryCondition>::AllocateSharedPtr(m_session, "0"));
                    (*bCondition)[variable] = notDefinedCondition;

                    returnval->AddBoundaryConditions(bregions.size()+numNewBc,bCondition);
		    ++numNewBc;

                }
            }

            return returnval;
        }

        /**
         * Constructor for use in multidomain computations where a
         * domain list can be passed instead of graph1D
         *
         * @param	domain	Subdomain specified in the inputfile from
         *       	      	which the DisContField is set up
         */
        DisContField::DisContField
              (const LibUtilities::SessionReaderSharedPtr &pSession,
               const SpatialDomains::MeshGraphSharedPtr   &graph1D,
               const SpatialDomains::CompositeMap         &domain,
               const SpatialDomains::BoundaryConditions   &Allbcs,
               const std::string                          &variable,
               bool SetToOneSpaceDimension,
               const Collections::ImplementationType ImpType):
                  ExpList(pSession,domain,graph1D,true,variable,
                          SetToOneSpaceDimension, pSession->GetComm(),ImpType)
        {
            if (variable.compare("DefaultVar") != 0)
            {
                SpatialDomains::BoundaryConditionsSharedPtr
                    DomBCs = GetDomainBCs(domain,Allbcs,variable);

                GenerateBoundaryConditionExpansion(m_graph,*DomBCs,variable);
                EvaluateBoundaryConditions(0.0, variable);
                ApplyGeomInfo();
                FindPeriodicTraces(*DomBCs,variable);
            }

            SetUpDG(variable);
        }

        /**
         * Constructs a field as a copy of an existing field.
         * @param   In          Existing DisContField object to copy.
         */
        DisContField::DisContField(const DisContField &In,
                                   const bool DeclareCoeffPhysArrays):
            ExpList(In,DeclareCoeffPhysArrays),
            m_bndCondExpansions(In.m_bndCondExpansions),
            m_bndConditions(In.m_bndConditions),
            m_globalBndMat(In.m_globalBndMat),
            m_traceMap(In.m_traceMap),
            m_boundaryTraces(In.m_boundaryTraces),
            m_periodicVerts(In.m_periodicVerts),
            m_periodicFwdCopy(In.m_periodicFwdCopy),
            m_periodicBwdCopy(In.m_periodicBwdCopy),
            m_leftAdjacentTraces(In.m_leftAdjacentTraces),
            m_locTraceToTraceMap (In.m_locTraceToTraceMap)
        {
            if (In.m_trace)
            {
                m_trace = MemoryManager<ExpList>::AllocateSharedPtr
                    (*In.m_trace,DeclareCoeffPhysArrays);
            }
        }


        /*
         * @brief Copy type constructor which declares new boundary conditions
         * and re-uses mapping info and trace space if possible
         */
        DisContField::DisContField(
            const DisContField                       &In,
            const SpatialDomains::MeshGraphSharedPtr &graph,
            const std::string                        &variable,
            const bool                                SetUpJustDG,
            const bool                                DeclareCoeffPhysArrays):
            ExpList(In,DeclareCoeffPhysArrays)
        {

            m_trace = NullExpListSharedPtr;

            // Set up boundary conditions for this variable.
            // Do not set up BCs if default variable
            if(variable.compare("DefaultVar") != 0)
            {
                SpatialDomains::BoundaryConditions bcs(m_session, graph);
                GenerateBoundaryConditionExpansion(graph, bcs, variable);

                if (DeclareCoeffPhysArrays)
                {
                    EvaluateBoundaryConditions(0.0, variable);
                }

                if (!SameTypeOfBoundaryConditions(In))
                {
                    // Find periodic edges for this variable.
                    FindPeriodicTraces(bcs, variable);

                    if(SetUpJustDG)
                    {
                        SetUpDG(variable);
                    }
                    else
                    {
                        // set elmt edges to point to robin bc edges if required
                        int i, cnt = 0;
                        Array<OneD, int> ElmtID,TraceID;
                        GetBoundaryToElmtMap(ElmtID,TraceID);

                        for (i = 0; i < m_bndCondExpansions.size(); ++i)
                        {
                            MultiRegions::ExpListSharedPtr locExpList;

                            int e;
                            locExpList = m_bndCondExpansions[i];

                            for(e = 0; e < locExpList->GetExpSize(); ++e)
                            {
                                (*m_exp)[ElmtID[cnt+e]]->SetTraceExp
                                    (TraceID[cnt+e], locExpList->GetExp(e));
                                locExpList->GetExp(e)->SetAdjacentElementExp
                                    (TraceID[cnt+e], (*m_exp)[ElmtID[cnt+e]]);
                            }

                            cnt += m_bndCondExpansions[i]->GetExpSize();
                        }


                        if (m_session->DefinesSolverInfo("PROJECTION"))
                        {
                            std::string ProjectStr =
                                m_session->GetSolverInfo("PROJECTION");

                            if ((ProjectStr == "MixedCGDG") ||
                                (ProjectStr == "Mixed_CG_Discontinuous"))
                            {
                                SetUpDG();
                            }
                            else
                            {
                                SetUpPhysNormals();
                            }
                        }
                        else
                        {
                            SetUpPhysNormals();
                        }
                    }
                }
                else
                {
                    m_globalBndMat        = In.m_globalBndMat;
                    m_trace               = In.m_trace;
                    m_traceMap            = In.m_traceMap;
                    m_locTraceToTraceMap  = In.m_locTraceToTraceMap;
                    m_periodicVerts       = In.m_periodicVerts;
                    m_periodicEdges       = In.m_periodicEdges;
                    m_periodicFaces       = In.m_periodicFaces;
                    m_periodicFwdCopy     = In.m_periodicFwdCopy;
                    m_periodicBwdCopy     = In.m_periodicBwdCopy;
                    m_boundaryTraces      = In.m_boundaryTraces;
                    m_leftAdjacentTraces  = In.m_leftAdjacentTraces;

                    if (SetUpJustDG == false)
                    {
                        // set elmt edges to point to robin bc edges if required
                        int i, cnt = 0;
                        Array<OneD, int> ElmtID, TraceID;
                        GetBoundaryToElmtMap(ElmtID, TraceID);

                        for (i = 0; i < m_bndCondExpansions.size(); ++i)
                        {
                            MultiRegions::ExpListSharedPtr locExpList;

                            int e;
                            locExpList = m_bndCondExpansions[i];

                            for (e = 0; e < locExpList->GetExpSize(); ++e)
                            {
                                (*m_exp)[ElmtID[cnt+e]]->SetTraceExp
                                    (TraceID[cnt+e], locExpList->GetExp(e));
                                locExpList->GetExp(e)->SetAdjacentElementExp
                                    (TraceID[cnt+e], (*m_exp)[ElmtID[cnt+e]]);
                            }
                            cnt += m_bndCondExpansions[i]->GetExpSize();
                        }

                        SetUpPhysNormals();
                    }
                }
            }
        }

        /**
         * Constructs a field as a copy of an existing explist field.
         * @param   In          Existing ExpList object to copy.
         */
        DisContField::DisContField(const ExpList &In):
            ExpList(In)
	{
	}

        /**
         *
         */
        DisContField::~DisContField()
        {
        }


        /**
         * \brief This function discretises the boundary conditions by setting
         * up a list of one-dimensions lower boundary expansions.
         *
         * According to their boundary region, the separate  boundary
         * expansions are bundled together in an object of the class
         *
         * @param   graph       A mesh, containing information about the domain
         *                      and the spectral/hp element expansions.
         * @param   bcs         Information about the enforced boundary
         *                      conditions.
         * @param   variable    The session variable associated with the
         *                      boundary conditions to enforce.
         * @param DeclareCoeffPhysArrays bool to identify if array
         *                               space should be setup.
         *                               Default is true.
         */
        void DisContField::GenerateBoundaryConditionExpansion(
                         const SpatialDomains::MeshGraphSharedPtr &graph,
                         const SpatialDomains::BoundaryConditions &bcs,
                         const std::string variable,
                         const bool DeclareCoeffPhysArrays)
        {
            int cnt  = 0;
            SpatialDomains::BoundaryConditionShPtr            bc;
            MultiRegions::ExpListSharedPtr                    locExpList;
            const SpatialDomains::BoundaryRegionCollection &bregions
                = bcs.GetBoundaryRegions();
            const SpatialDomains::BoundaryConditionCollection &bconditions
                = bcs.GetBoundaryConditions();

            m_bndCondExpansions =
                Array<OneD, MultiRegions::ExpListSharedPtr>(bregions.size());
            m_bndConditions     =
                Array<OneD, SpatialDomains::BoundaryConditionShPtr>(bregions.size());

            m_bndCondBndWeight = Array<OneD, NekDouble> {bregions.size(), 0.0};

            // count the number of non-periodic boundary points
            for (auto &it : bregions)
            {
                bc = GetBoundaryCondition(bconditions, it.first, variable);

                locExpList = MemoryManager<MultiRegions::ExpList>
                    ::AllocateSharedPtr(m_session, *(it.second), graph,
                                        DeclareCoeffPhysArrays, variable,
                                        false, bc->GetComm());

                m_bndCondExpansions[cnt]  = locExpList;
                m_bndConditions[cnt]      = bc;

                std::string type = m_bndConditions[cnt]->GetUserDefined();

                // Set up normals on non-Dirichlet boundary conditions. Second
                // two conditions ideally should be in local solver setup (when
                // made into factory)
                if(bc->GetBoundaryConditionType() != SpatialDomains::eDirichlet
                   || boost::iequals(type,"I") || boost::iequals(type,"CalcBC"))
                {
                    SetUpPhysNormals();
                }
                cnt ++;
            }
        }


        /**
         * @brief Determine the periodic faces, edges and vertices for the given
         * graph.
         *
         * @param   bcs         Information about the boundary conditions.
         * @param   variable    Specifies the field.
         */
        void DisContField::FindPeriodicTraces(
                         const SpatialDomains::BoundaryConditions &bcs,
                         const std::string variable)
        {
            const SpatialDomains::BoundaryRegionCollection &bregions
                = bcs.GetBoundaryRegions();
            const SpatialDomains::BoundaryConditionCollection &bconditions
                = bcs.GetBoundaryConditions();

            LibUtilities::CommSharedPtr vComm =
                m_session->GetComm()->GetRowComm();


            switch(m_expType)
            {
            case e1D:
            {
                int i, region1ID, region2ID;

                SpatialDomains::BoundaryConditionShPtr locBCond;
                map<int,int> BregionToVertMap;

                // Construct list of all periodic Region and their
                // global vertex on this process.
                for (auto &it : bregions)
                {
                    locBCond = GetBoundaryCondition(bconditions,
                                                    it.first, variable);

                    if (locBCond->GetBoundaryConditionType()
                        != SpatialDomains::ePeriodic)
                    {
                        continue;
                    }
                    int id = it.second->begin()->second->
                        m_geomVec[0]->GetGlobalID();

                    BregionToVertMap[it.first] = id;
                }

                set<int> islocal;

                int n = vComm->GetSize();
                int p = vComm->GetRank();

                Array<OneD, int> nregions(n, 0);
                nregions[p] = BregionToVertMap.size();
                vComm->AllReduce(nregions, LibUtilities::ReduceSum);

                int totRegions = Vmath::Vsum(n, nregions, 1);

                Array<OneD, int> regOffset(n, 0);

                for (i = 1; i < n; ++i)
                {
                    regOffset[i] = regOffset[i-1] + nregions[i-1];
                }

                Array<OneD, int> bregmap(totRegions, 0);
                Array<OneD, int> bregid (totRegions, 0);

                i = regOffset[p];
                for (auto &iit : BregionToVertMap)
                {
                    bregid [i  ] = iit.first;
                    bregmap[i++] = iit.second;
                    islocal.insert(iit.first);
                }

                vComm->AllReduce(bregmap, LibUtilities::ReduceSum);
                vComm->AllReduce(bregid,  LibUtilities::ReduceSum);

                for (int i = 0; i < totRegions; ++i)
                {
                    BregionToVertMap[bregid[i]] = bregmap[i];
                }

                // Construct list of all periodic pairs local to this process.
                for (auto &it : bregions)
                {
                    locBCond = GetBoundaryCondition(bconditions,
                                                    it.first, variable);

                    if (locBCond->GetBoundaryConditionType()
                        != SpatialDomains::ePeriodic)
                    {
                        continue;
                    }

                    // Identify periodic boundary region IDs.
                    region1ID = it.first;
                    region2ID = std::static_pointer_cast<
                        SpatialDomains::PeriodicBoundaryCondition>(
                                     locBCond)->m_connectedBoundaryRegion;

                    ASSERTL0(BregionToVertMap.count(region1ID) != 0,
                             "Cannot determine vertex of region1ID");

                    ASSERTL0(BregionToVertMap.count(region2ID) != 0,
                             "Cannot determine vertex of region2ID");

                    PeriodicEntity ent(BregionToVertMap[region2ID],
                                       StdRegions::eNoOrientation,
                                       islocal.count(region2ID) != 0);

                    m_periodicVerts[BregionToVertMap[region1ID]].push_back(ent);
                }
            }
            break;
            case e2D:
            {
                int region1ID, region2ID, i, j, k, cnt;
                SpatialDomains::BoundaryConditionShPtr locBCond;

                SpatialDomains::CompositeOrdering compOrder   =
                    m_graph->GetCompositeOrdering();
                SpatialDomains::BndRegionOrdering bndRegOrder =
                    m_graph->GetBndRegionOrdering();
                SpatialDomains::CompositeMap      compMap     =
                    m_graph->GetComposites();

                // Unique collection of pairs of periodic composites
                // (i.e. if composites 1 and 2 are periodic then this
                // map will contain either the pair (1,2) or (2,1) but
                // not both).
                map<int,int>                                 perComps;
                map<int,vector<int>>                         allVerts;
                set<int>                                     locVerts;
                map<int, pair<int, StdRegions::Orientation>> allEdges;

                // Set up a set of all local verts and edges.
                for(i = 0; i < (*m_exp).size(); ++i)
                {
                    for(j = 0; j < (*m_exp)[i]->GetNverts(); ++j)
                    {
                        int id = (*m_exp)[i]->GetGeom()->GetVid(j);
                        locVerts.insert(id);
                    }
                }

                // Construct list of all periodic pairs local to this process.
                for (auto &it : bregions)
                {
                    locBCond = GetBoundaryCondition(
                                      bconditions, it.first, variable);

                    if (locBCond->GetBoundaryConditionType()
                        != SpatialDomains::ePeriodic)
                    {
                        continue;
                    }

                    // Identify periodic boundary region IDs.
                    region1ID = it.first;
                    region2ID = std::static_pointer_cast<
                        SpatialDomains::PeriodicBoundaryCondition>(
                                     locBCond)->m_connectedBoundaryRegion;

                    // From this identify composites. Note that in
                    // serial this will be an empty map.
                    int cId1, cId2;
                    if (vComm->GetSize() == 1)
                    {
                        cId1 = it.second->begin()->first;
                        cId2 = bregions.find(region2ID)->second->begin()->first;
                    }
                    else
                    {
                        cId1 = bndRegOrder.find(region1ID)->second[0];
                        cId2 = bndRegOrder.find(region2ID)->second[0];
                    }

                    ASSERTL0(it.second->size() == 1,
                             "Boundary region "+boost::lexical_cast<string>(
                               region1ID)+" should only contain 1 composite.");

                    vector<unsigned int> tmpOrder;

                    // Construct set containing all periodic edgesd on
                    // this process
                    SpatialDomains::CompositeSharedPtr
                        c = it.second->begin()->second;

                    for (i = 0; i < c->m_geomVec.size(); ++i)
                    {
                        SpatialDomains::SegGeomSharedPtr segGeom =
                            std::dynamic_pointer_cast<
                                SpatialDomains::SegGeom>(c->m_geomVec[i]);
                        ASSERTL0(segGeom, "Unable to cast to shared ptr");

                        SpatialDomains::GeometryLinkSharedPtr elmt =
                            m_graph->GetElementsFromEdge(segGeom);
                        ASSERTL0(elmt->size() == 1,
                                 "The periodic boundaries belong to "
                                 "more than one element of the mesh");

                        SpatialDomains::Geometry2DSharedPtr geom =
                            std::dynamic_pointer_cast
                            <SpatialDomains::Geometry2D>(elmt->at(0).first);

                        allEdges[c->m_geomVec[i]->GetGlobalID()] =
                            make_pair(elmt->at(0).second,
                                      geom->GetEorient(elmt->at(0).second));

                        // In serial mesh partitioning will not have occurred so
                        // need to fill composite ordering map manually.
                        if (vComm->GetSize() == 1)
                        {
                            tmpOrder.push_back(c->m_geomVec[i]->GetGlobalID());
                        }

                        vector<int> vertList(2);
                        vertList[0] = segGeom->GetVid(0);
                        vertList[1] = segGeom->GetVid(1);
                        allVerts[c->m_geomVec[i]->GetGlobalID()] = vertList;
                    }

                    if (vComm->GetSize() == 1)
                    {
                        compOrder[it.second->begin()->first] = tmpOrder;
                    }


                    // See if we already have either region1 or
                    // region2 stored in perComps map.
                    if (perComps.count(cId1) == 0)
                    {
                        if (perComps.count(cId2) == 0)
                        {
                            perComps[cId1] = cId2;
                        }
                        else
                        {
                            std::stringstream ss;
                            ss << "Boundary region " << cId2 << " should be "
                               << "periodic with " << perComps[cId2] << " but "
                               << "found " << cId1 << " instead!";
                            ASSERTL0(perComps[cId2] == cId1, ss.str());
                        }
                    }
                    else
                    {
                        std::stringstream ss;
                        ss << "Boundary region " << cId1 << " should be "
                           << "periodic with " << perComps[cId1] << " but "
                           << "found " << cId2 << " instead!";
                        ASSERTL0(perComps[cId1] == cId1, ss.str());
                    }
                }


                // Process local edge list to obtain relative edge orientations.
                int              n = vComm->GetSize();
                int              p = vComm->GetRank();
                int              totEdges;
                Array<OneD, int> edgecounts(n,0);
                Array<OneD, int> edgeoffset(n,0);
                Array<OneD, int> vertoffset(n,0);

                edgecounts[p] = allEdges.size();
                vComm->AllReduce(edgecounts, LibUtilities::ReduceSum);

                edgeoffset[0] = 0;
                for (i = 1; i < n; ++i)
                {
                    edgeoffset[i] = edgeoffset[i-1] + edgecounts[i-1];
                }

                totEdges = Vmath::Vsum(n, edgecounts, 1);
                Array<OneD, int> edgeIds   (totEdges, 0);
                Array<OneD, int> edgeIdx   (totEdges, 0);
                Array<OneD, int> edgeOrient(totEdges, 0);
                Array<OneD, int> edgeVerts (totEdges, 0);

                auto sIt = allEdges.begin();

                for (i = 0; sIt != allEdges.end(); ++sIt)
                {
                    edgeIds   [edgeoffset[p] + i  ] = sIt->first;
                    edgeIdx   [edgeoffset[p] + i  ] = sIt->second.first;
                    edgeOrient[edgeoffset[p] + i  ] = sIt->second.second;
                    edgeVerts [edgeoffset[p] + i++] = allVerts[sIt->first].size();
                }

                vComm->AllReduce(edgeIds,    LibUtilities::ReduceSum);
                vComm->AllReduce(edgeIdx,    LibUtilities::ReduceSum);
                vComm->AllReduce(edgeOrient, LibUtilities::ReduceSum);
                vComm->AllReduce(edgeVerts,  LibUtilities::ReduceSum);

                // Calculate number of vertices on each processor.
                Array<OneD, int> procVerts(n,0);
                int nTotVerts;

                // Note if there are no periodic edges at all calling Vsum will
                // cause a segfault.
                if (totEdges > 0)
                {
                    nTotVerts = Vmath::Vsum(totEdges, edgeVerts, 1);
                }
                else
                {
                    nTotVerts = 0;
                }

                for (i = 0; i < n; ++i)
                {
                    if (edgecounts[i] > 0)
                    {
                        procVerts[i] = Vmath::Vsum(
                               edgecounts[i], edgeVerts + edgeoffset[i], 1);
                    }
                    else
                    {
                        procVerts[i] = 0;
                    }
                }
                vertoffset[0] = 0;

                for (i = 1; i < n; ++i)
                {
                    vertoffset[i] = vertoffset[i-1] + procVerts[i-1];
                }

                Array<OneD, int> traceIds(nTotVerts, 0);
                for (i = 0, sIt = allEdges.begin(); sIt != allEdges.end(); ++sIt)
                {
                    for (j = 0; j < allVerts[sIt->first].size(); ++j)
                    {
                        traceIds[vertoffset[p] + i++] = allVerts[sIt->first][j];
                    }
                }

                vComm->AllReduce(traceIds, LibUtilities::ReduceSum);

                // For simplicity's sake create a map of edge id -> orientation.
                map<int, StdRegions::Orientation> orientMap;
                map<int, vector<int> >            vertMap;

                for (cnt = i = 0; i < totEdges; ++i)
                {
                    ASSERTL0(orientMap.count(edgeIds[i]) == 0,
                             "Already found edge in orientation map!");

                    // Work out relative orientations. To avoid having
                    // to exchange vertex locations, we figure out if
                    // the edges are backwards or forwards orientated
                    // with respect to a forwards orientation that is
                    // CCW. Since our local geometries are
                    // forwards-orientated with respect to the
                    // Cartesian axes, we need to invert the
                    // orientation for the top and left edges of a
                    // quad and the left edge of a triangle.
                    StdRegions::Orientation o =
                        (StdRegions::Orientation)edgeOrient[i];

                    if (edgeIdx[i] > 1)
                    {
                        o = o == StdRegions::eForwards ?
                            StdRegions::eBackwards : StdRegions::eForwards;
                    }

                    orientMap[edgeIds[i]] = o;

                    vector<int> verts(edgeVerts[i]);

                    for (j = 0; j < edgeVerts[i]; ++j)
                    {
                        verts[j] = traceIds[cnt++];
                    }
                    vertMap[edgeIds[i]] = verts;
                }

                // Go through list of composites and figure out which
                // edges are parallel from original ordering in
                // session file. This includes composites which are
                // not necessarily on this process.
                map<int,int> allCompPairs;

                // Store temporary map of periodic vertices which will hold all
                // periodic vertices on the entire mesh so that doubly periodic
                // vertices can be counted properly across partitions. Local
                // vertices are copied into m_periodicVerts at the end of the
                // function.
                PeriodicMap periodicVerts;

                for (auto &cIt : perComps)
                {
                    SpatialDomains::CompositeSharedPtr c[2];
                    const int   id1  = cIt.first;
                    const int   id2  = cIt.second;
                    std::string id1s = boost::lexical_cast<string>(id1);
                    std::string id2s = boost::lexical_cast<string>(id2);

                    if (compMap.count(id1) > 0)
                    {
                        c[0] = compMap[id1];
                    }

                    if (compMap.count(id2) > 0)
                    {
                        c[1] = compMap[id2];
                    }

                    ASSERTL0(c[0] || c[1],
                             "Both composites not found on this process!");

                    // Loop over composite ordering to construct list of all
                    // periodic edges regardless of whether they are on this
                    // process.
                    map<int,int> compPairs;

                    ASSERTL0(compOrder.count(id1) > 0,
                             "Unable to find composite "+id1s+" in order map.");
                    ASSERTL0(compOrder.count(id2) > 0,
                             "Unable to find composite "+id2s+" in order map.");
                    ASSERTL0(compOrder[id1].size() == compOrder[id2].size(),
                             "Periodic composites "+id1s+" and "+id2s+
                             " should have the same number of elements.");
                    ASSERTL0(compOrder[id1].size() > 0,
                             "Periodic composites "+id1s+" and "+id2s+
                             " are empty!");

                    // TODO: Add more checks.
                    for (i = 0; i < compOrder[id1].size(); ++i)
                    {
                        int eId1 = compOrder[id1][i];
                        int eId2 = compOrder[id2][i];

                        ASSERTL0(compPairs.count(eId1) == 0,
                                 "Already paired.");

                        if (compPairs.count(eId2) != 0)
                        {
                            ASSERTL0(compPairs[eId2] == eId1, "Pairing incorrect");
                        }
                        compPairs[eId1] = eId2;
                    }

                    // Construct set of all edges that we have locally on this
                    // processor.
                    set<int> locEdges;
                    for (i = 0; i < 2; ++i)
                    {
                        if (!c[i])
                        {
                            continue;
                        }

                        if (c[i]->m_geomVec.size() > 0)
                        {
                            for (j = 0; j < c[i]->m_geomVec.size(); ++j)
                            {
                                locEdges.insert(c[i]->m_geomVec[j]->GetGlobalID());
                            }
                        }
                    }

                    // Loop over all edges in the geometry composite.
                    for (auto &pIt : compPairs)
                    {
                        int  ids  [2] = {pIt.first, pIt.second};
                        bool local[2] = {locEdges.count(pIt.first) > 0,
                                         locEdges.count(pIt.second) > 0};

                        ASSERTL0(orientMap.count(ids[0]) > 0 &&
                                 orientMap.count(ids[1]) > 0,
                                 "Unable to find edge in orientation map.");

                        allCompPairs[pIt.first ] = pIt.second;
                        allCompPairs[pIt.second] = pIt.first;

                        for (i = 0; i < 2; ++i)
                        {
                            if (!local[i])
                            {
                                continue;
                            }

                            int other = (i+1) % 2;

                            StdRegions::Orientation o =
                                orientMap[ids[i]] == orientMap[ids[other]] ?
                                StdRegions::eBackwards :
                                StdRegions::eForwards;

                            PeriodicEntity ent(ids  [other], o,
                                               local[other]);
                            m_periodicEdges[ids[i]].push_back(ent);
                        }

                        for (i = 0; i < 2; ++i)
                        {
                            int other = (i+1) % 2;

                            StdRegions::Orientation o =
                                orientMap[ids[i]] == orientMap[ids[other]] ?
                                StdRegions::eBackwards :
                                StdRegions::eForwards;

                            // Determine periodic vertices.
                            vector<int> perVerts1 = vertMap[ids[i]];
                            vector<int> perVerts2 = vertMap[ids[other]];

                            map<int, pair<int, bool> > tmpMap;
                            if (o == StdRegions::eForwards)
                            {
                                tmpMap[perVerts1[0]] = make_pair(perVerts2[0],
                                             locVerts.count(perVerts2[0]) > 0);
                                tmpMap[perVerts1[1]] = make_pair(perVerts2[1],
                                             locVerts.count(perVerts2[1]) > 0);
                            }
                            else
                            {
                                tmpMap[perVerts1[0]] = make_pair(perVerts2[1],
                                             locVerts.count(perVerts2[1]) > 0);
                                tmpMap[perVerts1[1]] = make_pair(
                                perVerts2[0], locVerts.count(perVerts2[0]) > 0);
                            }

                            for (auto &mIt : tmpMap)
                            {
                                // See if this vertex has been recorded already.
                                PeriodicEntity ent2(mIt.second.first,
                                                    StdRegions::eNoOrientation,
                                                    mIt.second.second);
                                auto perIt = periodicVerts.find(mIt.first);

                                if (perIt == periodicVerts.end())
                                {
                                    periodicVerts[mIt.first].push_back(ent2);
                                    perIt = periodicVerts.find(mIt.first);
                                }
                                else
                                {
                                    bool doAdd = true;
                                    for (j = 0; j < perIt->second.size(); ++j)
                                    {
                                        if (perIt->second[j].id ==
                                            mIt.second.first)
                                        {
                                            doAdd = false;
                                            break;
                                        }
                                    }

                                    if (doAdd)
                                    {
                                        perIt->second.push_back(ent2);
                                    }
                                }
                            }
                        }
                    }
                }

                Array<OneD, int> pairSizes(n, 0);
                pairSizes[p] = allCompPairs.size();
                vComm->AllReduce(pairSizes, LibUtilities::ReduceSum);

                int totPairSizes = Vmath::Vsum(n, pairSizes, 1);

                Array<OneD, int> pairOffsets(n, 0);
                pairOffsets[0] = 0;

                for (i = 1; i < n; ++i)
                {
                    pairOffsets[i] = pairOffsets[i-1] + pairSizes[i-1];
                }

                Array<OneD, int> first (totPairSizes, 0);
                Array<OneD, int> second(totPairSizes, 0);

                cnt = pairOffsets[p];

                for (auto &pIt : allCompPairs)
                {
                    first [cnt  ] = pIt.first;
                    second[cnt++] = pIt.second;
                }

                vComm->AllReduce(first,  LibUtilities::ReduceSum);
                vComm->AllReduce(second, LibUtilities::ReduceSum);

                allCompPairs.clear();

                for(cnt = 0; cnt < totPairSizes; ++cnt)
                {
                    allCompPairs[first[cnt]] = second[cnt];
                }

                // Search for periodic vertices and edges which are not in
                // a periodic composite but lie in this process. First, loop
                // over all information we have from other processors.
                for (cnt = i = 0; i < totEdges; ++i)
                {
                    int edgeId    = edgeIds[i];

                    ASSERTL0(allCompPairs.count(edgeId) > 0,
                             "Unable to find matching periodic edge.");

                    int perEdgeId = allCompPairs[edgeId];

                    for (j = 0; j < edgeVerts[i]; ++j, ++cnt)
                    {
                        int vId = traceIds[cnt];

                        auto perId = periodicVerts.find(vId);

                        if (perId == periodicVerts.end())
                        {
                            // This vertex is not included in the
                            // map. Figure out which vertex it is
                            // supposed to be periodic with. perEdgeId
                            // is the edge ID which is periodic with
                            // edgeId. The logic is much the same as
                            // the loop above.
                            int perVertexId =
                                orientMap[edgeId] == orientMap[perEdgeId] ?
                                vertMap[perEdgeId][(j+1)%2]:
                                vertMap[perEdgeId][j];

                            PeriodicEntity ent(perVertexId,
                                               StdRegions::eNoOrientation,
                                               locVerts.count(perVertexId) > 0);

                            periodicVerts[vId].push_back(ent);
                        }
                    }
                }

                // Loop over all periodic vertices to complete connectivity
                // information.
                for (auto &perIt : periodicVerts)
                {
                    // Loop over associated vertices.
                    for (i = 0; i < perIt.second.size(); ++i)
                    {
                        auto perIt2 = periodicVerts.find(perIt.second[i].id);
                        ASSERTL0(perIt2 != periodicVerts.end(),
                                 "Couldn't find periodic vertex.");

                        for (j = 0; j < perIt2->second.size(); ++j)
                        {
                            if (perIt2->second[j].id == perIt.first)
                            {
                                continue;
                            }

                            bool doAdd = true;
                            for (k = 0; k < perIt.second.size(); ++k)
                            {
                                if (perIt2->second[j].id == perIt.second[k].id)
                                {
                                    doAdd = false;
                                    break;
                                }
                            }

                            if (doAdd)
                            {
                                perIt.second.push_back(perIt2->second[j]);
                            }
                        }
                    }
                }

                // Do one final loop over periodic vertices to remove non-local
                // vertices from map.
                for (auto &perIt : periodicVerts)
                {
                    if (locVerts.count(perIt.first) > 0)
                    {
                        m_periodicVerts.insert(perIt);
                    }
                }
            }
            break;
            case e3D:
            {
                SpatialDomains::CompositeOrdering compOrder   =
                    m_graph->GetCompositeOrdering();
                SpatialDomains::BndRegionOrdering bndRegOrder =
                    m_graph->GetBndRegionOrdering();
                SpatialDomains::CompositeMap      compMap     =
                    m_graph->GetComposites();

                // perComps: Stores a unique collection of pairs of periodic
                // composites (i.e. if composites 1 and 2 are periodic then this map
                // will contain either the pair (1,2) or (2,1) but not both).
                //
                // The four maps allVerts, allCoord, allEdges and allOrient map a
                // periodic face to a vector containing the vertex ids of the face;
                // their coordinates; the edge ids of the face; and their
                // orientation within that face respectively.
                //
                // Finally the three sets locVerts, locEdges and locFaces store any
                // vertices, edges and faces that belong to a periodic composite and
                // lie on this process.
                map<int,RotPeriodicInfo>                       rotComp;
                map<int,int>                                   perComps;
                map<int,vector<int> >                          allVerts;
                map<int,SpatialDomains::PointGeomVector>       allCoord;
                map<int,vector<int> >                          allEdges;
                map<int,vector<StdRegions::Orientation> >      allOrient;
                set<int>                                       locVerts;
                set<int>                                       locEdges;
                set<int>                                       locFaces;

                int region1ID, region2ID, i, j, k, cnt;
                SpatialDomains::BoundaryConditionShPtr locBCond;

                // Set up a set of all local verts and edges.
                for(i = 0; i < (*m_exp).size(); ++i)
                {
                    for(j = 0; j < (*m_exp)[i]->GetNverts(); ++j)
                    {
                        int id = (*m_exp)[i]->GetGeom()->GetVid(j);
                        locVerts.insert(id);
                    }

                    for(j = 0; j < (*m_exp)[i]->GetGeom()->GetNumEdges(); ++j)
                    {
                        int id = (*m_exp)[i]->GetGeom()->GetEid(j);
                        locEdges.insert(id);
                    }
                }

                // Begin by populating the perComps map. We loop over all periodic
                // boundary conditions and determine the composite associated with
                // it, then fill out the all* maps.
                for (auto &it : bregions)
                {

                    locBCond = GetBoundaryCondition
                        (bconditions, it.first, variable);

                    if (locBCond->GetBoundaryConditionType()
                        != SpatialDomains::ePeriodic)
                    {
                        continue;
                    }

                    // Identify periodic boundary region IDs.
                    region1ID = it.first;
                    region2ID = std::static_pointer_cast<
                        SpatialDomains::PeriodicBoundaryCondition>
                        (locBCond)->m_connectedBoundaryRegion;

                    // Check the region only contains a single composite.
                    ASSERTL0(it.second->size() == 1,
                             "Boundary region "+boost::lexical_cast<string>
                             (region1ID)+" should only contain 1 composite.");

                    // From this identify composites by looking at the original
                    // boundary region ordering. Note that in serial the mesh
                    // partitioner is not run, so this map will be empty and
                    // therefore needs to be populated by using the corresponding
                    // boundary region.
                    int cId1, cId2;
                    if (vComm->GetSize() == 1)
                    {
                        cId1 = it.second->begin()->first;
                        cId2 = bregions.find(region2ID)->second->begin()->first;
                    }
                    else
                    {
                        cId1 = bndRegOrder.find(region1ID)->second[0];
                        cId2 = bndRegOrder.find(region2ID)->second[0];
                    }

                    // check to see if boundary is rotationally aligned
                    if(boost::icontains(locBCond->GetUserDefined(),"Rotated"))
                    {
                        vector<string> tmpstr;

                        boost::split(tmpstr,locBCond->GetUserDefined(),
                                     boost::is_any_of(":"));

                        if(boost::iequals(tmpstr[0],"Rotated"))
                        {
                            ASSERTL1(tmpstr.size() > 2,
                                     "Expected Rotated user defined string to "
                                     "contain direction and rotation angle "
                                     "and optionally a tolerance, "
                                     "i.e. Rotated:dir:PI/2:1e-6");


                            ASSERTL1((tmpstr[1] == "x")||(tmpstr[1] == "y")
                                     ||(tmpstr[1] == "z"), "Rotated Dir is "
                                     "not specified as x,y or z");

                            RotPeriodicInfo RotInfo;
                            RotInfo.m_dir = (tmpstr[1] == "x")? 0:
                                (tmpstr[1] == "y")? 1:2;

                            LibUtilities::Interpreter strEval;
                            int ExprId = strEval.DefineFunction("", tmpstr[2]);
                            RotInfo.m_angle = strEval.Evaluate(ExprId);

                            if(tmpstr.size() == 4)
                            {
                                try {
                                    RotInfo.m_tol = boost::lexical_cast
                                        <NekDouble>(tmpstr[3]);
                                }
                                catch (...) {
                                    NEKERROR(ErrorUtil::efatal,
                                             "failed to cast tolerance input "
                                             "to a double value in Rotated"
                                             "boundary information");
                                }
                            }
                            else
                            {
                                RotInfo.m_tol = 1e-8;
                            }
                            rotComp[cId1] = RotInfo;
                        }
                    }

                    SpatialDomains::CompositeSharedPtr c = it.second->begin()->second;

                    vector<unsigned int> tmpOrder;

                    // store the rotation info of this

                    // From the composite, we now construct the allVerts, allEdges
                    // and allCoord map so that they can be transferred across
                    // processors. We also populate the locFaces set to store a
                    // record of all faces local to this process.
                    for (i = 0; i < c->m_geomVec.size(); ++i)
                    {
                        SpatialDomains::Geometry2DSharedPtr faceGeom =
                            std::dynamic_pointer_cast<
                                SpatialDomains::Geometry2D>(c->m_geomVec[i]);
                        ASSERTL1(faceGeom, "Unable to cast to shared ptr");

                        // Get geometry ID of this face and store in locFaces.
                        int faceId = c->m_geomVec[i]->GetGlobalID();
                        locFaces.insert(faceId);

                        // In serial, mesh partitioning will not have occurred so
                        // need to fill composite ordering map manually.
                        if (vComm->GetSize() == 1)
                        {
                            tmpOrder.push_back(c->m_geomVec[i]->GetGlobalID());
                        }

                        // Loop over vertices and edges of the face to populate
                        // allVerts, allEdges and allCoord maps.
                        vector<int> vertList, edgeList;
                        SpatialDomains::PointGeomVector coordVec;
                        vector<StdRegions::Orientation> orientVec;
                        for (j = 0; j < faceGeom->GetNumVerts(); ++j)
                        {
                            vertList .push_back(faceGeom->GetVid   (j));
                            edgeList .push_back(faceGeom->GetEid   (j));
                            coordVec .push_back(faceGeom->GetVertex(j));
                            orientVec.push_back(faceGeom->GetEorient(j));
                        }

                        allVerts [faceId] = vertList;
                        allEdges [faceId] = edgeList;
                        allCoord [faceId] = coordVec;
                        allOrient[faceId] = orientVec;
                    }

                    // In serial, record the composite ordering in compOrder for
                    // later in the routine.
                    if (vComm->GetSize() == 1)
                    {
                        compOrder[it.second->begin()->first] = tmpOrder;
                    }

                    // See if we already have either region1 or region2 stored in
                    // perComps map already and do a sanity check to ensure regions
                    // are mutually periodic.
                    if (perComps.count(cId1) == 0)
                    {
                        if (perComps.count(cId2) == 0)
                        {
                            perComps[cId1] = cId2;
                        }
                        else
                        {
                            std::stringstream ss;
                            ss << "Boundary region " << cId2 << " should be "
                               << "periodic with " << perComps[cId2] << " but "
                               << "found " << cId1 << " instead!";
                            ASSERTL0(perComps[cId2] == cId1, ss.str());
                        }
                    }
                    else
                    {
                        std::stringstream ss;
                        ss << "Boundary region " << cId1 << " should be "
                           << "periodic with " << perComps[cId1] << " but "
                           << "found " << cId2 << " instead!";
                        ASSERTL0(perComps[cId1] == cId1, ss.str());
                    }
                }

                // The next routines process local face lists to exchange vertices,
                // edges and faces.
                int              n = vComm->GetSize();
                int              p = vComm->GetRank();
                int              totFaces;
                Array<OneD, int> facecounts(n,0);
                Array<OneD, int> vertcounts(n,0);
                Array<OneD, int> faceoffset(n,0);
                Array<OneD, int> vertoffset(n,0);

                Array<OneD, int> rotcounts(n,0);
                Array<OneD, int> rotoffset(n,0);

                rotcounts[p] = rotComp.size();
                vComm->AllReduce(rotcounts, LibUtilities::ReduceSum);
                int totrot  = Vmath::Vsum(n,rotcounts,1);

                if(totrot)
                {
                    for (i = 1; i < n ; ++i)
                    {
                        rotoffset[i] = rotoffset[i-1] + rotcounts[i-1];
                    }

                    Array<OneD, int> compid(totrot,0);
                    Array<OneD, int> rotdir(totrot,0);
                    Array<OneD, NekDouble> rotangle(totrot,0.0);
                    Array<OneD, NekDouble> rottol(totrot,0.0);

                    // fill in rotational informaiton
                    auto rIt = rotComp.begin();

                    for(i = 0; rIt != rotComp.end(); ++rIt)
                    {
                        compid  [rotoffset[p] + i  ] = rIt->first;
                        rotdir  [rotoffset[p] + i  ] = rIt->second.m_dir;
                        rotangle[rotoffset[p] + i  ] = rIt->second.m_angle;
                        rottol  [rotoffset[p] + i++] = rIt->second.m_tol;
                    }

                    vComm->AllReduce(compid, LibUtilities::ReduceSum);
                    vComm->AllReduce(rotdir, LibUtilities::ReduceSum);
                    vComm->AllReduce(rotangle, LibUtilities::ReduceSum);
                    vComm->AllReduce(rottol, LibUtilities::ReduceSum);

                    // Fill in full rotational composite list
                    for(i =0; i < totrot; ++i)
                    {
                        RotPeriodicInfo rinfo(rotdir[i],rotangle[i], rottol[i]);

                        rotComp[compid[i]] = rinfo;
                    }
                }

                // First exchange the number of faces on each process.
                facecounts[p] = locFaces.size();
                vComm->AllReduce(facecounts, LibUtilities::ReduceSum);

                // Set up an offset map to allow us to distribute face IDs to all
                // processors.
                faceoffset[0] = 0;
                for (i = 1; i < n; ++i)
                {
                    faceoffset[i] = faceoffset[i-1] + facecounts[i-1];
                }

                // Calculate total number of faces.
                totFaces = Vmath::Vsum(n, facecounts, 1);

                // faceIds holds face IDs for each periodic face. faceVerts holds
                // the number of vertices in this face.
                Array<OneD, int> faceIds  (totFaces, 0);
                Array<OneD, int> faceVerts(totFaces, 0);

                // Process p writes IDs of its faces into position faceoffset[p] of
                // faceIds which allows us to perform an AllReduce to distribute
                // information amongst processors.
                auto sIt = locFaces.begin();
                for (i = 0; sIt != locFaces.end(); ++sIt)
                {
                    faceIds  [faceoffset[p] + i  ] = *sIt;
                    faceVerts[faceoffset[p] + i++] = allVerts[*sIt].size();
                }

                vComm->AllReduce(faceIds,   LibUtilities::ReduceSum);
                vComm->AllReduce(faceVerts, LibUtilities::ReduceSum);

                // procVerts holds number of vertices (and also edges since each
                // face is 2D) on each process.
                Array<OneD, int> procVerts(n,0);
                int nTotVerts;

                // Note if there are no periodic faces at all calling Vsum will
                // cause a segfault.
                if (totFaces > 0)
                {
                    // Calculate number of vertices on each processor.
                    nTotVerts = Vmath::Vsum(totFaces, faceVerts, 1);
                }
                else
                {
                    nTotVerts = 0;
                }

                for (i = 0; i < n; ++i)
                {
                    if (facecounts[i] > 0)
                    {
                        procVerts[i] = Vmath::Vsum
                            (facecounts[i], faceVerts + faceoffset[i], 1);
                    }
                    else
                    {
                        procVerts[i] = 0;
                    }
                }

                // vertoffset is defined in the same manner as edgeoffset
                // beforehand.
                vertoffset[0] = 0;
                for (i = 1; i < n; ++i)
                {
                    vertoffset[i] = vertoffset[i-1] + procVerts[i-1];
                }

                // At this point we exchange all vertex IDs, edge IDs and vertex
                // coordinates for each face. The coordinates are necessary because
                // we need to calculate relative face orientations between periodic
                // faces to determined edge and vertex connectivity.
                Array<OneD, int>       vertIds(nTotVerts,   0);
                Array<OneD, int>       edgeIds(nTotVerts,   0);
                Array<OneD, int>       edgeOrt(nTotVerts,   0);
                Array<OneD, NekDouble> vertX  (nTotVerts, 0.0);
                Array<OneD, NekDouble> vertY  (nTotVerts, 0.0);
                Array<OneD, NekDouble> vertZ  (nTotVerts, 0.0);

                for (cnt = 0, sIt = locFaces.begin();
                     sIt != locFaces.end(); ++sIt)
                {
                    for (j = 0; j < allVerts[*sIt].size(); ++j)
                    {
                        int vertId = allVerts[*sIt][j];
                        vertIds[vertoffset[p] + cnt  ] = vertId;
                        vertX  [vertoffset[p] + cnt  ] = (*allCoord[*sIt][j])(0);
                        vertY  [vertoffset[p] + cnt  ] = (*allCoord[*sIt][j])(1);
                        vertZ  [vertoffset[p] + cnt  ] = (*allCoord[*sIt][j])(2);
                        edgeIds[vertoffset[p] + cnt  ] = allEdges [*sIt][j];
                        edgeOrt[vertoffset[p] + cnt++] = allOrient[*sIt][j];
                    }
                }

                vComm->AllReduce(vertIds, LibUtilities::ReduceSum);
                vComm->AllReduce(vertX,   LibUtilities::ReduceSum);
                vComm->AllReduce(vertY,   LibUtilities::ReduceSum);
                vComm->AllReduce(vertZ,   LibUtilities::ReduceSum);
                vComm->AllReduce(edgeIds, LibUtilities::ReduceSum);
                vComm->AllReduce(edgeOrt, LibUtilities::ReduceSum);

                // Finally now we have all of this information, we construct maps
                // which make accessing the information easier. These are
                // conceptually the same as all* maps at the beginning of the
                // routine, but now hold information for all periodic vertices.
                map<int, vector<int> >                          vertMap;
                map<int, vector<int> >                          edgeMap;
                map<int, SpatialDomains::PointGeomVector>       coordMap;

                // These final two maps are required for determining the relative
                // orientation of periodic edges. vCoMap associates vertex IDs with
                // their coordinates, and eIdMap maps an edge ID to the two vertices
                // which construct it.
                map<int, SpatialDomains::PointGeomSharedPtr>    vCoMap;
                map<int, pair<int, int> >                       eIdMap;

                for (cnt = i = 0; i < totFaces; ++i)
                {
                    vector<int> edges(faceVerts[i]);
                    vector<int> verts(faceVerts[i]);
                    SpatialDomains::PointGeomVector coord(faceVerts[i]);

                    // Keep track of cnt to enable correct edge vertices to be
                    // inserted into eIdMap.
                    int tmp = cnt;
                    for (j = 0; j < faceVerts[i]; ++j, ++cnt)
                    {
                        edges[j] = edgeIds[cnt];
                        verts[j] = vertIds[cnt];
                        coord[j]  = MemoryManager<SpatialDomains::PointGeom>
                            ::AllocateSharedPtr(3, verts[j], vertX[cnt],
                                                vertY[cnt], vertZ[cnt]);
                        vCoMap[vertIds[cnt]] = coord[j];

                        // Try to insert edge into the eIdMap to avoid re-inserting.
                        auto testIns = eIdMap.insert
                            ( make_pair( edgeIds[cnt], make_pair(vertIds[tmp+j],
                                                 vertIds[tmp+((j+1) % faceVerts[i])])));

                        if (testIns.second == false)
                        {
                            continue;
                        }

                        // If the edge is reversed with respect to the face, then
                        // swap the edges so that we have the original ordering of
                        // the edge in the 3D element. This is necessary to properly
                        // determine edge orientation. Note that the logic relies on
                        // the fact that all edge forward directions are CCW
                        // orientated: we use a tensor product ordering for 2D
                        // elements so need to reverse this for edge IDs 2 and 3.
                        StdRegions::Orientation edgeOrient =
                            static_cast<StdRegions::Orientation>(edgeOrt[cnt]);
                        if (j > 1)
                        {
                            edgeOrient = edgeOrient == StdRegions::eForwards ?
                                StdRegions::eBackwards : StdRegions::eForwards;
                        }

                        if (edgeOrient == StdRegions::eBackwards)
                        {
                            swap(testIns.first->second.first,
                                 testIns.first->second.second);
                        }
                    }

                    vertMap [faceIds[i]] = verts;
                    edgeMap [faceIds[i]] = edges;
                    coordMap[faceIds[i]] = coord;
                }

                // Go through list of composites and figure out which edges are
                // parallel from original ordering in session file. This includes
                // composites which are not necessarily on this process.

                // Store temporary map of periodic vertices which will hold all
                // periodic vertices on the entire mesh so that doubly periodic
                // vertices/edges can be counted properly across partitions. Local
                // vertices/edges are copied into m_periodicVerts and
                // m_periodicEdges at the end of the function.
                PeriodicMap periodicVerts, periodicEdges;

                // Construct two maps which determine how vertices and edges of
                // faces connect given a specific face orientation. The key of the
                // map is the number of vertices in the face, used to determine
                // difference between tris and quads.
                map<int, map<StdRegions::Orientation, vector<int> > > vmap;
                map<int, map<StdRegions::Orientation, vector<int> > > emap;

                map<StdRegions::Orientation, vector<int> > quadVertMap;
                quadVertMap[StdRegions::eDir1FwdDir1_Dir2FwdDir2] = {0,1,2,3};
                quadVertMap[StdRegions::eDir1FwdDir1_Dir2BwdDir2] = {3,2,1,0};
                quadVertMap[StdRegions::eDir1BwdDir1_Dir2FwdDir2] = {1,0,3,2};
                quadVertMap[StdRegions::eDir1BwdDir1_Dir2BwdDir2] = {2,3,0,1};
                quadVertMap[StdRegions::eDir1FwdDir2_Dir2FwdDir1] = {0,3,2,1};
                quadVertMap[StdRegions::eDir1FwdDir2_Dir2BwdDir1] = {1,2,3,0};
                quadVertMap[StdRegions::eDir1BwdDir2_Dir2FwdDir1] = {3,0,1,2};
                quadVertMap[StdRegions::eDir1BwdDir2_Dir2BwdDir1] = {2,1,0,3};

                map<StdRegions::Orientation, vector<int> > quadEdgeMap;
                quadEdgeMap[StdRegions::eDir1FwdDir1_Dir2FwdDir2] = {0,1,2,3};
                quadEdgeMap[StdRegions::eDir1FwdDir1_Dir2BwdDir2] = {2,1,0,3};
                quadEdgeMap[StdRegions::eDir1BwdDir1_Dir2FwdDir2] = {0,3,2,1};
                quadEdgeMap[StdRegions::eDir1BwdDir1_Dir2BwdDir2] = {2,3,0,1};
                quadEdgeMap[StdRegions::eDir1FwdDir2_Dir2FwdDir1] = {3,2,1,0};
                quadEdgeMap[StdRegions::eDir1FwdDir2_Dir2BwdDir1] = {1,2,3,0};
                quadEdgeMap[StdRegions::eDir1BwdDir2_Dir2FwdDir1] = {3,0,1,2};
                quadEdgeMap[StdRegions::eDir1BwdDir2_Dir2BwdDir1] = {1,0,3,2};

                map<StdRegions::Orientation, vector<int> > triVertMap;
                triVertMap[StdRegions::eDir1FwdDir1_Dir2FwdDir2] = {0,1,2};
                triVertMap[StdRegions::eDir1BwdDir1_Dir2FwdDir2] = {1,0,2};

                map<StdRegions::Orientation, vector<int> > triEdgeMap;
                triEdgeMap[StdRegions::eDir1FwdDir1_Dir2FwdDir2] = {0,1,2};
                triEdgeMap[StdRegions::eDir1BwdDir1_Dir2FwdDir2] = {0,2,1};

                vmap[3] = triVertMap;
                vmap[4] = quadVertMap;
                emap[3] = triEdgeMap;
                emap[4] = quadEdgeMap;

                map<int,int> allCompPairs;

                // Collect composite id's of each periodic face for use if rotation is required
                map<int,int> fIdToCompId;

                // Finally we have enough information to populate the periodic
                // vertex, edge and face maps. Begin by looping over all pairs of
                // periodic composites to determine pairs of periodic faces.
                for (auto &cIt : perComps)
                {
                    SpatialDomains::CompositeSharedPtr c[2];
                    const int   id1  = cIt.first;
                    const int   id2  = cIt.second;
                    std::string id1s = boost::lexical_cast<string>(id1);
                    std::string id2s = boost::lexical_cast<string>(id2);

                    if (compMap.count(id1) > 0)
                    {
                        c[0] = compMap[id1];
                    }

                    if (compMap.count(id2) > 0)
                    {
                        c[1] = compMap[id2];
                    }

                    ASSERTL0(c[0] || c[1],
                             "Neither composite not found on this process!");

                    // Loop over composite ordering to construct list of all
                    // periodic faces, regardless of whether they are on this
                    // process.
                    map<int,int> compPairs;


                    ASSERTL0(compOrder.count(id1) > 0,
                             "Unable to find composite "+id1s+" in order map.");
                    ASSERTL0(compOrder.count(id2) > 0,
                             "Unable to find composite "+id2s+" in order map.");
                    ASSERTL0(compOrder[id1].size() == compOrder[id2].size(),
                             "Periodic composites "+id1s+" and "+id2s+
                             " should have the same number of elements.");
                    ASSERTL0(compOrder[id1].size() > 0,
                             "Periodic composites "+id1s+" and "+id2s+
                             " are empty!");

                    // Look up composite ordering to determine pairs.
                    for (i = 0; i < compOrder[id1].size(); ++i)
                    {
                        int eId1 = compOrder[id1][i];
                        int eId2 = compOrder[id2][i];

                        ASSERTL0(compPairs.count(eId1) == 0,
                                 "Already paired.");

                        // Sanity check that the faces are mutually periodic.
                        if (compPairs.count(eId2) != 0)
                        {
                            ASSERTL0(compPairs[eId2] == eId1, "Pairing incorrect");
                        }
                        compPairs[eId1] = eId2;

                        // store  a map of face ids to composite ids
                        fIdToCompId[eId1] = id1;
                        fIdToCompId[eId2] = id2;
                    }

                    // Now that we have all pairs of periodic faces, loop over the
                    // ones local on this process and populate face/edge/vertex
                    // maps.
                    for (auto &pIt : compPairs)
                    {
                        int  ids  [2] = {pIt.first, pIt.second};
                        bool local[2] = {locFaces.count(pIt.first) > 0,
                                         locFaces.count(pIt.second) > 0};

                        ASSERTL0(coordMap.count(ids[0]) > 0 &&
                                 coordMap.count(ids[1]) > 0,
                                 "Unable to find face in coordinate map");

                        allCompPairs[pIt.first ] = pIt.second;
                        allCompPairs[pIt.second] = pIt.first;

                        // Loop up coordinates of the faces, check they have the
                        // same number of vertices.
                        SpatialDomains::PointGeomVector tmpVec[2]
                            = { coordMap[ids[0]], coordMap[ids[1]] };

                        ASSERTL0(tmpVec[0].size() == tmpVec[1].size(),
                                 "Two periodic faces have different number "
                                 "of vertices!");

                        // o will store relative orientation of faces. Note that in
                        // some transpose cases (Dir1FwdDir2_Dir2BwdDir1 and
                        // Dir1BwdDir1_Dir2FwdDir1) it seems orientation will be
                        // different going from face1->face2 instead of face2->face1
                        // (check this).
                        StdRegions::Orientation o;
                        bool rotbnd = false;
                        int  dir = 0;
                        NekDouble angle = 0.0;
                        NekDouble sign = 0.0;
                        NekDouble tol = 1e-8;

                        // check to see if perioid boundary is rotated
                        if(rotComp.count(fIdToCompId[pIt.first]))
                        {
                            rotbnd = true;
                            dir   = rotComp[fIdToCompId[pIt.first]].m_dir;
                            angle = rotComp[fIdToCompId[pIt.first]].m_angle;
                            tol   = rotComp[fIdToCompId[pIt.first]].m_tol;
                        }

                        // Record periodic faces.
                        for (i = 0; i < 2; ++i)
                        {
                            if (!local[i])
                            {
                                continue;
                            }

                            // Reference to the other face.
                            int other = (i+1) % 2;

                            // angle is set up for i = 0 to i = 1
                            sign = (i == 0)? 1.0:-1.0;

                            // Calculate relative face orientation.
                            if (tmpVec[0].size() == 3)
                            {
                                o = SpatialDomains::TriGeom::GetFaceOrientation
                                    (tmpVec[i], tmpVec[other],
                                     rotbnd, dir, sign*angle, tol);
                            }
                            else
                            {
                                o = SpatialDomains::QuadGeom::GetFaceOrientation(
                                   tmpVec[i], tmpVec[other],
                                   rotbnd,dir,sign*angle,tol);
                            }

                            // Record face ID, orientation and whether other face is
                            // local.
                            PeriodicEntity ent(ids  [other], o,
                                               local[other]);
                            m_periodicFaces[ids[i]].push_back(ent);
                        }

                        int nFaceVerts = vertMap[ids[0]].size();

                    // Determine periodic vertices.
                        for (i = 0; i < 2; ++i)
                        {
                            int other = (i+1) % 2;

                            // angle is set up for i = 0 to i = 1
                            sign = (i == 0)? 1.0:-1.0;

                            // Calculate relative face orientation.
                            if (tmpVec[0].size() == 3)
                            {
                                o = SpatialDomains::TriGeom::GetFaceOrientation(
                                     tmpVec[i], tmpVec[other], rotbnd, dir,
                                     sign*angle, tol);
                            }
                            else
                            {
                                o = SpatialDomains::QuadGeom::GetFaceOrientation(
                                     tmpVec[i], tmpVec[other], rotbnd, dir,
                                     sign*angle, tol);
                            }

                            if (nFaceVerts == 3)
                            {
                                ASSERTL0(o == StdRegions::eDir1FwdDir1_Dir2FwdDir2 ||
                                         o == StdRegions::eDir1BwdDir1_Dir2FwdDir2,
                                         "Unsupported face orientation for face "+
                                         boost::lexical_cast<string>(ids[i]));
                            }

                            // Look up vertices for this face.
                            vector<int> per1 = vertMap[ids[i]];
                            vector<int> per2 = vertMap[ids[other]];

                            // tmpMap will hold the pairs of vertices which are
                            // periodic.
                            map<int, pair<int, bool> > tmpMap;

                            // Use vmap to determine which vertices connect given
                            // the orientation o.
                            for (j = 0; j < nFaceVerts; ++j)
                            {
                                int v = vmap[nFaceVerts][o][j];
                                tmpMap[per1[j]] = make_pair
                                    (per2[v], locVerts.count(per2[v]) > 0);
                            }

                            // Now loop over tmpMap to associate periodic vertices.
                            for (auto &mIt : tmpMap)
                            {
                                PeriodicEntity ent2(mIt.second.first,
                                                    StdRegions::eNoOrientation,
                                                    mIt.second.second);

                                // See if this vertex has been recorded already.
                                auto perIt = periodicVerts.find(mIt.first);

                                if (perIt == periodicVerts.end())
                                {
                                    // Vertex is new - just record this entity as
                                    // usual.
                                    periodicVerts[mIt.first].push_back(ent2);
                                    perIt = periodicVerts.find(mIt.first);
                                }
                                else
                                {
                                    // Vertex is known - loop over the vertices
                                    // inside the record and potentially add vertex
                                    // mIt.second to the list.
                                    for (k = 0; k < perIt->second.size(); ++k)
                                    {
                                        if (perIt->second[k].id == mIt.second.first)
                                        {
                                            break;
                                        }
                                    }

                                    if (k == perIt->second.size())
                                    {
                                        perIt->second.push_back(ent2);
                                    }
                                }
                            }
                        }

                        // Determine periodic edges. Logic is the same as above,
                        // and perhaps should be condensed to avoid replication.
                        for (i = 0; i < 2; ++i)
                        {
                            int other = (i+1) % 2;

                            // angle is set up for i = 0 to i = 1
                            sign = (i == 0)? 1.0:-1.0;

                            if (tmpVec[0].size() == 3)
                            {
                                o = SpatialDomains::TriGeom::GetFaceOrientation(
                                     tmpVec[i], tmpVec[other], rotbnd, dir,
                                     sign*angle, tol);
                            }
                            else
                            {
                                o = SpatialDomains::QuadGeom::GetFaceOrientation(
                                     tmpVec[i], tmpVec[other], rotbnd, dir,
                                     sign*angle, tol);
                            }

                            vector<int> per1 = edgeMap[ids[i]];
                            vector<int> per2 = edgeMap[ids[other]];

                            map<int, pair<int, bool> > tmpMap;

                            for (j = 0; j < nFaceVerts; ++j)
                            {
                                int e = emap[nFaceVerts][o][j];
                                tmpMap[per1[j]] = make_pair
                                    (per2[e], locEdges.count(per2[e]) > 0);
                            }

                            for (auto &mIt : tmpMap)
                            {
                                // Note we assume orientation of edges is forwards -
                                // this may be reversed later.
                                PeriodicEntity ent2(mIt.second.first,
                                                    StdRegions::eForwards,
                                                    mIt.second.second);
                                auto perIt = periodicEdges.find(mIt.first);

                                if (perIt == periodicEdges.end())
                                {
                                    periodicEdges[mIt.first].push_back(ent2);
                                    perIt = periodicEdges.find(mIt.first);
                                }
                                else
                                {
                                    for (k = 0; k < perIt->second.size(); ++k)
                                    {
                                        if (perIt->second[k].id == mIt.second.first)
                                        {
                                            break;
                                        }
                                    }

                                    if (k == perIt->second.size())
                                    {
                                        perIt->second.push_back(ent2);
                                    }
                                }
                            }
                        }
                    }
                }

                Array<OneD, int> pairSizes(n, 0);
                pairSizes[p] = allCompPairs.size();
                vComm->AllReduce(pairSizes, LibUtilities::ReduceSum);

                int totPairSizes = Vmath::Vsum(n, pairSizes, 1);

                Array<OneD, int> pairOffsets(n, 0);
                pairOffsets[0] = 0;

                for (i = 1; i < n; ++i)
                {
                    pairOffsets[i] = pairOffsets[i-1] + pairSizes[i-1];
                }

                ASSERTL1(allCompPairs.size() == fIdToCompId.size(),
                         "At this point the size of allCompPairs "
                         "should have been the same as fIdToCompId");

                Array<OneD, int> first (totPairSizes, 0);
                Array<OneD, int> second(totPairSizes, 0);

                cnt = pairOffsets[p];

                for (auto &pIt : allCompPairs)
                {
                    first [cnt  ] = pIt.first;
                    second[cnt++] = pIt.second;
                }

                vComm->AllReduce(first,  LibUtilities::ReduceSum);
                vComm->AllReduce(second, LibUtilities::ReduceSum);

                allCompPairs.clear();

                for(cnt = 0; cnt < totPairSizes; ++cnt)
                {
                    allCompPairs[first[cnt]] = second[cnt];
                }

                // make global list of faces to composite ids if rotComp is non-zero

                if(rotComp.size())
                {
                    Vmath::Zero(totPairSizes,first,1);
                    Vmath::Zero(totPairSizes,second,1);

                    cnt = pairOffsets[p];

                    for (auto &pIt : fIdToCompId)
                    {
                        first [cnt  ] = pIt.first;
                        second[cnt++] = pIt.second;
                    }

                    vComm->AllReduce(first,  LibUtilities::ReduceSum);
                    vComm->AllReduce(second, LibUtilities::ReduceSum);

                    fIdToCompId.clear();

                    for(cnt = 0; cnt < totPairSizes; ++cnt)
                    {
                        fIdToCompId[first[cnt]] = second[cnt];
                    }
                }

                // also will need an edge id to composite id at end of routine
                map<int,int> eIdToCompId;

                // Search for periodic vertices and edges which are not
                // in a periodic composite but lie in this process. First,
                // loop over all information we have from other
                // processors.
                for (cnt = i = 0; i < totFaces; ++i)
                {
                    bool rotbnd = false;
                    int dir = 0;
                    NekDouble angle = 0.0;
                    NekDouble tol = 1e-8;

                    int faceId    = faceIds[i];

                    ASSERTL0(allCompPairs.count(faceId) > 0,
                             "Unable to find matching periodic face.");

                    int perFaceId = allCompPairs[faceId];

                    // check to see if periodic boundary is rotated
                    ASSERTL1((rotComp.size() == 0) ||
                             fIdToCompId.count(faceId) > 0,"Face " +
                             boost::lexical_cast<string>(faceId) +
                             " not found in fIdtoCompId map");
                    if(rotComp.count(fIdToCompId[faceId]))
                    {
                        rotbnd = true;
                        dir   = rotComp[fIdToCompId[faceId]].m_dir;
                        angle = rotComp[fIdToCompId[faceId]].m_angle;
                        tol   = rotComp[fIdToCompId[faceId]].m_tol;
                    }

                    for (j = 0; j < faceVerts[i]; ++j, ++cnt)
                    {
                        int vId = vertIds[cnt];

                        auto perId = periodicVerts.find(vId);

                        if (perId == periodicVerts.end())
                        {

                            // This vertex is not included in the
                            // map. Figure out which vertex it is supposed
                            // to be periodic with. perFaceId is the face
                            // ID which is periodic with faceId. The logic
                            // is much the same as the loop above.
                            SpatialDomains::PointGeomVector tmpVec[2]
                                = { coordMap[faceId], coordMap[perFaceId] };

                            int nFaceVerts = tmpVec[0].size();
                            StdRegions::Orientation o = nFaceVerts == 3 ?
                                SpatialDomains::TriGeom::GetFaceOrientation(
                                  tmpVec[0], tmpVec[1], rotbnd, dir, angle, tol):
                                SpatialDomains::QuadGeom::GetFaceOrientation(
                                   tmpVec[0], tmpVec[1], rotbnd, dir, angle, tol);

                            // Use vmap to determine which vertex of the other face
                            // should be periodic with this one.
                            int perVertexId = vertMap[perFaceId][vmap[nFaceVerts][o][j]];


                            PeriodicEntity ent(perVertexId,
                                               StdRegions::eNoOrientation,
                                           locVerts.count(perVertexId) > 0);

                            periodicVerts[vId].push_back(ent);
                        }

                        int eId = edgeIds[cnt];

                        perId = periodicEdges.find(eId);

                        // this map is required at very end to determine rotation of edges.
                        if(rotbnd)
                        {
                            eIdToCompId[eId] = fIdToCompId[faceId];
                        }

                        if (perId == periodicEdges.end())
                        {
                            // This edge is not included in the map. Figure
                            // out which edge it is supposed to be periodic
                            // with. perFaceId is the face ID which is
                            // periodic with faceId. The logic is much the
                            // same as the loop above.
                            SpatialDomains::PointGeomVector tmpVec[2]
                                = { coordMap[faceId], coordMap[perFaceId] };

                            int nFaceEdges = tmpVec[0].size();
                            StdRegions::Orientation o = nFaceEdges == 3 ?
                            SpatialDomains::TriGeom::GetFaceOrientation(
                                        tmpVec[0], tmpVec[1], rotbnd, dir, angle, tol):
                                SpatialDomains::QuadGeom::GetFaceOrientation(
                                        tmpVec[0], tmpVec[1], rotbnd, dir, angle, tol);

                            // Use emap to determine which edge of the other
                            // face should be periodic with this one.
                            int perEdgeId = edgeMap[perFaceId][emap[nFaceEdges][o][j]];

                            PeriodicEntity ent(perEdgeId,
                                               StdRegions::eForwards,
                                               locEdges.count(perEdgeId) > 0);

                            periodicEdges[eId].push_back(ent);


                            // this map is required at very end to
                            // determine rotation of edges.
                            if(rotbnd)
                            {
                                eIdToCompId[perEdgeId] = fIdToCompId[perFaceId];
                            }
                        }
                    }
                }

                // Finally, we must loop over the periodicVerts and periodicEdges
                // map to complete connectivity information.
                for (auto &perIt : periodicVerts)
                {
                    // For each vertex that is periodic with this one...
                    for (i = 0; i < perIt.second.size(); ++i)
                    {
                        // Find the vertex in the periodicVerts map...
                        auto perIt2 = periodicVerts.find(perIt.second[i].id);
                        ASSERTL0(perIt2 != periodicVerts.end(),
                                 "Couldn't find periodic vertex.");

                        // Now search through this vertex's list and make sure that
                        // we have a record of any vertices which aren't in the
                        // original list.
                        for (j = 0; j < perIt2->second.size(); ++j)
                        {
                            if (perIt2->second[j].id == perIt.first)
                            {
                                continue;
                            }

                            for (k = 0; k < perIt.second.size(); ++k)
                            {
                                if (perIt2->second[j].id == perIt.second[k].id)
                                {
                                    break;
                                }
                            }

                            if (k == perIt.second.size())
                            {
                                perIt.second.push_back(perIt2->second[j]);
                            }
                        }
                    }
                }

                for (auto &perIt : periodicEdges)
                {
                    for (i = 0; i < perIt.second.size(); ++i)
                    {
                        auto perIt2 = periodicEdges.find(perIt.second[i].id);
                        ASSERTL0(perIt2 != periodicEdges.end(),
                                 "Couldn't find periodic edge.");

                        for (j = 0; j < perIt2->second.size(); ++j)
                        {
                            if (perIt2->second[j].id == perIt.first)
                            {
                                continue;
                            }

                            for (k = 0; k < perIt.second.size(); ++k)
                            {
                                if (perIt2->second[j].id == perIt.second[k].id)
                                {
                                    break;
                                }
                            }

                            if (k == perIt.second.size())
                            {
                                perIt.second.push_back(perIt2->second[j]);
                            }
                        }
                    }
                }

                // Loop over periodic edges to determine relative edge orientations.
                for (auto &perIt : periodicEdges)
                {
                    bool rotbnd = false;
                    int dir = 0;
                    NekDouble angle = 0.0;
                    NekDouble tol = 1e-8;


                    // Find edge coordinates
                    auto eIt = eIdMap.find(perIt.first);
                    SpatialDomains::PointGeom v[2] = {
                        *vCoMap[eIt->second.first],
                        *vCoMap[eIt->second.second]
                    };

                    // check to see if perioid boundary is rotated
                    if(rotComp.count(eIdToCompId[perIt.first]))
                    {
                        rotbnd = true;
                        dir   = rotComp[eIdToCompId[perIt.first]].m_dir;
                        angle = rotComp[eIdToCompId[perIt.first]].m_angle;
                        tol   = rotComp[eIdToCompId[perIt.first]].m_tol;
                    }

                    // Loop over each edge, and construct a vector that takes us
                    // from one vertex to another. Use this to figure out which
                    // vertex maps to which.
                    for (i = 0; i < perIt.second.size(); ++i)
                    {
                        eIt = eIdMap.find(perIt.second[i].id);

                        SpatialDomains::PointGeom w[2] = {
                            *vCoMap[eIt->second.first],
                            *vCoMap[eIt->second.second]
                        };

                        int vMap[2] = {-1,-1};
                        if(rotbnd)
                        {

                            SpatialDomains::PointGeom r;

                            r.Rotate(v[0],dir,angle);

                            if(r.dist(w[0])< tol)
                            {
                                vMap[0] = 0;
                            }
                            else
                            {
                                r.Rotate(v[1],dir,angle);
                                if(r.dist(w[0]) < tol)
                                {
                                    vMap[0] = 1;
                                }
                                else
                                {
                                    ASSERTL0(false,"Unable to align rotationally "
                                             "periodic edge vertex");
                                }
                            }
                        }
                        else // translation test
                        {
                            NekDouble cx = 0.5*(w[0](0)-v[0](0)+w[1](0)-v[1](0));
                            NekDouble cy = 0.5*(w[0](1)-v[0](1)+w[1](1)-v[1](1));
                            NekDouble cz = 0.5*(w[0](2)-v[0](2)+w[1](2)-v[1](2));

                            for (j = 0; j < 2; ++j)
                            {
                                NekDouble x = v[j](0);
                                NekDouble y = v[j](1);
                                NekDouble z = v[j](2);
                                for (k = 0; k < 2; ++k)
                                {
                                    NekDouble x1 = w[k](0)-cx;
                                    NekDouble y1 = w[k](1)-cy;
                                    NekDouble z1 = w[k](2)-cz;

                                    if (sqrt((x1-x)*(x1-x)+(y1-y)*(y1-y)+(z1-z)*(z1-z))
                                        < 1e-8)
                                    {
                                    vMap[k] = j;
                                    break;
                                    }
                                }
                            }

                            // Sanity check the map.
                            ASSERTL0(vMap[0] >= 0 && vMap[1] >= 0,
                                     "Unable to align periodic edge vertex.");
                            ASSERTL0((vMap[0] == 0 || vMap[0] == 1) &&
                                     (vMap[1] == 0 || vMap[1] == 1) &&
                                     (vMap[0] != vMap[1]),
                                     "Unable to align periodic edge vertex.");
                        }

                        // If 0 -> 0 then edges are aligned already; otherwise
                    // reverse the orientation.
                        if (vMap[0] != 0)
                        {
                            perIt.second[i].orient = StdRegions::eBackwards;
                        }
                    }
                }

                // Do one final loop over periodic vertices/edges to remove
                // non-local vertices/edges from map.
                for (auto &perIt : periodicVerts)
                {
                    if (locVerts.count(perIt.first) > 0)
                    {
                        m_periodicVerts.insert(perIt);
                    }
                }

                for (auto &perIt : periodicEdges)
                {
                    if (locEdges.count(perIt.first) > 0)
                    {
                        m_periodicEdges.insert(perIt);
                    }
                }
            }
            break;
            default:
                ASSERTL1(false,"Not setup for this expansion");
                break;
            }
        }

        /**
         *
         */
        GlobalLinSysSharedPtr DisContField::GetGlobalBndLinSys(
                                              const GlobalLinSysKey &mkey)
        {
            ASSERTL0(mkey.GetMatrixType() == StdRegions::eHybridDGHelmBndLam,
                     "Routine currently only tested for HybridDGHelmholtz");

            ASSERTL1(mkey.GetGlobalSysSolnType() != eDirectFullMatrix,
                     "Full matrix global systems are not supported for HDG "
                     "expansions");

            ASSERTL1(mkey.GetGlobalSysSolnType()
                     ==m_traceMap->GetGlobalSysSolnType(),
                     "The local to global map is not set up for the requested "
                     "solution type");

            GlobalLinSysSharedPtr glo_matrix;
            auto matrixIter = m_globalBndMat->find(mkey);

            if (matrixIter == m_globalBndMat->end())
            {
                glo_matrix = GenGlobalBndLinSys(mkey,m_traceMap);
                (*m_globalBndMat)[mkey] = glo_matrix;
            }
            else
            {
                glo_matrix = matrixIter->second;
            }

            return glo_matrix;
        }

        /**
         * For each boundary region, checks that the types and number of
         * boundary expansions in that region match.
         * @param   In          Field to compare with.
         * @return True if boundary conditions match.
         */
        bool DisContField::SameTypeOfBoundaryConditions(
            const DisContField &In)
        {
            int i;
            bool returnval = true;

            for(i = 0; i < m_bndConditions.size(); ++i)
            {
                // check to see if boundary condition type is the same
                // and there are the same number of boundary
                // conditions in the boundary definition.
                if((m_bndConditions[i]->GetBoundaryConditionType()
                    != In.m_bndConditions[i]->GetBoundaryConditionType())||
                   (m_bndCondExpansions[i]->GetExpSize()
                    != In.m_bndCondExpansions[i]->GetExpSize()))
                {
                    returnval = false;
                    break;
                }
            }

            // Compare with all other processes. Return true only if all
            // processes report having the same boundary conditions.
            int vSame = (returnval?1:0);
            m_comm->GetRowComm()->AllReduce(vSame, LibUtilities::ReduceMin);

            return (vSame == 1);
        }

<<<<<<< HEAD
=======

        vector<bool> &DisContField::GetNegatedFluxNormal(void)
        {
            if(m_negatedFluxNormal.size() == 0)
            {
                Array<OneD, Array<OneD, LocalRegions::ExpansionSharedPtr> >
                    &elmtToTrace = m_traceMap->GetElmtToTrace();

                m_negatedFluxNormal.resize(2*GetExpSize());

                for(int i = 0; i < GetExpSize(); ++i)
                {

                    for(int v = 0; v < 2; ++v)
                    {
                        LocalRegions::Expansion0DSharedPtr vertExp =
                            elmtToTrace[i][v]->as<LocalRegions::Expansion0D>();

                        if(vertExp->GetLeftAdjacentElementExp()->GetGeom()
                           ->GetGlobalID() !=
                           (*m_exp)[i]->GetGeom()->GetGlobalID())
                        {
                            m_negatedFluxNormal[2*i+v] = true;
                        }
                        else
                        {
                            m_negatedFluxNormal[2*i+v] = false;
                        }
                    }
                }

            }

            return m_negatedFluxNormal;
        }



>>>>>>> 707783cc
        /**
         * \brief This method extracts the "forward" and "backward" trace
         * data from the array \a field and puts the data into output
         * vectors \a Fwd and \a Bwd.
         *
         * We first define the convention which defines "forwards" and
         * "backwards". First an association is made between the vertex/edge/face of
         * each element and its corresponding vertex/edge/face in the trace space
         * using the mapping #m_traceMap. The element can either be
         * left-adjacent or right-adjacent to this trace face (see
         * Expansion2D::GetLeftAdjacentElementExp). Boundary faces are
         * always left-adjacent since left-adjacency is populated first.
         *
         * If the element is left-adjacent we extract the trace data
         * from \a field into the forward trace space \a Fwd; otherwise,
         * we place it in the backwards trace space \a Bwd. In this way,
         * we form a unique set of trace normals since these are always
         * extracted from left-adjacent elements.
         *
         * \param field is a NekDouble array which contains the fielddata
         * from which we wish to extract the backward and forward
         * orientated trace/face arrays.
         *
         * \return Updates a NekDouble array \a Fwd and \a Bwd
         */
        void DisContField::v_GetFwdBwdTracePhys
           (const Array<OneD, const NekDouble> &field,
            Array<OneD, NekDouble> &Fwd,
            Array<OneD, NekDouble> &Bwd,
            bool FillBnd,
            bool PutFwdInBwdOnBCs,
            bool DoExchange)
        {
            int cnt, n, e, npts, phys_offset;

            // Zero forward/backward vectors.

            Vmath::Zero(Fwd.size(), Fwd, 1);
            Vmath::Zero(Bwd.size(), Bwd, 1);

            // Basis definition on each element
            LibUtilities::BasisSharedPtr basis = (*m_exp)[0]->GetBasis(0);
            if((basis->GetBasisType() != LibUtilities::eGauss_Lagrange))
            {
                // blocked routine
                Array<OneD, NekDouble> tracevals(m_locTraceToTraceMap->
                                               GetNLocTracePts());

                m_locTraceToTraceMap->LocTracesFromField(field, tracevals);
                m_locTraceToTraceMap->InterpLocTracesToTrace(0, tracevals, Fwd);

                Array<OneD, NekDouble> invals = tracevals + m_locTraceToTraceMap->
                                                        GetNFwdLocTracePts();
                m_locTraceToTraceMap->InterpLocTracesToTrace(1, invals, Bwd);
            }
            else
            {
                // Loop over elements and collect forward expansion
                int nexp = GetExpSize();
                Array<OneD,NekDouble> e_tmp;
                LocalRegions::ExpansionSharedPtr exp;

                Array<OneD, Array<OneD, LocalRegions::ExpansionSharedPtr> >
                &elmtToTrace = m_traceMap->GetElmtToTrace();

                for(cnt = n = 0; n < nexp; ++n)
                {
                    exp = (*m_exp)[n];
                    phys_offset = GetPhys_Offset(n);

                    for(e = 0; e < exp->GetNtraces(); ++e, ++cnt)
                    {
                        int offset = m_trace->GetPhys_Offset(
                            elmtToTrace[n][e]->GetElmtId());

                        e_tmp = (m_leftAdjacentTraces[cnt])? Fwd + offset:
                            Bwd + offset;

                        exp->GetTracePhysVals(e, elmtToTrace[n][e],
                                              field + phys_offset, e_tmp);
                    }
                }
            }

            DisContField::v_PeriodicBwdCopy(Fwd,Bwd);

            if(FillBnd)
            {
                // Fill boundary conditions into missing elements
                int id1, id2 = 0;

                if(PutFwdInBwdOnBCs) // just set Bwd value to be Fwd value on BCs
                {
                    // Fill boundary conditions into missing elements
                    for (int n = cnt = 0; n < m_bndCondExpansions.size(); ++n)
                    {
                        if (m_bndConditions[n]->GetBoundaryConditionType() ==
                            SpatialDomains::eDirichlet)
                        {
                            for (e=0; e<m_bndCondExpansions[n]->GetExpSize();++e)
                            {
                                npts = m_bndCondExpansions[n]->
                                    GetExp(e)->GetTotPoints();
                                int id2 = m_trace->GetPhys_Offset(m_traceMap->
                                          GetBndCondIDToGlobalTraceID(cnt+e));
                                Vmath::Vcopy(npts, &Fwd[id2], 1, &Bwd[id2], 1);
                            }

                            cnt += e;
                        }
                        else if (m_bndConditions[n]->GetBoundaryConditionType() ==
                                 SpatialDomains::eNeumann ||
                                 m_bndConditions[n]->GetBoundaryConditionType() ==
                                 SpatialDomains::eRobin)
                        {
                            for (e=0; e<m_bndCondExpansions[n]->GetExpSize(); ++e)
                            {
                                npts = m_bndCondExpansions[n]->
                                    GetExp(e)->GetTotPoints();
                                int id2 = m_trace->GetPhys_Offset(m_traceMap->
                                          GetBndCondIDToGlobalTraceID(cnt+e));
                                Vmath::Vcopy(npts, &Fwd[id2], 1, &Bwd[id2], 1);
                            }

                            cnt += e;
                        }
                        else if (m_bndConditions[n]->GetBoundaryConditionType() !=
                                 SpatialDomains::ePeriodic)
                        {
                            ASSERTL0(false,
                                     "Method not set up for this "
                                     "boundary condition.");
                        }
                    }
                }
                else
                {
                    for (cnt = n = 0; n < m_bndCondExpansions.size(); ++n)
                    {
                        if (m_bndConditions[n]->GetBoundaryConditionType() ==
                            SpatialDomains::eDirichlet)
                        {
                            for (e=0; e<m_bndCondExpansions[n]->GetExpSize(); ++e)
                            {
                                npts = m_bndCondExpansions[n]->GetExp(e)
                                    ->GetTotPoints();
                                id1 = m_bndCondExpansions[n]->GetPhys_Offset(e);
                                id2 = m_trace->GetPhys_Offset(m_traceMap->
                                           GetBndCondIDToGlobalTraceID(cnt+e));
                                Vmath::Vcopy(npts,
                                             &(m_bndCondExpansions[n]->GetPhys())
                                             [id1], 1, &Bwd[id2], 1);
                            }

                            cnt += e;
                        }
                        else if (m_bndConditions[n]->GetBoundaryConditionType() ==
                                 SpatialDomains::eNeumann ||
                                 m_bndConditions[n]->GetBoundaryConditionType() ==
                                 SpatialDomains::eRobin)
                        {
                            for(e=0; e<m_bndCondExpansions[n]->GetExpSize(); ++e)
                            {
                                npts = m_bndCondExpansions[n]->GetExp(e)
                                    ->GetTotPoints();
                                id1  = m_bndCondExpansions[n]->GetPhys_Offset(e);
                                ASSERTL0((m_bndCondExpansions[n]->GetPhys())[id1]
                                         ==0.0,
                                         "Method not set up for non-zero Neumann "
                                         "boundary condition");
                                id2  = m_trace->GetPhys_Offset(
                                  m_traceMap->GetBndCondIDToGlobalTraceID(cnt+e));
                                Vmath::Vcopy(npts, &Fwd[id2], 1, &Bwd[id2], 1);
                            }

                            cnt += e;
                        }
                        else if (m_bndConditions[n]->GetBoundaryConditionType() ==
                                 SpatialDomains::eNotDefined)
                        {
                            // Do nothing
                        }
                        else if (m_bndConditions[n]->GetBoundaryConditionType() !=
                                 SpatialDomains::ePeriodic)
                        {
                            ASSERTL0(false,
                                     "Method not set up for this boundary "
                                     "condition.");
                        }
                    }
                }
            }

            if(DoExchange)
            {
                // Do parallel exchange for forwards/backwards spaces.
                m_traceMap->GetAssemblyCommDG()->PerformExchange(Fwd, Bwd);
            }
        }

        void DisContField::v_AddTraceQuadPhysToField(
            const Array<OneD, const NekDouble> &Fwd,
            const Array<OneD, const NekDouble> &Bwd,
                  Array<OneD,       NekDouble> &field)
        {
            // Basis definition on each element
            LibUtilities::BasisSharedPtr basis = (*m_exp)[0]->GetBasis(0);
            if (basis->GetBasisType() != LibUtilities::eGauss_Lagrange)
            {
                Array<OneD, NekDouble> edgevals(m_locTraceToTraceMap->
                                               GetNLocTracePts(), 0.0);

                Array<OneD, NekDouble> invals = edgevals +
                    m_locTraceToTraceMap->GetNFwdLocTracePts();
                m_locTraceToTraceMap->RightIPTWLocEdgesToTraceInterpMat(
                                        1, Bwd, invals);

                m_locTraceToTraceMap->RightIPTWLocEdgesToTraceInterpMat(
                                        0, Fwd, edgevals);

                m_locTraceToTraceMap->AddLocTracesToField(edgevals, field);
            }
            else
            {
                ASSERTL0(false,
                    "v_AddTraceQuadPhysToField not coded for eGauss_Lagrange");
            }
        }

        void DisContField::v_ExtractTracePhys(Array<OneD, NekDouble> &outarray)
        {
            ASSERTL1(m_physState == true,"local physical space is not true ");
            v_ExtractTracePhys(m_phys, outarray);
        }

        /**
         * @brief This method extracts the trace (verts in 1D) from
         * the field @a inarray and puts the values in @a outarray.
         *
         * It assumes the field is C0 continuous so that it can
         * overwrite the edge data when visited by the two adjacent
         * elements.
         *
         * @param inarray   An array containing the 1D data from which we wish
         *                  to extract the edge data.
         * @param outarray  The resulting edge information.
         *
         * This will not work for non-boundary expansions
         */
        void DisContField::v_ExtractTracePhys
           (const Array<OneD, const NekDouble> &inarray,
            Array<OneD,       NekDouble> &outarray)
        {
            LibUtilities::BasisSharedPtr basis = (*m_exp)[0]->GetBasis(0);
            if( (basis->GetBasisType() != LibUtilities::eGauss_Lagrange))
            {
                Vmath::Zero(outarray.size(), outarray, 1);

                Array<OneD, NekDouble> tracevals(
                                    m_locTraceToTraceMap->GetNFwdLocTracePts());
                m_locTraceToTraceMap->FwdLocTracesFromField(inarray,tracevals);
                m_locTraceToTraceMap->InterpLocTracesToTrace(0,tracevals,outarray);
                m_traceMap->GetAssemblyCommDG()->
                    PerformExchange(outarray, outarray);
            }
            else
            {

                // Loop over elemente and collect forward expansion
                int nexp = GetExpSize();
                int n,p,offset,phys_offset;
                Array<OneD,NekDouble> t_tmp;

                Array<OneD, Array<OneD, LocalRegions::ExpansionSharedPtr> >
                    &elmtToTrace = m_traceMap->GetElmtToTrace();

                ASSERTL1(outarray.size() >= m_trace->GetNpoints(),
                         "input array is of insufficient length");

                for (n  = 0; n < nexp; ++n)
                {
                    phys_offset = GetPhys_Offset(n);

                    for (p = 0; p < (*m_exp)[n]->GetNtraces(); ++p)
                    {
                        offset = m_trace->GetPhys_Offset
                            (elmtToTrace[n][p]->GetElmtId());
                        (*m_exp)[n]->GetTracePhysVals(p,elmtToTrace[n][p],
                                                    inarray + phys_offset,
                                                    t_tmp = outarray +offset);
                    }
                }
            }
	}

        /**
         * @brief Add trace contributions into elemental coefficient spaces.
         *
         * Given some quantity \f$ \vec{Fn} \f$, which conatins this
         * routine calculates the integral
         *
         * \f[
         * \int_{\Omega^e} \vec{Fn}, \mathrm{d}S
         * \f]
         *
         * and adds this to the coefficient space provided by outarray.
         *
         * @see Expansion3D::AddFaceNormBoundaryInt
         *
         * @param Fn        The trace quantities.
         * @param outarray  Resulting 3D coefficient space.
         *
         */
        void DisContField::v_AddTraceIntegral
        (const Array<OneD, const NekDouble> &Fn,
         Array<OneD,       NekDouble> &outarray)
        {
            if(m_expType == e1D)
            {
                int n,offset, t_offset;

                Array<OneD, Array<OneD, LocalRegions::ExpansionSharedPtr> >
                    &elmtToTrace = m_traceMap->GetElmtToTrace();

<<<<<<< HEAD
=======
                vector<bool> negatedFluxNormal = GetNegatedFluxNormal();

>>>>>>> 707783cc
                for (n = 0; n < GetExpSize(); ++n)
                {
                    // Number of coefficients on each element
                    int e_ncoeffs = (*m_exp)[n]->GetNcoeffs();

                    offset = GetCoeff_Offset(n);

                    // Implementation for every points except Gauss points
                    if ((*m_exp)[n]->GetBasis(0)->GetBasisType() !=
                        LibUtilities::eGauss_Lagrange)
                    {
                        t_offset = GetTrace()->GetCoeff_Offset
                            (elmtToTrace[n][0]->GetElmtId());
                        if(m_leftAdjacentTraces[2*n])
                        {
                            outarray[offset] += Fn[t_offset];
                        }
                        else
                        {
                            outarray[offset] -= Fn[t_offset];
                        }

                        t_offset = GetTrace()->GetCoeff_Offset
                            (elmtToTrace[n][1]->GetElmtId());
<<<<<<< HEAD
                        
                        if(m_leftAdjacentTraces[2*n+1])
=======

                        if(negatedFluxNormal[2*n+1])
>>>>>>> 707783cc
                        {
                            outarray[offset+(*m_exp)[n]->GetVertexMap(1)] +=
                                Fn[t_offset];
                        }
                        else
                        {
                            outarray[offset+(*m_exp)[n]->GetVertexMap(1)] -=
                                Fn[t_offset];
                        }

                    }
                    else
                    {
                        int j;
                        static DNekMatSharedPtr   m_Ixm, m_Ixp;
                        static int sav_ncoeffs = 0;
                        if(!m_Ixm.get() || e_ncoeffs != sav_ncoeffs)
                        {
                            LibUtilities::BasisSharedPtr BASE;
                            const LibUtilities::PointsKey
                                BS_p(e_ncoeffs,LibUtilities::eGaussGaussLegendre);
                            const LibUtilities::BasisKey
                                BS_k(LibUtilities::eGauss_Lagrange,e_ncoeffs,BS_p);

                            BASE  = LibUtilities::BasisManager()[BS_k];

                            Array<OneD, NekDouble> coords(1, 0.0);

                            coords[0] = -1.0;
                            m_Ixm = BASE->GetI(coords);

                            coords[0] = 1.0;
                            m_Ixp = BASE->GetI(coords);

                            sav_ncoeffs = e_ncoeffs;
                        }

                        t_offset = GetTrace()->GetCoeff_Offset
                            (elmtToTrace[n][0]->GetElmtId());

                        if(m_leftAdjacentTraces[2*n])
                        {
                            for (j = 0; j < e_ncoeffs; j++)
                            {
                                outarray[offset + j]  +=
                                    (m_Ixm->GetPtr())[j] * Fn[t_offset];
                            }
                        }
                        else
                        {
                            for (j = 0; j < e_ncoeffs; j++)
                            {
                                outarray[offset + j]  -=
                                    (m_Ixm->GetPtr())[j] * Fn[t_offset];
                            }
                        }

                        t_offset = GetTrace()->GetCoeff_Offset
                            (elmtToTrace[n][1]->GetElmtId());

                        if(m_leftAdjacentTraces[2*n+1])
                        {
                            for (j = 0; j < e_ncoeffs; j++)
                            {
                                outarray[offset + j] +=
                                    (m_Ixp->GetPtr())[j] * Fn[t_offset];
                            }
                        }
                        else
                        {
                            for (j = 0; j < e_ncoeffs; j++)
                            {
                                outarray[offset + j] -=
                                    (m_Ixp->GetPtr())[j] * Fn[t_offset];
                            }
                        }
                    }
                }
            }
            else // other dimensions
            {
                // Basis definition on each element
                LibUtilities::BasisSharedPtr basis = (*m_exp)[0]->GetBasis(0);
                if((m_expType != e1D)&&
                   (basis->GetBasisType() != LibUtilities::eGauss_Lagrange))
                {
                    Array<OneD, NekDouble> Fcoeffs(m_trace->GetNcoeffs());
                    m_trace->IProductWRTBase(Fn, Fcoeffs);

                    m_locTraceToTraceMap->AddTraceCoeffsToFieldCoeffs(Fcoeffs,
                                                                      outarray);
                }
                else
                {
                    int e, n, offset, t_offset;
                    Array<OneD, NekDouble> e_outarray;
                    Array<OneD, Array<OneD, LocalRegions::ExpansionSharedPtr> >
                        &elmtToTrace = m_traceMap->GetElmtToTrace();

                    for(n = 0; n < GetExpSize(); ++n)
                    {
                        offset = GetCoeff_Offset(n);
                        for(e = 0; e < (*m_exp)[n]->GetNtraces(); ++e)
                        {
                            t_offset = GetTrace()->GetPhys_Offset
                                (elmtToTrace[n][e]->GetElmtId());
                            (*m_exp)[n]->AddEdgeNormBoundaryInt
                                (e, elmtToTrace[n][e],
                                 Fn+t_offset,
                                 e_outarray = outarray+offset);
                        }
                    }
                }
            }
	}

        /**
         * @brief Add trace contributions into elemental coefficient spaces.
         *
         * Given some quantity \f$ \vec{q} \f$, calculate the elemental integral
         *
         * \f[
         * \int_{\Omega^e} \vec{q}, \mathrm{d}S
         * \f]
         *
         * and adds this to the coefficient space provided by
         * outarray. The value of q is determined from the routine
         * IsLeftAdjacentTrace() which if true we use Fwd else we use
         * Bwd
         *
         * @param Fwd       The trace quantities associated with left (fwd)
         *                  adjancent elmt.
         * @param Bwd       The trace quantities associated with right (bwd)
         *                  adjacent elet.
         * @param outarray  Resulting  coefficient space.
         */
        void DisContField::v_AddFwdBwdTraceIntegral(
            const Array<OneD, const NekDouble> &Fwd,
            const Array<OneD, const NekDouble> &Bwd,
                  Array<OneD,       NekDouble> &outarray)
        {

            ASSERTL0(m_expType != e1D, "This method is not setup or "
                     "tested for 1D expansion");

            Array<OneD, NekDouble> Coeffs(m_trace->GetNcoeffs());

            m_trace->IProductWRTBase(Fwd,Coeffs);
            m_locTraceToTraceMap->AddTraceCoeffsToFieldCoeffs(0,Coeffs,outarray);
            m_trace->IProductWRTBase(Bwd,Coeffs);
            m_locTraceToTraceMap->AddTraceCoeffsToFieldCoeffs(1,Coeffs,outarray);
        }

        void DisContField::v_HelmSolve
            (const Array<OneD, const NekDouble> &inarray,
             Array<OneD,       NekDouble>       &outarray,
             const StdRegions::ConstFactorMap   &factors,
             const StdRegions::VarCoeffMap      &varcoeff,
             const MultiRegions::VarFactorsMap  &varfactors,
             const Array<OneD, const NekDouble> &dirForcing,
             const bool                          PhysSpaceForcing)
        {
            boost::ignore_unused(varfactors,dirForcing);
            int i,n,cnt,nbndry;
            int nexp = GetExpSize();

            Array<OneD,NekDouble> f(m_ncoeffs);
            DNekVec F(m_ncoeffs,f,eWrapper);
            Array<OneD,NekDouble> e_f, e_l;

            //----------------------------------
            // Setup RHS Inner product if required
            //----------------------------------
            if(PhysSpaceForcing)
            {
                IProductWRTBase(inarray,f);
                Vmath::Neg(m_ncoeffs,f,1);
            }
            else
            {
                Vmath::Smul(m_ncoeffs,-1.0,inarray,1,f,1);
            }

            //----------------------------------
            // Solve continuous Boundary System
            //----------------------------------
            int GloBndDofs = m_traceMap->GetNumGlobalBndCoeffs();
            int NumDirBCs  = m_traceMap->GetNumLocalDirBndCoeffs();
            int e_ncoeffs;

            GlobalMatrixKey HDGLamToUKey(StdRegions::eHybridDGLamToU,
                                         NullAssemblyMapSharedPtr,factors,varcoeff);
            const DNekScalBlkMatSharedPtr &HDGLamToU =
                GetBlockMatrix(HDGLamToUKey);

            // Retrieve number of local trace space coefficients N_{\lambda},
            // and set up local elemental trace solution \lambda^e.
            int     LocBndCoeffs = m_traceMap->GetNumLocalBndCoeffs();
            Array<OneD, NekDouble> bndrhs(LocBndCoeffs,0.0);
            Array<OneD, NekDouble> loclambda(LocBndCoeffs,0.0);
            DNekVec LocLambda(LocBndCoeffs,loclambda,eWrapper);

            //----------------------------------
            // Evaluate Trace Forcing
            // Kirby et al, 2010, P23, Step 5.
            //----------------------------------
            // Determing <u_lam,f> terms using HDGLamToU matrix
            for (cnt = n = 0; n < nexp; ++n)
            {
                nbndry = (*m_exp)[n]->NumDGBndryCoeffs();

                e_ncoeffs = (*m_exp)[n]->GetNcoeffs();
                e_f       = f + m_coeff_offset[n];
                e_l       = bndrhs + cnt;

                // use outarray as tmp space
                DNekVec     Floc    (nbndry, e_l, eWrapper);
                DNekVec     ElmtFce (e_ncoeffs, e_f, eWrapper);
                Floc = Transpose(*(HDGLamToU->GetBlock(n,n)))*ElmtFce;

                cnt += nbndry;
            }

            Array<OneD, const int> bndCondMap =
                m_traceMap->GetBndCondCoeffsToLocalTraceMap();
            Array<OneD, const NekDouble> Sign =
                m_traceMap->GetLocalToGlobalBndSign();

            // Copy Dirichlet boundary conditions and weak forcing
            // into trace space
            int locid;
            cnt = 0;
            for(i = 0; i < m_bndCondExpansions.size(); ++i)
            {
                Array<OneD, const NekDouble> bndcoeffs =
                    m_bndCondExpansions[i]->GetCoeffs();

                if(m_bndConditions[i]->GetBoundaryConditionType() ==
                   SpatialDomains::eDirichlet)
                {
                    for(int j = 0; j < (m_bndCondExpansions[i])->GetNcoeffs(); ++j)
                    {
                        locid = bndCondMap[cnt + j];
                        loclambda[locid] = Sign[locid]*bndcoeffs[j];
                    }
                }
                else if (m_bndConditions[i]->GetBoundaryConditionType() ==
                         SpatialDomains::eNeumann ||
                         m_bndConditions[i]->GetBoundaryConditionType() ==
                         SpatialDomains::eRobin)
                {
                    //Add weak boundary condition to trace forcing
                    for(int j = 0; j < (m_bndCondExpansions[i])->GetNcoeffs(); ++j)
                    {
                        locid = bndCondMap[cnt + j];
                        bndrhs[locid] += Sign[locid]*bndcoeffs[j];
                    }
                }

                cnt += (m_bndCondExpansions[i])->GetNcoeffs();
            }

            //----------------------------------
            // Solve trace problem: \Lambda = K^{-1} F
            // K is the HybridDGHelmBndLam matrix.
            //----------------------------------
            if(GloBndDofs - NumDirBCs > 0)
            {
                GlobalLinSysKey       key(StdRegions::eHybridDGHelmBndLam,
                                          m_traceMap,factors,varcoeff);
                GlobalLinSysSharedPtr LinSys = GetGlobalBndLinSys(key);
                LinSys->Solve(bndrhs,loclambda,m_traceMap);

                // For consistency with previous version put global
                // solution into m_trace->m_coeffs
                m_traceMap->LocalToGlobal(loclambda,m_trace->UpdateCoeffs());
            }

            //----------------------------------
            // Internal element solves
            //----------------------------------
            GlobalMatrixKey invHDGhelmkey(StdRegions::eInvHybridDGHelmholtz,
                                          NullAssemblyMapSharedPtr,
                                          factors, varcoeff);

            const DNekScalBlkMatSharedPtr& InvHDGHelm =
                GetBlockMatrix(invHDGhelmkey);
            DNekVec out(m_ncoeffs,outarray,eWrapper);
            Vmath::Zero(m_ncoeffs,outarray,1);

            //  out =  u_f + u_lam = (*InvHDGHelm)*f + (LamtoU)*Lam
            out = (*InvHDGHelm)*F + (*HDGLamToU)*LocLambda;
        }

        /* \brief This function evaluates the boundary conditions at a certain
         * time-level.
         *
         * Based on the boundary condition \f$g(\boldsymbol{x},t)\f$ evaluated
         * at a given time-level \a t, this function transforms the boundary
         * conditions onto the coefficients of the (one-dimensional) boundary
         * expansion. Depending on the type of boundary conditions, these
         * expansion coefficients are calculated in different ways:
         * - <b>Dirichlet boundary conditions</b><BR>
         *   In order to ensure global \f$C^0\f$ continuity of the spectral/hp
         *   approximation, the Dirichlet boundary conditions are projected onto
         *   the boundary expansion by means of a modified \f$C^0\f$ continuous
         *   Galerkin projection. This projection can be viewed as a collocation
         *   projection at the vertices, followed by an \f$L^2\f$ projection on
         *   the interior modes of the edges. The resulting coefficients
         *   \f$\boldsymbol{\hat{u}}^{\mathcal{D}}\f$ will be stored for the
         *   boundary expansion.
         * - <b>Neumann boundary conditions</b>
         *   In the discrete Galerkin formulation of the problem to be solved,
         *   the Neumann boundary conditions appear as the set of surface
         *   integrals: \f[\boldsymbol{\hat{g}}=\int_{\Gamma}
         *   \phi^e_n(\boldsymbol{x})g(\boldsymbol{x})d(\boldsymbol{x})\quad
         *   \forall n \f]
         *   As a result, it are the coefficients \f$\boldsymbol{\hat{g}}\f$
         *   that will be stored in the boundary expansion
         *
         * @param   time        The time at which the boundary conditions
         *                      should be evaluated.
         * @param   bndCondExpansions   List of boundary conditions.
         * @param   bndConditions   Information about the boundary conditions.
         *
         * This will only be undertaken for time dependent
         * boundary conditions unless time == 0.0 which is the
         * case when the method is called from the constructor.
         */
        void DisContField::v_EvaluateBoundaryConditions
                              (const NekDouble   time,
                               const std::string varName,
                               const NekDouble   x2_in,
                               const NekDouble   x3_in)
        {
            int i;
            int npoints;

            MultiRegions::ExpListSharedPtr locExpList;

            for (i = 0; i < m_bndCondExpansions.size(); ++i)
            {
                if (time == 0.0 || m_bndConditions[i]->IsTimeDependent())
                {
                    m_bndCondBndWeight[i] = 1.0;
                    locExpList = m_bndCondExpansions[i];

                    npoints = locExpList->GetNpoints();
                    Array<OneD, NekDouble> x0(npoints, 0.0);
                    Array<OneD, NekDouble> x1(npoints, 0.0);
                    Array<OneD, NekDouble> x2(npoints, 0.0);

                    locExpList->GetCoords(x0, x1, x2);

                    if (x2_in != NekConstants::kNekUnsetDouble && x3_in !=
                        NekConstants::kNekUnsetDouble)
                    {
                        Vmath::Fill(npoints,x2_in,x1,1);
                        Vmath::Fill(npoints,x3_in,x2,1);
                    }
                    else  if(x2_in != NekConstants::kNekUnsetDouble)
                    {
                        Vmath::Fill(npoints,x2_in,x2,1);
                    }

                    // treat 1D expansions separately since we only
                    // require an evaluation at a point rather than
                    // any projections or inner products that are not
                    // available in a PointExp
                    if(m_expType == e1D)
                    {
                        if (m_bndConditions[i]->GetBoundaryConditionType() ==
                            SpatialDomains::eDirichlet)
                        {
                            m_bndCondExpansions[i]->SetCoeff
                                (0,(std::static_pointer_cast<SpatialDomains
                                    ::DirichletBoundaryCondition>
                                    (m_bndConditions[i])
                                    ->m_dirichletCondition).Evaluate
                                 (x0[0],x1[0],x2[0],time));
                            m_bndCondExpansions[i]->SetPhys
                                (0,m_bndCondExpansions[i]->GetCoeff(0));
                        }
                        else if (m_bndConditions[i]->GetBoundaryConditionType()
                                 == SpatialDomains::eNeumann)
                        {
                            m_bndCondExpansions[i]->SetCoeff
                                (0,(std::static_pointer_cast<SpatialDomains
                                    ::NeumannBoundaryCondition>
                                    (m_bndConditions[i])
                                    ->m_neumannCondition).Evaluate
                                 (x0[0],x1[0],x2[0],time));
                        }
                        else if (m_bndConditions[i]->GetBoundaryConditionType()
                                 == SpatialDomains::eRobin)
                        {
                            m_bndCondExpansions[i]->SetCoeff
                                (0,(std::static_pointer_cast<SpatialDomains
                                    ::RobinBoundaryCondition>
                                    (m_bndConditions[i])
                                    ->m_robinFunction).Evaluate
                                 (x0[0],x1[0],x2[0],time));

                        }
                        else if (m_bndConditions[i]->GetBoundaryConditionType()
                                 == SpatialDomains::ePeriodic)
                        {
                            continue;
                        }
                        else if (m_bndConditions[i]->GetBoundaryConditionType()
                                 == SpatialDomains::eNotDefined)
                        {
                        }
                        else
                        {
                            ASSERTL0(false,
                                     "This type of BC not implemented yet");
                        }
                    }
                    else // 2D and 3D versions
                    {
                        if (m_bndConditions[i]->GetBoundaryConditionType()
                            == SpatialDomains::eDirichlet)
                        {
                            SpatialDomains::DirichletBCShPtr bcPtr
                                = std::static_pointer_cast<
                                    SpatialDomains::DirichletBoundaryCondition>
                                (m_bndConditions[i]);

                            Array<OneD, NekDouble> valuesFile(npoints, 1.0),
                                valuesExp(npoints, 1.0);

                            string filebcs = bcPtr->m_filename;
                            string exprbcs = bcPtr->m_expr;

                            if (filebcs != "")
                            {
                                ExtractFileBCs
                                    (filebcs, bcPtr->GetComm(), varName, locExpList);
                                valuesFile = locExpList->GetPhys();
                            }

                            if (exprbcs != "")
                            {
                                LibUtilities::Equation condition =
                                    std::static_pointer_cast<
                                     SpatialDomains::DirichletBoundaryCondition>
                                    (m_bndConditions[i])->m_dirichletCondition;

                                condition.Evaluate(x0, x1, x2, time, valuesExp);
                            }

                            Vmath::Vmul(npoints, valuesExp, 1, valuesFile, 1,
                                        locExpList->UpdatePhys(), 1);

                            locExpList->FwdTrans_BndConstrained
                                (locExpList->GetPhys(),
                                 locExpList->UpdateCoeffs());
                        }
                        else if (m_bndConditions[i]->GetBoundaryConditionType()
                                 == SpatialDomains::eNeumann)
                        {
                            SpatialDomains::NeumannBCShPtr
                                bcPtr = std::static_pointer_cast<
                                    SpatialDomains::NeumannBoundaryCondition>
                                (m_bndConditions[i]);
                            string filebcs  = bcPtr->m_filename;
                            if (filebcs != "")
                            {
                                ExtractFileBCs
                                    (filebcs, bcPtr->GetComm(), varName, locExpList);
                            }
                            else
                            {
                                LibUtilities::Equation condition =
                                    std::static_pointer_cast<
                                     SpatialDomains::NeumannBoundaryCondition>
                                    (m_bndConditions[i])->m_neumannCondition;
                                condition.Evaluate(x0, x1, x2, time,
                                               locExpList->UpdatePhys());
                            }

                            locExpList->IProductWRTBase(locExpList->GetPhys(),
                                                   locExpList->UpdateCoeffs());
                        }
                        else if (m_bndConditions[i]->GetBoundaryConditionType()
                                 == SpatialDomains::eRobin)
                        {
                            SpatialDomains::RobinBCShPtr
                                bcPtr = std::static_pointer_cast<
                                    SpatialDomains::RobinBoundaryCondition>
                                (m_bndConditions[i]);

                            string filebcs = bcPtr->m_filename;

                            if (filebcs != "")
                            {
                                ExtractFileBCs
                                    (filebcs, bcPtr->GetComm(), varName,
                                     locExpList);
                            }
                            else
                            {
                                LibUtilities::Equation condition =
                                    std::static_pointer_cast<
                                        SpatialDomains::RobinBoundaryCondition>
                                    (m_bndConditions[i])->m_robinFunction;
                                condition.Evaluate(x0, x1, x2, time,
                                               locExpList->UpdatePhys());
                            }

                            locExpList->IProductWRTBase
                                (locExpList->GetPhys(),
                                 locExpList->UpdateCoeffs());
                        }
                        else if (m_bndConditions[i]->GetBoundaryConditionType()
                                 == SpatialDomains::ePeriodic)
                        {
                            continue;
                        }
                        else
                        {
                            ASSERTL0(false,
                                     "This type of BC not implemented yet");
                        }
                    }
                }
            }
        }

        /**
         * @brief Fill the weight with m_bndCondBndWeight.
         */
        void DisContField::v_FillBwdWithBwdWeight(
                  Array<OneD,       NekDouble> &weightave,
                  Array<OneD,       NekDouble> &weightjmp)
        {
            int cnt;
            int npts;
            int e = 0;

            // Fill boundary conditions into missing elements
            int id2 = 0;

            for (int n = cnt = 0; n < m_bndCondExpansions.size(); ++n)
            {

                if (m_bndConditions[n]->GetBoundaryConditionType() ==
                        SpatialDomains::eDirichlet)
                {
                    for (e = 0; e < m_bndCondExpansions[n]->GetExpSize(); ++e)
                    {
                        npts = m_bndCondExpansions[n]->
                                GetExp(e)->GetTotPoints();
                        id2 = m_trace->GetPhys_Offset(m_traceMap->
                                        GetBndCondIDToGlobalTraceID(cnt+e));
                        Vmath::Fill(npts,m_bndCondBndWeight[n],
                                    &weightave[id2], 1);
                        Vmath::Fill(npts, 0.0, &weightjmp[id2], 1);

                    }

                    cnt += e;
                }
                else if (m_bndConditions[n]->GetBoundaryConditionType() ==
                             SpatialDomains::eNeumann ||
                         m_bndConditions[n]->GetBoundaryConditionType() ==
                             SpatialDomains::eRobin)
                {
                    for (e = 0; e < m_bndCondExpansions[n]->GetExpSize(); ++e)
                    {
                        npts = m_bndCondExpansions[n]->
                                GetExp(e)->GetTotPoints();
                        id2 = m_trace->GetPhys_Offset(m_traceMap->
                                        GetBndCondIDToGlobalTraceID(cnt+e));
                        Vmath::Fill(npts,
                                    m_bndCondBndWeight[n],
                                    &weightave[id2], 1);
                        Vmath::Fill(npts, 0.0, &weightjmp[id2], 1);
                    }

                    cnt += e;
                }
                else if (m_bndConditions[n]->GetBoundaryConditionType() !=
                             SpatialDomains::ePeriodic)
                {
                    ASSERTL0(false,
                             "Method not set up for this boundary condition.");
                }
            }
        }


        // Set up a list of element ids and trace ids that link to the
        // boundary conditions
        void DisContField::v_GetBoundaryToElmtMap(
                             Array<OneD, int> &ElmtID,
                             Array<OneD,int>  &TraceID)
        {

            if (m_BCtoElmMap.size() == 0)
            {
                switch(m_expType)
                {
                case e1D:
                {
                    map<int, int> VertGID;
                    int i,n,id;
                    int bid,cnt,Vid;
                    int nbcs = m_bndConditions.size();

                    // make sure arrays are of sufficient length
                    m_BCtoElmMap   = Array<OneD, int>(nbcs,-1);
                    m_BCtoTraceMap = Array<OneD, int>(nbcs);

                    // setup map of all global ids along boundary
                    cnt = 0;
                    for (n = 0; n < m_bndCondExpansions.size(); ++n)
                    {
                        Vid =  m_bndCondExpansions[n]->GetExp(0)->
                            GetGeom()->GetVertex(0)->GetVid();
                        VertGID[Vid] = cnt++;
                    }

                    // Loop over elements and find verts that match;
                    LocalRegions::ExpansionSharedPtr exp;
                    for(cnt = n = 0; n < GetExpSize(); ++n)
                    {
                        exp = (*m_exp)[n];
                        for(i = 0; i < exp->GetNverts(); ++i)
                        {
                            id = exp->GetGeom()->GetVid(i);

                            if (VertGID.count(id) > 0)
                            {
                                bid = VertGID.find(id)->second;
                                ASSERTL1(m_BCtoElmMap[bid] == -1,
                                         "Edge already set");
                                m_BCtoElmMap  [bid] = n;
                                m_BCtoTraceMap[bid] = i;
                                cnt ++;
                            }
                        }
                    }
                    ASSERTL1(cnt == nbcs,
                             "Failed to visit all boundary condtiions");
                }
                break;
                case e2D:
                {
                    map<int, int> globalIdMap;
                    int i,n;
                    int cnt;
                    int nbcs = 0;

                    // Populate global ID map (takes global geometry
                    // ID to local expansion list ID).
                    for (i = 0; i < GetExpSize(); ++i)
                    {
                        globalIdMap[(*m_exp)[i]->GetGeom()->GetGlobalID()] = i;
                    }

                    // Determine number of boundary condition expansions.
                    for(i = 0; i < m_bndConditions.size(); ++i)
                    {
                        nbcs += m_bndCondExpansions[i]->GetExpSize();
                    }

                    // Initialize arrays
                    m_BCtoElmMap   = Array<OneD, int>(nbcs);
                    m_BCtoTraceMap = Array<OneD, int>(nbcs);

                    LocalRegions::Expansion1DSharedPtr exp1d;
                    cnt = 0;
                    for (n = 0; n < m_bndCondExpansions.size(); ++n)
                    {
                        for (i = 0; i < m_bndCondExpansions[n]->GetExpSize();
                             ++i, ++cnt)
                        {
                            exp1d = m_bndCondExpansions[n]->GetExp(i)->
                                as<LocalRegions::Expansion1D>();

                            // Use edge to element map from MeshGraph.
                            SpatialDomains::GeometryLinkSharedPtr tmp =
                                m_graph->GetElementsFromEdge(exp1d->GetGeom1D());

                            m_BCtoElmMap[cnt] = globalIdMap[
                                  (*tmp)[0].first->GetGlobalID()];
                            m_BCtoTraceMap[cnt] = (*tmp)[0].second;
                        }
                    }
                }
                break;
                case e3D:
                {
                    map<int,int> globalIdMap;
                    int i, n;
                    int cnt;
                    int nbcs = 0;

                    // Populate global ID map (takes global geometry ID to local
                    // expansion list ID).
                    LocalRegions::Expansion3DSharedPtr exp3d;
                    for (i = 0; i < GetExpSize(); ++i)
                    {
                        globalIdMap[(*m_exp)[i]->GetGeom()->GetGlobalID()] = i;
                    }

                    // Determine number of boundary condition expansions.
                    for(i = 0; i < m_bndConditions.size(); ++i)
                    {
                        nbcs += m_bndCondExpansions[i]->GetExpSize();
                    }

                    // Initialize arrays
                    m_BCtoElmMap = Array<OneD, int>(nbcs);
                    m_BCtoTraceMap = Array<OneD, int>(nbcs);

                    LocalRegions::Expansion2DSharedPtr exp2d;
                    for(cnt = n = 0; n < m_bndCondExpansions.size(); ++n)
                    {
                        for(i = 0; i < m_bndCondExpansions[n]->GetExpSize(); ++i, ++cnt)
                        {
                            exp2d = m_bndCondExpansions[n]->GetExp(i)->
                                as<LocalRegions::Expansion2D>();

                            SpatialDomains::GeometryLinkSharedPtr tmp =
                                m_graph->GetElementsFromFace(exp2d->GetGeom2D());
                            m_BCtoElmMap[cnt] = globalIdMap
                                [tmp->at(0).first->GetGlobalID()];
                            m_BCtoTraceMap[cnt] = tmp->at(0).second;
                        }
                    }
                }
              break;
                default:
                        ASSERTL1(false,"Not setup for this expansion");
                    break;
                }
            }

            ElmtID = m_BCtoElmMap;
            TraceID = m_BCtoTraceMap;
        }

        void DisContField::v_GetBndElmtExpansion(int i,
                            std::shared_ptr<ExpList> &result,
                            const bool DeclareCoeffPhysArrays)
        {
            int n, cnt, nq;
            int offsetOld, offsetNew;
            std::vector<unsigned int> eIDs;

            Array<OneD, int> ElmtID,TraceID;
            GetBoundaryToElmtMap(ElmtID,TraceID);

            // Skip other boundary regions
            for (cnt = n = 0; n < i; ++n)
            {
                cnt += m_bndCondExpansions[n]->GetExpSize();
            }

            // Populate eIDs with information from BoundaryToElmtMap
            for (n = 0; n < m_bndCondExpansions[i]->GetExpSize(); ++n)
            {
                eIDs.push_back(ElmtID[cnt+n]);
            }

            // Create expansion list
            result =
                MemoryManager<ExpList>::AllocateSharedPtr
                    (*this, eIDs, DeclareCoeffPhysArrays);

            // Copy phys and coeffs to new explist
            if( DeclareCoeffPhysArrays)
            {
                Array<OneD, NekDouble> tmp1, tmp2;
                for (n = 0; n < result->GetExpSize(); ++n)
                {
                    nq = GetExp(ElmtID[cnt+n])->GetTotPoints();
                    offsetOld = GetPhys_Offset(ElmtID[cnt+n]);
                    offsetNew = result->GetPhys_Offset(n);
                    Vmath::Vcopy(nq, tmp1 = GetPhys()+ offsetOld, 1,
                                tmp2 = result->UpdatePhys()+ offsetNew, 1);

                    nq = GetExp(ElmtID[cnt+n])->GetNcoeffs();
                    offsetOld = GetCoeff_Offset(ElmtID[cnt+n]);
                    offsetNew = result->GetCoeff_Offset(n);
                    Vmath::Vcopy(nq, tmp1 = GetCoeffs()+ offsetOld, 1,
                                tmp2 = result->UpdateCoeffs()+ offsetNew, 1);
                }
            }
        }

        /**
         * @brief Reset this field, so that geometry information can be updated.
         */
        void DisContField::v_Reset()
        {
            ExpList::v_Reset();

            // Reset boundary condition expansions.
            for (int n = 0; n < m_bndCondExpansions.size(); ++n)
            {
                m_bndCondExpansions[n]->Reset();
            }
        }

        /**
         * Search through the edge expansions and identify which ones
         * have Robin/Mixed type boundary conditions. If find a Robin
         * boundary then store the edge id of the boundary condition
         * and the array of points of the physical space boundary
         * condition which are hold the boundary condition primitive
         * variable coefficient at the quatrature points
         *
         * \return std map containing the robin boundary condition
         * info using a key of the element id
         *
         * There is a next member to allow for more than one Robin
         * boundary condition per element
         */
        map<int, RobinBCInfoSharedPtr> DisContField::v_GetRobinBCInfo(void)
        {
            int i,cnt;
            map<int, RobinBCInfoSharedPtr> returnval;
            Array<OneD, int> ElmtID,TraceID;
            GetBoundaryToElmtMap(ElmtID,TraceID);

            for(cnt = i = 0; i < m_bndCondExpansions.size(); ++i)
            {
                MultiRegions::ExpListSharedPtr locExpList;

                if(m_bndConditions[i]->GetBoundaryConditionType() ==
                       SpatialDomains::eRobin)
                {
                    int e,elmtid;
                    Array<OneD, NekDouble> Array_tmp;

                    locExpList = m_bndCondExpansions[i];

                    int npoints    = locExpList->GetNpoints();
                    Array<OneD, NekDouble> x0(npoints, 0.0);
                    Array<OneD, NekDouble> x1(npoints, 0.0);
                    Array<OneD, NekDouble> x2(npoints, 0.0);
                    Array<OneD, NekDouble> coeffphys(npoints);

                    locExpList->GetCoords(x0, x1, x2);

                    LibUtilities::Equation coeffeqn =
                        std::static_pointer_cast<
                            SpatialDomains::RobinBoundaryCondition>
                        (m_bndConditions[i])->m_robinPrimitiveCoeff;

                    // evalaute coefficient
                    coeffeqn.Evaluate(x0, x1, x2, 0.0, coeffphys);

                    for(e = 0; e < locExpList->GetExpSize(); ++e)
                    {
                        RobinBCInfoSharedPtr rInfo =
                            MemoryManager<RobinBCInfo>
                            ::AllocateSharedPtr(
                                TraceID[cnt+e],
                                Array_tmp = coeffphys +
                                locExpList->GetPhys_Offset(e));

                        elmtid = ElmtID[cnt+e];
                        // make link list if necessary
                        if(returnval.count(elmtid) != 0)
                        {
                            rInfo->next = returnval.find(elmtid)->second;
                        }
                        returnval[elmtid] = rInfo;
                    }
                }
                cnt += m_bndCondExpansions[i]->GetExpSize();
            }

            return returnval;
        }

        /**
         * @brief Calculate the \f$ L^2 \f$ error of the \f$ Q_{\rm dir} \f$
         * derivative using the consistent DG evaluation of \f$ Q_{\rm dir} \f$.
         *
         * The solution provided is of the primative variation at the quadrature
         * points and the derivative is compared to the discrete derivative at
         * these points, which is likely to be undesirable unless using a much
         * higher number of quadrature points than the polynomial order used to
         * evaluate \f$ Q_{\rm dir} \f$.
        */
        NekDouble DisContField::L2_DGDeriv(
            const int                           dir,
            const Array<OneD, const NekDouble> &soln)
        {
            int    i,e,ncoeff_edge;
            Array<OneD, const NekDouble> tmp_coeffs;
            Array<OneD, NekDouble> out_d(m_ncoeffs), out_tmp;

            Array<OneD, Array<OneD, LocalRegions::ExpansionSharedPtr> >
                &elmtToTrace = m_traceMap->GetElmtToTrace();

            StdRegions::Orientation edgedir;

            int     cnt;
            int     LocBndCoeffs = m_traceMap->GetNumLocalBndCoeffs();
            Array<OneD, NekDouble> loc_lambda(LocBndCoeffs), edge_lambda;


            m_traceMap->GlobalToLocalBnd(m_trace->GetCoeffs(),loc_lambda);

            edge_lambda = loc_lambda;

            // Calculate Q using standard DG formulation.
            for(i = cnt = 0; i < GetExpSize(); ++i)
            {
                // Probably a better way of setting up lambda than this.
                // Note cannot use PutCoeffsInToElmts since lambda space
                // is mapped during the solve.
                int nEdges = (*m_exp)[i]->GetGeom()->GetNumEdges();
                Array<OneD, Array<OneD, NekDouble> > edgeCoeffs(nEdges);

                for(e = 0; e < nEdges; ++e)
                {
                    edgedir = (*m_exp)[i]->GetTraceOrient(e);
                    ncoeff_edge = elmtToTrace[i][e]->GetNcoeffs();
                    edgeCoeffs[e] = Array<OneD, NekDouble>(ncoeff_edge);
                    Vmath::Vcopy(ncoeff_edge, edge_lambda, 1, edgeCoeffs[e], 1);
                    elmtToTrace[i][e]->SetCoeffsToOrientation(
                        edgedir, edgeCoeffs[e], edgeCoeffs[e]);
                    edge_lambda = edge_lambda + ncoeff_edge;
                }

                (*m_exp)[i]->DGDeriv(dir,
                                       tmp_coeffs=m_coeffs+m_coeff_offset[i],
                                       elmtToTrace[i],
                                       edgeCoeffs,
                                       out_tmp = out_d+cnt);
                cnt  += (*m_exp)[i]->GetNcoeffs();
            }

            BwdTrans(out_d,m_phys);
            Vmath::Vsub(m_npoints,m_phys,1,soln,1,m_phys,1);
            return L2(m_phys);
        }

        /**
         * @brief Evaluate HDG post-processing to increase polynomial order of
         * solution.
         *
         * This function takes the solution (assumed to be one order lower) in
         * physical space, and postprocesses at the current polynomial order by
         * solving the system:
         *
         * \f[
         * \begin{aligned}
         *   (\nabla w, \nabla u^*) &= (\nabla w, u), \\
         *   \langle \nabla u^*, 1 \rangle &= \langle \nabla u, 1 \rangle
         * \end{aligned}
         * \f]
         *
         * where \f$ u \f$ corresponds with the current solution as stored
         * inside #m_coeffs.
         *
         * @param outarray  The resulting field \f$ u^* \f$.
         */
        void  DisContField::EvaluateHDGPostProcessing(
            Array<OneD, NekDouble> &outarray)
        {
            int    i,cnt,e,ncoeff_trace;
            Array<OneD, NekDouble> force, out_tmp, qrhs, qrhs1;
            Array<OneD, Array< OneD, LocalRegions::ExpansionSharedPtr> >
                &elmtToTrace = m_traceMap->GetElmtToTrace();

            StdRegions::Orientation edgedir;

            int     nq_elmt, nm_elmt;
            int     LocBndCoeffs = m_traceMap->GetNumLocalBndCoeffs();
            Array<OneD, NekDouble> loc_lambda(LocBndCoeffs), trace_lambda;
            Array<OneD, NekDouble> tmp_coeffs;
            m_traceMap->GlobalToLocalBnd(m_trace->GetCoeffs(),loc_lambda);

            trace_lambda = loc_lambda;

            int dim  = (m_expType == e2D)? 2:3;

            int num_points[] = {0,0,0};
            int num_modes [] = {0,0,0};

            // Calculate Q using standard DG formulation.
            for(i = cnt = 0; i < GetExpSize(); ++i)
            {
                nq_elmt = (*m_exp)[i]->GetTotPoints();
                nm_elmt = (*m_exp)[i]->GetNcoeffs();
                qrhs   = Array<OneD, NekDouble>(nq_elmt);
                qrhs1  = Array<OneD, NekDouble>(nq_elmt);
                force  = Array<OneD, NekDouble>(2*nm_elmt);
                out_tmp = force + nm_elmt;
                LocalRegions::ExpansionSharedPtr ppExp;

                for(int j= 0; j < dim; ++j)
                {
                    num_points[j] = (*m_exp)[i]->GetBasis(j)->GetNumPoints();
                    num_modes[j]  = (*m_exp)[i]->GetBasis(j)->GetNumModes();
                }

                // Probably a better way of setting up lambda than this.  Note
                // cannot use PutCoeffsInToElmts since lambda space is mapped
                // during the solve.
                int nTraces = (*m_exp)[i]->GetNtraces();
                Array<OneD, Array<OneD, NekDouble> > traceCoeffs(nTraces);

                for(e = 0; e < (*m_exp)[i]->GetNtraces(); ++e)
                {
                    edgedir = (*m_exp)[i]->GetTraceOrient(e);
                    ncoeff_trace = elmtToTrace[i][e]->GetNcoeffs();
                    traceCoeffs[e] = Array<OneD, NekDouble>(ncoeff_trace);
                    Vmath::Vcopy(ncoeff_trace, trace_lambda, 1, traceCoeffs[e], 1);
                    if(dim == 2)
                    {
                        elmtToTrace[i][e]->SetCoeffsToOrientation(edgedir,
                                                            traceCoeffs[e], traceCoeffs[e]);
                    }
                    else
                    {
                        (*m_exp)[i]->as<LocalRegions::Expansion3D>()->
                            SetFaceToGeomOrientation(e,traceCoeffs[e]);

                    }
                    trace_lambda = trace_lambda + ncoeff_trace;
                }

                //creating orthogonal expansion (checking if we have quads or triangles)
                LibUtilities::ShapeType shape = (*m_exp)[i]->DetShapeType();
                switch(shape)
                {
                    case LibUtilities::eQuadrilateral:
                    {
                        const LibUtilities::PointsKey PkeyQ1(num_points[0],
                                                       LibUtilities::eGaussLobattoLegendre);
                        const LibUtilities::PointsKey PkeyQ2(num_points[1],
                                                      LibUtilities::eGaussLobattoLegendre);
                        LibUtilities::BasisKey  BkeyQ1(LibUtilities::eOrtho_A, num_modes[0],
                                                       PkeyQ1);
                        LibUtilities::BasisKey  BkeyQ2(LibUtilities::eOrtho_A, num_modes[1],
                                                       PkeyQ2);
                        SpatialDomains::QuadGeomSharedPtr qGeom =
                            std::dynamic_pointer_cast<SpatialDomains::QuadGeom>
                            ((*m_exp)[i]->GetGeom());
                        ppExp = MemoryManager<LocalRegions::QuadExp>::AllocateSharedPtr
                            (BkeyQ1, BkeyQ2, qGeom);
                    }
                    break;
                    case LibUtilities::eTriangle:
                    {
                        const LibUtilities::PointsKey PkeyT1(num_points[0],
                                                            LibUtilities::eGaussLobattoLegendre);
                        const LibUtilities::PointsKey PkeyT2(num_points[1],
                                                             LibUtilities::eGaussRadauMAlpha1Beta0);
                        LibUtilities::BasisKey  BkeyT1(LibUtilities::eOrtho_A, num_modes[0],
                                                       PkeyT1);
                        LibUtilities::BasisKey  BkeyT2(LibUtilities::eOrtho_B, num_modes[1],
                                                       PkeyT2);
                        SpatialDomains::TriGeomSharedPtr tGeom = std::dynamic_pointer_cast
                            <SpatialDomains::TriGeom>((*m_exp)[i]->GetGeom());
                        ppExp = MemoryManager<LocalRegions::TriExp>::AllocateSharedPtr
                            (BkeyT1, BkeyT2, tGeom);
                    }
                    break;
                    case LibUtilities::eHexahedron:
                    {
                        const LibUtilities::PointsKey PkeyH1(num_points[0],
                                                      LibUtilities::eGaussLobattoLegendre);
                        const LibUtilities::PointsKey PkeyH2(num_points[1],
                                                      LibUtilities::eGaussLobattoLegendre);
                        const LibUtilities::PointsKey PkeyH3(num_points[2],
                                                      LibUtilities::eGaussLobattoLegendre);
                        LibUtilities::BasisKey  BkeyH1(LibUtilities::eOrtho_A,
                                                       num_modes[0], PkeyH1);
                        LibUtilities::BasisKey  BkeyH2(LibUtilities::eOrtho_A,
                                                       num_modes[1], PkeyH2);
                        LibUtilities::BasisKey  BkeyH3(LibUtilities::eOrtho_A,
                                                       num_modes[2], PkeyH3);
                        SpatialDomains::HexGeomSharedPtr hGeom =
                            std::dynamic_pointer_cast<SpatialDomains::HexGeom>
                            ((*m_exp)[i]->GetGeom());
                        ppExp = MemoryManager<LocalRegions::HexExp>::AllocateSharedPtr
                            (BkeyH1, BkeyH2, BkeyH3, hGeom);
                    }
                    break;
                    case LibUtilities::eTetrahedron:
                    {
                        const LibUtilities::PointsKey PkeyT1(num_points[0],
                                                        LibUtilities::eGaussLobattoLegendre);
                        const LibUtilities::PointsKey PkeyT2(num_points[1],
                                                       LibUtilities::eGaussRadauMAlpha1Beta0);
                        const LibUtilities::PointsKey PkeyT3(num_points[2],
                                                       LibUtilities::eGaussRadauMAlpha2Beta0);
                        LibUtilities::BasisKey  BkeyT1(LibUtilities::eOrtho_A,
                                                       num_modes[0], PkeyT1);
                        LibUtilities::BasisKey  BkeyT2(LibUtilities::eOrtho_B,
                                                       num_modes[1], PkeyT2);
                        LibUtilities::BasisKey  BkeyT3(LibUtilities::eOrtho_C,
                                                       num_modes[2], PkeyT3);
                        SpatialDomains::TetGeomSharedPtr tGeom =
                            std::dynamic_pointer_cast<SpatialDomains::TetGeom>
                            ((*m_exp)[i]->GetGeom());
                        ppExp = MemoryManager<LocalRegions::TetExp>::AllocateSharedPtr
                            (BkeyT1, BkeyT2, BkeyT3, tGeom);
                    }
                    break;
                default:
                    ASSERTL0(false, "Wrong shape type, HDG postprocessing is not implemented");
                };


                //DGDeriv
                // (d/dx w, d/dx q_0)
                (*m_exp)[i]->DGDeriv(
                    0,tmp_coeffs = m_coeffs + m_coeff_offset[i],
                    elmtToTrace[i], traceCoeffs, out_tmp);
                (*m_exp)[i]->BwdTrans(out_tmp,qrhs);
                ppExp->IProductWRTDerivBase(0,qrhs,force);

                // + (d/dy w, d/dy q_1)
                (*m_exp)[i]->DGDeriv(
                    1,tmp_coeffs = m_coeffs + m_coeff_offset[i],
                    elmtToTrace[i], traceCoeffs, out_tmp);

                (*m_exp)[i]->BwdTrans(out_tmp,qrhs);
                ppExp->IProductWRTDerivBase(1,qrhs,out_tmp);

                Vmath::Vadd(nm_elmt,force,1,out_tmp,1,force,1);

                // determine force[0] = (1,u)
                (*m_exp)[i]->BwdTrans(
                    tmp_coeffs = m_coeffs + m_coeff_offset[i],qrhs);
                force[0] = (*m_exp)[i]->Integral(qrhs);

                // multiply by inverse Laplacian matrix
                // get matrix inverse
                LocalRegions::MatrixKey  lapkey(StdRegions::eInvLaplacianWithUnityMean,
                                                ppExp->DetShapeType(), *ppExp);
                DNekScalMatSharedPtr lapsys = ppExp->GetLocMatrix(lapkey);

                NekVector<NekDouble> in (nm_elmt,force,eWrapper);
                NekVector<NekDouble> out(nm_elmt);

                out = (*lapsys)*in;

                // Transforming back to modified basis
                Array<OneD, NekDouble> work(nq_elmt);
                ppExp->BwdTrans(out.GetPtr(), work);
                (*m_exp)[i]->FwdTrans(work, tmp_coeffs = outarray + m_coeff_offset[i]);
            }
        }
    } // end of namespace
} //end of namespace<|MERGE_RESOLUTION|>--- conflicted
+++ resolved
@@ -207,10 +207,6 @@
             // then retains a pointer to the elemental trace, to
             // ensure uniqueness of normals when retrieving from two
             // adjoining elements which do not lie in a plane.
-<<<<<<< HEAD
-=======
-
->>>>>>> 707783cc
             for (int i = 0; i < m_exp->size(); ++i)
             {
                 for (int j = 0; j < (*m_exp)[i]->GetNtraces(); ++j)
@@ -2839,9 +2835,6 @@
             return (vSame == 1);
         }
 
-<<<<<<< HEAD
-=======
-
         vector<bool> &DisContField::GetNegatedFluxNormal(void)
         {
             if(m_negatedFluxNormal.size() == 0)
@@ -2878,8 +2871,6 @@
         }
 
 
-
->>>>>>> 707783cc
         /**
          * \brief This method extracts the "forward" and "backward" trace
          * data from the array \a field and puts the data into output
@@ -3204,11 +3195,8 @@
                 Array<OneD, Array<OneD, LocalRegions::ExpansionSharedPtr> >
                     &elmtToTrace = m_traceMap->GetElmtToTrace();
 
-<<<<<<< HEAD
-=======
                 vector<bool> negatedFluxNormal = GetNegatedFluxNormal();
 
->>>>>>> 707783cc
                 for (n = 0; n < GetExpSize(); ++n)
                 {
                     // Number of coefficients on each element
@@ -3233,13 +3221,8 @@
 
                         t_offset = GetTrace()->GetCoeff_Offset
                             (elmtToTrace[n][1]->GetElmtId());
-<<<<<<< HEAD
-                        
-                        if(m_leftAdjacentTraces[2*n+1])
-=======
 
                         if(negatedFluxNormal[2*n+1])
->>>>>>> 707783cc
                         {
                             outarray[offset+(*m_exp)[n]->GetVertexMap(1)] +=
                                 Fn[t_offset];
