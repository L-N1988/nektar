--- conflicted
+++ resolved
@@ -256,21 +256,14 @@
                 m_timestep, fields, m_time, m_ode);
 
             // Initialise filters
-<<<<<<< HEAD
             Array<OneD, Array<OneD, NekDouble> > coeffs;
             Array<OneD, Array<OneD, NekDouble> > phys;
             Array<OneD, MultiRegions::ExpListSharedPtr> expansions;
             GetAllFields(m_fieldMetaDataMap, coeffs, phys, expansions);
 
-            std::vector<FilterSharedPtr>::iterator x;
-            for (x = m_filters.begin(); x != m_filters.end(); ++x)
-            {
-                (*x)->Initialise(m_fieldMetaDataMap, coeffs, expansions, m_time);
-=======
             for (auto &x : m_filters)
             {
-                x->Initialise(m_fields, m_time);
->>>>>>> aae2a832
+                x->Initialise(m_fieldMetaDataMap, coeffs, expansions, m_time);
             }
 
             LibUtilities::Timer     timer;
@@ -397,17 +390,9 @@
                                 "NaN found during time integration.");
                 }
                 // Update filters
-<<<<<<< HEAD
-                GetAllFields(m_fieldMetaDataMap, coeffs, phys, expansions);
-                std::vector<FilterSharedPtr>::iterator x;
-                for (x = m_filters.begin(); x != m_filters.end(); ++x)
-                {
-                    (*x)->Update(m_fieldMetaDataMap, coeffs, expansions, m_time);
-=======
                 for (auto &x : m_filters)
                 {
-                    x->Update(m_fields, m_time);
->>>>>>> aae2a832
+                    x->Update(m_fieldMetaDataMap, coeffs, expansions, m_time);
                 }
 
                 // Write out checkpoint files
@@ -494,25 +479,19 @@
             }
 
             // Finalise filters
-<<<<<<< HEAD
             for (int i = 0; i < m_session->GetVariables().size(); ++i)
             {
                 coeffs[i] = m_fields[i]->GetCoeffs();
                 expansions[i] = m_fields[i];
             }
-            for (x = m_filters.begin(); x != m_filters.end(); ++x)
-            {
-                (*x)->Finalise(m_fieldMetaDataMap, coeffs, expansions, m_time);
+            for (auto &x : m_filters)
+            {
+                x->Finalise(m_fieldMetaDataMap, coeffs, expansions, m_time);
             }
 
             if (m_coupling)
             {
                 m_coupling->Finalize();
-=======
-            for (auto &x : m_filters)
-            {
-                x->Finalise(m_fields, m_time);
->>>>>>> aae2a832
             }
             
             // Print for 1D problems
@@ -647,163 +626,8 @@
                 }
             }
         }
-<<<<<<< HEAD
-        
-        void UnsteadySystem::WeakPenaltyforScalar(
-            const int var,
-            const Array<OneD, const NekDouble> &physfield,
-                  Array<OneD,       NekDouble> &penaltyflux,
-            NekDouble time)
-        {
-            int i, e, npoints, id1, id2;
-            
-            // Number of boundary regions
-            int nbnd = m_fields[var]->GetBndCondExpansions().num_elements();
-            int Nfps, numBDEdge;
-            int nTraceNumPoints = GetTraceNpoints();
-            int cnt = 0;
-
-            Array<OneD, NekDouble > uplus(nTraceNumPoints);
-
-            m_fields[var]->ExtractTracePhys(physfield, uplus);
-            for (i = 0; i < nbnd; ++i)
-            {
-                // Number of boundary expansion related to that region
-                numBDEdge = m_fields[var]->
-                    GetBndCondExpansions()[i]->GetExpSize();
-                
-                // Evaluate boundary values g_D or g_N from input files
-                LibUtilities::EquationSharedPtr ifunc = 
-                    m_session->GetFunction("InitialConditions", 0);
-                
-                npoints = m_fields[var]->
-                    GetBndCondExpansions()[i]->GetNpoints();
-                
-                Array<OneD,NekDouble> BDphysics(npoints);
-                Array<OneD,NekDouble> x0(npoints,0.0);
-                Array<OneD,NekDouble> x1(npoints,0.0);
-                Array<OneD,NekDouble> x2(npoints,0.0);
-
-                m_fields[var]->GetBndCondExpansions()[i]->GetCoords(x0,x1,x2);
-                ifunc->Evaluate(x0,x1,x2,time,BDphysics);
-
-                // Weakly impose boundary conditions by modifying flux values
-                for (e = 0; e < numBDEdge ; ++e)
-                {
-                    // Number of points on the expansion
-                    Nfps = m_fields[var]->
-                        GetBndCondExpansions()[i]->GetExp(e)->GetNumPoints(0);
-                    
-                    id1 = m_fields[var]->
-                        GetBndCondExpansions()[i]->GetPhys_Offset(e);
-                    
-                    id2 = m_fields[0]->GetTrace()->
-                        GetPhys_Offset(m_fields[0]->GetTraceMap()->
-                                        GetBndCondTraceToGlobalTraceMap(cnt++));
-
-                    // For Dirichlet boundary condition: uflux = g_D
-                    if (m_fields[var]->GetBndConditions()[i]->
-                    GetBoundaryConditionType() == SpatialDomains::eDirichlet)
-                    {
-                        Vmath::Vcopy(Nfps, 
-                                     &BDphysics[id1], 1, 
-                                     &penaltyflux[id2], 1);
-                    }
-                    // For Neumann boundary condition: uflux = u+
-                    else if ((m_fields[var]->GetBndConditions()[i])->
-                    GetBoundaryConditionType() == SpatialDomains::eNeumann)
-                    {
-                        Vmath::Vcopy(Nfps, 
-                                     &uplus[id2], 1, 
-                                     &penaltyflux[id2], 1);
-                    }
-                }
-            }
-        }
-
-        /**
-         * Diffusion: Imposing weak boundary condition for q with flux
-         *  uflux = g_D  on Dirichlet boundary condition
-         *  uflux = u_Fwd  on Neumann boundary condition
-         */
-        void UnsteadySystem::WeakPenaltyforVector(
-            const int var,
-            const int dir,
-            const Array<OneD, const NekDouble> &physfield,
-            Array<OneD, NekDouble> &penaltyflux,
-            NekDouble C11,
-            NekDouble time)
-        {
-            int i, e, npoints, id1, id2;
-            int nbnd = m_fields[var]->GetBndCondExpansions().num_elements();
-            int numBDEdge, Nfps;
-            int nTraceNumPoints = GetTraceNpoints();
-            Array<OneD, NekDouble > uterm(nTraceNumPoints);
-            Array<OneD, NekDouble > qtemp(nTraceNumPoints);
-            int cnt = 0;
-
-            m_fields[var]->ExtractTracePhys(physfield,qtemp);
-
-            for (i = 0; i < nbnd; ++i)
-            {
-                numBDEdge = m_fields[var]->
-                    GetBndCondExpansions()[i]->GetExpSize();
-                
-                // Evaluate boundary values g_D or g_N from input files
-                LibUtilities::EquationSharedPtr ifunc = 
-                    m_session->GetFunction("InitialConditions", 0);
-                
-                npoints = m_fields[var]->
-                    GetBndCondExpansions()[i]->GetNpoints();
-
-                Array<OneD,NekDouble> BDphysics(npoints);
-                Array<OneD,NekDouble> x0(npoints,0.0);
-                Array<OneD,NekDouble> x1(npoints,0.0);
-                Array<OneD,NekDouble> x2(npoints,0.0);
-
-                m_fields[var]->GetBndCondExpansions()[i]->GetCoords(x0,x1,x2);
-                ifunc->Evaluate(x0,x1,x2,time,BDphysics);
-
-                // Weakly impose boundary conditions by modifying flux values
-                for (e = 0; e < numBDEdge ; ++e)
-                {
-                    Nfps = m_fields[var]->
-                        GetBndCondExpansions()[i]->GetExp(e)->GetNumPoints(0);
-
-                    id1 = m_fields[var]->
-                        GetBndCondExpansions()[i]->GetPhys_Offset(e);
-                    
-                    id2 = m_fields[0]->GetTrace()->
-                        GetPhys_Offset(m_fields[0]->GetTraceMap()->
-                                       GetBndCondTraceToGlobalTraceMap(cnt++));
-
-                    // For Dirichlet boundary condition: 
-                    //qflux = q+ - C_11 (u+ -    g_D) (nx, ny)
-                    if(m_fields[var]->GetBndConditions()[i]->
-                    GetBoundaryConditionType() == SpatialDomains::eDirichlet)
-                    {
-                        Vmath::Vmul(Nfps, 
-                                    &m_traceNormals[dir][id2], 1, 
-                                    &qtemp[id2], 1, 
-                                    &penaltyflux[id2], 1);
-                    }
-                    // For Neumann boundary condition: qflux = g_N
-                    else if((m_fields[var]->GetBndConditions()[i])->
-                    GetBoundaryConditionType() == SpatialDomains::eNeumann)
-                    {
-                        Vmath::Vmul(Nfps,
-                                    &m_traceNormals[dir][id2], 1, 
-                                    &BDphysics[id1], 1, 
-                                    &penaltyflux[id2], 1);
-                    }
-                }
-            }
-        }
-
-
-=======
-	
->>>>>>> aae2a832
+
+
         /**
          * @brief Return the timestep to be used for the next step in the
          * time-marching loop.
