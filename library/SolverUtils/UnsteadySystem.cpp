///////////////////////////////////////////////////////////////////////////////
//
// File UnsteadySystem.cpp
//
// For more information, please see: http://www.nektar.info
//
// The MIT License
//
// Copyright (c) 2006 Division of Applied Mathematics, Brown University (USA),
// Department of Aeronautics, Imperial College London (UK), and Scientific
// Computing and Imaging Institute, University of Utah (USA).
//
// License for the specific language governing rights and limitations under
// Permission is hereby granted, free of charge, to any person obtaining a
// copy of this software and associated documentation files (the "Software"),
// to deal in the Software without restriction, including without limitation
// the rights to use, copy, modify, merge, publish, distribute, sublicense,
// and/or sell copies of the Software, and to permit persons to whom the
// Software is furnished to do so, subject to the following conditions:
//
// The above copyright notice and this permission notice shall be included
// in all copies or substantial portions of the Software.
//
// THE SOFTWARE IS PROVIDED "AS IS", WITHOUT WARRANTY OF ANY KIND, EXPRESS
// OR IMPLIED, INCLUDING BUT NOT LIMITED TO THE WARRANTIES OF MERCHANTABILITY,
// FITNESS FOR A PARTICULAR PURPOSE AND NONINFRINGEMENT. IN NO EVENT SHALL
// THE AUTHORS OR COPYRIGHT HOLDERS BE LIABLE FOR ANY CLAIM, DAMAGES OR OTHER
// LIABILITY, WHETHER IN AN ACTION OF CONTRACT, TORT OR OTHERWISE, ARISING
// FROM, OUT OF OR IN CONNECTION WITH THE SOFTWARE OR THE USE OR OTHER
// DEALINGS IN THE SOFTWARE.
//
// Description: Generic timestepping for Unsteady solvers
//
///////////////////////////////////////////////////////////////////////////////

#include <iostream>
#include <iomanip>

#include <LibUtilities/TimeIntegration/TimeIntegrationWrapper.h>
#include <LibUtilities/BasicUtils/Timer.h>
#include <MultiRegions/AssemblyMap/AssemblyMapDG.h>
#include <SolverUtils/UnsteadySystem.h>

namespace Nektar
{	
    namespace SolverUtils
    {
        /**
         * @class UnsteadySystem
         *
         * Provides the underlying timestepping framework for unsteady solvers
         * including the general timestepping routines. This class is not 
         * intended to be directly instantiated, but rather is a base class 
         * on which to define unsteady solvers.
         *
         * For details on implementing unsteady solvers see
         * \ref sectionADRSolverModuleImplementation here
         */

        /**
         * Processes SolverInfo parameters from the session file and sets up
         * timestepping-specific code.
         * @param   pSession        Session object to read parameters from.
         */
        UnsteadySystem::UnsteadySystem(
            const LibUtilities::SessionReaderSharedPtr& pSession)
            : EquationSystem(pSession),
              m_infosteps(10)

        {
        }

        /**
         * Initialization object for UnsteadySystem class.
         */
        void UnsteadySystem::v_InitObject()
        {
            EquationSystem::v_InitObject();

            // Load SolverInfo parameters
            m_session->MatchSolverInfo("DIFFUSIONADVANCEMENT","Explicit",
                                       m_explicitDiffusion,true);
            m_session->MatchSolverInfo("ADVECTIONADVANCEMENT","Explicit",
                                       m_explicitAdvection,true);
            m_session->MatchSolverInfo("REACTIONADVANCEMENT", "Explicit",
                                       m_explicitReaction, true);

            // For steady problems, we do not initialise the time integration
            if (m_session->DefinesSolverInfo("TIMEINTEGRATIONMETHOD"))
            {
                m_intScheme = LibUtilities::GetTimeIntegrationWrapperFactory().
                    CreateInstance(m_session->GetSolverInfo(
                                       "TIMEINTEGRATIONMETHOD"));

                // Load generic input parameters
                m_session->LoadParameter("IO_InfoSteps", m_infosteps, 0);
                m_session->LoadParameter("CFL", m_cflSafetyFactor, 0.0);

                // Set up time to be dumped in field information
                m_fieldMetaDataMap["Time"] =
                        boost::lexical_cast<std::string>(m_time);
            }

            // Set up filters
            LibUtilities::FilterMap::const_iterator x;
            LibUtilities::FilterMap f = m_session->GetFilters();
            for (x = f.begin(); x != f.end(); ++x)
            {
                m_filters.push_back(GetFilterFactory().CreateInstance(
                                                                x->first, 
                                                                m_session, 
                                                                x->second));
            }
        }
        
        /**
         * Destructor for the class UnsteadyAdvection.
         */
        UnsteadySystem::~UnsteadySystem()
        {
        }

        /**
         * @brief Returns the maximum time estimator for CFL control.
         */
        NekDouble UnsteadySystem::MaxTimeStepEstimator()
        {
            NekDouble TimeStability = 0.0;
            switch(m_intScheme->GetIntegrationMethod())
            {
                case LibUtilities::eForwardEuler:
                case LibUtilities::eClassicalRungeKutta4:
                {
                    TimeStability = 2.784;
                    break;
                }
                case LibUtilities::eAdamsBashforthOrder1:
                case LibUtilities::eRungeKutta2_ModifiedEuler:
                case LibUtilities::eRungeKutta2_ImprovedEuler:
                {
                    TimeStability = 2.0;
                    break;
                }
                case LibUtilities::eAdamsBashforthOrder2:
                {
                    TimeStability = 1.0;
                    break;
                }
                default:
                {
                    ASSERTL0(
                        false,
                        "No CFL control implementation for this time"
                        "integration scheme");
                }
            }
            return TimeStability;
        }
        
        /**
         * @brief Initialises the time integration scheme (as specified in the 
         * session file), and perform the time integration.
         */
        void UnsteadySystem::v_DoSolve()
        {
            ASSERTL0(m_intScheme != 0, "No time integration scheme.");

            int i, nchk = 1;
            int nvariables = 0;
            int nfields = m_fields.num_elements();

            if (m_intVariables.empty())
            {
                for (i = 0; i < nfields; ++i)
                {
                    m_intVariables.push_back(i);
                }
                nvariables = nfields;
            }
            else
            {
                nvariables = m_intVariables.size();
            }

            // Integrate in wave-space if using homogeneous1D
            if(m_HomogeneousType == eHomogeneous1D)
            {
                for(i = 0; i < nfields; ++i)
                {
                    m_fields[i]->HomogeneousFwdTrans(m_fields[i]->GetPhys(),
                                                     m_fields[i]->UpdatePhys());
                    m_fields[i]->SetWaveSpace(true);
                    m_fields[i]->SetPhysState(false);
                }
            }

            // Set up wrapper to fields data storage.
            Array<OneD, Array<OneD, NekDouble> > fields(nvariables);
            Array<OneD, Array<OneD, NekDouble> > tmp   (nvariables);
            
            // Order storage to list time-integrated fields first.
            for(i = 0; i < nvariables; ++i)
            {
                fields[i] = m_fields[m_intVariables[i]]->GetPhys();
                m_fields[m_intVariables[i]]->SetPhysState(false);
            }
            
            // Initialise time integration scheme
            m_intSoln = m_intScheme->InitializeScheme(
                m_timestep, fields, m_time, m_ode);

            // Initialise filters
            std::vector<FilterSharedPtr>::iterator x;
            for (x = m_filters.begin(); x != m_filters.end(); ++x)
            {
                (*x)->Initialise(m_fields, m_time);
            }

            // Ensure that there is no conflict of parameters
            if(m_cflSafetyFactor > 0.0)
            {
                // Check final condition
                ASSERTL0(m_fintime == 0.0 || m_steps == 0,
                         "Final condition not unique: "
                         "fintime > 0.0 and Nsteps > 0");
                
                // Check timestep condition
                ASSERTL0(m_timestep == 0.0, 
                         "Timestep not unique: timestep > 0.0 & CFL > 0.0");
            }

            // Check uniqueness of checkpoint output
            ASSERTL0((m_checktime == 0.0 && m_checksteps == 0) ||
                     (m_checktime >  0.0 && m_checksteps == 0) || 
                     (m_checktime == 0.0 && m_checksteps >  0),
                     "Only one of IO_CheckTime and IO_CheckSteps "
                     "should be set!");

            Timer     timer;
            bool      doCheckTime   = false;
            int       step          = 0;
            NekDouble intTime       = 0.0;
            NekDouble lastCheckTime = 0.0;
            NekDouble cpuTime       = 0.0;
            NekDouble elapsed       = 0.0;

            while (step   < m_steps ||
                   m_time < m_fintime - NekConstants::kNekZeroTol)
            {
                if (m_cflSafetyFactor)
                {
                    m_timestep = GetTimeStep(fields);
                    
                    // Ensure that the final timestep finishes at the final
                    // time, or at a prescribed IO_CheckTime.
                    if (m_time + m_timestep > m_fintime && m_fintime > 0.0)
                    {
                        m_timestep = m_fintime - m_time;
                    }
                    else if (m_checktime && 
                             m_time + m_timestep - lastCheckTime >= m_checktime)
                    {
                        lastCheckTime += m_checktime;
                        m_timestep     = lastCheckTime - m_time;
                        doCheckTime    = true;
                    }
                }
                
                // Perform any solver-specific pre-integration steps
                if (v_PreIntegrate(step))
                {
                    break;
                }

                timer.Start();
                fields = m_intScheme->TimeIntegrate(
                    step, m_timestep, m_intSoln, m_ode);
                timer.Stop();

                m_time  += m_timestep;
                elapsed  = timer.TimePerTest(1);
                intTime += elapsed;
                cpuTime += elapsed;
		
                // Write out status information
                if (m_session->GetComm()->GetRank() == 0 && 
                    !((step+1) % m_infosteps))
                {
                    cout << "Steps: " << setw(8)  << left << step+1 << " "
                         << "Time: "  << setw(12) << left << m_time;

                    if (m_cflSafetyFactor)
                    {
                        cout << " Time-step: " << setw(12)
                             << left << m_timestep;
                    }

                    stringstream ss;
                    ss << cpuTime << "s";
                    cout << " CPU Time: " << setw(8) << left
                         << ss.str() << endl;

                    cpuTime = 0.0;
                }
                
                // Perform any solver-specific post-integration steps
                if (v_PostIntegrate(step))
                {
                    break;
                }

                // Transform data into coefficient space
                for (i = 0; i < nvariables; ++i)
                {
                    m_fields[m_intVariables[i]]->SetPhys(fields[i]);
                    m_fields[m_intVariables[i]]->FwdTrans_IterPerExp(
                        fields[i],
                        m_fields[m_intVariables[i]]->UpdateCoeffs());
                    m_fields[m_intVariables[i]]->SetPhysState(false);
                }
                
                // Update filters
                std::vector<FilterSharedPtr>::iterator x;
                for (x = m_filters.begin(); x != m_filters.end(); ++x)
                {
                    (*x)->Update(m_fields, m_time);
                }
                
                // Write out checkpoint files
                if ((m_checksteps && step && !((step + 1) % m_checksteps)) ||
                    doCheckTime)
                {
                    if(m_HomogeneousType == eHomogeneous1D)
                    {
                        for(i = 0; i< nfields; i++)
                        {
                            m_fields[i]->SetWaveSpace(false);
                            m_fields[i]->BwdTrans(m_fields[i]->GetCoeffs(),
                                                  m_fields[i]->UpdatePhys());
                            m_fields[i]->SetPhysState(true);
                        }
                        Checkpoint_Output(nchk++);
                        for(i = 0; i< nfields; i++)
                        {
                            m_fields[i]->SetWaveSpace(true);
                            m_fields[i]->HomogeneousFwdTrans(
                                    m_fields[i]->GetPhys(),
                                    m_fields[i]->UpdatePhys());
                            m_fields[i]->SetPhysState(false);
                        }
                    }
                    else
                    {
                        Checkpoint_Output(nchk++);
                    }
                    doCheckTime = false;
                }
                
                // Step advance
                ++step;
            }
            
            // Print out summary statistics
            if (m_session->GetComm()->GetRank() == 0)
            {
                if (m_cflSafetyFactor > 0.0)
                {
                    cout << "CFL safety factor : " << m_cflSafetyFactor << endl
                         << "CFL time-step     : " << m_timestep        << endl;
                }
                cout << "Time-integration  : " << intTime  << "s"   << endl;
            }
            
            // If homogeneous, transform back into physical space
            if(m_HomogeneousType == eHomogeneous1D)
            {
                for(i = 0 ; i< nfields; i++)
                {
                    m_fields[i]->SetWaveSpace(false);
                    m_fields[i]->BwdTrans(m_fields[i]->GetCoeffs(),m_fields[i]->UpdatePhys());
                    m_fields[i]->SetPhysState(true);
                }
            }
            else
            {
                for(i = 0; i < nvariables; ++i)
                {
                    m_fields[m_intVariables[i]]->SetPhys(fields[i]);
                    m_fields[m_intVariables[i]]->SetPhysState(true);
                }
            }

            // Finalise filters
            for (x = m_filters.begin(); x != m_filters.end(); ++x)
            {
                (*x)->Finalise(m_fields, m_time);
            }
            
            // Print for 1D problems
            if(m_spacedim == 1)
            {
                v_AppendOutput1D(fields);   
            }
        }
        
        /**
         * @brief Sets the initial conditions.
         */
        void UnsteadySystem::v_DoInitialise()
        {
            CheckForRestartTime(m_time);
            SetBoundaryConditions(m_time);
            SetInitialConditions(m_time);
        }
        
        /**
         * @brief Prints a summary with some information regards the 
         * time-stepping.
         */
        void UnsteadySystem::v_GenerateSummary(SummaryList& s)
        {
            EquationSystem::v_GenerateSummary(s);
            AddSummaryItem(s, "Advection",
                           m_explicitAdvection ? "explicit" : "implicit");
            AddSummaryItem(s, "Diffusion",
                           m_explicitDiffusion ? "explicit" : "implicit");

            if (m_session->GetSolverInfo("EQTYPE") 
                    == "SteadyAdvectionDiffusionReaction")
            {
                AddSummaryItem(s, "Reaction",
                               m_explicitReaction  ? "explicit" : "implicit");
            }
<<<<<<< HEAD
            out << "\tIntegration Type: "
            << LibUtilities::TimeIntegrationMethodMap[m_timeIntMethod]<< endl;
            out << "\tTime Step       : " 
            << m_timestep                                             << endl;
            out << "\tNo. of Steps    : " 
            << m_steps                                                << endl;
            out << "\tCheckpoints     : " 
            << m_checksteps << " steps"                               << endl;
=======

            AddSummaryItem(s, "Time Step", m_timestep);
            AddSummaryItem(s, "No. of Steps", m_steps);
            AddSummaryItem(s, "Checkpoints (steps)", m_checksteps);
            AddSummaryItem(s, "Integration Type",
                           LibUtilities::TimeIntegrationMethodMap[
                               m_intScheme->GetIntegrationMethod()]);
>>>>>>> 15ce5329
        }
        
        /**
         * Stores the solution in a file for 1D problems only. This method has 
         * been implemented to facilitate the post-processing for 1D problems.
         */
        void UnsteadySystem::v_AppendOutput1D(
            Array<OneD, Array<OneD, NekDouble> > &solution1D)
        {
            // Coordinates of the quadrature points in the real physical space
            Array<OneD,NekDouble> x(GetNpoints());
            Array<OneD,NekDouble> y(GetNpoints());
            Array<OneD,NekDouble> z(GetNpoints());
            m_fields[0]->GetCoords(x, y, z);
            
            // Print out the solution in a txt file
            ofstream outfile;
            outfile.open("solution1D.txt");
            for(int i = 0; i < GetNpoints(); i++)
            {
                outfile << scientific << setw (17) << setprecision(16) << x[i]
                        << "  " << solution1D[0][i] << endl;
            }
            outfile << endl << endl;
            outfile.close();
        }

        void UnsteadySystem::v_NumericalFlux(
            Array<OneD, Array<OneD, NekDouble> > &physfield,
            Array<OneD, Array<OneD, NekDouble> > &numflux)
        {
            ASSERTL0(false, 
                     "This function is not implemented for this equation.");
        }

        void UnsteadySystem::v_NumericalFlux(
            Array<OneD, Array<OneD, NekDouble> > &physfield,
            Array<OneD, Array<OneD, NekDouble> > &numfluxX,
            Array<OneD, Array<OneD, NekDouble> > &numfluxY )
        {
            ASSERTL0(false, 
                     "This function is not implemented for this equation.");
        }

        void UnsteadySystem::v_NumFluxforScalar(
            const Array<OneD, Array<OneD, NekDouble> >               &ufield,
                  Array<OneD, Array<OneD, Array<OneD, NekDouble> > > &uflux)
        {
            int i, j;
            int nTraceNumPoints = GetTraceNpoints();
            int nvariables      = m_fields.num_elements();
            int nqvar           = uflux.num_elements();

            Array<OneD, NekDouble > Fwd     (nTraceNumPoints);
            Array<OneD, NekDouble > Bwd     (nTraceNumPoints);
            Array<OneD, NekDouble > Vn      (nTraceNumPoints, 0.0);
            Array<OneD, NekDouble > fluxtemp(nTraceNumPoints, 0.0);

            // Get the sign of (v \cdot n), v = an arbitrary vector

            // Evaulate upwind flux:
            // uflux = \hat{u} \phi \cdot u = u^{(+,-)} n
            for (j = 0; j < nqvar; ++j)
            {
                for (i = 0; i < nvariables ; ++i)
                {
                    // Compute Fwd and Bwd value of ufield of i direction
                    m_fields[i]->GetFwdBwdTracePhys(ufield[i], Fwd, Bwd);

                    // if Vn >= 0, flux = uFwd, i.e.,
                    // edge::eForward, if V*n>=0 <=> V*n_F>=0, pick uflux = uFwd
                    // edge::eBackward, if V*n>=0 <=> V*n_B<0, pick uflux = uFwd

                    // else if Vn < 0, flux = uBwd, i.e.,
                    // edge::eForward, if V*n<0 <=> V*n_F<0, pick uflux = uBwd
                    // edge::eBackward, if V*n<0 <=> V*n_B>=0, pick uflux = uBwd

                    m_fields[i]->GetTrace()->Upwind(m_traceNormals[j], 
                                                    Fwd, Bwd, fluxtemp);

                    // Imposing weak boundary condition with flux
                    // if Vn >= 0, uflux = uBwd at Neumann, i.e.,
                    // edge::eForward, if V*n>=0 <=> V*n_F>=0, pick uflux = uBwd
                    // edge::eBackward, if V*n>=0 <=> V*n_B<0, pick uflux = uBwd

                    // if Vn >= 0, uflux = uFwd at Neumann, i.e.,
                    // edge::eForward, if V*n<0 <=> V*n_F<0, pick uflux = uFwd
                    // edge::eBackward, if V*n<0 <=> V*n_B>=0, pick uflux = uFwd

                    if(m_fields[0]->GetBndCondExpansions().num_elements())
                    {
                        WeakPenaltyforScalar(i, ufield[i], fluxtemp);
                    }

                    // if Vn >= 0, flux = uFwd*(tan_{\xi}^- \cdot \vec{n}), 
                    // i.e,
                    // edge::eForward, uFwd \(\tan_{\xi}^Fwd \cdot \vec{n})
                    // edge::eBackward, uFwd \(\tan_{\xi}^Bwd \cdot \vec{n})

                    // else if Vn < 0, flux = uBwd*(tan_{\xi}^- \cdot \vec{n}), 
                    // i.e,
                    // edge::eForward, uBwd \(\tan_{\xi}^Fwd \cdot \vec{n})
                    // edge::eBackward, uBwd \(\tan_{\xi}^Bwd \cdot \vec{n})

                    Vmath::Vmul(nTraceNumPoints, 
                                m_traceNormals[j], 1, 
                                fluxtemp, 1, 
                                uflux[j][i], 1);
                }
            }
        }

        
        
        void UnsteadySystem::v_NumFluxforVector(
            const Array<OneD, Array<OneD, NekDouble> >               &ufield,
                  Array<OneD, Array<OneD, Array<OneD, NekDouble> > > &qfield,
                  Array<OneD, Array<OneD, NekDouble> >               &qflux)
        {
            int nTraceNumPoints = GetTraceNpoints();
            int nvariables = m_fields.num_elements();
            int nqvar = qfield.num_elements();

            NekDouble C11 = 1.0;
            Array<OneD, NekDouble > Fwd(nTraceNumPoints);
            Array<OneD, NekDouble > Bwd(nTraceNumPoints);
            Array<OneD, NekDouble > Vn (nTraceNumPoints, 0.0);

            Array<OneD, NekDouble > qFwd     (nTraceNumPoints);
            Array<OneD, NekDouble > qBwd     (nTraceNumPoints);
            Array<OneD, NekDouble > qfluxtemp(nTraceNumPoints, 0.0);

            Array<OneD, NekDouble > uterm(nTraceNumPoints);

            // Evaulate upwind flux:
            // qflux = \hat{q} \cdot u = q \cdot n - C_(11)*(u^+ - u^-)
            for (int i = 0; i < nvariables; ++i)
            {
                qflux[i] = Array<OneD, NekDouble> (nTraceNumPoints, 0.0);
                for (int j = 0; j < nqvar; ++j)
                {
                    //  Compute Fwd and Bwd value of ufield of jth direction
                    m_fields[i]->GetFwdBwdTracePhys(qfield[j][i],qFwd,qBwd);

                    // if Vn >= 0, flux = uFwd, i.e.,
                    // edge::eForward, if V*n>=0 <=> V*n_F>=0, pick 
                    // qflux = qBwd = q+
                    // edge::eBackward, if V*n>=0 <=> V*n_B<0, pick 
                    // qflux = qBwd = q-

                    // else if Vn < 0, flux = uBwd, i.e.,
                    // edge::eForward, if V*n<0 <=> V*n_F<0, pick 
                    // qflux = qFwd = q-
                    // edge::eBackward, if V*n<0 <=> V*n_B>=0, pick 
                    // qflux = qFwd = q+

                    m_fields[i]->GetTrace()->Upwind(m_traceNormals[j], 
                                                    qBwd, qFwd, 
                                                    qfluxtemp);
                    
                    Vmath::Vmul(nTraceNumPoints, 
                                m_traceNormals[j], 1, 
                                qfluxtemp, 1, 
                                qfluxtemp, 1);

                    // Generate Stability term = - C11 ( u- - u+ )
                    m_fields[i]->GetFwdBwdTracePhys(ufield[i], Fwd, Bwd);
                    
                    Vmath::Vsub(nTraceNumPoints, 
                                Fwd, 1, Bwd, 1, 
                                uterm, 1);
                    
                    Vmath::Smul(nTraceNumPoints, 
                                -1.0 * C11, uterm, 1, 
                                uterm, 1);

                    // Flux = {Fwd, Bwd} * (nx, ny, nz) + uterm * (nx, ny)
                    Vmath::Vadd(nTraceNumPoints, 
                                uterm, 1, 
                                qfluxtemp, 1, 
                                qfluxtemp, 1);

                    // Imposing weak boundary condition with flux
                    if (m_fields[0]->GetBndCondExpansions().num_elements())
                    {
                        WeakPenaltyforVector(i, j, 
                                             qfield[j][i], 
                                             qfluxtemp, 
                                             C11);
                    }

                    // q_hat \cdot n = (q_xi \cdot n_xi) or (q_eta \cdot n_eta)
                    // n_xi = n_x * tan_xi_x + n_y * tan_xi_y + n_z * tan_xi_z
                    // n_xi = n_x * tan_eta_x + n_y * tan_eta_y + n_z*tan_eta_z
                    Vmath::Vadd(nTraceNumPoints, 
                                qfluxtemp, 1, 
                                qflux[i], 1, 
                                qflux[i], 1);
                }
            }
        }

        void UnsteadySystem::CheckForRestartTime(NekDouble &time)
        {
            if (m_session->DefinesFunction("InitialConditions"))
            {
                for (int i = 0; i < m_fields.num_elements(); ++i)
                {
                    LibUtilities::FunctionType vType;

                    vType = m_session->GetFunctionType(
                        "InitialConditions", m_session->GetVariable(i));

                    if (vType == LibUtilities::eFunctionTypeFile)
                    {
                        std::string filename
                            = m_session->GetFunctionFilename(
                                "InitialConditions", m_session->GetVariable(i));

                        LibUtilities::ImportFieldMetaData(
                            filename, m_fieldMetaDataMap);

                        // check to see if time defined
                        if (m_fieldMetaDataMap !=
                                LibUtilities::NullFieldMetaDataMap)
                        {
                            LibUtilities::FieldMetaDataMap::iterator iter; 
                            
                            iter = m_fieldMetaDataMap.find("Time");
                            if (iter != m_fieldMetaDataMap.end())
                            {
                                time = boost::lexical_cast<NekDouble>(
                                    iter->second);
                            }
                        }
                        
                        break;
                    }
                }
            }
        }
        
        void UnsteadySystem::WeakPenaltyforScalar(
            const int var,
            const Array<OneD, const NekDouble> &physfield,
                  Array<OneD,       NekDouble> &penaltyflux,
            NekDouble time)
        {
            int i, e, npoints, id1, id2;
            
            // Number of boundary regions
            int nbnd = m_fields[var]->GetBndCondExpansions().num_elements();
            int Nfps, numBDEdge;
            int nTraceNumPoints = GetTraceNpoints();
            int cnt = 0;

            Array<OneD, NekDouble > uplus(nTraceNumPoints);

            m_fields[var]->ExtractTracePhys(physfield, uplus);
            for (i = 0; i < nbnd; ++i)
            {
                // Number of boundary expansion related to that region
                numBDEdge = m_fields[var]->
                    GetBndCondExpansions()[i]->GetExpSize();
                
                // Evaluate boundary values g_D or g_N from input files
                LibUtilities::EquationSharedPtr ifunc = 
                    m_session->GetFunction("InitialConditions", 0);
                
                npoints = m_fields[var]->
                    GetBndCondExpansions()[i]->GetNpoints();
                
                Array<OneD,NekDouble> BDphysics(npoints);
                Array<OneD,NekDouble> x0(npoints,0.0);
                Array<OneD,NekDouble> x1(npoints,0.0);
                Array<OneD,NekDouble> x2(npoints,0.0);

                m_fields[var]->GetBndCondExpansions()[i]->GetCoords(x0,x1,x2);
                ifunc->Evaluate(x0,x1,x2,time,BDphysics);

                // Weakly impose boundary conditions by modifying flux values
                for (e = 0; e < numBDEdge ; ++e)
                {
                    // Number of points on the expansion
                    Nfps = m_fields[var]->
                        GetBndCondExpansions()[i]->GetExp(e)->GetNumPoints(0);
                    
                    id1 = m_fields[var]->
                        GetBndCondExpansions()[i]->GetPhys_Offset(e);
                    
                    id2 = m_fields[0]->GetTrace()->
                        GetPhys_Offset(m_fields[0]->GetTraceMap()->
                                        GetBndCondTraceToGlobalTraceMap(cnt++));

                    // For Dirichlet boundary condition: uflux = g_D
                    if (m_fields[var]->GetBndConditions()[i]->
                    GetBoundaryConditionType() == SpatialDomains::eDirichlet)
                    {
                        Vmath::Vcopy(Nfps, 
                                     &BDphysics[id1], 1, 
                                     &penaltyflux[id2], 1);
                    }
                    // For Neumann boundary condition: uflux = u+
                    else if ((m_fields[var]->GetBndConditions()[i])->
                    GetBoundaryConditionType() == SpatialDomains::eNeumann)
                    {
                        Vmath::Vcopy(Nfps, 
                                     &uplus[id2], 1, 
                                     &penaltyflux[id2], 1);
                    }
                }
            }
        }

        /**
         * Diffusion: Imposing weak boundary condition for q with flux
         *  uflux = g_D  on Dirichlet boundary condition
         *  uflux = u_Fwd  on Neumann boundary condition
         */
        void UnsteadySystem::WeakPenaltyforVector(
            const int var,
            const int dir,
            const Array<OneD, const NekDouble> &physfield,
            Array<OneD, NekDouble> &penaltyflux,
            NekDouble C11,
            NekDouble time)
        {
            int i, e, npoints, id1, id2;
            int nbnd = m_fields[var]->GetBndCondExpansions().num_elements();
            int numBDEdge, Nfps;
            int nTraceNumPoints = GetTraceNpoints();
            Array<OneD, NekDouble > uterm(nTraceNumPoints);
            Array<OneD, NekDouble > qtemp(nTraceNumPoints);
            int cnt = 0;

            m_fields[var]->ExtractTracePhys(physfield,qtemp);

            for (i = 0; i < nbnd; ++i)
            {
                numBDEdge = m_fields[var]->
                    GetBndCondExpansions()[i]->GetExpSize();
                
                // Evaluate boundary values g_D or g_N from input files
                LibUtilities::EquationSharedPtr ifunc = 
                    m_session->GetFunction("InitialConditions", 0);
                
                npoints = m_fields[var]->
                    GetBndCondExpansions()[i]->GetNpoints();

                Array<OneD,NekDouble> BDphysics(npoints);
                Array<OneD,NekDouble> x0(npoints,0.0);
                Array<OneD,NekDouble> x1(npoints,0.0);
                Array<OneD,NekDouble> x2(npoints,0.0);

                m_fields[var]->GetBndCondExpansions()[i]->GetCoords(x0,x1,x2);
                ifunc->Evaluate(x0,x1,x2,time,BDphysics);

                // Weakly impose boundary conditions by modifying flux values
                for (e = 0; e < numBDEdge ; ++e)
                {
                    Nfps = m_fields[var]->
                        GetBndCondExpansions()[i]->GetExp(e)->GetNumPoints(0);

                    id1 = m_fields[var]->
                        GetBndCondExpansions()[i]->GetPhys_Offset(e);
                    
                    id2 = m_fields[0]->GetTrace()->
                        GetPhys_Offset(m_fields[0]->GetTraceMap()->
                                       GetBndCondTraceToGlobalTraceMap(cnt++));

                    // For Dirichlet boundary condition: 
                    //qflux = q+ - C_11 (u+ -    g_D) (nx, ny)
                    if(m_fields[var]->GetBndConditions()[i]->
                    GetBoundaryConditionType() == SpatialDomains::eDirichlet)
                    {
                        Vmath::Vmul(Nfps, 
                                    &m_traceNormals[dir][id2], 1, 
                                    &qtemp[id2], 1, 
                                    &penaltyflux[id2], 1);
                    }
                    // For Neumann boundary condition: qflux = g_N
                    else if((m_fields[var]->GetBndConditions()[i])->
                    GetBoundaryConditionType() == SpatialDomains::eNeumann)
                    {
                        Vmath::Vmul(Nfps,
                                    &m_traceNormals[dir][id2], 1, 
                                    &BDphysics[id1], 1, 
                                    &penaltyflux[id2], 1);
                    }
                }
            }
        }
	
        /**
         * @brief Return the timestep to be used for the next step in the
         * time-marching loop.
         *
         * This function can be overloaded to facilitate solver which utilise a
         * CFL (or other) parameter to determine a maximum timestep under which
         * the problem remains stable.
         */
        NekDouble UnsteadySystem::GetTimeStep(
            const Array<OneD, const Array<OneD, NekDouble> > &inarray)
        {
            return v_GetTimeStep(inarray);
        }
        
        /**
         * @brief Return the timestep to be used for the next step in the
         * time-marching loop.
         *
         * @see UnsteadySystem::GetTimeStep
         */
        NekDouble UnsteadySystem::v_GetTimeStep(
            const Array<OneD, const Array<OneD, NekDouble> > &inarray)
        {
            ASSERTL0(false, "Not defined for this class");
            return 0.0;
        }

        bool UnsteadySystem::v_PreIntegrate(int step)
        {
            return false;
        }

        bool UnsteadySystem::v_PostIntegrate(int step)
        {
            return false;
        }
    }
}<|MERGE_RESOLUTION|>--- conflicted
+++ resolved
@@ -431,16 +431,6 @@
                 AddSummaryItem(s, "Reaction",
                                m_explicitReaction  ? "explicit" : "implicit");
             }
-<<<<<<< HEAD
-            out << "\tIntegration Type: "
-            << LibUtilities::TimeIntegrationMethodMap[m_timeIntMethod]<< endl;
-            out << "\tTime Step       : " 
-            << m_timestep                                             << endl;
-            out << "\tNo. of Steps    : " 
-            << m_steps                                                << endl;
-            out << "\tCheckpoints     : " 
-            << m_checksteps << " steps"                               << endl;
-=======
 
             AddSummaryItem(s, "Time Step", m_timestep);
             AddSummaryItem(s, "No. of Steps", m_steps);
@@ -448,7 +438,6 @@
             AddSummaryItem(s, "Integration Type",
                            LibUtilities::TimeIntegrationMethodMap[
                                m_intScheme->GetIntegrationMethod()]);
->>>>>>> 15ce5329
         }
         
         /**
