--- conflicted
+++ resolved
@@ -172,50 +172,7 @@
          */
         NekDouble UnsteadySystem::MaxTimeStepEstimator()
         {
-<<<<<<< HEAD
-            NekDouble TimeStability = 0.0;
-            switch(m_intScheme->GetIntegrationMethod())
-            {
-                case LibUtilities::eForwardEuler:
-                case LibUtilities::eClassicalRungeKutta4:
-                case LibUtilities::eRungeKutta4:
-                {
-                    TimeStability = 2.784;
-                    break;
-                }
-                case LibUtilities::eAdamsBashforthOrder1:
-                case LibUtilities::eMidpoint:
-                case LibUtilities::eRungeKutta2:
-                case LibUtilities::eRungeKutta2_ImprovedEuler:
-                case LibUtilities::eRungeKutta2_SSP:
-                case LibUtilities::eRungeKutta3_SSP:
-                {
-                    TimeStability = 2.0;
-                    break;
-                }
-                case LibUtilities::eAdamsBashforthOrder2:
-                {
-                    TimeStability = 1.0;
-                    break;
-                }
-                case LibUtilities::eDIRKOrder2:
-                case LibUtilities::eDIRKOrder3:
-                {
-                    TimeStability = 1.0;
-                    break;
-                }
-                default:
-                {
-                    ASSERTL0(
-                        false,
-                        "No CFL control implementation for this time"
-                        "integration scheme");
-                }
-            }
-            return TimeStability;
-=======
             return m_intScheme->GetTimeStability();
->>>>>>> fc2c9471
         }
         
         /**
