--- conflicted
+++ resolved
@@ -284,16 +284,6 @@
             Array<OneD, int> abortFlags(2, 0);
             string    abortFile     = "abort";
             if (m_session->DefinesSolverInfo("CheckAbortFile"))
-<<<<<<< HEAD
-            {
-                abortFile = m_session->GetSolverInfo("CheckAbortFile");
-            }
-
-            while ((step   < m_steps ||
-                   m_time < m_fintime - NekConstants::kNekZeroTol) &&
-                   abortFlags[1] == 0)
-=======
->>>>>>> af485672
             {
                 abortFile = m_session->GetSolverInfo("CheckAbortFile");
             }
