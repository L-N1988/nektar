////////////////////////////////////////////////////////////////////////////////
//
// File EquationSystem.cpp
//
// For more information, please see: http://www.nektar.info
//
// The MIT License
//
// Copyright (c) 2006 Division of Applied Mathematics, Brown University (USA),
// Department of Aeronautics, Imperial College London (UK), and Scientific
// Computing and Imaging Institute, University of Utah (USA).
//
// License for the specific language governing rights and limitations under
// Permission is hereby granted, free of charge, to any person obtaining a
// copy of this software and associated documentation files (the "Software"),
// to deal in the Software without restriction, including without limitation
// the rights to use, copy, modify, merge, publish, distribute, sublicense,
// and/or sell copies of the Software, and to permit persons to whom the
// Software is furnished to do so, subject to the following conditions:
//
// The above copyright notice and this permission notice shall be included
// in all copies or substantial portions of the Software.
//
// THE SOFTWARE IS PROVIDED "AS IS", WITHOUT WARRANTY OF ANY KIND, EXPRESS
// OR IMPLIED, INCLUDING BUT NOT LIMITED TO THE WARRANTIES OF MERCHANTABILITY,
// FITNESS FOR A PARTICULAR PURPOSE AND NONINFRINGEMENT. IN NO EVENT SHALL
// THE AUTHORS OR COPYRIGHT HOLDERS BE LIABLE FOR ANY CLAIM, DAMAGES OR OTHER
// LIABILITY, WHETHER IN AN ACTION OF CONTRACT, TORT OR OTHERWISE, ARISING
// FROM, OUT OF OR IN CONNECTION WITH THE SOFTWARE OR THE USE OR OTHER
// DEALINGS IN THE SOFTWARE.
//
// Description: Main wrapper class for Advection Diffusion Reaction Solver
//
///////////////////////////////////////////////////////////////////////////////


#include <SolverUtils/EquationSystem.h>

#include <LocalRegions/MatrixKey.h>
#include <LibUtilities/BasicUtils/Equation.h>
#include <MultiRegions/ContField1D.h>
#include <MultiRegions/ContField2D.h>
#include <MultiRegions/ContField3D.h>
#include <MultiRegions/ContField3DHomogeneous1D.h>
#include <MultiRegions/ContField3DHomogeneous2D.h>

#include <MultiRegions/ExpList2D.h>     // for ExpList2D, etc
#include <MultiRegions/ExpList3D.h>     // for ExpList3D
#include <MultiRegions/ExpList3DHomogeneous1D.h>
#include <MultiRegions/ExpList3DHomogeneous2D.h>

#include <SolverUtils/AdvectionSystem.h>
#include <SolverUtils/Diffusion/Diffusion.h>

#include <GlobalMapping/Mapping.h>

#include <boost/format.hpp>
# include <boost/function.hpp>

#include <iostream>
#include <string>

using namespace std;

namespace Nektar
{
    namespace SolverUtils
    {
        /**
         * @class EquationSystem
         *
         * This class is a base class for all solver implementations. It
         * provides the underlying generic functionality and interface for
         * solving equations.
         *
         * To solve a steady-state equation, create a derived class from this
         * class and reimplement the virtual functions to provide custom
         * implementation for the problem.
         *
         * To solve unsteady problems, derive from the UnsteadySystem class
         * instead which provides general time integration.
         */
        EquationSystemFactory& GetEquationSystemFactory()
        {
            typedef Loki::SingletonHolder<EquationSystemFactory,
                                          Loki::CreateUsingNew,
                                          Loki::NoDestroy,
                                          Loki::ClassLevelLockable> Type;
            return Type::Instance();
        }

        /**
         * This constructor is protected as the objects of this class are never
         * instantiated directly.
         * @param   pSession The session reader holding problem parameters.
         */
        EquationSystem::EquationSystem(
            const LibUtilities::SessionReaderSharedPtr& pSession)
            : m_comm (pSession->GetComm()),
              m_session (pSession),
              m_lambda (0),
              m_fieldMetaDataMap(LibUtilities::NullFieldMetaDataMap)
        {
            // set up session names in fieldMetaDataMap
            const vector<std::string> filenames = m_session->GetFilenames();
            
            for(int i = 0; i < filenames.size(); ++i)
            {
                string sessionname = "SessionName";
                sessionname += boost::lexical_cast<std::string>(i);
                m_fieldMetaDataMap[sessionname] = filenames[i];
            }
            
        }
        
        /**
         * @brief Initialisation object for EquationSystem.
         */
        void EquationSystem::v_InitObject()
        {
            // Save the basename of input file name for output details
            m_sessionName = m_session->GetSessionName();

            // Instantiate a field reader/writer
<<<<<<< HEAD
            m_fld = LibUtilities::FieldIO::CreateDefault(m_session);
=======
            m_fld = MemoryManager<LibUtilities::FieldIO>
                ::AllocateSharedPtr(
                    m_session->GetComm(),
                    m_session->GetSharedFilesystem());
>>>>>>> 790e7416

            // Read the geometry and the expansion information
            m_graph = SpatialDomains::MeshGraph::Read(m_session);

            // Also read and store the boundary conditions
            m_boundaryConditions =
                MemoryManager<SpatialDomains::BoundaryConditions>::
                    AllocateSharedPtr(m_session, m_graph);

            // Set space dimension for use in class
            m_spacedim = m_graph->GetSpaceDimension();
 
            // Setting parameteres for homogenous problems
            m_HomoDirec             = 0;
            m_useFFT                = false;
            m_homogen_dealiasing    = false;
            m_singleMode            = false;
            m_halfMode              = false;
            m_multipleModes         = false;
            m_HomogeneousType       = eNotHomogeneous;

            if (m_session->DefinesSolverInfo("HOMOGENEOUS"))
            {
                std::string HomoStr = m_session->GetSolverInfo("HOMOGENEOUS");
                m_spacedim          = 3;

                if ((HomoStr == "HOMOGENEOUS1D") || (HomoStr == "Homogeneous1D")
                    || (HomoStr == "1D") || (HomoStr == "Homo1D"))
                {
                    m_HomogeneousType = eHomogeneous1D;
                    m_session->LoadParameter("LZ", m_LhomZ);
                    m_HomoDirec       = 1;
				
                    if(m_session->DefinesSolverInfo("ModeType"))
                    {
                        m_session->MatchSolverInfo("ModeType", "SingleMode", 
                                                   m_singleMode, false);
                        m_session->MatchSolverInfo("ModeType", "HalfMode", 
                                                   m_halfMode, false);
                        m_session->MatchSolverInfo("ModeType", "MultipleModes", 
                                                   m_multipleModes, false);
                    }

                    // Stability Analysis flags
                    if (m_session->DefinesSolverInfo("ModeType"))
                    {
                        if(m_singleMode)
                        {
                            m_npointsZ = 2;
                        }
                        else if(m_halfMode)
                        {
                            m_npointsZ = 1;
                        }
                        else if(m_multipleModes)
                        {
                            m_npointsZ = m_session->GetParameter("HomModesZ");
                        }
                        else
                        {
                            ASSERTL0(false, "SolverInfo ModeType not valid");
                        }
                    }
                    else 
                    {
                        m_npointsZ = m_session->GetParameter("HomModesZ");
                    }
                }

                if ((HomoStr == "HOMOGENEOUS2D") || (HomoStr == "Homogeneous2D")
                    || (HomoStr == "2D") || (HomoStr == "Homo2D"))
                {
                    m_HomogeneousType = eHomogeneous2D;
                    m_session->LoadParameter("HomModesY",   m_npointsY);
                    m_session->LoadParameter("LY",          m_LhomY);
                    m_session->LoadParameter("HomModesZ",   m_npointsZ);
                    m_session->LoadParameter("LZ",          m_LhomZ);
                    m_HomoDirec       = 2;
                }

                if ((HomoStr == "HOMOGENEOUS3D") || (HomoStr == "Homogeneous3D")
                    || (HomoStr == "3D") || (HomoStr == "Homo3D"))
                {
                    m_HomogeneousType = eHomogeneous3D;
                    m_session->LoadParameter("HomModesY",   m_npointsY);
                    m_session->LoadParameter("LY",          m_LhomY);
                    m_session->LoadParameter("HomModesZ",   m_npointsZ);
                    m_session->LoadParameter("LZ",          m_LhomZ);
                    m_HomoDirec       = 2;
                }

                m_session->MatchSolverInfo("USEFFT", "FFTW", m_useFFT, false);
            
                m_session->MatchSolverInfo("DEALIASING", "True", 
                                           m_homogen_dealiasing, false);
                if(m_homogen_dealiasing == false)
                {
                    m_session->MatchSolverInfo("DEALIASING", "On", 
                                               m_homogen_dealiasing, false);
                }
            }
            else
            {
                // set to default value so can use to identify 2d or 3D 
                // (homogeneous) expansions
                m_npointsZ = 1; 
            }
           
            m_session->MatchSolverInfo("SPECTRALHPDEALIASING", "True", 
                                       m_specHP_dealiasing, false);
            if (m_specHP_dealiasing == false)
            {
                m_session->MatchSolverInfo("SPECTRALHPDEALIASING", "On", 
                                           m_specHP_dealiasing, false);
            }
 
            // Options to determine type of projection from file or directly 
            // from constructor
            if (m_session->DefinesSolverInfo("PROJECTION"))
            {
                std::string ProjectStr = m_session->GetSolverInfo("PROJECTION");

                if ((ProjectStr == "Continuous") || (ProjectStr == "Galerkin") ||
                   (ProjectStr == "CONTINUOUS") || (ProjectStr == "GALERKIN"))
                {
                    m_projectionType = MultiRegions::eGalerkin;
                }
                else if ((ProjectStr == "MixedCGDG") ||
                        (ProjectStr == "Mixed_CG_Discontinuous"))
                {
                    m_projectionType = MultiRegions::eMixed_CG_Discontinuous;
                }                        
                else if(ProjectStr == "DisContinuous")
                {
                    m_projectionType = MultiRegions::eDiscontinuous;
                }
                else
                {
                    ASSERTL0(false,"PROJECTION value not recognised");
                }
            }
            else
            {
                cerr << "Projection type not specified in SOLVERINFO,"
                    "defaulting to continuous Galerkin" << endl;
                m_projectionType = MultiRegions::eGalerkin;
            }

            // Enforce singularity check for some problems
            m_checkIfSystemSingular = v_GetSystemSingularChecks();

            int i;
            int nvariables = m_session->GetVariables().size();
            bool DeclareCoeffPhysArrays = true;


            m_fields   = Array<OneD, MultiRegions::ExpListSharedPtr>(nvariables);
            m_spacedim = m_graph->GetSpaceDimension()+m_HomoDirec;
            m_expdim   = m_graph->GetMeshDimension();

            /// Continuous field
            if (m_projectionType == MultiRegions::eGalerkin ||
               m_projectionType == MultiRegions::eMixed_CG_Discontinuous)
            {
                switch(m_expdim)
                {
                case 1:
                    {
                        if (m_HomogeneousType == eHomogeneous2D
                            || m_HomogeneousType == eHomogeneous3D)
                        {
                            const LibUtilities::PointsKey PkeyY
                                (m_npointsY, LibUtilities::eFourierEvenlySpaced);
                            const LibUtilities::BasisKey  BkeyY
                                (LibUtilities::eFourier, m_npointsY, PkeyY);
                            const LibUtilities::PointsKey PkeyZ
                                (m_npointsZ, LibUtilities::eFourierEvenlySpaced);
                            const LibUtilities::BasisKey
                                BkeyZ(LibUtilities::eFourier, m_npointsZ, PkeyZ);

                            for (i = 0; i < m_fields.num_elements(); i++)
                            {
                                m_fields[i] = MemoryManager<MultiRegions
                                    ::ContField3DHomogeneous2D>
                                        ::AllocateSharedPtr(
                                            m_session, BkeyY, BkeyZ, m_LhomY, 
                                            m_LhomZ, m_useFFT, 
                                            m_homogen_dealiasing, m_graph, 
                                            m_session->GetVariable(i));
                            }
                        }
                        else
                        {
                            for (i = 0; i < m_fields.num_elements(); i++)
                            {
                                m_fields[i] = MemoryManager
                                <MultiRegions::ContField1D>::
                                    AllocateSharedPtr(
                                        m_session, m_graph,
                                        m_session->GetVariable(i));
                            }
                        }
                        break;
                    }
                case 2:
                    {
                        if (m_HomogeneousType == eHomogeneous1D)
                        {
                            // Fourier single mode stability analysis
                            if (m_singleMode)
                            {	
                                const LibUtilities::PointsKey PkeyZ(
                                    m_npointsZ,
                                    LibUtilities::eFourierSingleModeSpaced);
                                
                                const LibUtilities::BasisKey  BkeyZ(
                                    LibUtilities::eFourierSingleMode,
                                    m_npointsZ,
                                    PkeyZ);
							
                                for(i = 0; i < m_fields.num_elements(); i++)
                                {
                                    m_fields[i] = MemoryManager<MultiRegions
                                        ::ContField3DHomogeneous1D>
                                            ::AllocateSharedPtr(
                                                m_session, BkeyZ, m_LhomZ, 
                                                m_useFFT, m_homogen_dealiasing, 
                                                m_graph, 
                                                m_session->GetVariable(i), 
                                                m_checkIfSystemSingular[i]);
                                }
                            }
                            // Half mode stability analysis
                            else if(m_halfMode)
                            {
                                const LibUtilities::PointsKey PkeyZ(
                                    m_npointsZ,
                                    LibUtilities::eFourierSingleModeSpaced);
									
                                const LibUtilities::BasisKey  BkeyZR(
                                    LibUtilities::eFourierHalfModeRe,
                                    m_npointsZ, PkeyZ);
                                
                                const LibUtilities::BasisKey  BkeyZI(
                                    LibUtilities::eFourierHalfModeIm,
                                    m_npointsZ, PkeyZ);
                                
									
                                for (i = 0; i < m_fields.num_elements(); i++)
                                {
                                    if(m_session->GetVariable(i).compare("w")
                                            == 0)
                                    {
                                        m_fields[i] = MemoryManager<MultiRegions
                                            ::ContField3DHomogeneous1D>
                                                ::AllocateSharedPtr(
                                                    m_session, BkeyZI, m_LhomZ, 
                                                    m_useFFT, 
                                                    m_homogen_dealiasing,
                                                    m_graph, 
                                                    m_session->GetVariable(i), 
                                                    m_checkIfSystemSingular[i]);
                                    }
                                    else
                                    {
                                        m_fields[i] = MemoryManager<MultiRegions
                                            ::ContField3DHomogeneous1D>
                                                ::AllocateSharedPtr(
                                                    m_session, BkeyZR, m_LhomZ, 
                                                    m_useFFT, m_homogen_dealiasing,
                                                    m_graph, 
                                                    m_session->GetVariable(i), 
                                                    m_checkIfSystemSingular[i]);
                                    }
                                    
                                    
                                }
                            }
                            // Normal homogeneous 1D
                            else
                            {	
                                const LibUtilities::PointsKey PkeyZ(
                                    m_npointsZ,
                                    LibUtilities::eFourierEvenlySpaced);
                                const LibUtilities::BasisKey  BkeyZ(
                                    LibUtilities::eFourier, m_npointsZ, PkeyZ);
							
                                for (i = 0; i < m_fields.num_elements(); i++)
                                {
                                    m_fields[i] = MemoryManager<MultiRegions
                                        ::ContField3DHomogeneous1D>
                                            ::AllocateSharedPtr(
                                                m_session, BkeyZ, m_LhomZ, 
                                                m_useFFT, m_homogen_dealiasing,
                                                m_graph, 
                                                m_session->GetVariable(i), 
                                                m_checkIfSystemSingular[i]);
                                }
                            }
                        }
                        else
                        {
                            i = 0;
                            MultiRegions::ContField2DSharedPtr firstfield;
                            firstfield = MemoryManager<MultiRegions::
                                ContField2D>::AllocateSharedPtr(
                                    m_session, m_graph,
                                    m_session->GetVariable(i),
                                    DeclareCoeffPhysArrays,
                                    m_checkIfSystemSingular[0]);
                            m_fields[0] = firstfield;
                            for (i = 1; i < m_fields.num_elements(); i++)
                            {
                                if (m_graph->
                                      SameExpansions(m_session->GetVariable(0),
                                                     m_session->GetVariable(i)))
                                {
                                    m_fields[i] = MemoryManager<MultiRegions::
                                        ContField2D>::AllocateSharedPtr(
                                            *firstfield, m_graph,
                                            m_session->GetVariable(i),
                                            DeclareCoeffPhysArrays,
                                            m_checkIfSystemSingular[i]);
                                }
                                else
                                {
                                    m_fields[i] = MemoryManager<MultiRegions
                                        ::ContField2D>::AllocateSharedPtr(
                                            m_session, m_graph, 
                                            m_session->GetVariable(i),
                                            DeclareCoeffPhysArrays, 
                                            m_checkIfSystemSingular[i]);                                    
                                }
                            }

                            if (m_projectionType ==
                               MultiRegions::eMixed_CG_Discontinuous)
                            {
                                /// Setting up the normals
                                m_traceNormals =
                                    Array<OneD, Array<OneD, NekDouble> >
                                                                   (m_spacedim);
                                
                                for (i = 0; i < m_spacedim; ++i)
                                {
                                    m_traceNormals[i] = Array<OneD, NekDouble>
                                                            (GetTraceNpoints());
                                }
                                
                                m_fields[0]->GetTrace()->
                                    GetNormals(m_traceNormals);
                            }

                        }

                        break;
                    }
                case 3:
                    {
                        i = 0;
                        MultiRegions::ContField3DSharedPtr firstfield =
                            MemoryManager<MultiRegions::ContField3D>
                            ::AllocateSharedPtr(m_session, m_graph, 
                                                m_session->GetVariable(i),
                                                m_checkIfSystemSingular[i]);

                        m_fields[0] = firstfield;
                        for (i = 1; i < m_fields.num_elements(); i++)
                        {
                            if(m_graph->SameExpansions(
                                        m_session->GetVariable(0),
                                        m_session->GetVariable(i)))
                            {
                                m_fields[i] = MemoryManager<MultiRegions
                                    ::ContField3D>::AllocateSharedPtr(
                                        *firstfield, m_graph,
                                        m_session->GetVariable(i),
                                        m_checkIfSystemSingular[i]);
                            }
                            else
                            {
                                m_fields[i] = MemoryManager<MultiRegions
                                    ::ContField3D>::AllocateSharedPtr(
                                        m_session, m_graph, 
                                        m_session->GetVariable(i),
                                        m_checkIfSystemSingular[i]); 
                            }
                        }
                        
                        if (m_projectionType ==
                           MultiRegions::eMixed_CG_Discontinuous)
                        {
                            /// Setting up the normals
                            m_traceNormals =
                                Array<OneD, Array<OneD, NekDouble> >
                                                                (m_spacedim);
                            for(i = 0; i < m_spacedim; ++i)
                            {
                                m_traceNormals[i] =
                                    Array<OneD, NekDouble> (GetTraceNpoints());
                            }
                            
                            m_fields[0]->GetTrace()->GetNormals(m_traceNormals);
                            // Call the trace on all fields to ensure DG setup. 
                            for(i = 1; i < m_fields.num_elements(); ++i)
                            {
                                m_fields[i]->GetTrace();
                            }
                        }
                        break;
                    }
                default:
                    ASSERTL0(false,"Expansion dimension not recognised");
                    break;
                }
            }
            // Discontinuous field
            else
            {
                switch(m_expdim)
                {
                case 1:
                    {
                        if (m_HomogeneousType == eHomogeneous2D
                            || m_HomogeneousType == eHomogeneous3D)
                        {
                            const LibUtilities::PointsKey PkeyY(
                                m_npointsY, LibUtilities::eFourierEvenlySpaced);
                            const LibUtilities::BasisKey  BkeyY(
                                LibUtilities::eFourier, m_npointsY, PkeyY);
                            const LibUtilities::PointsKey PkeyZ(
                                m_npointsZ, LibUtilities::eFourierEvenlySpaced);
                            const LibUtilities::BasisKey  BkeyZ(
                                LibUtilities::eFourier, m_npointsZ, PkeyZ);

                            for (i = 0; i < m_fields.num_elements(); i++)
                            {
                                m_fields[i] = MemoryManager<MultiRegions
                                    ::DisContField3DHomogeneous2D>
                                        ::AllocateSharedPtr(
                                            m_session, BkeyY, BkeyZ, m_LhomY, 
                                            m_LhomZ, m_useFFT, 
                                            m_homogen_dealiasing, m_graph, 
                                            m_session->GetVariable(i));
                            }
                        }
                        else
                        {
                            for (i = 0; i < m_fields.num_elements(); i++)
                            {
                                m_fields[i] = MemoryManager<MultiRegions::
                                    DisContField1D>::AllocateSharedPtr(
                                        m_session, m_graph,
                                        m_session->GetVariable(i));
                            }
                        }

                        break;
                    }
                case 2:
                    {
                        if(m_HomogeneousType == eHomogeneous1D)
                        {
                            const LibUtilities::PointsKey PkeyZ(
                                m_npointsZ,LibUtilities::eFourierEvenlySpaced);
                            const LibUtilities::BasisKey BkeyZ(
                                LibUtilities::eFourier, m_npointsZ,PkeyZ);

                            for (i = 0; i < m_fields.num_elements(); i++)
                            {
                                m_fields[i] = MemoryManager<MultiRegions
                                    ::DisContField3DHomogeneous1D>
                                        ::AllocateSharedPtr(
                                            m_session, BkeyZ, m_LhomZ, m_useFFT, 
                                            m_homogen_dealiasing, m_graph, 
                                            m_session->GetVariable(i));
                            }
                        }
                        else
                        {
                            for (i = 0; i < m_fields.num_elements(); i++)
                            {
                                m_fields[i] = MemoryManager<MultiRegions::
                                    DisContField2D>::AllocateSharedPtr(
                                        m_session, m_graph,
                                        m_session->GetVariable(i));
                            }
                        }

                        break;
                    }
                case 3:
                    {
                        if (m_HomogeneousType == eHomogeneous3D)
                        {
                            ASSERTL0(false,
                              "3D fully periodic problems not implemented yet");
                        }
                        else
                        {
                            for (i = 0; i < m_fields.num_elements(); i++)
                            {
                                m_fields[i] = MemoryManager<MultiRegions::
                                    DisContField3D>::AllocateSharedPtr(
                                        m_session, m_graph,
                                        m_session->GetVariable(i));
                            }
                        }
                        break;
                    }
                    default:
                        ASSERTL0(false, "Expansion dimension not recognised");
                        break;
                }

                // Setting up the normals
                m_traceNormals =
                    Array<OneD, Array<OneD, NekDouble> >(m_spacedim);
                
                for (i = 0; i < m_spacedim; ++i)
                {
                    m_traceNormals[i] =
                        Array<OneD, NekDouble> (GetTraceNpoints(), 0.0);
                }

                m_fields[0]->GetTrace()->GetNormals(m_traceNormals);
            }

            // Set Default Parameter
            m_session->LoadParameter("Time",          m_time,       0.0);
            m_session->LoadParameter("TimeStep",      m_timestep,   0.01);
            m_session->LoadParameter("NumSteps",      m_steps,      0);
            m_session->LoadParameter("IO_CheckSteps", m_checksteps, 0);
            m_session->LoadParameter("IO_CheckTime",  m_checktime,  0.0);
            m_session->LoadParameter("FinTime",       m_fintime,    0);
            m_session->LoadParameter("NumQuadPointsError",
                                     m_NumQuadPointsError, 0);

            m_nchk = 1;

            // Zero all physical fields initially
            ZeroPhysFields();
        }

        /**
         * @brief Destructor for class EquationSystem.
         */
        EquationSystem::~EquationSystem()
        {
            LibUtilities::NekManager<LocalRegions::MatrixKey,
                DNekScalMat, LocalRegions::MatrixKey::opLess>::ClearManager();
            LibUtilities::NekManager<LocalRegions::MatrixKey,
                DNekScalBlkMat, LocalRegions::MatrixKey::opLess>::ClearManager();
        }

        /**
         * Evaluates a physical function at each quadrature point in the domain.
         *
         * @param   pArray          The array into which to write the values.
         * @param   pEqn            The equation to evaluate.
         */
        void EquationSystem::EvaluateFunction(
            Array<OneD, Array<OneD, NekDouble> >& pArray,
            std::string pFunctionName,
            const NekDouble pTime,
            const int domain)
        {
            ASSERTL0(m_session->DefinesFunction(pFunctionName),
                     "Function '" + pFunctionName + "' does not exist.");

            std::vector<std::string> vFieldNames = m_session->GetVariables();

            for(int i = 0 ; i < vFieldNames.size(); i++)
            {
                EvaluateFunction(vFieldNames[i], pArray[i], pFunctionName,
                                 pTime, domain);
            }
        }

        /**
         * Populates a forcing function for each of the dependent variables 
         * using the expression provided by the BoundaryConditions object.
         * @param   force           Array of fields to assign forcing.
         */
        void EquationSystem::EvaluateFunction(
            std::vector<std::string> pFieldNames,
            Array<OneD, Array<OneD, NekDouble> > &pFields,
            const std::string& pFunctionName,
            const NekDouble& pTime,
            const int domain)
        {
            ASSERTL1(pFieldNames.size() == pFields.num_elements(),
                     "Function '" + pFunctionName
                     + "' variable list size mismatch with array storage.");
            ASSERTL0(m_session->DefinesFunction(pFunctionName),
                     "Function '" + pFunctionName + "' does not exist.");

            for(int i = 0; i < pFieldNames.size(); i++)
            {
                EvaluateFunction(pFieldNames[i], pFields[i], pFunctionName, pTime, domain);
            }
        }

        /**
         * Populates a function for each of the dependent variables using
         * the expression or filenames provided by the SessionReader object.
         * @param   force           Array of fields to assign forcing.
         */
        void EquationSystem::EvaluateFunction(
            std::vector<std::string> pFieldNames,
            Array<OneD, MultiRegions::ExpListSharedPtr> &pFields,
            const std::string& pFunctionName,
            const NekDouble& pTime,
            const int domain)
        {
            ASSERTL0(m_session->DefinesFunction(pFunctionName),
                     "Function '" + pFunctionName + "' does not exist.");
            ASSERTL0(pFieldNames.size() == pFields.num_elements(),
                     "Field list / name list size mismatch.");

            for(int i = 0; i < pFieldNames.size(); i++)
            {
                EvaluateFunction(pFieldNames[i], pFields[i]->UpdatePhys(),
                                 pFunctionName, pTime, domain);
                pFields[i]->FwdTrans_IterPerExp(pFields[i]->GetPhys(),
                                                pFields[i]->UpdateCoeffs());
            }

        }


        void EquationSystem::EvaluateFunction(
            std::string pFieldName,
            Array<OneD, NekDouble>& pArray,
            const std::string& pFunctionName,
            const NekDouble& pTime,
            const int domain)
        {
            ASSERTL0(m_session->DefinesFunction(pFunctionName),
                     "Function '" + pFunctionName + "' does not exist.");

            unsigned int nq = m_fields[0]->GetNpoints();
            if (pArray.num_elements() < nq)
            {
                pArray = Array<OneD, NekDouble>(nq);
            }

            LibUtilities::FunctionType vType;
            vType = m_session->GetFunctionType(pFunctionName, pFieldName,domain);
            if (vType == LibUtilities::eFunctionTypeExpression)
            {
                Array<OneD,NekDouble> x0(nq);
                Array<OneD,NekDouble> x1(nq);
                Array<OneD,NekDouble> x2(nq);
                
                // Get the coordinates (assuming all fields have the same
                // discretisation)
                m_fields[0]->GetCoords(x0,x1,x2);
                LibUtilities::EquationSharedPtr ffunc
                    = m_session->GetFunction(pFunctionName, pFieldName,domain);

                ffunc->Evaluate(x0,x1,x2,pTime,pArray);
            }
            else if (vType == LibUtilities::eFunctionTypeFile ||
                     vType == LibUtilities::eFunctionTypeTransientFile)
            {
                // check if we already read this pFunctionName + pFieldName
                // combination and stop processing if we are dealing with
                // a non-timedependent file
                std::string loadedKey = pFunctionName + pFieldName;
                if (m_loadedFields.count(loadedKey) != 0 && vType == LibUtilities::eFunctionTypeFile)
                {
                    return;
                }
                m_loadedFields.insert(loadedKey);

                std::string filename = m_session->GetFunctionFilename(
                    pFunctionName, pFieldName, domain);
                std::string fileVar = m_session->GetFunctionFilenameVariable(
                    pFunctionName, pFieldName, domain);

                if (fileVar.length() == 0)
                {
                    fileVar = pFieldName;
                }

                std::vector<LibUtilities::FieldDefinitionsSharedPtr> FieldDef;
                std::vector<std::vector<NekDouble> > FieldData;
                Array<OneD, NekDouble> vCoeffs(m_fields[0]->GetNcoeffs());
                Vmath::Zero(vCoeffs.num_elements(),vCoeffs,1);

                int numexp = m_fields[0]->GetExpSize();
                Array<OneD,int> ElementGIDs(numexp);

                // Define list of global element ids
                for(int i = 0; i < numexp; ++i)
                {
                    ElementGIDs[i] = m_fields[0]->GetExp(i)->GetGeom()->GetGlobalID();
                }

                //  In case of eFunctionTypeTransientFile, generate filename from
                //  format string
                if (vType == LibUtilities::eFunctionTypeTransientFile)
                {
                    try
                    {
#if (defined _WIN32 && _MSC_VER < 1900)
                        // We need this to make sure boost::format has always
                        // two digits in the exponents of Scientific notation.
                        unsigned int old_exponent_format;
                        old_exponent_format = _set_output_format(_TWO_DIGIT_EXPONENT);
                        filename = boost::str(boost::format(filename) % m_time);
                        _set_output_format(old_exponent_format);
#else
                        filename = boost::str(boost::format(filename) % m_time);
#endif
                    }
                    catch (...)
                    {
                        ASSERTL0(false, "Invalid Filename in function \""
                                + pFunctionName + "\", variable \"" + fileVar + "\"")
                    }
                }

                if (boost::filesystem::path(filename).extension() !=  ".pts")
                {
                    LibUtilities::FieldIOSharedPtr pts_fld =
                        LibUtilities::FieldIO::CreateForFile(m_session, filename);
                    pts_fld->Import(filename, FieldDef, FieldData,
                                    LibUtilities::NullFieldMetaDataMap,
                                    ElementGIDs);

                    int idx = -1;

                    // Loop over all the expansions
                    for (int i = 0; i < FieldDef.size(); ++i)
                    {
                        // Find the index of the required field in the
                        // expansion segment
                        for (int j = 0; j < FieldDef[i]->m_fields.size(); ++j)
                        {
                            if (FieldDef[i]->m_fields[j] == fileVar)
                            {
                                idx = j;
                            }
                        }

                        if (idx >= 0)
                        {
                            m_fields[0]->ExtractDataToCoeffs(
                                FieldDef[i], FieldData[i],
                                FieldDef[i]->m_fields[idx], vCoeffs);
                        }
                        else
                        {
                            cout << "Field " + fileVar + " not found." << endl;
                        }
                    }

                    m_fields[0]->BwdTrans_IterPerExp(vCoeffs, pArray);
                }
                else
                {
                    LibUtilities::PtsFieldSharedPtr ptsField;
                    LibUtilities::PtsIO ptsIO(m_session->GetComm());
                    ptsIO.Import(filename, ptsField);

                    Array<OneD, Array<OneD, NekDouble> > pts(ptsField->GetDim() + ptsField->GetNFields());
                    for (int i = 0; i < ptsField->GetDim() + ptsField->GetNFields(); ++i)
                    {
                        pts[i] = Array<OneD,  NekDouble>(nq);
                    }
                    if (ptsField->GetDim() == 1)
                    {
                        m_fields[0]->GetCoords(pts[0]);
                    }
                    else if (ptsField->GetDim() == 2)
                    {
                        m_fields[0]->GetCoords(pts[0], pts[1]);
                    }
                    else if (ptsField->GetDim() == 3)
                    {
                        m_fields[0]->GetCoords(pts[0], pts[1], pts[2]);
                    }
                    LibUtilities::PtsFieldSharedPtr outPts =
                            MemoryManager<LibUtilities::PtsField>::
                            AllocateSharedPtr(ptsField->GetDim(), ptsField->GetFieldNames(), pts);

                    //  check if we already computed this funcKey combination
                    std::string interpKey = m_session->GetFunctionFilename(pFunctionName, pFieldName, domain);
                    map<std::string, Interpolator >::iterator it
                        = m_interpolators.find(interpKey);
                    if (it == m_interpolators.end())
                    {
                        m_interpolators[interpKey] = SolverUtils::Interpolator(
                                Nektar::SolverUtils::eShepard);
                        if (m_comm->GetRank() == 0)
                        {
                            m_interpolators[interpKey].SetProgressCallback(
                                    &EquationSystem::PrintProgressbar, this);
                        }
                        m_interpolators[interpKey].CalcWeights(ptsField, outPts);
                        if (m_comm->GetRank() == 0)
                        {
                            cout << endl;
                            if(GetSession()->DefinesCmdLineArgument("verbose"))
                            {
                                m_interpolators[interpKey].PrintStatistics();
                            }
                        }
                    }
                    m_interpolators[interpKey].Interpolate(ptsField, outPts);

                    int fieldInd;
                    vector<string> fieldNames = ptsField->GetFieldNames();
                    for (fieldInd = 0; fieldInd < fieldNames.size(); ++fieldInd)
                    {
                        if (ptsField->GetFieldName(fieldInd) ==  pFieldName)
                        {
                            break;
                        }
                    }
                    ASSERTL0(fieldInd != fieldNames.size(),  "field not found");

                    pArray = pts[ptsField->GetDim() + fieldInd];
                }
            }
        }


        /**
         * @brief Provide a description of a function for a given field name.
         *
         * @param pFieldName     Field name.
         * @param pFunctionName  Function name.
         */
        std::string EquationSystem::DescribeFunction(
            std::string pFieldName,
            const std::string &pFunctionName,
            const int domain)
        {
            ASSERTL0(m_session->DefinesFunction(pFunctionName),
                     "Function '" + pFunctionName + "' does not exist.");
            
            std::string retVal;
            LibUtilities::FunctionType vType;
            
            vType = m_session->GetFunctionType(pFunctionName, pFieldName);
            if (vType == LibUtilities::eFunctionTypeExpression)
            {
                LibUtilities::EquationSharedPtr ffunc
                    = m_session->GetFunction(pFunctionName, pFieldName,domain);
                retVal = ffunc->GetExpression();
            }
            else if (vType == LibUtilities::eFunctionTypeFile)
            {
                std::string filename
                    = m_session->GetFunctionFilename(pFunctionName, pFieldName,domain);
                retVal = "from file " + filename;
            }
            
            return retVal;
        }
        
        /**
         * If boundary conditions are time-dependent, they will be evaluated at 
         * the time specified.
         * @param   time            The time at which to evaluate the BCs
         */
        void EquationSystem::SetBoundaryConditions(NekDouble time)
        {
            std::string varName;
            int nvariables = m_fields.num_elements();
            for (int i = 0; i < nvariables; ++i)
            {
                varName = m_session->GetVariable(i); 
                m_fields[i]->EvaluateBoundaryConditions(time, varName);
            }
        }

        /**
         * Compute the error in the L2-norm.
         * @param   field           The field to compare.
         * @param   exactsoln       The exact solution to compare with.
         * @param   Normalised      Normalise L2-error.
         * @returns                 Error in the L2-norm.
         */
        NekDouble EquationSystem::v_L2Error(
            unsigned int field,
            const Array<OneD, NekDouble> &exactsoln,
            bool Normalised)
        {    	
            NekDouble L2error = -1.0;

            if (m_NumQuadPointsError == 0)
            {
                if (m_fields[field]->GetPhysState() == false)
                {
                    m_fields[field]->BwdTrans(m_fields[field]->GetCoeffs(),
                                              m_fields[field]->UpdatePhys());
                }

                if (exactsoln.num_elements())
                {
                    L2error = m_fields[field]->L2(m_fields[field]->GetPhys(), exactsoln);
                }
                else if (m_session->DefinesFunction("ExactSolution"))
                {
                    Array<OneD, NekDouble>
                        exactsoln(m_fields[field]->GetNpoints());

                    EvaluateFunction(m_session->GetVariable(field), exactsoln, 
                                     "ExactSolution", m_time);

                    L2error = m_fields[field]->L2(m_fields[field]->GetPhys(), exactsoln);
                }
                else
                {
                    L2error = m_fields[field]->L2(m_fields[field]->GetPhys());
                }

                if (Normalised == true)
                {
                    Array<OneD, NekDouble> one(m_fields[field]->GetNpoints(),
                                               1.0);

                    NekDouble Vol = m_fields[field]->PhysIntegral(one);
                    m_comm->AllReduce(Vol, LibUtilities::ReduceSum);

                    L2error = sqrt(L2error*L2error/Vol);
                }
            }
            else
            {
                Array<OneD,NekDouble> L2INF(2);
                L2INF = ErrorExtraPoints(field);
                L2error = L2INF[0];
            }
            return L2error;
        }

        /**
         * Compute the error in the L_inf-norm
         * @param   field           The field to compare.
         * @param   exactsoln       The exact solution to compare with.
         * @returns                 Error in the L_inft-norm.
         */
        NekDouble EquationSystem::v_LinfError (
                unsigned int field,
                const Array<OneD, NekDouble> &exactsoln)
        {
            NekDouble Linferror = -1.0;

            if (m_NumQuadPointsError == 0)
            {
                if (m_fields[field]->GetPhysState() == false)
                {
                    m_fields[field]->BwdTrans(m_fields[field]->GetCoeffs(),
                                              m_fields[field]->UpdatePhys());
                }

                if (exactsoln.num_elements())
                {
                    Linferror = m_fields[field]->Linf(m_fields[field]->GetPhys(), exactsoln);
                }
                else if (m_session->DefinesFunction("ExactSolution"))
                {
                    Array<OneD, NekDouble>
                        exactsoln(m_fields[field]->GetNpoints());

                    EvaluateFunction(m_session->GetVariable(field), exactsoln,
                                     "ExactSolution", m_time);

                    Linferror = m_fields[field]->Linf(m_fields[field]->GetPhys(), exactsoln);
                }
                else
                {
                    Linferror = m_fields[field]->Linf(m_fields[field]->GetPhys());
                }
            }
            else
            {
                Array<OneD,NekDouble> L2INF(2);
                L2INF = ErrorExtraPoints(field);
                Linferror = L2INF[1];
            }

            return Linferror;
        }

        /**
         * Compute the error in the L2-norm, L-inf for a larger number of 
         * quadrature points.
         * @param   field              The field to compare.
         * @returns                    Error in the L2-norm and L-inf norm.
         */
        Array<OneD,NekDouble> EquationSystem::ErrorExtraPoints(
            unsigned int field)
        {
            int NumModes = GetNumExpModes();
            Array<OneD,NekDouble> L2INF(2);

            const LibUtilities::PointsKey PkeyT1(
                m_NumQuadPointsError,LibUtilities::eGaussLobattoLegendre);
            const LibUtilities::PointsKey PkeyT2(
                m_NumQuadPointsError, LibUtilities::eGaussRadauMAlpha1Beta0);
            const LibUtilities::PointsKey PkeyQ1(
                m_NumQuadPointsError, LibUtilities::eGaussLobattoLegendre);
            const LibUtilities::PointsKey PkeyQ2(
                m_NumQuadPointsError, LibUtilities::eGaussLobattoLegendre);
            const LibUtilities::BasisKey  BkeyT1(
                LibUtilities::eModified_A,NumModes, PkeyT1);
            const LibUtilities::BasisKey  BkeyT2(
                LibUtilities::eModified_B, NumModes, PkeyT2);
            const LibUtilities::BasisKey  BkeyQ1(
                LibUtilities::eModified_A, NumModes, PkeyQ1);
            const LibUtilities::BasisKey  BkeyQ2(
                LibUtilities::eModified_A, NumModes, PkeyQ2);

            MultiRegions::ExpList2DSharedPtr ErrorExp =
                MemoryManager<MultiRegions::ExpList2D>::AllocateSharedPtr(
                        m_session, BkeyT1, BkeyT2, BkeyQ1, BkeyQ2, m_graph);

            int ErrorCoordim = ErrorExp->GetCoordim(0);
            int ErrorNq      = ErrorExp->GetTotPoints();

            Array<OneD,NekDouble> ErrorXc0(ErrorNq, 0.0);
            Array<OneD,NekDouble> ErrorXc1(ErrorNq, 0.0);
            Array<OneD,NekDouble> ErrorXc2(ErrorNq, 0.0);

            switch(ErrorCoordim)
            {
                case 1:
                    ErrorExp->GetCoords(ErrorXc0);
                    break;
                case 2:
                    ErrorExp->GetCoords(ErrorXc0, ErrorXc1);
                    break;
                case 3:
                    ErrorExp->GetCoords(ErrorXc0, ErrorXc1, ErrorXc2);
                    break;
            }
            LibUtilities::EquationSharedPtr exSol = 
                m_session->GetFunction("ExactSolution", field);
            
            // Evaluate the exact solution
            Array<OneD,NekDouble> ErrorSol(ErrorNq);

            exSol->Evaluate(ErrorXc0,ErrorXc1,ErrorXc2,m_time,ErrorSol);

            // Calcualte spectral/hp approximation on the quadrature points  
            // of this new expansion basis
            ErrorExp->BwdTrans_IterPerExp(m_fields[field]->GetCoeffs(), 
                                          ErrorExp->UpdatePhys());

            L2INF[0] = ErrorExp->L2  (ErrorExp->GetPhys(), ErrorSol);
            L2INF[1] = ErrorExp->Linf(ErrorExp->GetPhys(), ErrorSol);

            return L2INF;
        }


        /**
         * Set the physical fields based on a restart file, or a function
         * describing the initial condition given in the session.
         * @param  initialtime           Time at which to evaluate the function.
         * @param  dumpInitialConditions Write the initial condition to file?
         */
        void EquationSystem::v_SetInitialConditions(NekDouble initialtime,
                                                    bool dumpInitialConditions,
                                                    const int domain)
        {
            if (m_session->GetComm()->GetRank() == 0)
            {
                cout << "Initial Conditions:" << endl;
            }
        
            if (m_session->DefinesFunction("InitialConditions"))
            {
                EvaluateFunction(m_session->GetVariables(), m_fields, 
                                 "InitialConditions", m_time, domain);
                
                if (m_session->GetComm()->GetRank() == 0)
                {
                    
                    for (int i = 0; i < m_fields.num_elements(); ++i)
                    {
                        std::string varName = m_session->GetVariable(i);
                        cout << "  - Field " << varName << ": "
                             << DescribeFunction(varName, "InitialConditions",domain)
                             << endl;
                    }
                }
            }
            else
            {
                int nq = m_fields[0]->GetNpoints();
                for (int i = 0; i < m_fields.num_elements(); i++)
                {
                    Vmath::Zero(nq, m_fields[i]->UpdatePhys(), 1);
                    m_fields[i]->SetPhysState(true);
                    Vmath::Zero(m_fields[i]->GetNcoeffs(), 
                                m_fields[i]->UpdateCoeffs(), 1);
                    if (m_session->GetComm()->GetRank() == 0)
                    {
                        cout << "  - Field "    << m_session->GetVariable(i)
                             << ": 0 (default)" << endl;
                    }
                }

            }

            if (dumpInitialConditions && m_checksteps)
            {
                Checkpoint_Output(0);
            }
        }
    
    
        void EquationSystem::v_EvaluateExactSolution(
            unsigned int field,
            Array<OneD, NekDouble> &outfield,
            const NekDouble time)
        {
            ASSERTL0 (outfield.num_elements() == m_fields[field]->GetNpoints(),
                      "ExactSolution array size mismatch.");
            Vmath::Zero(outfield.num_elements(), outfield, 1);
            if (m_session->DefinesFunction("ExactSolution"))
            {
                EvaluateFunction(m_session->GetVariable(field), outfield, 
                                 "ExactSolution", time);
            }
        }


        /**
         * By default, nothing needs initialising at the EquationSystem level.
         */
        void EquationSystem::v_DoInitialise()
        {

        }
    
    
        void EquationSystem::InitialiseBaseFlow(
            Array<OneD, Array<OneD, NekDouble> > &base)
        {
            base = Array<OneD, Array<OneD, NekDouble> >(m_spacedim);
            std::vector<std::string> vel;
            vel.push_back("Vx");
            vel.push_back("Vy");
            vel.push_back("Vz");
            vel.resize(m_spacedim);
            SetUpBaseFields(m_graph);
            EvaluateFunction(vel, base, "BaseFlow");
        }    	    
    
        void EquationSystem::SetUpBaseFields(
            SpatialDomains::MeshGraphSharedPtr &mesh)
        {
            int i;
            
            // The number of variables can be different from the dimension 
            // of the base flow
            int nvariables = m_session->GetVariables().size();
            m_base = Array<OneD, MultiRegions::ExpListSharedPtr>(nvariables);
            if (m_projectionType == MultiRegions::eGalerkin ||
                m_projectionType == MultiRegions::eMixed_CG_Discontinuous)
            {
                switch (m_expdim)
                {
                    case 1:
                    {
                        for(i = 0; i < m_base.num_elements(); i++)
                        {
                            m_base[i] = MemoryManager<MultiRegions::ContField1D>
                                ::AllocateSharedPtr(m_session, mesh, 
                                                    m_session->GetVariable(0));
                        }
                    }
                        break;
                    case 2:
                    {
                        if (m_HomogeneousType == eHomogeneous1D)
                        {
                            if (m_singleMode)
                            {
                                const LibUtilities::PointsKey PkeyZ(m_npointsZ,
                                        LibUtilities::eFourierSingleModeSpaced);
                                const LibUtilities::BasisKey  BkeyZ(
                                        LibUtilities::eFourier,
                                        m_npointsZ,PkeyZ);

                                for (i = 0 ; i < m_base.num_elements(); i++)
                                {
                                    m_base[i] = MemoryManager<MultiRegions
                                        ::ContField3DHomogeneous1D>
                                            ::AllocateSharedPtr(
                                                m_session, BkeyZ, m_LhomZ, 
                                                m_useFFT, m_homogen_dealiasing, 
                                                m_graph, 
                                                m_session->GetVariable(i));
                                    m_base[i]->SetWaveSpace(true);
                                }
                            }
                            else if (m_halfMode)
                            {
                                //1 plane field (half mode expansion)
                                const LibUtilities::PointsKey PkeyZ(m_npointsZ,
                                        LibUtilities::eFourierSingleModeSpaced);
                                const LibUtilities::BasisKey  BkeyZ(
                                        LibUtilities::eFourierHalfModeRe,
                                        m_npointsZ,PkeyZ);

                                for (i = 0 ; i < m_base.num_elements(); i++)
                                {
                                    m_base[i] = MemoryManager<MultiRegions
                                        ::ContField3DHomogeneous1D>
                                            ::AllocateSharedPtr(
                                                m_session, BkeyZ, m_LhomZ, 
                                                m_useFFT, m_homogen_dealiasing, 
                                                m_graph, 
                                                m_session->GetVariable(i));
                                    m_base[i]->SetWaveSpace(true);
                                }
                            }
                            else
                            {
                                const LibUtilities::PointsKey PkeyZ(m_npointsZ,
                                        LibUtilities::eFourierEvenlySpaced);
                                const LibUtilities::BasisKey  BkeyZ(
                                        LibUtilities::eFourier,m_npointsZ,
                                        PkeyZ);

                                for (i = 0 ; i < m_base.num_elements(); i++)
                                {
                                    m_base[i] = MemoryManager<MultiRegions
                                        ::ContField3DHomogeneous1D>
                                            ::AllocateSharedPtr(
                                                m_session, BkeyZ, m_LhomZ, 
                                                m_useFFT, m_homogen_dealiasing, 
                                                m_graph, 
                                                m_session->GetVariable(i));
                                    m_base[i]->SetWaveSpace(false);
                                }
                            }
                        }
                        else
                        {
                            i = 0;
                            MultiRegions::ContField2DSharedPtr firstbase =
                                MemoryManager<MultiRegions::ContField2D>
                                ::AllocateSharedPtr(m_session,mesh,
                                                m_session->GetVariable(i));
                            m_base[0]=firstbase;

                            for (i = 1 ; i < m_base.num_elements(); i++)
                            {
                                m_base[i] = MemoryManager<MultiRegions::
                                    ContField2D>::AllocateSharedPtr(
                                        *firstbase,mesh,
                                        m_session->GetVariable(i));
                            }
                        }
                    }
                    break;
                    case 3:
                    {
                        MultiRegions::ContField3DSharedPtr firstbase =
                            MemoryManager<MultiRegions::ContField3D>
                            ::AllocateSharedPtr(m_session, m_graph,
                                                m_session->GetVariable(0));
                        m_base[0] = firstbase;
                        for (i = 1 ; i < m_base.num_elements(); i++)
                        {
                            m_base[i] = MemoryManager<MultiRegions::ContField3D>
                                ::AllocateSharedPtr(*firstbase, m_graph,
                                                    m_session->GetVariable(0));
                        }
                    }
                    break;
                    default:
                        ASSERTL0(false,"Expansion dimension not recognised");
                        break;
                }
            }
            else
            {
                switch(m_expdim)
                {
                    case 1:
                    {
                        // need to use zero for variable as may be more base 
                        // flows than variables
                        for(i = 0 ; i < m_base.num_elements(); i++)
                        {
                            m_base[i] = MemoryManager<MultiRegions
                                ::DisContField1D>
                                ::AllocateSharedPtr(m_session, m_graph,
                                                    m_session->GetVariable(0));
                        }
                        break;
                    }
                    case 2:
                    {
                        for(i = 0 ; i < m_base.num_elements(); i++)
                        {
                            m_base[i] = MemoryManager<MultiRegions::
                                DisContField2D>::AllocateSharedPtr(
                                    m_session,m_graph,
                                    m_session->GetVariable(0));
                        }
                        break;
                    }
                    case 3:
                        ASSERTL0(false, "3 D not set up");
                    default:
                        ASSERTL0(false, "Expansion dimension not recognised");
                        break;
                }
            }
        }
 	
        // Import base flow from file and load in m_base    	
        void EquationSystem::ImportFldBase(
            std::string pInfile, 
            SpatialDomains::MeshGraphSharedPtr pGraph)
        {
            std::vector<LibUtilities::FieldDefinitionsSharedPtr> FieldDef;
            std::vector<std::vector<NekDouble> > FieldData;

            //Get Homogeneous
            LibUtilities::FieldIOSharedPtr base_fld =
                LibUtilities::FieldIO::CreateForFile(m_session, pInfile);
            base_fld->Import(pInfile,FieldDef,FieldData);

            int nvar = m_session->GetVariables().size();
            if (m_session->DefinesSolverInfo("HOMOGENEOUS"))
            {
                std::string HomoStr = m_session->GetSolverInfo("HOMOGENEOUS");
            }
            // copy FieldData into m_fields
            for (int j = 0; j < nvar; ++j)
            {
                for(int i = 0; i < FieldDef.size(); ++i)
                {
                    bool flag = FieldDef[i]->m_fields[j] ==
                                m_session->GetVariable(j);
                    ASSERTL0(flag, (std::string("Order of ") + pInfile
                                    + std::string(" data and that defined in "
                                    "the session differs")).c_str());

                    m_base[j]->ExtractDataToCoeffs(FieldDef[i], FieldData[i],
                                                   FieldDef[i]->m_fields[j],
                                                   m_base[j]->UpdateCoeffs());
                }
            }
        }

        /**
         * 
         */
        void EquationSystem::v_DoSolve()
        {

        }

        /**
         * Virtual function to define if operator in DoSolve is
         * negated with regard to the strong form. This is currently
         * only used in Arnoldi solves. Default is false.
         */
        bool EquationSystem::v_NegatedOp(void)
        {
            return false; 
        }

        /**
         * 
         */
        void EquationSystem::v_TransCoeffToPhys()
        {
		
        }
	
        /**
         *
         */
        void EquationSystem::v_TransPhysToCoeff()
        {
		
        }


        /// Virtual function for generating summary information.
        void EquationSystem::v_GenerateSummary(SummaryList& l)
        {
            SessionSummary(l);
        }
        

        /**
         * Write the field data to file. The file is named according to the session
         * name with the extension .fld appended.
         */
        void EquationSystem::v_Output(void)
        {
            WriteFld(m_sessionName + ".fld");
        }
                
        /**
         * Zero the physical fields.
         */
        void EquationSystem::ZeroPhysFields(void)
        {
            for (int i = 0; i < m_fields.num_elements(); i++)
            {
                Vmath::Zero(m_fields[i]->GetNpoints(),
                            m_fields[i]->UpdatePhys(),1);
            }
        }

        /**
         * FwdTrans the m_fields members
         */
        void EquationSystem::FwdTransFields(void)
        {
            for (int i = 0; i < m_fields.num_elements(); i++)
            {
                m_fields[i]->FwdTrans(m_fields[i]->GetPhys(),
                                      m_fields[i]->UpdateCoeffs());
                m_fields[i]->SetPhysState(false);
            }
        }

        /**
         * Computes the weak Green form of advection terms (without boundary
         * integral), i.e. \f$ (\nabla \phi \cdot F) \f$ where for example
         * \f$ F=uV \f$.
         * @param   F           Fields.
         * @param   outarray    Storage for result.
         *
         * \note Assuming all fields are of the same expansion and order so that 
         * we can use the parameters of m_fields[0].
         */
        void EquationSystem::WeakAdvectionGreensDivergenceForm(
            const Array<OneD, Array<OneD, NekDouble> > &F,
            Array<OneD, NekDouble> &outarray)
        {
            m_fields[0]->IProductWRTDerivBase(F,outarray);
        }

        /**
         * Calculate Inner product of the divergence advection form
         * \f$(\phi, \nabla \cdot F)\f$, where for example \f$ F = uV \f$.
         * @param   F           Fields.
         * @param   outarray    Storage for result.
         */
        void EquationSystem::WeakAdvectionDivergenceForm(
            const Array<OneD, Array<OneD, NekDouble> > &F,
            Array<OneD, NekDouble> &outarray)
        {
            // Use dimension of Velocity vector to dictate dimension of operation
            int ndim       = F.num_elements();
            int nPointsTot = m_fields[0]->GetNpoints();
            Array<OneD, NekDouble> tmp(nPointsTot);
            Array<OneD, NekDouble> div(nPointsTot, 0.0);

            // Evaluate the divergence
            for (int i = 0; i < ndim; ++i)
            {
                //m_fields[0]->PhysDeriv(i,F[i],tmp);
                m_fields[0]->PhysDeriv(MultiRegions::DirCartesianMap[i],F[i],tmp);
                Vmath::Vadd(nPointsTot, tmp, 1, div, 1, div, 1);
            }

            m_fields[0]->IProductWRTBase(div, outarray);
        }

        /**
         * Calculate Inner product of the divergence advection form
         * \f$ (\phi, V\cdot \nabla u) \f$
         * @param   V           Fields.
         * @param   u           Fields.
         * @param   outarray    Storage for result.
         */
        void EquationSystem::WeakAdvectionNonConservativeForm(
            const Array<OneD, Array<OneD, NekDouble> > &V,
            const Array<OneD, const NekDouble> &u,
            Array<OneD, NekDouble> &outarray,
            bool UseContCoeffs)
        {
            // use dimension of Velocity vector to dictate dimension of operation
            int ndim       = V.num_elements();

            int nPointsTot = m_fields[0]->GetNpoints();
            Array<OneD, NekDouble> tmp(nPointsTot);
            Array<OneD, NekDouble> wk(ndim * nPointsTot, 0.0);

            AdvectionNonConservativeForm(V, u, tmp, wk);
		
            if (UseContCoeffs)
            {
                m_fields[0]->IProductWRTBase(tmp, outarray,
                                             MultiRegions::eGlobal);
            }
            else
            {
                m_fields[0]->IProductWRTBase_IterPerExp(tmp, outarray);
            }
        }

        /**
         * Calculate the inner product \f$ V\cdot \nabla u \f$
         * @param   V           Fields.
         * @param   u           Fields.
         * @param   outarray    Storage for result.
         * @param   wk          Workspace.
         */
        void EquationSystem::AdvectionNonConservativeForm(
            const Array<OneD, Array<OneD, NekDouble> > &V,
            const Array<OneD, const NekDouble> &u,
            Array<OneD, NekDouble> &outarray,
            Array<OneD, NekDouble> &wk)
        {
            // Use dimension of Velocity vector to dictate dimension of operation
            int ndim       = V.num_elements();
            //int ndim = m_expdim;

            // ToDo: here we should add a check that V has right dimension

            int nPointsTot = m_fields[0]->GetNpoints();
            Array<OneD, NekDouble> grad0,grad1,grad2;

            // Check to see if wk space is defined
            if (wk.num_elements())
            {
                grad0 = wk;
            }
            else
            {
                grad0 = Array<OneD, NekDouble> (nPointsTot);
            }

            // Evaluate V\cdot Grad(u)
            switch(ndim)
            {
                case 1:
                    m_fields[0]->PhysDeriv(u,grad0);
                    Vmath::Vmul(nPointsTot, grad0, 1, V[0], 1, outarray,1);
                    break;
                case 2:
                    grad1 = Array<OneD, NekDouble> (nPointsTot);
                    m_fields[0]->PhysDeriv(u, grad0, grad1);
                    Vmath::Vmul (nPointsTot, grad0, 1, V[0], 1, outarray, 1);
                    Vmath::Vvtvp(nPointsTot, grad1, 1, V[1], 1,
                                 outarray, 1, outarray, 1);
                    break;
                case 3:
                    grad1 = Array<OneD, NekDouble> (nPointsTot);
                    grad2 = Array<OneD, NekDouble> (nPointsTot);
                    m_fields[0]->PhysDeriv(u,grad0,grad1,grad2);
                    Vmath::Vmul (nPointsTot, grad0, 1, V[0], 1, outarray, 1);
                    Vmath::Vvtvp(nPointsTot, grad1, 1, V[1], 1,
                                 outarray, 1, outarray, 1);
                    Vmath::Vvtvp(nPointsTot, grad2, 1, V[2], 1,
                                 outarray, 1, outarray, 1);
                    break;
                default:
                    ASSERTL0(false,"dimension unknown");
            }
        }

        /**
         * @brief Calculate weak DG advection in the form \f$ \langle\phi,
         * \hat{F}\cdot n\rangle - (\nabla \phi \cdot F) \f$
         * 
         * @param   InField                         Fields.
         * @param   OutField                        Storage for result.
         * @param   NumericalFluxIncludesNormal     Default: true.
         * @param   InFieldIsPhysSpace              Default: false.
         * @param   nvariables                      Number of fields.
         */
        void EquationSystem::WeakDGAdvection(
            const Array<OneD, Array<OneD, NekDouble> >& InField,
                  Array<OneD, Array<OneD, NekDouble> >& OutField,
            bool NumericalFluxIncludesNormal,
            bool InFieldIsInPhysSpace,
            int nvariables)
        {
            int i;
            int nVelDim         = m_expdim;
            int nPointsTot      = GetNpoints();
            int ncoeffs         = GetNcoeffs();
            int nTracePointsTot = GetTraceNpoints();

            if (!nvariables)
            {
                nvariables      = m_fields.num_elements();
            }

            Array<OneD, Array<OneD, NekDouble> > fluxvector(nVelDim);
            Array<OneD, Array<OneD, NekDouble> > physfield (nvariables);

            for(i = 0; i < nVelDim; ++i)
            {
                fluxvector[i]    = Array<OneD, NekDouble>(nPointsTot);
            }

            // Get the variables in physical space
            // already in physical space
            if (InFieldIsInPhysSpace == true)
            {
                for (i = 0; i < nvariables; ++i)
                {
                    physfield[i] = InField[i];
                }
            }
            // otherwise do a backward transformation
            else
            {
                for(i = 0; i < nvariables; ++i)
                {
                    // Could make this point to m_fields[i]->UpdatePhys();
                    physfield[i] = Array<OneD, NekDouble>(nPointsTot);
                    m_fields[i]->BwdTrans(InField[i],physfield[i]);
                }
            }

            // Get the advection part (without numerical flux)
            for (i = 0; i < nvariables; ++i)
            {
                // Get the ith component of the  flux vector in (physical space)
                GetFluxVector(i, physfield, fluxvector);

                // Calculate the i^th value of (\grad_i \phi, F)
                WeakAdvectionGreensDivergenceForm(fluxvector,OutField[i]);
            }

            // Get the numerical flux and add to the modal coeffs
            // if the NumericalFluxs function already includes the
            // normal in the output
            if (NumericalFluxIncludesNormal == true)
            {
                Array<OneD, Array<OneD, NekDouble> > numflux   (nvariables);

                for (i = 0; i < nvariables; ++i)
                {
                    numflux[i]   = Array<OneD, NekDouble>(nTracePointsTot);
                }

                // Evaluate numerical flux in physical space which may in
                // general couple all component of vectors
                NumericalFlux(physfield, numflux);

                // Evaulate  <\phi, \hat{F}\cdot n> - OutField[i]
                for (i = 0; i < nvariables; ++i)
                {
                    Vmath::Neg(ncoeffs,OutField[i],1);
                    m_fields[i]->AddTraceIntegral(numflux[i],OutField[i]);
                    m_fields[i]->SetPhysState(false);
                }
            }
            // if the NumericalFlux function does not include the
            // normal in the output
            else
            {
                Array<OneD, Array<OneD, NekDouble> > numfluxX   (nvariables);
                Array<OneD, Array<OneD, NekDouble> > numfluxY   (nvariables);

                for (i = 0; i < nvariables; ++i)
                {
                    numfluxX[i]   = Array<OneD, NekDouble>(nTracePointsTot);
                    numfluxY[i]   = Array<OneD, NekDouble>(nTracePointsTot);
                }

                // Evaluate numerical flux in physical space which may in
                // general couple all component of vectors
                NumericalFlux(physfield, numfluxX, numfluxY);

                // Evaulate  <\phi, \hat{F}\cdot n> - OutField[i]
                for(i = 0; i < nvariables; ++i)
                {
                    Vmath::Neg(ncoeffs,OutField[i],1);
                    m_fields[i]->AddTraceIntegral(numfluxX[i], numfluxY[i],
                                                  OutField[i]);
                    m_fields[i]->SetPhysState(false);
                }
            }
        }
        
        /**
         * Calculate weak DG Diffusion in the LDG form
         * \f$ \langle\psi, \hat{u}\cdot n\rangle
         * - \langle\nabla\psi \cdot u\rangle
         *  \langle\phi, \hat{q}\cdot n\rangle - (\nabla \phi \cdot q) \rangle \f$
         */
        void EquationSystem::WeakDGDiffusion(
            const Array<OneD, Array<OneD, NekDouble> >& InField,
            Array<OneD, Array<OneD, NekDouble> >& OutField,
            bool NumericalFluxIncludesNormal,
            bool InFieldIsInPhysSpace)
        {
            int i, j, k;
            int nPointsTot      = GetNpoints();
            int ncoeffs         = GetNcoeffs();
            int nTracePointsTot = GetTraceNpoints();
            int nvariables      = m_fields.num_elements();
            int nqvar           = 2;

            Array<OneD, NekDouble>  qcoeffs (ncoeffs);
            Array<OneD, NekDouble>  temp (ncoeffs);

            Array<OneD, Array<OneD, NekDouble> > fluxvector (m_spacedim);
            Array<OneD, Array<OneD, NekDouble> > ufield (nvariables);

            Array<OneD, Array<OneD, Array<OneD, NekDouble> > >  flux   (nqvar);
            Array<OneD, Array<OneD, Array<OneD, NekDouble> > >  qfield  (nqvar);

            for (j = 0; j < nqvar; ++j)
            {
                qfield[j]   = Array<OneD, Array<OneD, NekDouble> >(nqvar);
                flux[j]     = Array<OneD, Array<OneD, NekDouble> >(nqvar);

                for (i = 0; i< nvariables; ++i)
                {
                    ufield[i] = Array<OneD, NekDouble>(nPointsTot, 0.0);
                    qfield[j][i]  = Array<OneD, NekDouble>(nPointsTot, 0.0);
                    flux[j][i] = Array<OneD, NekDouble>(nTracePointsTot, 0.0);
                }
            }

            for (k = 0; k < m_spacedim; ++k)
            {
                fluxvector[k] = Array<OneD, NekDouble>(nPointsTot, 0.0);
            }

            // Get the variables in physical space already in physical space
            if (InFieldIsInPhysSpace == true)
            {
                for (i = 0; i < nvariables; ++i)
                {
                    ufield[i] = InField[i];
                }
            }
            // Otherwise do a backward transformation
            else
            {
                for (i = 0; i < nvariables; ++i)
                {
                    // Could make this point to m_fields[i]->UpdatePhys();
                    ufield[i] = Array<OneD, NekDouble>(nPointsTot);
                    m_fields[i]->BwdTrans(InField[i],ufield[i]);
                }
            }

            // ##########################################################
            // Compute q_{\eta} and q_{\xi} from su
            // Obtain Numerical Fluxes
            // ##########################################################
            NumFluxforScalar(ufield, flux);

            for (j = 0; j < nqvar; ++j)
            {
                for (i = 0; i < nvariables; ++i)
                {
                    // Get the ith component of the  flux vector in
                    // (physical space) fluxvector = m_tanbasis * u,
                    // where m_tanbasis = 2 by m_spacedim by nPointsTot
                    if (m_tanbasis.num_elements())
                    {
                        for (k = 0; k < m_spacedim; ++k)
                        {
                            Vmath::Vmul(nPointsTot, m_tanbasis[j][k], 1,
                                        ufield[i], 1, fluxvector[k], 1);
                        }
                    }
                    else
                    {
                        GetFluxVector(i, j, ufield, fluxvector);
                    }

                    // Calculate the i^th value of (\grad_i \phi, F)
                    WeakAdvectionGreensDivergenceForm(fluxvector, qcoeffs);

                    Vmath::Neg(ncoeffs,qcoeffs,1);
                    m_fields[i]->AddTraceIntegral(flux[j][i], qcoeffs);
                    m_fields[i]->SetPhysState(false);

                    // Add weighted mass matrix = M ( \nabla \cdot Tanbasis )
//                if(m_gradtan.num_elements())
//                {
//                    MultiRegions::GlobalMatrixKey key(StdRegions::eMass,
//                                                        m_gradtan[j]);
//                    m_fields[i]->MultiRegions::ExpList::GeneralMatrixOp(key,
//                                                        InField[i], temp);
//                    Vmath::Svtvp(ncoeffs, -1.0, temp, 1, qcoeffs, 1,
//                                                        qcoeffs, 1);
//                }

                    //Multiply by the inverse of mass matrix
                    m_fields[i]->MultiplyByElmtInvMass(qcoeffs, qcoeffs);

                    // Back to physical space
                    m_fields[i]->BwdTrans(qcoeffs, qfield[j][i]);
                }
            }


            // ##########################################################
            //   Compute u from q_{\eta} and q_{\xi}
            // ##########################################################

            // Obtain Numerical Fluxes
            NumFluxforVector(ufield, qfield, flux[0]);

            for (i = 0; i < nvariables; ++i)
            {
                // L = L(tan_eta) q_eta + L(tan_xi) q_xi
                OutField[i] = Array<OneD, NekDouble>(ncoeffs, 0.0);
                temp = Array<OneD, NekDouble>(ncoeffs, 0.0);

                if (m_tanbasis.num_elements())
                {
                    for (j = 0; j < nqvar; ++j)
                    {
                        for (k = 0; k < m_spacedim; ++k)
                        {
                            Vmath::Vmul(nPointsTot, m_tanbasis[j][k], 1,
                                        qfield[j][i], 1, fluxvector[k], 1);
                        }

                        WeakAdvectionGreensDivergenceForm(fluxvector, temp);
                        Vmath::Vadd(ncoeffs, temp, 1, OutField[i], 1,
                                    OutField[i], 1);
                    }
                }
                else
                {
                    for (k = 0; k < m_spacedim; ++k)
                    {
                        Vmath::Vcopy(nPointsTot, qfield[k][i], 1,
                                     fluxvector[k], 1);
                    }

                    WeakAdvectionGreensDivergenceForm(fluxvector, OutField[i]);
                }

                // Evaulate  <\phi, \hat{F}\cdot n> - OutField[i]
                Vmath::Neg(ncoeffs,OutField[i],1);
                m_fields[i]->AddTraceIntegral(flux[0][i], OutField[i]);
                m_fields[i]->SetPhysState(false);
            }
        }

        /**
         * Write the n-th checkpoint file.
         * @param   n   The index of the checkpoint file.
         */
        void EquationSystem::Checkpoint_Output(const int n)
        {
            std::string outname =  m_sessionName +  "_" + 
                boost::lexical_cast<std::string>(n);

            WriteFld(outname + ".chk");
        }

        /**
         * Write the n-th checkpoint file.
         * @param   n   The index of the checkpoint file.
         */
        void EquationSystem::Checkpoint_Output(
            const int n, 
            MultiRegions::ExpListSharedPtr &field, 
            std::vector<Array<OneD, NekDouble> > &fieldcoeffs, 
            std::vector<std::string> &variables)
        {
            char chkout[16] = "";
            sprintf(chkout, "%d", n);
            std::string outname = m_sessionName + "_" + chkout + ".chk";
            WriteFld(outname, field, fieldcoeffs, variables);
        }
        
        /**
         * Write the n-th base flow into a .chk file
         * @param   n   The index of the base flow file.
         */
        void EquationSystem::Checkpoint_BaseFlow(const int n)
        {
            std::string outname =  m_sessionName +  "_BaseFlow_" + 
                boost::lexical_cast<std::string>(n);

            WriteFld(outname + ".chk");
        }

        /**
         * Writes the field data to a file with the given filename.
         * @param   outname     Filename to write to.
         */
        void EquationSystem::WriteFld(const std::string &outname)
        {
            std::vector<Array<OneD, NekDouble> > fieldcoeffs(
                m_fields.num_elements());
            std::vector<std::string> variables(m_fields.num_elements());

            for (int i = 0; i < m_fields.num_elements(); ++i)
            {
                if (m_fields[i]->GetNcoeffs() == m_fields[0]->GetNcoeffs())
                {
                    fieldcoeffs[i] = m_fields[i]->UpdateCoeffs();
                }
                else
                {
                    fieldcoeffs[i] = Array<OneD,NekDouble>(m_fields[0]->
                                                           GetNcoeffs());
                    m_fields[0]->ExtractCoeffsToCoeffs(m_fields[i],
                                                       m_fields[i]->GetCoeffs(),
                                                       fieldcoeffs[i]);
                }
                variables[i] = m_boundaryConditions->GetVariable(i);
            }

            v_ExtraFldOutput(fieldcoeffs, variables);

            WriteFld(outname, m_fields[0], fieldcoeffs, variables);
        }



        /**
         * Writes the field data to a file with the given filename.
         * @param   outname         Filename to write to.
         * @param   field           ExpList on which data is based.
         * @param   fieldcoeffs     An array of array of expansion coefficients.
         * @param   variables       An array of variable names.
         */
        void EquationSystem::WriteFld(
            const std::string                    &outname,
            MultiRegions::ExpListSharedPtr       &field,
            std::vector<Array<OneD, NekDouble> > &fieldcoeffs,
            std::vector<std::string>             &variables)
        {
            std::vector<LibUtilities::FieldDefinitionsSharedPtr> FieldDef
                = field->GetFieldDefinitions();
            std::vector<std::vector<NekDouble> > FieldData(FieldDef.size());

            // Copy Data into FieldData and set variable
            for(int j = 0; j < fieldcoeffs.size(); ++j)
            {
                for(int i = 0; i < FieldDef.size(); ++i)
                {
                    // Could do a search here to find correct variable
                    FieldDef[i]->m_fields.push_back(variables[j]);
                    field->AppendFieldData(FieldDef[i], FieldData[i],
                                           fieldcoeffs[j]);
                }            
            }

            // Update time in field info if required
            if(m_fieldMetaDataMap.find("Time") != m_fieldMetaDataMap.end())
            {
                m_fieldMetaDataMap["Time"] = boost::lexical_cast<std::string>(m_time);
            }
            
            // If necessary, add mapping information to metadata
            //      and output mapping coordinates
            Array<OneD, MultiRegions::ExpListSharedPtr> fields(1);
            fields[0] = field;           
            GlobalMapping::MappingSharedPtr mapping = 
                    GlobalMapping::Mapping::Load(m_session, fields);
            LibUtilities::FieldMetaDataMap fieldMetaDataMap(m_fieldMetaDataMap);
            mapping->Output( fieldMetaDataMap, outname);

            m_fld->Write(outname, FieldDef, FieldData, fieldMetaDataMap);
        }


        /**
         * Import field from infile and load into \a m_fields. This routine will
         * also perform a \a BwdTrans to ensure data is in both the physical and
         * coefficient storage.
         * @param   infile  Filename to read.
         */
        void EquationSystem::ImportFld(
            const std::string &infile, 
            Array<OneD, MultiRegions::ExpListSharedPtr> &pFields)
        {
            std::vector<LibUtilities::FieldDefinitionsSharedPtr> FieldDef;
            std::vector<std::vector<NekDouble> > FieldData;
            LibUtilities::FieldIOSharedPtr field_fld =
                LibUtilities::FieldIO::CreateForFile(m_session, infile);
            field_fld->Import(infile,FieldDef,FieldData);

            // Copy FieldData into m_fields
            for(int j = 0; j < pFields.num_elements(); ++j)
            {
                Vmath::Zero(pFields[j]->GetNcoeffs(),
                            pFields[j]->UpdateCoeffs(),1);
                
                for(int i = 0; i < FieldDef.size(); ++i)
                {
                    ASSERTL1(FieldDef[i]->m_fields[j] ==
                             m_session->GetVariable(j),
                             std::string("Order of ") + infile
                             + std::string(" data and that defined in "
                                           "m_boundaryconditions differs"));

                    pFields[j]->ExtractDataToCoeffs(FieldDef[i], FieldData[i],
                                                    FieldDef[i]->m_fields[j],
                                                    pFields[j]->UpdateCoeffs());
                }
                pFields[j]->BwdTrans(pFields[j]->GetCoeffs(),
                                     pFields[j]->UpdatePhys());
            }
        }



        /**
         * Import field from infile and load into \a m_fields. This routine will
         * also perform a \a BwdTrans to ensure data is in both the physical and
         * coefficient storage.
         * @param   infile  Filename to read.
         * If optionan \a ndomains is specified it assumes we loop over nodmains for each nvariables. 
         */
        void EquationSystem::ImportFldToMultiDomains(
                                                     const std::string &infile, 
                                                     Array<OneD, MultiRegions::ExpListSharedPtr> &pFields,
                                                     const int ndomains)
        {
            std::vector<LibUtilities::FieldDefinitionsSharedPtr> FieldDef;
            std::vector<std::vector<NekDouble> > FieldData;
            
            LibUtilities::Import(infile,FieldDef,FieldData);
            
            int nvariables = GetNvariables();

            ASSERTL0(ndomains*nvariables == pFields.num_elements(),"Number of fields does not match the number of variables and domains");
            
            // Copy FieldData into m_fields
            for(int j = 0; j < ndomains; ++j)
            {
                for(int i = 0; i < nvariables; ++i)
                {
                    Vmath::Zero(pFields[j*nvariables+i]->GetNcoeffs(),pFields[j*nvariables+i]->UpdateCoeffs(),1);
                    
                    for(int n = 0; n < FieldDef.size(); ++n)
                    {
                        ASSERTL1(FieldDef[n]->m_fields[i] == m_session->GetVariable(i),
                                 std::string("Order of ") + infile
                                 + std::string(" data and that defined in "
                                               "m_boundaryconditions differs"));
                        
                        pFields[j*nvariables+i]->ExtractDataToCoeffs(FieldDef[n], FieldData[n],
                                                                     FieldDef[n]->m_fields[i],
                                                                     pFields[j*nvariables+i]->UpdateCoeffs());
                    }
                    pFields[j*nvariables+i]->BwdTrans(pFields[j*nvariables+i]->GetCoeffs(),
                                                      pFields[j*nvariables+i]->UpdatePhys());
                }
            }
        }

        /**
         * Import field from infile and load into \a pField. This routine will
         * also perform a \a BwdTrans to ensure data is in both the physical and
         * coefficient storage.
         */
        void EquationSystem::ImportFld(
            const std::string &infile, 
            MultiRegions::ExpListSharedPtr &pField, 
            std::string &pFieldName)
        {
            std::vector<LibUtilities::FieldDefinitionsSharedPtr> FieldDef;
            std::vector<std::vector<NekDouble> > FieldData;

            LibUtilities::FieldIOSharedPtr field_fld =
                LibUtilities::FieldIO::CreateForFile(m_session, infile);
            field_fld->Import(infile,FieldDef,FieldData);
            int idx = -1;

            Vmath::Zero(pField->GetNcoeffs(),pField->UpdateCoeffs(),1);

            for(int i = 0; i < FieldDef.size(); ++i)
            {
                // find the index of the required field in the file.
                for(int j = 0; j < FieldData.size(); ++j)
                {
                    if (FieldDef[i]->m_fields[j] == pFieldName)
                    {
                        idx = j;
                    }
                }
                ASSERTL1(idx >= 0, "Field " + pFieldName + " not found.");

                pField->ExtractDataToCoeffs(FieldDef[i], FieldData[i],
                                            FieldDef[i]->m_fields[idx],
                                            pField->UpdateCoeffs());
            }
            pField->BwdTrans(pField->GetCoeffs(), pField->UpdatePhys());
        }

        /**
         * Import field from infile and load into the array \a coeffs. 
         *
         * @param infile Filename to read.
         * @param fieldStr an array of string identifying fields to be imported
         * @param coeffs and array of array of coefficients to store imported data
         */
        void EquationSystem::ImportFld(
            const std::string &infile, 
            std::vector< std::string> &fieldStr, 
            Array<OneD, Array<OneD, NekDouble> > &coeffs)
        {

            ASSERTL0(fieldStr.size() <= coeffs.num_elements(),
                     "length of fieldstr should be the same as pFields");
        
            std::vector<LibUtilities::FieldDefinitionsSharedPtr> FieldDef;
            std::vector<std::vector<NekDouble> > FieldData;

            LibUtilities::FieldIOSharedPtr field_fld =
                LibUtilities::FieldIO::CreateForFile(m_session, infile);
            field_fld->Import(infile,FieldDef,FieldData);

            // Copy FieldData into m_fields
            for(int j = 0; j < fieldStr.size(); ++j)
            {
                Vmath::Zero(coeffs[j].num_elements(),coeffs[j],1);
                for(int i = 0; i < FieldDef.size(); ++i)
                {
                    m_fields[0]->ExtractDataToCoeffs(FieldDef[i], FieldData[i],
                                                     fieldStr[j], coeffs[j]);
                }
            }
        }

        /**
         * Write out a summary of the session data.
         * @param   out         Output stream to write data to.
         */
        void EquationSystem::SessionSummary(SummaryList& s)
        {
            AddSummaryItem(s, "EquationType", m_session->GetSolverInfo("EQTYPE"));
            AddSummaryItem(s, "Session Name", m_sessionName);
            AddSummaryItem(s, "Spatial Dim.", m_spacedim);
            AddSummaryItem(s, "Max SEM Exp. Order", m_fields[0]->EvalBasisNumModesMax());

            if (m_session->GetComm()->GetSize() > 1)
            {
                AddSummaryItem(s, "Num. Processes",
                        m_session->GetComm()->GetSize());
            }

            if(m_HomogeneousType == eHomogeneous1D)
            {
                AddSummaryItem(s, "Quasi-3D", "Homogeneous in z-direction");
                AddSummaryItem(s, "Expansion Dim.", m_expdim + 1);
                AddSummaryItem(s, "Num. Hom. Modes (z)", m_npointsZ);
                AddSummaryItem(s, "Hom. length (LZ)", m_LhomZ);
                AddSummaryItem(s, "FFT Type", m_useFFT ? "FFTW" : "MVM");
                if (m_halfMode)
                {
                    AddSummaryItem(s, "ModeType", "Half Mode");
                }
                else if (m_singleMode)
                {
                    AddSummaryItem(s, "ModeType", "Single Mode");
                }
                else if (m_multipleModes)
                {
                    AddSummaryItem(s, "ModeType", "Multiple Modes");
                }
            }
            else if(m_HomogeneousType == eHomogeneous2D)
            {
                AddSummaryItem(s, "Quasi-3D", "Homogeneous in yz-plane");
                AddSummaryItem(s, "Expansion Dim.", m_expdim + 2);
                AddSummaryItem(s, "Num. Hom. Modes (y)", m_npointsY);
                AddSummaryItem(s, "Num. Hom. Modes (z)", m_npointsZ);
                AddSummaryItem(s, "Hom. length (LY)", m_LhomY);
                AddSummaryItem(s, "Hom. length (LZ)", m_LhomZ);
                AddSummaryItem(s, "FFT Type", m_useFFT ? "FFTW" : "MVM");
            }
            else
            {
                AddSummaryItem(s, "Expansion Dim.", m_expdim);
            }
            
            if (m_session->DefinesSolverInfo("UpwindType"))
            {
                AddSummaryItem(s, "Riemann Solver",
                                  m_session->GetSolverInfo("UpwindType"));
            }
            
            if (m_session->DefinesSolverInfo("AdvectionType"))
            {
                std::string AdvectionType;
                AdvectionType = m_session->GetSolverInfo("AdvectionType");
                AddSummaryItem(s, "Advection Type", GetAdvectionFactory().
                               GetClassDescription(AdvectionType));
            }

            if (m_projectionType == MultiRegions::eGalerkin)
            {
                AddSummaryItem(s, "Projection Type", "Continuous Galerkin");
            }
            else if (m_projectionType == MultiRegions::eDiscontinuous)
            {
                AddSummaryItem(s, "Projection Type", "Discontinuous Galerkin");
            }
            else if (m_projectionType == MultiRegions::eMixed_CG_Discontinuous)
            {
                AddSummaryItem(s, "Projection Type",
                                  "Mixed Continuous Galerkin and Discontinuous");
            }
            
            if (m_session->DefinesSolverInfo("DiffusionType"))
            {
                std::string DiffusionType;
                DiffusionType = m_session->GetSolverInfo("DiffusionType");
                AddSummaryItem(s, "Diffusion Type", GetDiffusionFactory().
                               GetClassDescription(DiffusionType));
            }
        }

        /**
         * Performs a case-insensitive string comparison (from web).
         * @param   s1      First string to compare.
         * @param   s2      Second string to compare.
         * @returns         0 if the strings match.
         */
        int EquationSystem::NoCaseStringCompare(
            const string & s1,
            const string& s2)
        {
            //if (s1.size() < s2.size()) return -1;
            //if (s1.size() > s2.size()) return 1;

            string::const_iterator it1=s1.begin();
            string::const_iterator it2=s2.begin();

            // Stop when either string's end has been reached
            while ( (it1!=s1.end()) && (it2!=s2.end()) )
            {
                if(::toupper(*it1) != ::toupper(*it2)) //letters differ?
                {
                    // Return -1 to indicate smaller than, 1 otherwise
                    return (::toupper(*it1)  < ::toupper(*it2)) ? -1 : 1;
                }

                // Proceed to the next character in each string
                ++it1;
                ++it2;
            }

            size_t size1=s1.size();
            size_t size2=s2.size();// cache lengths

            // Return -1, 0 or 1 according to strings' lengths
            if (size1==size2)
            {
                return 0;
            }

            return (size1 < size2) ? -1 : 1;
        }

        Array<OneD, bool> EquationSystem::v_GetSystemSingularChecks()
        {
            return Array<OneD, bool>(m_session->GetVariables().size(), false);
        }

        void EquationSystem::v_GetFluxVector(
            const int i, Array<OneD,
            Array<OneD, NekDouble> > &physfield,
            Array<OneD, Array<OneD, NekDouble> > &flux)
        {
            ASSERTL0(false, "v_GetFluxVector: This function is not valid "
                     "for the Base class");
        }

        void EquationSystem::v_GetFluxVector(
            const int i, const int j,
            Array<OneD, Array<OneD, NekDouble> > &physfield,
            Array<OneD, Array<OneD, NekDouble> > &flux)
        {
            ASSERTL0(false, "v_GetqFluxVector: This function is not valid "
                     "for the Base class");
        }

        void EquationSystem::v_GetFluxVector(
            const int i, Array<OneD,
            Array<OneD, NekDouble> > &physfield,
            Array<OneD, Array<OneD, NekDouble> > &fluxX,
            Array<OneD, Array<OneD, NekDouble> > &fluxY)
        {
            ASSERTL0(false, "v_GetFluxVector: This function is not valid "
                     "for the Base class");
        }

        void EquationSystem::v_NumericalFlux(
            Array<OneD, Array<OneD, NekDouble> > &physfield,
            Array<OneD, Array<OneD, NekDouble> > &numflux)
        {
            ASSERTL0(false, "v_NumericalFlux: This function is not valid "
                     "for the Base class");
        }

        void EquationSystem::v_NumericalFlux(
            Array<OneD, Array<OneD, NekDouble> > &physfield,
            Array<OneD, Array<OneD, NekDouble> > &numfluxX,
            Array<OneD, Array<OneD, NekDouble> > &numfluxY )
        {
            ASSERTL0(false, "v_NumericalFlux: This function is not valid "
                     "for the Base class");
        }

        void EquationSystem::v_NumFluxforScalar(
            const Array<OneD, Array<OneD, NekDouble> >         &ufield,
            Array<OneD, Array<OneD, Array<OneD, NekDouble> > > &uflux)
        {
            ASSERTL0(false, "v_NumFluxforScalar: This function is not valid "
                     "for the Base class");
        }

        void EquationSystem::v_NumFluxforVector(
            const Array<OneD, Array<OneD, NekDouble> >   &ufield,
            Array<OneD, Array<OneD, Array<OneD, NekDouble> > > &qfield,
            Array<OneD, Array<OneD, NekDouble > >              &qflux)
        {
            ASSERTL0(false, "v_NumFluxforVector: This function is not valid "
                     "for the Base class");
        }

        MultiRegions::ExpListSharedPtr EquationSystem::v_GetPressure()
        {
            ASSERTL0(false, "This function is not valid for the Base class");
            MultiRegions::ExpListSharedPtr null;
            return null;
        }

        void EquationSystem::v_ExtraFldOutput(
            std::vector<Array<OneD, NekDouble> > &fieldcoeffs,
            std::vector<std::string>             &variables)
        {
        }

    }
}<|MERGE_RESOLUTION|>--- conflicted
+++ resolved
@@ -122,14 +122,7 @@
             m_sessionName = m_session->GetSessionName();
 
             // Instantiate a field reader/writer
-<<<<<<< HEAD
             m_fld = LibUtilities::FieldIO::CreateDefault(m_session);
-=======
-            m_fld = MemoryManager<LibUtilities::FieldIO>
-                ::AllocateSharedPtr(
-                    m_session->GetComm(),
-                    m_session->GetSharedFilesystem());
->>>>>>> 790e7416
 
             // Read the geometry and the expansion information
             m_graph = SpatialDomains::MeshGraph::Read(m_session);
