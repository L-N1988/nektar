--- conflicted
+++ resolved
@@ -896,32 +896,6 @@
                         pts[i] = Array<OneD,  NekDouble>(nq);
                     }
                     if (ptsField->GetDim() == 1)
-<<<<<<< HEAD
-                    {
-                        m_fields[0]->GetCoords(pts[0]);
-                    }
-                    else if (ptsField->GetDim() == 2)
-                    {
-                        m_fields[0]->GetCoords(pts[0], pts[1]);
-                    }
-                    else if (ptsField->GetDim() == 3)
-                    {
-                        m_fields[0]->GetCoords(pts[0], pts[1], pts[2]);
-                    }
-                    LibUtilities::PtsFieldSharedPtr outPts =
-                            MemoryManager<LibUtilities::PtsField>::
-                            AllocateSharedPtr(ptsField->GetDim(), ptsField->GetFieldNames(), pts);
-
-                    //  check if we already computed this funcKey combination
-                    std::string interpKey = m_session->GetFunctionFilename(pFunctionName, pFieldName, domain);
-                    map<std::string, Interpolator >::iterator it
-                        = m_interpolators.find(interpKey);
-                    if (it == m_interpolators.end())
-                    {
-                        m_interpolators[interpKey] = SolverUtils::Interpolator(
-                                Nektar::SolverUtils::eShepard);
-                    }
-=======
                     {
                         m_fields[0]->GetCoords(pts[0]);
                     }
@@ -960,7 +934,6 @@
                             }
                         }
                     }
->>>>>>> 2c38d5c2
                     m_interpolators[interpKey].Interpolate(ptsField, outPts);
 
                     int fieldInd;
