////////////////////////////////////////////////////////////////////////////////
//
// File EquationSystem.cpp
//
// For more information, please see: http://www.nektar.info
//
// The MIT License
//
// Copyright (c) 2006 Division of Applied Mathematics, Brown University (USA),
// Department of Aeronautics, Imperial College London (UK), and Scientific
// Computing and Imaging Institute, University of Utah (USA).
//
// License for the specific language governing rights and limitations under
// Permission is hereby granted, free of charge, to any person obtaining a
// copy of this software and associated documentation files (the "Software"),
// to deal in the Software without restriction, including without limitation
// the rights to use, copy, modify, merge, publish, distribute, sublicense,
// and/or sell copies of the Software, and to permit persons to whom the
// Software is furnished to do so, subject to the following conditions:
//
// The above copyright notice and this permission notice shall be included
// in all copies or substantial portions of the Software.
//
// THE SOFTWARE IS PROVIDED "AS IS", WITHOUT WARRANTY OF ANY KIND, EXPRESS
// OR IMPLIED, INCLUDING BUT NOT LIMITED TO THE WARRANTIES OF MERCHANTABILITY,
// FITNESS FOR A PARTICULAR PURPOSE AND NONINFRINGEMENT. IN NO EVENT SHALL
// THE AUTHORS OR COPYRIGHT HOLDERS BE LIABLE FOR ANY CLAIM, DAMAGES OR OTHER
// LIABILITY, WHETHER IN AN ACTION OF CONTRACT, TORT OR OTHERWISE, ARISING
// FROM, OUT OF OR IN CONNECTION WITH THE SOFTWARE OR THE USE OR OTHER
// DEALINGS IN THE SOFTWARE.
//
// Description: Main wrapper class for Advection Diffusion Reaction Solver
//
///////////////////////////////////////////////////////////////////////////////


#include <SolverUtils/EquationSystem.h>

#include <LocalRegions/MatrixKey.h>
#include <LibUtilities/BasicUtils/Equation.h>
#include <MultiRegions/ContField1D.h>
#include <MultiRegions/ContField2D.h>
#include <MultiRegions/ContField3D.h>
#include <MultiRegions/ContField3DHomogeneous1D.h>
#include <MultiRegions/ContField3DHomogeneous2D.h>

#include <MultiRegions/ExpList2D.h>     // for ExpList2D, etc
#include <MultiRegions/ExpList3D.h>     // for ExpList3D
#include <MultiRegions/ExpList3DHomogeneous1D.h>
#include <MultiRegions/ExpList3DHomogeneous2D.h>

#include <SolverUtils/AdvectionSystem.h>
#include <SolverUtils/Diffusion/Diffusion.h>

#include <boost/format.hpp>
# include <boost/function.hpp>

#include <iostream>
#include <iomanip>
#include <string>

#ifdef _WIN32
    #include <io.h>
    #define ISTTY _isatty(_fileno(stdout))
#else
    #include <unistd.h>
    #define ISTTY isatty(fileno(stdout))
#endif


using std::string;

namespace Nektar
{
    namespace SolverUtils
    {
        /**
         * @class EquationSystem
         *
         * This class is a base class for all solver implementations. It
         * provides the underlying generic functionality and interface for
         * solving equations.
         *
         * To solve a steady-state equation, create a derived class from this
         * class and reimplement the virtual functions to provide custom
         * implementation for the problem.
         *
         * To solve unsteady problems, derive from the UnsteadySystem class
         * instead which provides general time integration.
         */
        EquationSystemFactory& GetEquationSystemFactory()
        {
            typedef Loki::SingletonHolder<EquationSystemFactory,
                Loki::CreateUsingNew,
                Loki::NoDestroy > Type;
            return Type::Instance();
        }

        /**
         * This constructor is protected as the objects of this class are never
         * instantiated directly.
         * @param   pSession The session reader holding problem parameters.
         */
        EquationSystem::EquationSystem(
            const LibUtilities::SessionReaderSharedPtr& pSession)
            : m_comm (pSession->GetComm()),
              m_session (pSession),
              m_lambda (0),
              m_fieldMetaDataMap(LibUtilities::NullFieldMetaDataMap)
        {
        }
        
        /**
         * @brief Initialisation object for EquationSystem.
         */
        void EquationSystem::v_InitObject()
        {
            // Save the basename of input file name for output details
            m_sessionName = m_session->GetSessionName();

            // Instantiate a field reader/writer
            m_fld = MemoryManager<LibUtilities::FieldIO>
                ::AllocateSharedPtr(m_session->GetComm());

            // Read the geometry and the expansion information
            m_graph = SpatialDomains::MeshGraph::Read(m_session);

            // Also read and store the boundary conditions
            m_boundaryConditions =
                MemoryManager<SpatialDomains::BoundaryConditions>::
                    AllocateSharedPtr(m_session, m_graph);

            // Set space dimension for use in class
            m_spacedim = m_graph->GetSpaceDimension();
        
            // Setting parameteres for homogenous problems
            m_HomoDirec			= 0;
            m_useFFT			= false;
            m_homogen_dealiasing	= false;
            m_SingleMode		= false;
            m_HalfMode			= false;
            m_MultipleModes		= false;
            m_HomogeneousType           = eNotHomogeneous;

            if (m_session->DefinesSolverInfo("HOMOGENEOUS"))
            {
                std::string HomoStr = m_session->GetSolverInfo("HOMOGENEOUS");
                m_spacedim          = 3;

                if ((HomoStr == "HOMOGENEOUS1D") || (HomoStr == "Homogeneous1D")
                    || (HomoStr == "1D") || (HomoStr == "Homo1D"))
                {
                    m_HomogeneousType = eHomogeneous1D;
                    m_session->LoadParameter("LZ", m_LhomZ);
                    m_HomoDirec       = 1;
				
                    if(m_session->DefinesSolverInfo("ModeType"))
                    {
                        m_session->MatchSolverInfo("ModeType", "SingleMode", 
                                                   m_SingleMode, false);
                        m_session->MatchSolverInfo("ModeType", "HalfMode", 
                                                   m_HalfMode, false);
                        m_session->MatchSolverInfo("ModeType", "MultipleModes", 
                                                   m_MultipleModes, false);
                    }

                    // Stability Analysis flags
                    if (m_session->DefinesSolverInfo("ModeType"))
                    {
                        if(m_SingleMode)
                        {
                            m_npointsZ = 2;
                        }
                        else if(m_HalfMode)
                        {
                            m_npointsZ = 1;
                        }
                        else if(m_MultipleModes)
                        {
                            m_npointsZ = m_session->GetParameter("HomModesZ");
                        }
                        else
                        {
                            ASSERTL0(false, "SolverInfo ModeType not valid");
                        }
                    }
                    else 
                    {
                        m_npointsZ = m_session->GetParameter("HomModesZ");
                    }
                }

                if ((HomoStr == "HOMOGENEOUS2D") || (HomoStr == "Homogeneous2D")
                    || (HomoStr == "2D") || (HomoStr == "Homo2D"))
                {
                    m_HomogeneousType = eHomogeneous2D;
                    m_session->LoadParameter("HomModesY",   m_npointsY);
                    m_session->LoadParameter("LY",          m_LhomY);
                    m_session->LoadParameter("HomModesZ",   m_npointsZ);
                    m_session->LoadParameter("LZ",          m_LhomZ);
                    m_HomoDirec       = 2;
                }

                if ((HomoStr == "HOMOGENEOUS3D") || (HomoStr == "Homogeneous3D")
                    || (HomoStr == "3D") || (HomoStr == "Homo3D"))
                {
                    m_HomogeneousType = eHomogeneous3D;
                    m_session->LoadParameter("HomModesY",   m_npointsY);
                    m_session->LoadParameter("LY",          m_LhomY);
                    m_session->LoadParameter("HomModesZ",   m_npointsZ);
                    m_session->LoadParameter("LZ",          m_LhomZ);
                    m_HomoDirec       = 2;
                }

                m_session->MatchSolverInfo("USEFFT", "FFTW", m_useFFT, false);
            
                m_session->MatchSolverInfo("DEALIASING", "True", 
                                           m_homogen_dealiasing, false);
                if(m_homogen_dealiasing == false)
                {
                    m_session->MatchSolverInfo("DEALIASING", "On", 
                                               m_homogen_dealiasing, false);
                }
            }
            else
            {
                // set to default value so can use to identify 2d or 3D 
                // (homogeneous) expansions
                m_npointsZ = 1; 
            }
           
            m_session->MatchSolverInfo("SPECTRALHPDEALIASING", "True", 
                                       m_specHP_dealiasing, false);
            if (m_specHP_dealiasing == false)
            {
                m_session->MatchSolverInfo("SPECTRALHPDEALIASING", "On", 
                                           m_specHP_dealiasing, false);
            }
 
            // Options to determine type of projection from file or directly 
            // from constructor
            if (m_session->DefinesSolverInfo("PROJECTION"))
            {
                std::string ProjectStr = m_session->GetSolverInfo("PROJECTION");

                if ((ProjectStr == "Continuous") || (ProjectStr == "Galerkin") ||
                   (ProjectStr == "CONTINUOUS") || (ProjectStr == "GALERKIN"))
                {
                    m_projectionType = MultiRegions::eGalerkin;
                }
                else if ((ProjectStr == "MixedCGDG") ||
                        (ProjectStr == "Mixed_CG_Discontinuous"))
                {
                    m_projectionType = MultiRegions::eMixed_CG_Discontinuous;
                }                        
                else if(ProjectStr == "DisContinuous")
                {
                    m_projectionType = MultiRegions::eDiscontinuous;
                }
                else
                {
                    ASSERTL0(false,"PROJECTION value not recognised");
                }
            }
            else
            {
                cerr << "Projection type not specified in SOLVERINFO,"
                    "defaulting to continuous Galerkin" << endl;
                m_projectionType = MultiRegions::eGalerkin;
            }

            // Enforce singularity check for some problems
            m_checkIfSystemSingular = v_GetSystemSingularChecks();

            int i;
            int nvariables = m_session->GetVariables().size();
            bool DeclareCoeffPhysArrays = true;


            m_fields   = Array<OneD, MultiRegions::ExpListSharedPtr>(nvariables);
            m_spacedim = m_graph->GetSpaceDimension()+m_HomoDirec;
            m_expdim   = m_graph->GetMeshDimension();

            /// Continuous field
            if (m_projectionType == MultiRegions::eGalerkin ||
               m_projectionType == MultiRegions::eMixed_CG_Discontinuous)
            {
                switch(m_expdim)
                {
                case 1:
                    {
                        if (m_HomogeneousType == eHomogeneous2D
                            || m_HomogeneousType == eHomogeneous3D)
                        {
                            const LibUtilities::PointsKey PkeyY
                                (m_npointsY, LibUtilities::eFourierEvenlySpaced);
                            const LibUtilities::BasisKey  BkeyY
                                (LibUtilities::eFourier, m_npointsY, PkeyY);
                            const LibUtilities::PointsKey PkeyZ
                                (m_npointsZ, LibUtilities::eFourierEvenlySpaced);
                            const LibUtilities::BasisKey
                                BkeyZ(LibUtilities::eFourier, m_npointsZ, PkeyZ);

                            for (i = 0; i < m_fields.num_elements(); i++)
                            {
                                m_fields[i] = MemoryManager<MultiRegions
                                    ::ContField3DHomogeneous2D>
                                        ::AllocateSharedPtr(
                                            m_session, BkeyY, BkeyZ, m_LhomY, 
                                            m_LhomZ, m_useFFT, 
                                            m_homogen_dealiasing, m_graph, 
                                            m_session->GetVariable(i));
                            }
                        }
                        else
                        {
                            for (i = 0; i < m_fields.num_elements(); i++)
                            {
                                m_fields[i] = MemoryManager
                                <MultiRegions::ContField1D>::
                                    AllocateSharedPtr(
                                        m_session, m_graph,
                                        m_session->GetVariable(i));
                            }
                        }
                        break;
                    }
                case 2:
                    {
                        if (m_HomogeneousType == eHomogeneous1D)
                        {
                            // Fourier single mode stability analysis
							if (m_SingleMode)
                            {	
                                const LibUtilities::PointsKey PkeyZ(
                                    m_npointsZ,
                                    LibUtilities::eFourierSingleModeSpaced);
                                
                                const LibUtilities::BasisKey  BkeyZ(
                                    LibUtilities::eFourierSingleMode,
                                    m_npointsZ,
                                    PkeyZ);
							
                                for(i = 0; i < m_fields.num_elements(); i++)
                                {
                                    m_fields[i] = MemoryManager<MultiRegions
                                        ::ContField3DHomogeneous1D>
                                            ::AllocateSharedPtr(
                                                m_session, BkeyZ, m_LhomZ, 
                                                m_useFFT, m_homogen_dealiasing, 
                                                m_graph, 
                                                m_session->GetVariable(i), 
                                                m_checkIfSystemSingular[i]);
                                }
                            }
                            // Half mode stability analysis
                            else if(m_HalfMode)
                            {
                                const LibUtilities::PointsKey PkeyZ(
                                    m_npointsZ,
                                    LibUtilities::eFourierSingleModeSpaced);
									
                                const LibUtilities::BasisKey  BkeyZR(
                                    LibUtilities::eFourierHalfModeRe,
                                    m_npointsZ, PkeyZ);
                                
                                const LibUtilities::BasisKey  BkeyZI(
                                    LibUtilities::eFourierHalfModeIm,
                                    m_npointsZ, PkeyZ);
                                
									
                                for (i = 0; i < m_fields.num_elements(); i++)
                                {
                                    if(m_session->GetVariable(i).compare("w")
                                            == 0)
                                    {
                                        m_fields[i] = MemoryManager<MultiRegions
                                            ::ContField3DHomogeneous1D>
                                                ::AllocateSharedPtr(
                                                    m_session, BkeyZI, m_LhomZ, 
                                                    m_useFFT, 
                                                    m_homogen_dealiasing,
                                                    m_graph, 
                                                    m_session->GetVariable(i), 
                                                    m_checkIfSystemSingular[i]);
                                    }
	
										m_fields[i] = MemoryManager<MultiRegions
										::ContField3DHomogeneous1D>
										::AllocateSharedPtr(
															m_session, BkeyZR, m_LhomZ, 
															m_useFFT, m_homogen_dealiasing,
															m_graph, 
															m_session->GetVariable(i), 
															m_checkIfSystemSingular[i]);
								

	
                                }
                            }
                            // Normal homogeneous 1D
                            else
                            {	
                                const LibUtilities::PointsKey PkeyZ(
                                    m_npointsZ,
                                    LibUtilities::eFourierEvenlySpaced);
                                const LibUtilities::BasisKey  BkeyZ(
                                    LibUtilities::eFourier, m_npointsZ, PkeyZ);
							
                                for (i = 0; i < m_fields.num_elements(); i++)
                                {
                                    m_fields[i] = MemoryManager<MultiRegions
                                        ::ContField3DHomogeneous1D>
                                            ::AllocateSharedPtr(
                                                m_session, BkeyZ, m_LhomZ, 
                                                m_useFFT, m_homogen_dealiasing,
                                                m_graph, 
                                                m_session->GetVariable(i), 
                                                m_checkIfSystemSingular[i]);
                                }
                            }
                        }
                        else
                        {
                            i = 0;
                            MultiRegions::ContField2DSharedPtr firstfield;
                            firstfield = MemoryManager<MultiRegions::
                                ContField2D>::AllocateSharedPtr(
                                    m_session, m_graph,
                                    m_session->GetVariable(i),
                                    DeclareCoeffPhysArrays,
                                    m_checkIfSystemSingular[0]);
                            m_fields[0] = firstfield;
                            for (i = 1; i < m_fields.num_elements(); i++)
                            {
                                if (m_graph->
                                      SameExpansions(m_session->GetVariable(0),
                                                     m_session->GetVariable(i)))
                                {
                                    m_fields[i] = MemoryManager<MultiRegions::
                                        ContField2D>::AllocateSharedPtr(
                                            *firstfield, m_graph,
                                            m_session->GetVariable(i),
                                            DeclareCoeffPhysArrays,
                                            m_checkIfSystemSingular[i]);
                                }
                                else
                                {
                                    m_fields[i] = MemoryManager<MultiRegions
                                        ::ContField2D>::AllocateSharedPtr(
                                            m_session, m_graph, 
                                            m_session->GetVariable(i),
                                            DeclareCoeffPhysArrays, 
                                            m_checkIfSystemSingular[i]);                                    
                                }
                            }

                            if (m_projectionType ==
                               MultiRegions::eMixed_CG_Discontinuous)
                            {
                                /// Setting up the normals
                                m_traceNormals =
                                    Array<OneD, Array<OneD, NekDouble> >
                                                                   (m_spacedim);
                                
                                for (i = 0; i < m_spacedim; ++i)
                                {
                                    m_traceNormals[i] = Array<OneD, NekDouble>
                                                            (GetTraceNpoints());
                                }
                                
                                m_fields[0]->GetTrace()->
                                    GetNormals(m_traceNormals);
                            }

                        }

                        break;
                    }
                case 3:
                    {
                        i = 0;
                        MultiRegions::ContField3DSharedPtr firstfield =
                            MemoryManager<MultiRegions::ContField3D>
                            ::AllocateSharedPtr(m_session, m_graph, 
                                                m_session->GetVariable(i),
                                                m_checkIfSystemSingular[i]);

                        m_fields[0] = firstfield;
                        for (i = 1; i < m_fields.num_elements(); i++)
                        {
                            if(m_graph->SameExpansions(
                                        m_session->GetVariable(0),
                                        m_session->GetVariable(i)))
                            {
                                m_fields[i] = MemoryManager<MultiRegions
                                    ::ContField3D>::AllocateSharedPtr(
                                        *firstfield, m_graph,
                                        m_session->GetVariable(i),
                                        m_checkIfSystemSingular[i]);
                            }
                            else
                            {
                                m_fields[i] = MemoryManager<MultiRegions
                                    ::ContField3D>::AllocateSharedPtr(
                                        m_session, m_graph, 
                                        m_session->GetVariable(i),
                                        m_checkIfSystemSingular[i]); 
                            }
                        }
                        
                        if (m_projectionType ==
                           MultiRegions::eMixed_CG_Discontinuous)
                        {
                            /// Setting up the normals
                            m_traceNormals =
                                Array<OneD, Array<OneD, NekDouble> >
                                                                (m_spacedim);
                            for(i = 0; i < m_spacedim; ++i)
                            {
                                m_traceNormals[i] =
                                    Array<OneD, NekDouble> (GetTraceNpoints());
                            }
                            
                            m_fields[0]->GetTrace()->GetNormals(m_traceNormals);
                            // Call the trace on all fields to ensure DG setup. 
                            for(i = 1; i < m_fields.num_elements(); ++i)
                            {
                                m_fields[i]->GetTrace();
                            }
                        }
                        break;
                    }
                default:
                    ASSERTL0(false,"Expansion dimension not recognised");
                    break;
                }
            }
            // Discontinuous field
            else
            {
                switch(m_expdim)
                {
                case 1:
                    {
                        if (m_HomogeneousType == eHomogeneous2D
                            || m_HomogeneousType == eHomogeneous3D)
                        {
                            const LibUtilities::PointsKey PkeyY(
                                m_npointsY, LibUtilities::eFourierEvenlySpaced);
                            const LibUtilities::BasisKey  BkeyY(
                                LibUtilities::eFourier, m_npointsY, PkeyY);
                            const LibUtilities::PointsKey PkeyZ(
                                m_npointsZ, LibUtilities::eFourierEvenlySpaced);
                            const LibUtilities::BasisKey  BkeyZ(
                                LibUtilities::eFourier, m_npointsZ, PkeyZ);

                            for (i = 0; i < m_fields.num_elements(); i++)
                            {
                                m_fields[i] = MemoryManager<MultiRegions
                                    ::DisContField3DHomogeneous2D>
                                        ::AllocateSharedPtr(
                                            m_session, BkeyY, BkeyZ, m_LhomY, 
                                            m_LhomZ, m_useFFT, 
                                            m_homogen_dealiasing, m_graph, 
                                            m_session->GetVariable(i));
                            }
                        }
                        else
                        {
                            for (i = 0; i < m_fields.num_elements(); i++)
                            {
                                m_fields[i] = MemoryManager<MultiRegions::
                                    DisContField1D>::AllocateSharedPtr(
                                        m_session, m_graph,
                                        m_session->GetVariable(i));
                            }
                        }

                        break;
                    }
                case 2:
                    {
                        if(m_HomogeneousType == eHomogeneous1D)
                        {
                            const LibUtilities::PointsKey PkeyZ(
                                m_npointsZ,LibUtilities::eFourierEvenlySpaced);
                            const LibUtilities::BasisKey BkeyZ(
                                LibUtilities::eFourier, m_npointsZ,PkeyZ);

                            for (i = 0; i < m_fields.num_elements(); i++)
                            {
                                m_fields[i] = MemoryManager<MultiRegions
                                    ::DisContField3DHomogeneous1D>
                                        ::AllocateSharedPtr(
                                            m_session, BkeyZ, m_LhomZ, m_useFFT, 
                                            m_homogen_dealiasing, m_graph, 
                                            m_session->GetVariable(i));
                            }
                        }
                        else
                        {
                            for (i = 0; i < m_fields.num_elements(); i++)
                            {
                                m_fields[i] = MemoryManager<MultiRegions::
                                    DisContField2D>::AllocateSharedPtr(
                                        m_session, m_graph,
                                        m_session->GetVariable(i));
                            }
                        }

                        break;
                    }
                case 3:
                    {
                        if (m_HomogeneousType == eHomogeneous3D)
                        {
                            ASSERTL0(false,
                              "3D fully periodic problems not implemented yet");
                        }
                        else
                        {
                            for (i = 0; i < m_fields.num_elements(); i++)
                            {
                                m_fields[i] = MemoryManager<MultiRegions::
                                    DisContField3D>::AllocateSharedPtr(
                                        m_session, m_graph,
                                        m_session->GetVariable(i));
                            }
                        }
                        break;
                    }
                    default:
                        ASSERTL0(false, "Expansion dimension not recognised");
                        break;
                }

                // Setting up the normals
                m_traceNormals =
                    Array<OneD, Array<OneD, NekDouble> >(m_spacedim);
                
                for (i = 0; i < m_spacedim; ++i)
                {
                    m_traceNormals[i] =
                        Array<OneD, NekDouble> (GetTraceNpoints(), 0.0);
                }

                m_fields[0]->GetTrace()->GetNormals(m_traceNormals);
            }

            // Set Default Parameter
            m_session->LoadParameter("Time",          m_time,       0.0);
            m_session->LoadParameter("TimeStep",      m_timestep,   0.01);
            m_session->LoadParameter("NumSteps",      m_steps,      0);
            m_session->LoadParameter("IO_CheckSteps", m_checksteps, 0);
            m_session->LoadParameter("IO_CheckTime",  m_checktime,  0.0);
            m_session->LoadParameter("FinTime",       m_fintime,    0);
            m_session->LoadParameter("NumQuadPointsError",
                                     m_NumQuadPointsError, 0);

            // Zero all physical fields initially
            ZeroPhysFields();
        }

        /**
         * @brief Destructor for class EquationSystem.
         */
        EquationSystem::~EquationSystem()
        {
            LibUtilities::NekManager<LocalRegions::MatrixKey,
                DNekScalMat, LocalRegions::MatrixKey::opLess>::ClearManager();
            LibUtilities::NekManager<LocalRegions::MatrixKey,
                DNekScalBlkMat, LocalRegions::MatrixKey::opLess>::ClearManager();
        }

        /**
         * Evaluates a physical function at each quadrature point in the domain.
         *
         * @param   pArray          The array into which to write the values.
         * @param   pEqn            The equation to evaluate.
         */
        void EquationSystem::EvaluateFunction(
            Array<OneD, Array<OneD, NekDouble> >& pArray,
            std::string pFunctionName,
            const NekDouble pTime,
            const int domain)
        {
            ASSERTL0(m_session->DefinesFunction(pFunctionName),
                     "Function '" + pFunctionName + "' does not exist.");

            std::vector<std::string> vFieldNames = m_session->GetVariables();

            for(int i = 0 ; i < vFieldNames.size(); i++)
            {
                EvaluateFunction(vFieldNames[i], pArray[i], pFunctionName,
                                 pTime, domain);
            }
        }

        /**
         * Populates a forcing function for each of the dependent variables 
         * using the expression provided by the BoundaryConditions object.
         * @param   force           Array of fields to assign forcing.
         */
        void EquationSystem::EvaluateFunction(
            std::vector<std::string> pFieldNames,
            Array<OneD, Array<OneD, NekDouble> > &pFields,
            const std::string& pFunctionName,
            const int domain)
        {
            ASSERTL1(pFieldNames.size() == pFields.num_elements(),
                     "Function '" + pFunctionName
                     + "' variable list size mismatch with array storage.");
            ASSERTL0(m_session->DefinesFunction(pFunctionName),
                     "Function '" + pFunctionName + "' does not exist.");

            for(int i = 0; i < pFieldNames.size(); i++)
            {
                EvaluateFunction(pFieldNames[i], pFields[i], pFunctionName,0.0,domain);
            }
        }

        /**
         * Populates a function for each of the dependent variables using
         * the expression or filenames provided by the SessionReader object.
         * @param   force           Array of fields to assign forcing.
         */
        void EquationSystem::EvaluateFunction(
            std::vector<std::string> pFieldNames,
            Array<OneD, MultiRegions::ExpListSharedPtr> &pFields,
            const std::string& pFunctionName,
            const int domain)
        {
            ASSERTL0(m_session->DefinesFunction(pFunctionName),
                     "Function '" + pFunctionName + "' does not exist.");
            ASSERTL0(pFieldNames.size() == pFields.num_elements(),
                     "Field list / name list size mismatch.");

            for(int i = 0; i < pFieldNames.size(); i++)
            {
                EvaluateFunction(pFieldNames[i], pFields[i]->UpdatePhys(),
                                 pFunctionName, 0.0, domain);
                pFields[i]->FwdTrans_IterPerExp(pFields[i]->GetPhys(),
                                                pFields[i]->UpdateCoeffs());
            }

        }


        void EquationSystem::EvaluateFunction(
            std::string pFieldName,
            Array<OneD, NekDouble>& pArray,
            const std::string& pFunctionName,
            const NekDouble& pTime,
            const int domain)
        {
            ASSERTL0(m_session->DefinesFunction(pFunctionName),
                     "Function '" + pFunctionName + "' does not exist.");

            unsigned int nq = m_fields[0]->GetNpoints();
            if (pArray.num_elements() < nq)
            {
                pArray = Array<OneD, NekDouble>(nq);
            }

            LibUtilities::FunctionType vType;
            vType = m_session->GetFunctionType(pFunctionName, pFieldName,domain);
            if (vType == LibUtilities::eFunctionTypeExpression)
            {
                Array<OneD,NekDouble> x0(nq);
                Array<OneD,NekDouble> x1(nq);
                Array<OneD,NekDouble> x2(nq);
                
                // Get the coordinates (assuming all fields have the same
                // discretisation)
                m_fields[0]->GetCoords(x0,x1,x2);
                LibUtilities::EquationSharedPtr ffunc
                    = m_session->GetFunction(pFunctionName, pFieldName,domain);

                ffunc->Evaluate(x0,x1,x2,pTime,pArray);
            }
            else if (vType == LibUtilities::eFunctionTypeFile ||
                     vType == LibUtilities::eFunctionTypeTransientFile)
            {
                std::string filename = m_session->GetFunctionFilename(
                    pFunctionName, pFieldName, domain);
                std::string fileVar = m_session->GetFunctionFilenameVariable(
                    pFunctionName, pFieldName, domain);

                if (fileVar.length() == 0)
                {
                    fileVar = pFieldName;
                }

                std::vector<LibUtilities::FieldDefinitionsSharedPtr> FieldDef;
                std::vector<std::vector<NekDouble> > FieldData;
                Array<OneD, NekDouble> vCoeffs(m_fields[0]->GetNcoeffs());
                Vmath::Zero(vCoeffs.num_elements(),vCoeffs,1);

                int numexp = m_fields[0]->GetExpSize();
                Array<OneD,int> ElementGIDs(numexp);

                // Define list of global element ids
                for(int i = 0; i < numexp; ++i)
                {
                    ElementGIDs[i] = m_fields[0]->GetExp(i)->GetGeom()->GetGlobalID();
                }

                //  In case of eFunctionTypeTransientFile, generate filename from
                //  format string
                if (vType == LibUtilities::eFunctionTypeTransientFile)
                {
                    try
                    {
#ifdef _WIN32
                        // We need this to make sure boost::format has always
                        // two digits in the exponents of Scientific notation.
                        unsigned int old_exponent_format;
                        old_exponent_format = _set_output_format(_TWO_DIGIT_EXPONENT);
                        filename = boost::str(boost::format(filename) % m_time);
                        _set_output_format(old_exponent_format);
#else
                        filename = boost::str(boost::format(filename) % m_time);
#endif
                    }
                    catch (...)
                    {
                        ASSERTL0(false, "Invalid Filename in function \""
<<<<<<< HEAD
                                + pFunctionName + "\", variable \"" + pFieldName + "\"")
                    }
                }

                if (boost::filesystem::path(filename).extension() !=  ".pts")
                {
                    m_fld->Import(filename, FieldDef, FieldData,
                                LibUtilities::NullFieldMetaDataMap,
                                ElementGIDs);

                    int idx = -1;

                    // Loop over all the expansions
                    for (int i = 0; i < FieldDef.size(); ++i)
                    {
                        // Find the index of the required field in the
                        // expansion segment
                        for (int j = 0; j < FieldDef[i]->m_fields.size(); ++j)
=======
                        + pFunctionName + "\", variable \"" + fileVar + "\"")
                    }
                }

                m_fld->Import(filename, FieldDef, FieldData,
                              LibUtilities::NullFieldMetaDataMap,
                              ElementGIDs);

                int idx = -1;

                // Loop over all the expansions
                for (int i = 0; i < FieldDef.size(); ++i)
                {
                    // Find the index of the required field in the
                    // expansion segment
                    for(int j = 0; j < FieldDef[i]->m_fields.size(); ++j)
                    {
                        if (FieldDef[i]->m_fields[j] == fileVar)
>>>>>>> d3bfd923
                        {
                            if (FieldDef[i]->m_fields[j] == pFieldName)
                            {
                                idx = j;
                            }
                        }

                        if (idx >= 0)
                        {
                            m_fields[0]->ExtractDataToCoeffs(
                                FieldDef[i], FieldData[i],
                                FieldDef[i]->m_fields[idx], vCoeffs);
                        }
                        else
                        {
                            cout << "Field " + pFieldName + " not found." << endl;
                        }
                    }

<<<<<<< HEAD
                    m_fields[0]->BwdTrans_IterPerExp(vCoeffs, pArray);
                }
                else
                {

                    LibUtilities::PtsFieldSharedPtr ptsField;
                    LibUtilities::Import(filename, ptsField);

                    Array <OneD,  Array<OneD,  NekDouble> > coords(3);
                    coords[0] = Array<OneD, NekDouble>(nq);
                    coords[1] = Array<OneD, NekDouble>(nq);
                    coords[2] = Array<OneD, NekDouble>(nq);
                    m_fields[0]->GetCoords(coords[0], coords[1], coords[2]);

                    //  check if we already computed this funcKey combination
                    std::string weightsKey = m_session->GetFunctionFilename(pFunctionName, pFieldName, domain);
                    map<std::string, Array<OneD, Array<OneD,  float> > >::iterator it
                        = m_interpWeights.find(weightsKey);
                    if (it != m_interpWeights.end())
=======
                    if (idx >= 0)
>>>>>>> d3bfd923
                    {
                        //  found, re-use
                        ptsField->SetWeights(m_interpWeights[weightsKey], m_interpInds[weightsKey]);
                    }
                    else
                    {
<<<<<<< HEAD
                        ptsField->setProgressCallback(&EquationSystem::PrintProgressbar, this);
                        if (m_session->GetComm()->GetRank() == 0)
                        {
                            cout << "Interpolating:       ";
                        }
                        ptsField->CalcWeights(coords);
                        if (m_session->GetComm()->GetRank() == 0)
                        {
                            cout << endl;
                        }
                        ptsField->GetWeights(m_interpWeights[weightsKey], m_interpInds[weightsKey]);
=======
                        cout << "Field " + fileVar + " not found." << endl;
>>>>>>> d3bfd923
                    }

<<<<<<< HEAD
                    Array<OneD,  Array<OneD,  NekDouble> > intFields;
                    ptsField->Interpolate(intFields);

                    int fieldInd;
                    vector<string> fieldNames = ptsField->GetFieldNames();
                    for (fieldInd = 0; fieldInd < fieldNames.size(); ++fieldInd)
                    {
                        if (ptsField->GetFieldName(fieldInd) ==  pFieldName)
                        {
                            break;
                        }
                    }
                    ASSERTL0(fieldInd != fieldNames.size(),  "field not found");

                    pArray = intFields[fieldInd];
                }
=======
                m_fields[0]->BwdTrans_IterPerExp(vCoeffs, pArray);
>>>>>>> d3bfd923
            }
        }


        /**
         * @brief Provide a description of a function for a given field name.
         *
         * @param pFieldName     Field name.
         * @param pFunctionName  Function name.
         */
        std::string EquationSystem::DescribeFunction(
            std::string pFieldName,
            const std::string &pFunctionName,
            const int domain)
        {
            ASSERTL0(m_session->DefinesFunction(pFunctionName),
                     "Function '" + pFunctionName + "' does not exist.");
            
            std::string retVal;
            LibUtilities::FunctionType vType;
            
            vType = m_session->GetFunctionType(pFunctionName, pFieldName);
            if (vType == LibUtilities::eFunctionTypeExpression)
            {
                LibUtilities::EquationSharedPtr ffunc
                    = m_session->GetFunction(pFunctionName, pFieldName,domain);
                retVal = ffunc->GetExpression();
            }
            else if (vType == LibUtilities::eFunctionTypeFile)
            {
                std::string filename
                    = m_session->GetFunctionFilename(pFunctionName, pFieldName,domain);
                retVal = "from file " + filename;
            }
            
            return retVal;
        }
        
        /**
         * If boundary conditions are time-dependent, they will be evaluated at 
         * the time specified.
         * @param   time            The time at which to evaluate the BCs
         */
        void EquationSystem::SetBoundaryConditions(NekDouble time)
        {
            std::string varName;
            int nvariables = m_fields.num_elements();
            for (int i = 0; i < nvariables; ++i)
            {
                varName = m_session->GetVariable(i); 
                m_fields[i]->EvaluateBoundaryConditions(time, varName);
            }
        }

        /**
         * Compute the error in the L2-norm.
         * @param   field           The field to compare.
         * @param   exactsoln       The exact solution to compare with.
         * @param   Normalised      Normalise L2-error.
         * @returns                 Error in the L2-norm.
         */
        NekDouble EquationSystem::v_L2Error(
            unsigned int field,
            const Array<OneD, NekDouble> &exactsoln,
            bool Normalised)
        {    	
            NekDouble L2error = -1.0;

            if (m_NumQuadPointsError == 0)
            {
                if (m_fields[field]->GetPhysState() == false)
                {
                    m_fields[field]->BwdTrans(m_fields[field]->GetCoeffs(),
                                              m_fields[field]->UpdatePhys());
                }

                if (exactsoln.num_elements())
                {
                    L2error = m_fields[field]->L2(m_fields[field]->GetPhys(), exactsoln);
                }
                else if (m_session->DefinesFunction("ExactSolution"))
                {
                    Array<OneD, NekDouble>
                        exactsoln(m_fields[field]->GetNpoints());

                    EvaluateFunction(m_session->GetVariable(field), exactsoln, 
                                     "ExactSolution", m_time);

                    L2error = m_fields[field]->L2(m_fields[field]->GetPhys(), exactsoln);
                }
                else
                {
                    L2error = m_fields[field]->L2(m_fields[field]->GetPhys());
                }

                if (Normalised == true)
                {
                    Array<OneD, NekDouble> one(m_fields[field]->GetNpoints(),
                                               1.0);

                    NekDouble Vol = m_fields[field]->PhysIntegral(one);
                    m_comm->AllReduce(Vol, LibUtilities::ReduceSum);

                    L2error = sqrt(L2error*L2error/Vol);
                }
            }
            else
            {
                Array<OneD,NekDouble> L2INF(2);
                L2INF = ErrorExtraPoints(field);
                L2error = L2INF[0];
            }
            return L2error;
        }

        /**
         * Compute the error in the L_inf-norm
         * @param   field           The field to compare.
         * @param   exactsoln       The exact solution to compare with.
         * @returns                 Error in the L_inft-norm.
         */
        NekDouble EquationSystem::v_LinfError (
                unsigned int field,
                const Array<OneD, NekDouble> &exactsoln)
        {
            NekDouble Linferror = -1.0;

            if (m_NumQuadPointsError == 0)
            {
                if (m_fields[field]->GetPhysState() == false)
                {
                    m_fields[field]->BwdTrans(m_fields[field]->GetCoeffs(),
                                              m_fields[field]->UpdatePhys());
                }

                if (exactsoln.num_elements())
                {
                    Linferror = m_fields[field]->Linf(m_fields[field]->GetPhys(), exactsoln);
                }
                else if (m_session->DefinesFunction("ExactSolution"))
                {
                    Array<OneD, NekDouble>
                        exactsoln(m_fields[field]->GetNpoints());

                    EvaluateFunction(m_session->GetVariable(field), exactsoln,
                                     "ExactSolution", m_time);

                    Linferror = m_fields[field]->Linf(m_fields[field]->GetPhys(), exactsoln);
                }
                else
                {
                    Linferror = m_fields[field]->Linf(m_fields[field]->GetPhys());
                }
            }
            else
            {
                Array<OneD,NekDouble> L2INF(2);
                L2INF = ErrorExtraPoints(field);
                Linferror = L2INF[1];
            }

            return Linferror;
        }

        /**
         * Compute the error in the L2-norm, L-inf for a larger number of 
         * quadrature points.
         * @param   field              The field to compare.
         * @returns                    Error in the L2-norm and L-inf norm.
         */
        Array<OneD,NekDouble> EquationSystem::ErrorExtraPoints(
            unsigned int field)
        {
            int NumModes = GetNumExpModes();
            Array<OneD,NekDouble> L2INF(2);

            const LibUtilities::PointsKey PkeyT1(
                m_NumQuadPointsError,LibUtilities::eGaussLobattoLegendre);
            const LibUtilities::PointsKey PkeyT2(
                m_NumQuadPointsError, LibUtilities::eGaussRadauMAlpha1Beta0);
            const LibUtilities::PointsKey PkeyQ1(
                m_NumQuadPointsError, LibUtilities::eGaussLobattoLegendre);
            const LibUtilities::PointsKey PkeyQ2(
                m_NumQuadPointsError, LibUtilities::eGaussLobattoLegendre);
            const LibUtilities::BasisKey  BkeyT1(
                LibUtilities::eModified_A,NumModes, PkeyT1);
            const LibUtilities::BasisKey  BkeyT2(
                LibUtilities::eModified_B, NumModes, PkeyT2);
            const LibUtilities::BasisKey  BkeyQ1(
                LibUtilities::eModified_A, NumModes, PkeyQ1);
            const LibUtilities::BasisKey  BkeyQ2(
                LibUtilities::eModified_A, NumModes, PkeyQ2);

            MultiRegions::ExpList2DSharedPtr ErrorExp =
                MemoryManager<MultiRegions::ExpList2D>::AllocateSharedPtr(
                        m_session, BkeyT1, BkeyT2, BkeyQ1, BkeyQ2, m_graph);

            int ErrorCoordim = ErrorExp->GetCoordim(0);
            int ErrorNq      = ErrorExp->GetTotPoints();

            Array<OneD,NekDouble> ErrorXc0(ErrorNq, 0.0);
            Array<OneD,NekDouble> ErrorXc1(ErrorNq, 0.0);
            Array<OneD,NekDouble> ErrorXc2(ErrorNq, 0.0);

            switch(ErrorCoordim)
            {
                case 1:
                    ErrorExp->GetCoords(ErrorXc0);
                    break;
                case 2:
                    ErrorExp->GetCoords(ErrorXc0, ErrorXc1);
                    break;
                case 3:
                    ErrorExp->GetCoords(ErrorXc0, ErrorXc1, ErrorXc2);
                    break;
            }
            LibUtilities::EquationSharedPtr exSol = 
                m_session->GetFunction("ExactSolution", field);
            
            // Evaluate the exact solution
            Array<OneD,NekDouble> ErrorSol(ErrorNq);

            exSol->Evaluate(ErrorXc0,ErrorXc1,ErrorXc2,m_time,ErrorSol);

            // Calcualte spectral/hp approximation on the quadrature points  
            // of this new expansion basis
            ErrorExp->BwdTrans_IterPerExp(m_fields[field]->GetCoeffs(), 
                                          ErrorExp->UpdatePhys());

            L2INF[0] = ErrorExp->L2  (ErrorExp->GetPhys(), ErrorSol);
            L2INF[1] = ErrorExp->Linf(ErrorExp->GetPhys(), ErrorSol);

            return L2INF;
        }


        /**
         * Set the physical fields based on a restart file, or a function
         * describing the initial condition given in the session.
         * @param  initialtime           Time at which to evaluate the function.
         * @param  dumpInitialConditions Write the initial condition to file?
         */
        void EquationSystem::v_SetInitialConditions(NekDouble initialtime,
                                                    bool dumpInitialConditions,
                                                    const int domain)
        {
            if (m_session->GetComm()->GetRank() == 0)
            {
                cout << "Initial Conditions:" << endl;
            }
        
            if (m_session->DefinesFunction("InitialConditions"))
            {
                EvaluateFunction(m_session->GetVariables(), m_fields, 
                                 "InitialConditions",domain);
                
                if (m_session->GetComm()->GetRank() == 0)
                {
                    
                    for (int i = 0; i < m_fields.num_elements(); ++i)
                    {
                        std::string varName = m_session->GetVariable(i);
                        cout << "  - Field " << varName << ": "
                             << DescribeFunction(varName, "InitialConditions",domain)
                             << endl;
                    }
                }
            }
            else
            {
                int nq = m_fields[0]->GetNpoints();
                for (int i = 0; i < m_fields.num_elements(); i++)
                {
                    Vmath::Zero(nq, m_fields[i]->UpdatePhys(), 1);
                    m_fields[i]->SetPhysState(true);
                    Vmath::Zero(m_fields[i]->GetNcoeffs(), 
                                m_fields[i]->UpdateCoeffs(), 1);
                    if (m_session->GetComm()->GetRank() == 0)
                    {
                        cout << "  - Field "    << m_session->GetVariable(i)
                             << ": 0 (default)" << endl;
                    }
                }

            }

            if (dumpInitialConditions && m_checksteps)
            {
                Checkpoint_Output(0);
            }
        }
    
    
        void EquationSystem::v_EvaluateExactSolution(
            unsigned int field,
            Array<OneD, NekDouble> &outfield,
            const NekDouble time)
        {
            ASSERTL0 (outfield.num_elements() == m_fields[field]->GetNpoints(),
                      "ExactSolution array size mismatch.");
            Vmath::Zero(outfield.num_elements(), outfield, 1);
            if (m_session->DefinesFunction("ExactSolution"))
            {
                EvaluateFunction(m_session->GetVariable(field), outfield, 
                                 "ExactSolution", time);
            }
        }


        /**
         * By default, nothing needs initialising at the EquationSystem level.
         */
        void EquationSystem::v_DoInitialise()
        {

        }
    
    
        void EquationSystem::InitialiseBaseFlow(
            Array<OneD, Array<OneD, NekDouble> > &base)
        {
            base = Array<OneD, Array<OneD, NekDouble> >(m_spacedim);
            std::vector<std::string> vel;
            vel.push_back("Vx");
            vel.push_back("Vy");
            vel.push_back("Vz");
            vel.resize(m_spacedim);
            SetUpBaseFields(m_graph);
            EvaluateFunction(vel, base, "BaseFlow");
        }    	    
    
        void EquationSystem::SetUpBaseFields(
            SpatialDomains::MeshGraphSharedPtr &mesh)
        {
            int i;
            
            // The number of variables can be different from the dimension 
            // of the base flow
            int nvariables = m_session->GetVariables().size();
            m_base = Array<OneD, MultiRegions::ExpListSharedPtr>(nvariables);
            if (m_projectionType == MultiRegions::eGalerkin ||
                m_projectionType == MultiRegions::eMixed_CG_Discontinuous)
            {
                switch (m_expdim)
                {
                    case 1:
                    {
                        for(i = 0; i < m_base.num_elements(); i++)
                        {
                            m_base[i] = MemoryManager<MultiRegions::ContField1D>
                                ::AllocateSharedPtr(m_session, mesh, 
                                                    m_session->GetVariable(0));
                        }
                    }
                        break;
                    case 2:
                    {
                        if (m_HomogeneousType == eHomogeneous1D)
                        {
                            if (m_SingleMode)
                            {
                                const LibUtilities::PointsKey PkeyZ(m_npointsZ,
                                        LibUtilities::eFourierSingleModeSpaced);
                                const LibUtilities::BasisKey  BkeyZ(
                                        LibUtilities::eFourier,
                                        m_npointsZ,PkeyZ);

                                for (i = 0 ; i < m_base.num_elements(); i++)
                                {
                                    m_base[i] = MemoryManager<MultiRegions
                                        ::ContField3DHomogeneous1D>
                                            ::AllocateSharedPtr(
                                                m_session, BkeyZ, m_LhomZ, 
                                                m_useFFT, m_homogen_dealiasing, 
                                                m_graph, 
                                                m_session->GetVariable(i));
                                    m_base[i]->SetWaveSpace(true);
                                }
                            }
                            else if (m_HalfMode)
                            {
                                //1 plane field (half mode expansion)
                                const LibUtilities::PointsKey PkeyZ(m_npointsZ,
                                        LibUtilities::eFourierSingleModeSpaced);
                                const LibUtilities::BasisKey  BkeyZ(
                                        LibUtilities::eFourierHalfModeRe,
                                        m_npointsZ,PkeyZ);

                                for (i = 0 ; i < m_base.num_elements(); i++)
                                {
                                    m_base[i] = MemoryManager<MultiRegions
                                        ::ContField3DHomogeneous1D>
                                            ::AllocateSharedPtr(
                                                m_session, BkeyZ, m_LhomZ, 
                                                m_useFFT, m_homogen_dealiasing, 
                                                m_graph, 
                                                m_session->GetVariable(i));
                                    m_base[i]->SetWaveSpace(true);
                                }
                            }
                            else
                            {
                                const LibUtilities::PointsKey PkeyZ(m_npointsZ,
                                        LibUtilities::eFourierEvenlySpaced);
                                const LibUtilities::BasisKey  BkeyZ(
                                        LibUtilities::eFourier,m_npointsZ,
                                        PkeyZ);

                                for (i = 0 ; i < m_base.num_elements(); i++)
                                {
                                    m_base[i] = MemoryManager<MultiRegions
                                        ::ContField3DHomogeneous1D>
                                            ::AllocateSharedPtr(
                                                m_session, BkeyZ, m_LhomZ, 
                                                m_useFFT, m_homogen_dealiasing, 
                                                m_graph, 
                                                m_session->GetVariable(i));
                                    m_base[i]->SetWaveSpace(false);
                                }
                            }
                        }
                        else
                        {
                            i = 0;
                            MultiRegions::ContField2DSharedPtr firstbase =
                                MemoryManager<MultiRegions::ContField2D>
                                ::AllocateSharedPtr(m_session,mesh,
                                                m_session->GetVariable(i));
                            m_base[0]=firstbase;

                            for (i = 1 ; i < m_base.num_elements(); i++)
                            {
                                m_base[i] = MemoryManager<MultiRegions::
                                    ContField2D>::AllocateSharedPtr(
                                        *firstbase,mesh,
                                        m_session->GetVariable(i));
                            }
                        }
                    }
                    break;
                    case 3:
                    {
                        MultiRegions::ContField3DSharedPtr firstbase =
                            MemoryManager<MultiRegions::ContField3D>
                            ::AllocateSharedPtr(m_session, m_graph,
                                                m_session->GetVariable(0));
                        m_base[0] = firstbase;
                        for (i = 1 ; i < m_base.num_elements(); i++)
                        {
                            m_base[i] = MemoryManager<MultiRegions::ContField3D>
                                ::AllocateSharedPtr(*firstbase, m_graph,
                                                    m_session->GetVariable(0));
                        }
                    }
                    break;
                    default:
                        ASSERTL0(false,"Expansion dimension not recognised");
                        break;
                }
            }
            else
            {
                switch(m_expdim)
                {
                    case 1:
                    {
                        // need to use zero for variable as may be more base 
                        // flows than variables
                        for(i = 0 ; i < m_base.num_elements(); i++)
                        {
                            m_base[i] = MemoryManager<MultiRegions
                                ::DisContField1D>
                                ::AllocateSharedPtr(m_session, m_graph,
                                                    m_session->GetVariable(0));
                        }
                        break;
                    }
                    case 2:
                    {
                        for(i = 0 ; i < m_base.num_elements(); i++)
                        {
                            m_base[i] = MemoryManager<MultiRegions::
                                DisContField2D>::AllocateSharedPtr(
                                    m_session,m_graph,
                                    m_session->GetVariable(0));
                        }
                        break;
                    }
                    case 3:
                        ASSERTL0(false, "3 D not set up");
                    default:
                        ASSERTL0(false, "Expansion dimension not recognised");
                        break;
                }
            }
        }
 	
        // Import base flow from file and load in m_base    	
        void EquationSystem::ImportFldBase(
            std::string pInfile, 
            SpatialDomains::MeshGraphSharedPtr pGraph)
        {
            std::vector<LibUtilities::FieldDefinitionsSharedPtr> FieldDef;
            std::vector<std::vector<NekDouble> > FieldData;

            //Get Homogeneous
            m_fld->Import(pInfile,FieldDef,FieldData);

            int nvar = m_session->GetVariables().size();
            if (m_session->DefinesSolverInfo("HOMOGENEOUS"))
            {
                std::string HomoStr = m_session->GetSolverInfo("HOMOGENEOUS");
            }
            // copy FieldData into m_fields
            for (int j = 0; j < nvar; ++j)
            {
                for(int i = 0; i < FieldDef.size(); ++i)
                {
                    bool flag = FieldDef[i]->m_fields[j] ==
                                m_session->GetVariable(j);
                    ASSERTL1(flag, (std::string("Order of ") + pInfile
                                    + std::string(" data and that defined in "
                                    "m_boundaryconditions differs")).c_str());

                    m_base[j]->ExtractDataToCoeffs(FieldDef[i], FieldData[i],
                                                   FieldDef[i]->m_fields[j],
                                                   m_base[j]->UpdateCoeffs());
                }
            }
        }

        /**
         * 
         */
        void EquationSystem::v_DoSolve()
        {

        }
	
        /**
         * 
         */
        void EquationSystem::v_TransCoeffToPhys()
        {
		
        }
	
        /**
         *
         */
        void EquationSystem::v_TransPhysToCoeff()
        {
		
        }


        /// Virtual function for generating summary information.
        void EquationSystem::v_GenerateSummary(SummaryList& l)
        {
            SessionSummary(l);
        }

        /**
         * Write the field data to file. The file is named according to the session
         * name with the extension .fld appended.
         */
        void EquationSystem::v_Output(void)
        {
            WriteFld(m_sessionName + ".fld");
        }
                
        /**
         * Zero the physical fields.
         */
        void EquationSystem::ZeroPhysFields(void)
        {
            for (int i = 0; i < m_fields.num_elements(); i++)
            {
                Vmath::Zero(m_fields[i]->GetNpoints(),
                            m_fields[i]->UpdatePhys(),1);
            }
        }

        /**
         * FwdTrans the m_fields members
         */
        void EquationSystem::FwdTransFields(void)
        {
            for (int i = 0; i < m_fields.num_elements(); i++)
            {
                m_fields[i]->FwdTrans(m_fields[i]->GetPhys(),
                                      m_fields[i]->UpdateCoeffs());
                m_fields[i]->SetPhysState(false);
            }
        }

        /**
         * Computes the weak Green form of advection terms (without boundary
         * integral), i.e. \f$ (\nabla \phi \cdot F) \f$ where for example
         * \f$ F=uV \f$.
         * @param   F           Fields.
         * @param   outarray    Storage for result.
         *
         * \note Assuming all fields are of the same expansion and order so that 
         * we can use the parameters of m_fields[0].
         */
        void EquationSystem::WeakAdvectionGreensDivergenceForm(
            const Array<OneD, Array<OneD, NekDouble> > &F,
            Array<OneD, NekDouble> &outarray)
        {
            // Use dimension of velocity vector to dictate dimension of operation
            int ndim    = F.num_elements();
            int nCoeffs = m_fields[0]->GetNcoeffs();

            Array<OneD, NekDouble> iprod(nCoeffs);
            Vmath::Zero(nCoeffs, outarray, 1);

            for (int i = 0; i < ndim; ++i)
            {
                m_fields[0]->IProductWRTDerivBase(i, F[i], iprod);
                Vmath::Vadd(nCoeffs, iprod, 1, outarray, 1, outarray, 1);
            }
        }

        /**
         * Calculate Inner product of the divergence advection form
         * \f$(\phi, \nabla \cdot F)\f$, where for example \f$ F = uV \f$.
         * @param   F           Fields.
         * @param   outarray    Storage for result.
         */
        void EquationSystem::WeakAdvectionDivergenceForm(
            const Array<OneD, Array<OneD, NekDouble> > &F,
            Array<OneD, NekDouble> &outarray)
        {
            // Use dimension of Velocity vector to dictate dimension of operation
            int ndim       = F.num_elements();
            int nPointsTot = m_fields[0]->GetNpoints();
            Array<OneD, NekDouble> tmp(nPointsTot);
            Array<OneD, NekDouble> div(nPointsTot, 0.0);

            // Evaluate the divergence
            for (int i = 0; i < ndim; ++i)
            {
                //m_fields[0]->PhysDeriv(i,F[i],tmp);
                m_fields[0]->PhysDeriv(MultiRegions::DirCartesianMap[i],F[i],tmp);
                Vmath::Vadd(nPointsTot, tmp, 1, div, 1, div, 1);
            }

            m_fields[0]->IProductWRTBase(div, outarray);
        }

        /**
         * Calculate Inner product of the divergence advection form
         * \f$ (\phi, V\cdot \nabla u) \f$
         * @param   V           Fields.
         * @param   u           Fields.
         * @param   outarray    Storage for result.
         */
        void EquationSystem::WeakAdvectionNonConservativeForm(
            const Array<OneD, Array<OneD, NekDouble> > &V,
            const Array<OneD, const NekDouble> &u,
            Array<OneD, NekDouble> &outarray,
            bool UseContCoeffs)
        {
            // use dimension of Velocity vector to dictate dimension of operation
            int ndim       = V.num_elements();

            int nPointsTot = m_fields[0]->GetNpoints();
            Array<OneD, NekDouble> tmp(nPointsTot);
            Array<OneD, NekDouble> wk(ndim * nPointsTot, 0.0);

            AdvectionNonConservativeForm(V, u, tmp, wk);
		
            if (UseContCoeffs)
            {
                m_fields[0]->IProductWRTBase(tmp, outarray,
                                             MultiRegions::eGlobal);
            }
            else
            {
                m_fields[0]->IProductWRTBase_IterPerExp(tmp, outarray);
            }
        }

        /**
         * Calculate the inner product \f$ V\cdot \nabla u \f$
         * @param   V           Fields.
         * @param   u           Fields.
         * @param   outarray    Storage for result.
         * @param   wk          Workspace.
         */
        void EquationSystem::AdvectionNonConservativeForm(
            const Array<OneD, Array<OneD, NekDouble> > &V,
            const Array<OneD, const NekDouble> &u,
            Array<OneD, NekDouble> &outarray,
            Array<OneD, NekDouble> &wk)
        {
            // Use dimension of Velocity vector to dictate dimension of operation
            int ndim       = V.num_elements();
            //int ndim = m_expdim;

            // ToDo: here we should add a check that V has right dimension

            int nPointsTot = m_fields[0]->GetNpoints();
            Array<OneD, NekDouble> grad0,grad1,grad2;

            // Check to see if wk space is defined
            if (wk.num_elements())
            {
                grad0 = wk;
            }
            else
            {
                grad0 = Array<OneD, NekDouble> (nPointsTot);
            }

            // Evaluate V\cdot Grad(u)
            switch(ndim)
            {
                case 1:
                    m_fields[0]->PhysDeriv(u,grad0);
                    Vmath::Vmul(nPointsTot, grad0, 1, V[0], 1, outarray,1);
                    break;
                case 2:
                    grad1 = Array<OneD, NekDouble> (nPointsTot);
                    m_fields[0]->PhysDeriv(u, grad0, grad1);
                    Vmath::Vmul (nPointsTot, grad0, 1, V[0], 1, outarray, 1);
                    Vmath::Vvtvp(nPointsTot, grad1, 1, V[1], 1,
                                 outarray, 1, outarray, 1);
                    break;
                case 3:
                    grad1 = Array<OneD, NekDouble> (nPointsTot);
                    grad2 = Array<OneD, NekDouble> (nPointsTot);
                    m_fields[0]->PhysDeriv(u,grad0,grad1,grad2);
                    Vmath::Vmul (nPointsTot, grad0, 1, V[0], 1, outarray, 1);
                    Vmath::Vvtvp(nPointsTot, grad1, 1, V[1], 1,
                                 outarray, 1, outarray, 1);
                    Vmath::Vvtvp(nPointsTot, grad2, 1, V[2], 1,
                                 outarray, 1, outarray, 1);
                    break;
                default:
                    ASSERTL0(false,"dimension unknown");
            }
        }

        /**
         * @brief Calculate weak DG advection in the form \f$ \langle\phi,
         * \hat{F}\cdot n\rangle - (\nabla \phi \cdot F) \f$
         * 
         * @param   InField                         Fields.
         * @param   OutField                        Storage for result.
         * @param   NumericalFluxIncludesNormal     Default: true.
         * @param   InFieldIsPhysSpace              Default: false.
         * @param   nvariables                      Number of fields.
         */
        void EquationSystem::WeakDGAdvection(
            const Array<OneD, Array<OneD, NekDouble> >& InField,
                  Array<OneD, Array<OneD, NekDouble> >& OutField,
            bool NumericalFluxIncludesNormal,
            bool InFieldIsInPhysSpace,
            int nvariables)
        {
            int i;
            int nVelDim         = m_expdim;
            int nPointsTot      = GetNpoints();
            int ncoeffs         = GetNcoeffs();
            int nTracePointsTot = GetTraceNpoints();
        
            if (!nvariables)
            {
                nvariables      = m_fields.num_elements();
            }

            Array<OneD, Array<OneD, NekDouble> > fluxvector(nVelDim);
            Array<OneD, Array<OneD, NekDouble> > physfield (nvariables);

            for(i = 0; i < nVelDim; ++i)
            {
                fluxvector[i]    = Array<OneD, NekDouble>(nPointsTot);
            }

            // Get the variables in physical space
            // already in physical space
            if (InFieldIsInPhysSpace == true)
            {
                for (i = 0; i < nvariables; ++i)
                {
                    physfield[i] = InField[i];
                }
            }
            // otherwise do a backward transformation
            else
            {
                for(i = 0; i < nvariables; ++i)
                {
                    // Could make this point to m_fields[i]->UpdatePhys();
                    physfield[i] = Array<OneD, NekDouble>(nPointsTot);
                    m_fields[i]->BwdTrans(InField[i],physfield[i]);
                }
            }

            // Get the advection part (without numerical flux)
            for (i = 0; i < nvariables; ++i)
            {
                // Get the ith component of the  flux vector in (physical space)
                GetFluxVector(i, physfield, fluxvector);

                // Calculate the i^th value of (\grad_i \phi, F)
                WeakAdvectionGreensDivergenceForm(fluxvector,OutField[i]);
            }

            // Get the numerical flux and add to the modal coeffs
            // if the NumericalFluxs function already includes the
            // normal in the output
            if (NumericalFluxIncludesNormal == true)
            {
                Array<OneD, Array<OneD, NekDouble> > numflux   (nvariables);

                for (i = 0; i < nvariables; ++i)
                {
                    numflux[i]   = Array<OneD, NekDouble>(nTracePointsTot);
                }

                // Evaluate numerical flux in physical space which may in
                // general couple all component of vectors
                NumericalFlux(physfield, numflux);

                // Evaulate  <\phi, \hat{F}\cdot n> - OutField[i]
                for (i = 0; i < nvariables; ++i)
                {
                    Vmath::Neg(ncoeffs,OutField[i],1);
                    m_fields[i]->AddTraceIntegral(numflux[i],OutField[i]);
                    m_fields[i]->SetPhysState(false);
                }
            }
            // if the NumericalFlux function does not include the
            // normal in the output
            else
            {
                Array<OneD, Array<OneD, NekDouble> > numfluxX   (nvariables);
                Array<OneD, Array<OneD, NekDouble> > numfluxY   (nvariables);

                for (i = 0; i < nvariables; ++i)
                {
                    numfluxX[i]   = Array<OneD, NekDouble>(nTracePointsTot);
                    numfluxY[i]   = Array<OneD, NekDouble>(nTracePointsTot);
                }

                // Evaluate numerical flux in physical space which may in
                // general couple all component of vectors
                NumericalFlux(physfield, numfluxX, numfluxY);

                // Evaulate  <\phi, \hat{F}\cdot n> - OutField[i]
                for(i = 0; i < nvariables; ++i)
                {
                    Vmath::Neg(ncoeffs,OutField[i],1);
                    m_fields[i]->AddTraceIntegral(numfluxX[i], numfluxY[i],
                                                  OutField[i]);
                    m_fields[i]->SetPhysState(false);
                }
            }
        }
        
        /**
         * Calculate weak DG Diffusion in the LDG form
         * \f$ \langle\psi, \hat{u}\cdot n\rangle
         * - \langle\nabla\psi \cdot u\rangle
         *  \langle\phi, \hat{q}\cdot n\rangle - (\nabla \phi \cdot q) \rangle \f$
         */
        void EquationSystem::WeakDGDiffusion(
            const Array<OneD, Array<OneD, NekDouble> >& InField,
            Array<OneD, Array<OneD, NekDouble> >& OutField,
            bool NumericalFluxIncludesNormal,
            bool InFieldIsInPhysSpace)
        {
            int i, j, k;
            int nPointsTot      = GetNpoints();
            int ncoeffs         = GetNcoeffs();
            int nTracePointsTot = GetTraceNpoints();
            int nvariables      = m_fields.num_elements();
            int nqvar           = 2;

            Array<OneD, NekDouble>  qcoeffs (ncoeffs);
            Array<OneD, NekDouble>  temp (ncoeffs);

            Array<OneD, Array<OneD, NekDouble> > fluxvector (m_spacedim);
            Array<OneD, Array<OneD, NekDouble> > ufield (nvariables);

            Array<OneD, Array<OneD, Array<OneD, NekDouble> > >  flux   (nqvar);
            Array<OneD, Array<OneD, Array<OneD, NekDouble> > >  qfield  (nqvar);

            for (j = 0; j < nqvar; ++j)
            {
                qfield[j]   = Array<OneD, Array<OneD, NekDouble> >(nqvar);
                flux[j]     = Array<OneD, Array<OneD, NekDouble> >(nqvar);

                for (i = 0; i< nvariables; ++i)
                {
                    ufield[i] = Array<OneD, NekDouble>(nPointsTot, 0.0);
                    qfield[j][i]  = Array<OneD, NekDouble>(nPointsTot, 0.0);
                    flux[j][i] = Array<OneD, NekDouble>(nTracePointsTot, 0.0);
                }
            }

            for (k = 0; k < m_spacedim; ++k)
            {
                fluxvector[k] = Array<OneD, NekDouble>(nPointsTot, 0.0);
            }

            // Get the variables in physical space already in physical space
            if (InFieldIsInPhysSpace == true)
            {
                for (i = 0; i < nvariables; ++i)
                {
                    ufield[i] = InField[i];
                }
            }
            // Otherwise do a backward transformation
            else
            {
                for (i = 0; i < nvariables; ++i)
                {
                    // Could make this point to m_fields[i]->UpdatePhys();
                    ufield[i] = Array<OneD, NekDouble>(nPointsTot);
                    m_fields[i]->BwdTrans(InField[i],ufield[i]);
                }
            }

            // ##########################################################
            // Compute q_{\eta} and q_{\xi} from su
            // Obtain Numerical Fluxes
            // ##########################################################
            NumFluxforScalar(ufield, flux);

            for (j = 0; j < nqvar; ++j)
            {
                for (i = 0; i < nvariables; ++i)
                {
                    // Get the ith component of the  flux vector in
                    // (physical space) fluxvector = m_tanbasis * u,
                    // where m_tanbasis = 2 by m_spacedim by nPointsTot
                    if (m_tanbasis.num_elements())
                    {
                        for (k = 0; k < m_spacedim; ++k)
                        {
                            Vmath::Vmul(nPointsTot, m_tanbasis[j][k], 1,
                                        ufield[i], 1, fluxvector[k], 1);
                        }
                    }
                    else
                    {
                        GetFluxVector(i, j, ufield, fluxvector);
                    }

                    // Calculate the i^th value of (\grad_i \phi, F)
                    WeakAdvectionGreensDivergenceForm(fluxvector, qcoeffs);

                    Vmath::Neg(ncoeffs,qcoeffs,1);
                    m_fields[i]->AddTraceIntegral(flux[j][i], qcoeffs);
                    m_fields[i]->SetPhysState(false);

                    // Add weighted mass matrix = M ( \nabla \cdot Tanbasis )
//                if(m_gradtan.num_elements())
//                {
//                    MultiRegions::GlobalMatrixKey key(StdRegions::eMass,
//                                                        m_gradtan[j]);
//                    m_fields[i]->MultiRegions::ExpList::GeneralMatrixOp(key,
//                                                        InField[i], temp);
//                    Vmath::Svtvp(ncoeffs, -1.0, temp, 1, qcoeffs, 1,
//                                                        qcoeffs, 1);
//                }

                    //Multiply by the inverse of mass matrix
                    m_fields[i]->MultiplyByElmtInvMass(qcoeffs, qcoeffs);

                    // Back to physical space
                    m_fields[i]->BwdTrans(qcoeffs, qfield[j][i]);
                }
            }


            // ##########################################################
            //   Compute u from q_{\eta} and q_{\xi}
            // ##########################################################

            // Obtain Numerical Fluxes
            NumFluxforVector(ufield, qfield, flux[0]);

            for (i = 0; i < nvariables; ++i)
            {
                // L = L(tan_eta) q_eta + L(tan_xi) q_xi
                OutField[i] = Array<OneD, NekDouble>(ncoeffs, 0.0);
                temp = Array<OneD, NekDouble>(ncoeffs, 0.0);

                if (m_tanbasis.num_elements())
                {
                    for (j = 0; j < nqvar; ++j)
                    {
                        for (k = 0; k < m_spacedim; ++k)
                        {
                            Vmath::Vmul(nPointsTot, m_tanbasis[j][k], 1,
                                        qfield[j][i], 1, fluxvector[k], 1);
                        }

                        WeakAdvectionGreensDivergenceForm(fluxvector, temp);
                        Vmath::Vadd(ncoeffs, temp, 1, OutField[i], 1,
                                    OutField[i], 1);
                    }
                }
                else
                {
                    for (k = 0; k < m_spacedim; ++k)
                    {
                        Vmath::Vcopy(nPointsTot, qfield[k][i], 1,
                                     fluxvector[k], 1);
                    }

                    WeakAdvectionGreensDivergenceForm(fluxvector, OutField[i]);
                }

                // Evaulate  <\phi, \hat{F}\cdot n> - OutField[i]
                Vmath::Neg(ncoeffs,OutField[i],1);
                m_fields[i]->AddTraceIntegral(flux[0][i], OutField[i]);
                m_fields[i]->SetPhysState(false);
            }
        }

        /**
         * Write the n-th checkpoint file.
         * @param   n   The index of the checkpoint file.
         */
        void EquationSystem::Checkpoint_Output(const int n)
        {
            std::string outname =  m_sessionName +  "_" + 
                boost::lexical_cast<std::string>(n);

            WriteFld(outname + ".chk");
        }

        /**
         * Write the n-th checkpoint file.
         * @param   n   The index of the checkpoint file.
         */
        void EquationSystem::Checkpoint_Output(
            const int n, 
            MultiRegions::ExpListSharedPtr &field, 
            std::vector<Array<OneD, NekDouble> > &fieldcoeffs, 
            std::vector<std::string> &variables)
        {
            char chkout[16] = "";
            sprintf(chkout, "%d", n);
            std::string outname = m_sessionName + "_" + chkout + ".chk";
            WriteFld(outname, field, fieldcoeffs, variables);
        }
        
        /**
         * Write the n-th base flow into a .chk file
         * @param   n   The index of the base flow file.
         */
        void EquationSystem::Checkpoint_BaseFlow(const int n)
        {
            std::string outname =  m_sessionName +  "_BaseFlow_" + 
                boost::lexical_cast<std::string>(n);

            WriteFld(outname + ".chk");
        }

        /**
         * Writes the field data to a file with the given filename.
         * @param   outname     Filename to write to.
         */
        void EquationSystem::WriteFld(const std::string &outname)
        {
            std::vector<Array<OneD, NekDouble> > fieldcoeffs(
                m_fields.num_elements());
            std::vector<std::string> variables(m_fields.num_elements());

            for (int i = 0; i < m_fields.num_elements(); ++i)
            {
                if (m_fields[i]->GetNcoeffs() == m_fields[0]->GetNcoeffs())
                {
                    fieldcoeffs[i] = m_fields[i]->UpdateCoeffs();
                }
                else
                {
                    fieldcoeffs[i] = Array<OneD,NekDouble>(m_fields[0]->
                                                           GetNcoeffs());
                    m_fields[0]->ExtractCoeffsToCoeffs(m_fields[i],
                                                       m_fields[i]->GetCoeffs(),
                                                       fieldcoeffs[i]);
                }
                variables[i] = m_boundaryConditions->GetVariable(i);
            }

            v_ExtraFldOutput(fieldcoeffs, variables);

            WriteFld(outname, m_fields[0], fieldcoeffs, variables);
        }



        /**
         * Writes the field data to a file with the given filename.
         * @param   outname         Filename to write to.
         * @param   field           ExpList on which data is based.
         * @param   fieldcoeffs     An array of array of expansion coefficients.
         * @param   variables       An array of variable names.
         */
        void EquationSystem::WriteFld(
            const std::string                    &outname,
            MultiRegions::ExpListSharedPtr       &field,
            std::vector<Array<OneD, NekDouble> > &fieldcoeffs,
            std::vector<std::string>             &variables)
        {
            std::vector<LibUtilities::FieldDefinitionsSharedPtr> FieldDef
                = field->GetFieldDefinitions();
            std::vector<std::vector<NekDouble> > FieldData(FieldDef.size());

            // Copy Data into FieldData and set variable
            for(int j = 0; j < fieldcoeffs.size(); ++j)
            {
                for(int i = 0; i < FieldDef.size(); ++i)
                {
                    // Could do a search here to find correct variable
                    FieldDef[i]->m_fields.push_back(variables[j]);
                    field->AppendFieldData(FieldDef[i], FieldData[i],
                                           fieldcoeffs[j]);
                }            
            }

            // Update time in field info if required
            if(m_fieldMetaDataMap.find("Time") != m_fieldMetaDataMap.end())
            {
                m_fieldMetaDataMap["Time"] = boost::lexical_cast<std::string>(m_time);
            }

            m_fld->Write(outname, FieldDef, FieldData, m_fieldMetaDataMap);
        }


        /**
         * Import field from infile and load into \a m_fields. This routine will
         * also perform a \a BwdTrans to ensure data is in both the physical and
         * coefficient storage.
         * @param   infile  Filename to read.
         */
        void EquationSystem::ImportFld(
            const std::string &infile, 
            Array<OneD, MultiRegions::ExpListSharedPtr> &pFields)
        {
            std::vector<LibUtilities::FieldDefinitionsSharedPtr> FieldDef;
            std::vector<std::vector<NekDouble> > FieldData;

            m_fld->Import(infile,FieldDef,FieldData);

            // Copy FieldData into m_fields
            for(int j = 0; j < pFields.num_elements(); ++j)
            {
                Vmath::Zero(pFields[j]->GetNcoeffs(),
                            pFields[j]->UpdateCoeffs(),1);
                
                for(int i = 0; i < FieldDef.size(); ++i)
                {
                    ASSERTL1(FieldDef[i]->m_fields[j] ==
                             m_session->GetVariable(j),
                             std::string("Order of ") + infile
                             + std::string(" data and that defined in "
                                           "m_boundaryconditions differs"));

                    pFields[j]->ExtractDataToCoeffs(FieldDef[i], FieldData[i],
                                                    FieldDef[i]->m_fields[j],
                                                    pFields[j]->UpdateCoeffs());
                }
                pFields[j]->BwdTrans(pFields[j]->GetCoeffs(),
                                     pFields[j]->UpdatePhys());
            }
        }



        /**
         * Import field from infile and load into \a m_fields. This routine will
         * also perform a \a BwdTrans to ensure data is in both the physical and
         * coefficient storage.
         * @param   infile  Filename to read.
         * If optionan \a ndomains is specified it assumes we loop over nodmains for each nvariables. 
         */
        void EquationSystem::ImportFldToMultiDomains(
                                                     const std::string &infile, 
                                                     Array<OneD, MultiRegions::ExpListSharedPtr> &pFields,
                                                     const int ndomains)
        {
            std::vector<LibUtilities::FieldDefinitionsSharedPtr> FieldDef;
            std::vector<std::vector<NekDouble> > FieldData;
            
            LibUtilities::Import(infile,FieldDef,FieldData);
            
            int nvariables = GetNvariables();

            ASSERTL0(ndomains*nvariables == pFields.num_elements(),"Number of fields does not match the number of variables and domains");
            
            // Copy FieldData into m_fields
            for(int j = 0; j < ndomains; ++j)
            {
                for(int i = 0; i < nvariables; ++i)
                {
                    Vmath::Zero(pFields[j*nvariables+i]->GetNcoeffs(),pFields[j*nvariables+i]->UpdateCoeffs(),1);
                    
                    for(int n = 0; n < FieldDef.size(); ++n)
                    {
                        ASSERTL1(FieldDef[n]->m_fields[i] == m_session->GetVariable(i),
                                 std::string("Order of ") + infile
                                 + std::string(" data and that defined in "
                                               "m_boundaryconditions differs"));
                        
                        pFields[j*nvariables+i]->ExtractDataToCoeffs(FieldDef[n], FieldData[n],
                                                                     FieldDef[n]->m_fields[i],
                                                                     pFields[j*nvariables+i]->UpdateCoeffs());
                    }
                    pFields[j*nvariables+i]->BwdTrans(pFields[j*nvariables+i]->GetCoeffs(),
                                                      pFields[j*nvariables+i]->UpdatePhys());
                }
            }
        }

        /**
         * Import field from infile and load into \a pField. This routine will
         * also perform a \a BwdTrans to ensure data is in both the physical and
         * coefficient storage.
         */
        void EquationSystem::ImportFld(
            const std::string &infile, 
            MultiRegions::ExpListSharedPtr &pField, 
            std::string &pFieldName)
        {
            std::vector<LibUtilities::FieldDefinitionsSharedPtr> FieldDef;
            std::vector<std::vector<NekDouble> > FieldData;

            m_fld->Import(infile,FieldDef,FieldData);
            int idx = -1;

            Vmath::Zero(pField->GetNcoeffs(),pField->UpdateCoeffs(),1);

            for(int i = 0; i < FieldDef.size(); ++i)
            {
                // find the index of the required field in the file.
                for(int j = 0; j < FieldData.size(); ++j)
                {
                    if (FieldDef[i]->m_fields[j] == pFieldName)
                    {
                        idx = j;
                    }
                }
                ASSERTL1(idx >= 0, "Field " + pFieldName + " not found.");

                pField->ExtractDataToCoeffs(FieldDef[i], FieldData[i],
                                            FieldDef[i]->m_fields[idx],
                                            pField->UpdateCoeffs());
            }
            pField->BwdTrans(pField->GetCoeffs(), pField->UpdatePhys());
        }

        /**
         * Import field from infile and load into the array \a coeffs. 
         *
         * @param infile Filename to read.
         * @param fieldStr an array of string identifying fields to be imported
         * @param coeffs and array of array of coefficients to store imported data
         */
        void EquationSystem::ImportFld(
            const std::string &infile, 
            std::vector< std::string> &fieldStr, 
            Array<OneD, Array<OneD, NekDouble> > &coeffs)
        {

            ASSERTL0(fieldStr.size() <= coeffs.num_elements(),
                     "length of fieldstr should be the same as pFields");
        
            std::vector<LibUtilities::FieldDefinitionsSharedPtr> FieldDef;
            std::vector<std::vector<NekDouble> > FieldData;
        
            m_fld->Import(infile,FieldDef,FieldData);

            // Copy FieldData into m_fields
            for(int j = 0; j < fieldStr.size(); ++j)
            {
                Vmath::Zero(coeffs[j].num_elements(),coeffs[j],1);
                for(int i = 0; i < FieldDef.size(); ++i)
                {
                    m_fields[0]->ExtractDataToCoeffs(FieldDef[i], FieldData[i],
                                                     fieldStr[j], coeffs[j]);
                }
            }
        }

        /**
         * Write out a summary of the session data.
         * @param   out         Output stream to write data to.
         */
        void EquationSystem::SessionSummary(SummaryList& s)
        {
            AddSummaryItem(s, "EquationType", m_session->GetSolverInfo("EQTYPE"));
            AddSummaryItem(s, "Session Name", m_sessionName);
            AddSummaryItem(s, "Spatial Dim.", m_spacedim);
            AddSummaryItem(s, "Max SEM Exp. Order", m_fields[0]->EvalBasisNumModesMax());
            if(m_HomogeneousType == eHomogeneous1D)
            {
                AddSummaryItem(s, "Quasi-3D", "Homogeneous in z-direction");
                AddSummaryItem(s, "Expansion Dim.", m_expdim + 1);
                AddSummaryItem(s, "Num. Hom. Modes (z)", m_npointsZ);
                AddSummaryItem(s, "Hom. length (LZ)", "m_LhomZ");
                AddSummaryItem(s, "FFT Type", m_useFFT ? "FFTW" : "MVM");
                AddSummaryItem(s, "Selected Mode", m_MultipleModes
                        ? boost::lexical_cast<string>(m_NumMode) : "ALL");
            }
            else if(m_HomogeneousType == eHomogeneous2D)
            {
                AddSummaryItem(s, "Quasi-3D", "Homogeneous in yz-plane");
                AddSummaryItem(s, "Expansion Dim.", m_expdim + 2);
                AddSummaryItem(s, "Num. Hom. Modes (y)", m_npointsY);
                AddSummaryItem(s, "Num. Hom. Modes (z)", m_npointsZ);
                AddSummaryItem(s, "Hom. length (LY)", "m_LhomY");
                AddSummaryItem(s, "Hom. length (LZ)", "m_LhomZ");
                AddSummaryItem(s, "FFT Type", m_useFFT ? "FFTW" : "MVM");
            }
            else
            {
                AddSummaryItem(s, "Expansion Dim.", m_expdim);
            }
            
            if (m_session->DefinesSolverInfo("UpwindType"))
            {
                AddSummaryItem(s, "Riemann Solver",
                                  m_session->GetSolverInfo("UpwindType"));
            }
            
            if (m_session->DefinesSolverInfo("AdvectionType"))
            {
                std::string AdvectionType;
                AdvectionType = m_session->GetSolverInfo("AdvectionType");
                AddSummaryItem(s, "Advection Type", GetAdvectionFactory().
                               GetClassDescription(AdvectionType));
            }

            if (m_projectionType == MultiRegions::eGalerkin)
            {
                AddSummaryItem(s, "Projection Type", "Continuous Galerkin");
            }
            else if (m_projectionType == MultiRegions::eDiscontinuous)
            {
                AddSummaryItem(s, "Projection Type", "Discontinuous Galerkin");
            }
            else if (m_projectionType == MultiRegions::eMixed_CG_Discontinuous)
            {
                AddSummaryItem(s, "Projection Type",
                                  "Mixed Continuous Galerkin and Discontinuous");
            }
            
            if (m_session->DefinesSolverInfo("DiffusionType"))
            {
                std::string DiffusionType;
                DiffusionType = m_session->GetSolverInfo("DiffusionType");
                AddSummaryItem(s, "Diffusion Type", GetDiffusionFactory().
                               GetClassDescription(DiffusionType));
            }
        }

        /**
         * Performs a case-insensitive string comparison (from web).
         * @param   s1      First string to compare.
         * @param   s2      Second string to compare.
         * @returns         0 if the strings match.
         */
        int EquationSystem::NoCaseStringCompare(
            const string & s1,
            const string& s2)
        {
            //if (s1.size() < s2.size()) return -1;
            //if (s1.size() > s2.size()) return 1;

            string::const_iterator it1=s1.begin();
            string::const_iterator it2=s2.begin();

            // Stop when either string's end has been reached
            while ( (it1!=s1.end()) && (it2!=s2.end()) )
            {
                if(::toupper(*it1) != ::toupper(*it2)) //letters differ?
                {
                    // Return -1 to indicate smaller than, 1 otherwise
                    return (::toupper(*it1)  < ::toupper(*it2)) ? -1 : 1;
                }

                // Proceed to the next character in each string
                ++it1;
                ++it2;
            }

            size_t size1=s1.size();
            size_t size2=s2.size();// cache lengths

            // Return -1, 0 or 1 according to strings' lengths
            if (size1==size2)
            {
                return 0;
            }

            return (size1 < size2) ? -1 : 1;
        }

        Array<OneD, bool> EquationSystem::v_GetSystemSingularChecks()
        {
            return Array<OneD, bool>(m_session->GetVariables().size(), false);
        }

        void EquationSystem::v_GetFluxVector(
            const int i, Array<OneD,
            Array<OneD, NekDouble> > &physfield,
            Array<OneD, Array<OneD, NekDouble> > &flux)
        {
            ASSERTL0(false, "v_GetFluxVector: This function is not valid "
                     "for the Base class");
        }

        void EquationSystem::v_GetFluxVector(
            const int i, const int j,
            Array<OneD, Array<OneD, NekDouble> > &physfield,
            Array<OneD, Array<OneD, NekDouble> > &flux)
        {
            ASSERTL0(false, "v_GetqFluxVector: This function is not valid "
                     "for the Base class");
        }

        void EquationSystem::v_GetFluxVector(
            const int i, Array<OneD,
            Array<OneD, NekDouble> > &physfield,
            Array<OneD, Array<OneD, NekDouble> > &fluxX,
            Array<OneD, Array<OneD, NekDouble> > &fluxY)
        {
            ASSERTL0(false, "v_GetFluxVector: This function is not valid "
                     "for the Base class");
        }

        void EquationSystem::v_NumericalFlux(
            Array<OneD, Array<OneD, NekDouble> > &physfield,
            Array<OneD, Array<OneD, NekDouble> > &numflux)
        {
            ASSERTL0(false, "v_NumericalFlux: This function is not valid "
                     "for the Base class");
        }

        void EquationSystem::v_NumericalFlux(
            Array<OneD, Array<OneD, NekDouble> > &physfield,
            Array<OneD, Array<OneD, NekDouble> > &numfluxX,
            Array<OneD, Array<OneD, NekDouble> > &numfluxY )
        {
            ASSERTL0(false, "v_NumericalFlux: This function is not valid "
                     "for the Base class");
        }

        void EquationSystem::v_NumFluxforScalar(
            const Array<OneD, Array<OneD, NekDouble> >         &ufield,
            Array<OneD, Array<OneD, Array<OneD, NekDouble> > > &uflux)
        {
            ASSERTL0(false, "v_NumFluxforScalar: This function is not valid "
                     "for the Base class");
        }

        void EquationSystem::v_NumFluxforVector(
            const Array<OneD, Array<OneD, NekDouble> >   &ufield,
            Array<OneD, Array<OneD, Array<OneD, NekDouble> > > &qfield,
            Array<OneD, Array<OneD, NekDouble > >              &qflux)
        {
            ASSERTL0(false, "v_NumFluxforVector: This function is not valid "
                     "for the Base class");
        }

        MultiRegions::ExpListSharedPtr EquationSystem::v_GetPressure()
        {
            ASSERTL0(false, "This function is not valid for the Base class");
            MultiRegions::ExpListSharedPtr null;
            return null;
        }

        void EquationSystem::v_ExtraFldOutput(
            std::vector<Array<OneD, NekDouble> > &fieldcoeffs,
            std::vector<std::string>             &variables)
        {
        }

        void EquationSystem::PrintProgressbar(const int position, const int goal) const
        {
            if (m_session->GetComm()->GetRank() != 0)
            {
                return;
            }

            if (ISTTY)
            {
                // carriage return
                cout << "\r";

                cout << "Interpolating: ";
                float progress = position / float(goal);
                cout << setw(3) << int(100* progress) << "% [";
                for (int j = 0; j < int(progress *49); j++)
                {
                    cout << "=";
                }
                for (int j = int(progress *49); j < 49; j++)
                {
                    cout << " ";
                }
                cout << "]" << flush;
            }
            else
            {
                // print only every 2 percent
                if (int(100 * position / goal) % 2 ==  0)
                {
                    cout << "." <<  flush;
                }
            }
        }
    }
}<|MERGE_RESOLUTION|>--- conflicted
+++ resolved
@@ -826,8 +826,7 @@
                     catch (...)
                     {
                         ASSERTL0(false, "Invalid Filename in function \""
-<<<<<<< HEAD
-                                + pFunctionName + "\", variable \"" + pFieldName + "\"")
+                                + pFunctionName + "\", variable \"" + fileVar + "\"")
                     }
                 }
 
@@ -845,28 +844,8 @@
                         // Find the index of the required field in the
                         // expansion segment
                         for (int j = 0; j < FieldDef[i]->m_fields.size(); ++j)
-=======
-                        + pFunctionName + "\", variable \"" + fileVar + "\"")
-                    }
-                }
-
-                m_fld->Import(filename, FieldDef, FieldData,
-                              LibUtilities::NullFieldMetaDataMap,
-                              ElementGIDs);
-
-                int idx = -1;
-
-                // Loop over all the expansions
-                for (int i = 0; i < FieldDef.size(); ++i)
-                {
-                    // Find the index of the required field in the
-                    // expansion segment
-                    for(int j = 0; j < FieldDef[i]->m_fields.size(); ++j)
-                    {
-                        if (FieldDef[i]->m_fields[j] == fileVar)
->>>>>>> d3bfd923
-                        {
-                            if (FieldDef[i]->m_fields[j] == pFieldName)
+                        {
+                            if (FieldDef[i]->m_fields[j] == fileVar)
                             {
                                 idx = j;
                             }
@@ -880,11 +859,10 @@
                         }
                         else
                         {
-                            cout << "Field " + pFieldName + " not found." << endl;
-                        }
-                    }
-
-<<<<<<< HEAD
+                            cout << "Field " + fileVar + " not found." << endl;
+                        }
+                    }
+
                     m_fields[0]->BwdTrans_IterPerExp(vCoeffs, pArray);
                 }
                 else
@@ -904,16 +882,12 @@
                     map<std::string, Array<OneD, Array<OneD,  float> > >::iterator it
                         = m_interpWeights.find(weightsKey);
                     if (it != m_interpWeights.end())
-=======
-                    if (idx >= 0)
->>>>>>> d3bfd923
                     {
                         //  found, re-use
                         ptsField->SetWeights(m_interpWeights[weightsKey], m_interpInds[weightsKey]);
                     }
                     else
                     {
-<<<<<<< HEAD
                         ptsField->setProgressCallback(&EquationSystem::PrintProgressbar, this);
                         if (m_session->GetComm()->GetRank() == 0)
                         {
@@ -925,12 +899,8 @@
                             cout << endl;
                         }
                         ptsField->GetWeights(m_interpWeights[weightsKey], m_interpInds[weightsKey]);
-=======
-                        cout << "Field " + fileVar + " not found." << endl;
->>>>>>> d3bfd923
-                    }
-
-<<<<<<< HEAD
+                    }
+
                     Array<OneD,  Array<OneD,  NekDouble> > intFields;
                     ptsField->Interpolate(intFields);
 
@@ -947,9 +917,6 @@
 
                     pArray = intFields[fieldInd];
                 }
-=======
-                m_fields[0]->BwdTrans_IterPerExp(vCoeffs, pArray);
->>>>>>> d3bfd923
             }
         }
 
