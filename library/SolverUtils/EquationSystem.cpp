--- conflicted
+++ resolved
@@ -666,45 +666,10 @@
                      (m_checktime == 0.0 && m_checksteps >  0),
                      "Only one of IO_CheckTime and IO_CheckSteps "
                      "should be set!");
-<<<<<<< HEAD
-#ifdef DEMO_IMPLICITSOLVER_JFNK_COEFF
-            m_session->LoadParameter("cflLocTimestep",              m_cflLocTimestep        ,    -5.0);
-            m_session->LoadParameter("TimeIncrementFactor",         m_TimeIncrementFactor   ,    1.0);
-            m_session->LoadParameter("PrcdMatFreezNumb",            m_PrcdMatFreezNumb      ,    1);
-            m_session->LoadParameter("NewtonAbsoluteIteTol",        m_NewtonAbsoluteIteTol  ,    1.0E-12);
-            m_session->LoadParameter("NewtonRelativeIteTol",        m_NewtonRelativeIteTol  ,    1.0E-2);
-            m_session->LoadParameter("GMRESRelativeIteTol",         m_GMRESRelativeIteTol   ,    1.0E-2);
-            m_session->LoadParameter("JFNKTimeAccurate",            m_JFNKTimeAccurate      ,    1);
-            m_session->LoadParameter("JFNKPrecondStep",             m_JFNKPrecondStep       ,    5);
-            m_session->LoadParameter("MaxNonlinIte",                m_MaxNonlinIte          ,    10);
-            m_session->LoadParameter("SORRelaxParam",               m_SORRelaxParam         ,    1.0);
-
-            NekDouble minimuxTol    =   0.8;
-            if(m_NewtonRelativeIteTol>minimuxTol)
-            {
-                WARNINGL0(false,"m_NewtonRelativeIteTol>0.1");
-                m_NewtonRelativeIteTol = minimuxTol;
-            }
-
-            // when no time accuracy needed
-            if(m_JFNKTimeAccurate<1)
-            {
-                m_NewtonAbsoluteIteTol = 1.0E-10;
-                m_NewtonRelativeIteTol = 0.1;
-            }
-
-            // cout <<m_JFNKTimeAccurate<<" "<<m_NewtonAbsoluteIteTol<<" "<<m_NewtonRelativeIteTol<<endl;
-#endif
-
-=======
-                     
->>>>>>> 244f4842
             m_nchk = 0;
 
             // Zero all physical fields initially
             ZeroPhysFields();
-
-            m_FilterOperators.DefineExtraFldOutput (&EquationSystem::ExtraFldOutput, this);
 
         }
 
@@ -1178,23 +1143,17 @@
             WriteFld(outname + ".chk");
         }
 
+#if 0 // Not sure this is necessary any more - check with ZhenGuo
         /**
          * Writes the field data to a file with the given filename.
          * @param   outname     Filename to write to.
          */
         void EquationSystem::ExtraFldOutput(
                 std::vector<Array<OneD, NekDouble> > &fieldcoeffs,
-                std::vector<std::string>             &variables,
-                const  bool                             &flag)
-        {
-<<<<<<< HEAD
-            fieldcoeffs = std::vector<Array<OneD, NekDouble> > (m_fields.num_elements());
-            variables   = std::vector<std::string> (m_fields.num_elements());
-=======
-            std::vector<Array<OneD, NekDouble> > fieldcoeffs(
-                m_fields.size());
-            std::vector<std::string> variables(m_fields.size());
->>>>>>> 244f4842
+                std::vector<std::string>             &variables)
+        {
+            fieldcoeffs = std::vector<Array<OneD, NekDouble> > (m_fields.size());
+            variables   = std::vector<std::string> (m_fields.size());
 
             for (int i = 0; i < m_fields.size(); ++i)
             {
@@ -1213,10 +1172,9 @@
                 variables[i] = m_boundaryConditions->GetVariable(i);
             }
 
-<<<<<<< HEAD
             v_ExtraFldOutput(fieldcoeffs, variables);
         }
-
+#endif
         /**
          * Writes the field data to a file with the given filename.
          * @param   outname     Filename to write to.
@@ -1224,18 +1182,30 @@
         void EquationSystem::WriteFld(const std::string &outname)
         {
             std::vector<Array<OneD, NekDouble> > fieldcoeffs(
-                m_fields.num_elements());
-            std::vector<std::string> variables(m_fields.num_elements());
-
-            ExtraFldOutput(fieldcoeffs, variables);            
-=======
+                m_fields.size());
+            std::vector<std::string> variables(m_fields.size());
+
+            for (int i = 0; i < m_fields.size(); ++i)
+            {
+                if (m_fields[i]->GetNcoeffs() == m_fields[0]->GetNcoeffs())
+                {
+                    fieldcoeffs[i] = m_fields[i]->UpdateCoeffs();
+                }
+                else
+                {
+                    fieldcoeffs[i] = Array<OneD,NekDouble>(m_fields[0]->
+                                                           GetNcoeffs());
+                    m_fields[0]->ExtractCoeffsToCoeffs(m_fields[i],
+                                                       m_fields[i]->GetCoeffs(),
+                                                       fieldcoeffs[i]);
+                }
+                variables[i] = m_boundaryConditions->GetVariable(i);
+            }
+
             ExtraFldOutput(fieldcoeffs, variables);
->>>>>>> 244f4842
 
             WriteFld(outname, m_fields[0], fieldcoeffs, variables);
         }
-
-
 
         /**
          * Writes the field data to a file with the given filename.
@@ -1298,7 +1268,6 @@
             m_fld->Write(outname, FieldDef, FieldData, fieldMetaDataMap, backup);
         }
 
-
         /**
          * Import field from infile and load into \a m_fields. This routine will
          * also perform a \a BwdTrans to ensure data is in both the physical and
