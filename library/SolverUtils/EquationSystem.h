///////////////////////////////////////////////////////////////////////////////
//
// File EquationSystem.h
//
// For more information, please see: http://www.nektar.info
//
// The MIT License
//
// Copyright (c) 2006 Division of Applied Mathematics, Brown University (USA),
// Department of Aeronautics, Imperial College London (UK), and Scientific
// Computing and Imaging Institute, University of Utah (USA).
//
// License for the specific language governing rights and limitations under
// Permission is hereby granted, free of charge, to any person obtaining a
// copy of this software and associated documentation files (the "Software"),
// to deal in the Software without restriction, including without limitation
// the rights to use, copy, modify, merge, publish, distribute, sublicense,
// and/or sell copies of the Software, and to permit persons to whom the
// Software is furnished to do so, subject to the following conditions:
//
// The above copyright notice and this permission notice shall be included
// in all copies or substantial portions of the Software.
//
// THE SOFTWARE IS PROVIDED "AS IS", WITHOUT WARRANTY OF ANY KIND, EXPRESS
// OR IMPLIED, INCLUDING BUT NOT LIMITED TO THE WARRANTIES OF MERCHANTABILITY,
// FITNESS FOR A PARTICULAR PURPOSE AND NONINFRINGEMENT. IN NO EVENT SHALL
// THE AUTHORS OR COPYRIGHT HOLDERS BE LIABLE FOR ANY CLAIM, DAMAGES OR OTHER
// LIABILITY, WHETHER IN AN ACTION OF CONTRACT, TORT OR OTHERWISE, ARISING
// FROM, OUT OF OR IN CONNECTION WITH THE SOFTWARE OR THE USE OR OTHER
// DEALINGS IN THE SOFTWARE.
//
// Description: Base class for individual solvers.
//
///////////////////////////////////////////////////////////////////////////////

#ifndef NEKTAR_SOLVERUTILS_EQUATIONSYSTEM_H
#define NEKTAR_SOLVERUTILS_EQUATIONSYSTEM_H

#include <LibUtilities/Communication/Comm.h>
#include <LibUtilities/BasicUtils/SessionReader.h>
#include <LibUtilities/BasicUtils/NekFactory.hpp>
#include <LibUtilities/BasicUtils/SharedArray.hpp>
#include <LibUtilities/BasicUtils/FileSystem.h>
#include <LibUtilities/BasicUtils/FieldIO.h>
#include <LibUtilities/BasicUtils/Progressbar.hpp>
#include <LibUtilities/BasicUtils/PtsField.h>
#include <LibUtilities/BasicUtils/PtsIO.h>
#include <MultiRegions/ExpList.h>
<<<<<<< HEAD
#include <SolverUtils/Interpolator.h>
=======
#include <FieldUtils/Interpolator.h>
>>>>>>> 2c38d5c2
#include <SolverUtils/SolverUtilsDeclspec.h>
#include <SolverUtils/Core/Misc.h>

namespace Nektar
{
    namespace SolverUtils
    {
        class EquationSystem;
        
        /// A shared pointer to an EquationSystem object
        typedef boost::shared_ptr<EquationSystem> EquationSystemSharedPtr;
        /// Datatype of the NekFactory used to instantiate classes derived from
        /// the EquationSystem class.
        typedef LibUtilities::NekFactory<
        std::string, EquationSystem,
        const LibUtilities::SessionReaderSharedPtr&
        > EquationSystemFactory;
        SOLVER_UTILS_EXPORT EquationSystemFactory& GetEquationSystemFactory();

        /// A base class for describing how to solve specific equations.
        class EquationSystem : public boost::enable_shared_from_this<EquationSystem>
        {
        public:
            /// Destructor
            SOLVER_UTILS_EXPORT virtual ~EquationSystem();
            
            // Set up trace normals if required
            SOLVER_UTILS_EXPORT void SetUpTraceNormals(void);
            
            /// Initialises the members of this object.
            SOLVER_UTILS_EXPORT inline void InitObject();
            
            /// Perform any initialisation necessary before solving the problem.
            SOLVER_UTILS_EXPORT inline void DoInitialise();
            
            /// Solve the problem.
            SOLVER_UTILS_EXPORT inline void DoSolve();
            
            /// Transform from coefficient to physical space.
            SOLVER_UTILS_EXPORT inline void TransCoeffToPhys();
            
            /// Transform from physical to coefficient space.
            SOLVER_UTILS_EXPORT inline void TransPhysToCoeff();
            
            /// Perform output operations after solve.
            SOLVER_UTILS_EXPORT inline void Output();
            
            /// Linf error computation
            SOLVER_UTILS_EXPORT inline NekDouble LinfError(unsigned int field, const Array<OneD,NekDouble> &exactsoln = NullNekDouble1DArray);
            
            /// Get Session name
            SOLVER_UTILS_EXPORT std::string GetSessionName()
            {
                return m_sessionName;
            }

            template<class T>
            boost::shared_ptr<T> as()
            {
#if defined __INTEL_COMPILER && BOOST_VERSION > 105200
                typedef typename boost::shared_ptr<T>::element_type E;
                E * p = dynamic_cast< E* >( shared_from_this().get() );
                ASSERTL1(p, "Cannot perform cast");
                return boost::shared_ptr<T>( shared_from_this(), p );
#else
                return boost::dynamic_pointer_cast<T>( shared_from_this() );
#endif
            }

            /// Reset Session name
            SOLVER_UTILS_EXPORT void ResetSessionName(std::string newname)
            {
                m_sessionName = newname;
            }
            
            /// Get Session name
            SOLVER_UTILS_EXPORT LibUtilities::SessionReaderSharedPtr GetSession()
            {
                return m_session;
            }
            
            /// Get pressure field if available
            SOLVER_UTILS_EXPORT MultiRegions::ExpListSharedPtr GetPressure(); 
            
            /// Print a summary of parameters and solver characteristics.
            SOLVER_UTILS_EXPORT inline void PrintSummary(std::ostream &out);
            
            /// Set parameter m_lambda
            SOLVER_UTILS_EXPORT inline void SetLambda(NekDouble lambda);
            
            /// Evaluates a function as specified in the session file.
            SOLVER_UTILS_EXPORT void EvaluateFunction(
                Array<OneD, Array<OneD, NekDouble> >& pArray,
                std::string pFunctionName,
                const NekDouble pTime = 0.0,
                const int domain = 0);
            
            /// Populate given fields with the function from session.
            SOLVER_UTILS_EXPORT void EvaluateFunction(
                std::vector<std::string> pFieldNames,
                Array<OneD, Array<OneD, NekDouble> > &pFields,
                const std::string& pName,
                const NekDouble& pTime = 0.0,
                const int domain = 0);
            
            /// Populate given fields with the function from session.
            SOLVER_UTILS_EXPORT void EvaluateFunction(
                std::vector<std::string> pFieldNames,
                Array<OneD, MultiRegions::ExpListSharedPtr> &pFields,
                const std::string& pName,
                const NekDouble& pTime = 0.0,
                const int domain = 0);
            
            // Populate an array with a function variable from session.
            SOLVER_UTILS_EXPORT void EvaluateFunction(
                std::string pFieldName,
                Array<OneD, NekDouble>& pArray,
                const std::string& pFunctionName,
                const NekDouble& pTime = 0.0,
                const int domain = 0);
            
            // Describe a function.
            SOLVER_UTILS_EXPORT std::string DescribeFunction(
                std::string pFieldName,
                const std::string &pFunctionName,
                const int domain);
            
            /// Perform initialisation of the base flow.
            SOLVER_UTILS_EXPORT void InitialiseBaseFlow(
                Array<OneD, Array<OneD, NekDouble> > &base);
            
            /// Initialise the data in the dependent fields.
            SOLVER_UTILS_EXPORT inline void SetInitialConditions(
                NekDouble initialtime = 0.0,
                bool dumpInitialConditions = true,
                const int domain = 0);
            
            /// Evaluates an exact solution
            SOLVER_UTILS_EXPORT inline void EvaluateExactSolution(
                int                     field,
                Array<OneD, NekDouble> &outfield,
                const NekDouble         time);
            
            /// Compute the L2 error between fields and a given exact
            /// solution.
            SOLVER_UTILS_EXPORT NekDouble L2Error(
                unsigned int                 field,
                const Array<OneD,NekDouble> &exactsoln,
                bool                         Normalised = false);
            
            /// Compute the L2 error of the fields
            SOLVER_UTILS_EXPORT inline NekDouble L2Error(
                unsigned int field, 
                bool         Normalised = false)
            {
                return L2Error(field,NullNekDouble1DArray,Normalised);
            }
            
            /// Compute error (L2 and L_inf) over an larger set of quadrature
            /// points return [L2 Linf]
            SOLVER_UTILS_EXPORT Array<OneD,NekDouble> ErrorExtraPoints(
                unsigned int field);
            
            /// Compute the inner product \f$ (\nabla \phi \cdot F) \f$.
            SOLVER_UTILS_EXPORT void WeakAdvectionGreensDivergenceForm(
                const Array<OneD, Array<OneD, NekDouble> > &F,
                Array<OneD,             NekDouble>   &outarray);
            
            /// Compute the inner product \f$ (\phi, \nabla \cdot F) \f$.
            SOLVER_UTILS_EXPORT void WeakAdvectionDivergenceForm(
                const Array<OneD, Array<OneD, NekDouble> > &F,
                Array<OneD,             NekDouble>   &outarray);
            
            /// Compute the inner product \f$ (\phi, V\cdot \nabla u) \f$.
            SOLVER_UTILS_EXPORT void WeakAdvectionNonConservativeForm(
                const Array<OneD, Array<OneD, NekDouble> > &V,
                const Array<OneD,       const NekDouble>   &u,
                Array<OneD,             NekDouble>   &outarray,
                bool UseContCoeffs = false);
            
            /// Compute the non-conservative advection \f$ (V \cdot \nabla u)
            /// \f$.
            SOLVER_UTILS_EXPORT void AdvectionNonConservativeForm(
                const Array<OneD, Array<OneD, NekDouble> > &V,
                const Array<OneD, const NekDouble> &u,
                Array<OneD,       NekDouble> &outarray,
                Array<OneD,       NekDouble> &wk = NullNekDouble1DArray);
            
            /// Calculate the weak discontinuous Galerkin advection.
            SOLVER_UTILS_EXPORT void WeakDGAdvection(
                const Array<OneD, Array<OneD, NekDouble> >& InField,
                Array<OneD, Array<OneD, NekDouble> >& OutField,
                bool NumericalFluxIncludesNormal = true,
                bool InFieldIsInPhysSpace = false,
                int nvariables = 0);
            
            /// Calculate weak DG Diffusion in the LDG form.
            SOLVER_UTILS_EXPORT void WeakDGDiffusion(
                const Array<OneD, Array<OneD, NekDouble> >& InField,
                Array<OneD, Array<OneD, NekDouble> >& OutField,
                bool NumericalFluxIncludesNormal = true,
                bool InFieldIsInPhysSpace = false);
            
            /// Write checkpoint file of #m_fields.
            SOLVER_UTILS_EXPORT void Checkpoint_Output(const int n);
            
            /// Write checkpoint file of custom data fields.
            SOLVER_UTILS_EXPORT void Checkpoint_Output(
                const int n,
                MultiRegions::ExpListSharedPtr &field,
                std::vector<Array<OneD, NekDouble> > &fieldcoeffs,
                std::vector<std::string> &variables);
        
            /// Write base flow file of #m_fields.
            SOLVER_UTILS_EXPORT void Checkpoint_BaseFlow(const int n);

            /// Write field data to the given filename.
            SOLVER_UTILS_EXPORT void WriteFld(const std::string &outname);
            
            /// Write input fields to the given filename.
            SOLVER_UTILS_EXPORT void WriteFld(
                const std::string &outname,
                MultiRegions::ExpListSharedPtr &field,
                std::vector<Array<OneD, NekDouble> > &fieldcoeffs,
                std::vector<std::string> &variables);
            
            /// Input field data from the given file.
            SOLVER_UTILS_EXPORT void ImportFld(
                const std::string &infile,
                Array<OneD, MultiRegions::ExpListSharedPtr> &pFields);
            
            /// Input field data from the given file to multiple domains
            SOLVER_UTILS_EXPORT void ImportFldToMultiDomains(
                                      const std::string &infile, 
                                      Array<OneD, MultiRegions::ExpListSharedPtr> &pFields,
                                      const int ndomains);
            
            /// Output a field.
            /// Input field data into array from the given file.
            SOLVER_UTILS_EXPORT void ImportFld(
                const std::string &infile, 
                std::vector<std::string> &fieldStr, 
                Array<OneD, Array<OneD, NekDouble> > &coeffs);
            
            /// Output a field.
            /// Input field data into ExpList from the given file.
            SOLVER_UTILS_EXPORT void ImportFld(
                const std::string &infile, 
                MultiRegions::ExpListSharedPtr &pField, 
                std::string &pFieldName);
            
            /// Builds map of which element holds each history point.
            SOLVER_UTILS_EXPORT void ScanForHistoryPoints();
            
            /// Probe each history point and write to file.
            SOLVER_UTILS_EXPORT void WriteHistoryData (std::ostream &out);
            
            /// Write out a session summary.
            SOLVER_UTILS_EXPORT void SessionSummary   (SummaryList& vSummary);
            
            SOLVER_UTILS_EXPORT inline Array<
            OneD, MultiRegions::ExpListSharedPtr> &UpdateFields();
            

            /// Get hold of FieldInfoMap so it can be updated
            SOLVER_UTILS_EXPORT inline LibUtilities::FieldMetaDataMap 
                &UpdateFieldMetaDataMap();

            /// Return final time
            SOLVER_UTILS_EXPORT inline NekDouble GetFinalTime();
            
            SOLVER_UTILS_EXPORT inline int GetNcoeffs();
            
            SOLVER_UTILS_EXPORT inline int GetNcoeffs(const int eid);
            
            SOLVER_UTILS_EXPORT inline int GetNumExpModes();
            
            SOLVER_UTILS_EXPORT inline const Array<OneD,int> 
            GetNumExpModesPerExp();
            
            SOLVER_UTILS_EXPORT inline int GetNvariables();
            
            SOLVER_UTILS_EXPORT inline const std::string 
            GetVariable(unsigned int i);
            
            SOLVER_UTILS_EXPORT inline int GetTraceTotPoints();
            
            SOLVER_UTILS_EXPORT inline int GetTraceNpoints();
            
            SOLVER_UTILS_EXPORT inline int GetExpSize();
            
            SOLVER_UTILS_EXPORT inline int GetPhys_Offset(int n);
            
            SOLVER_UTILS_EXPORT inline int GetCoeff_Offset(int n);
            
            SOLVER_UTILS_EXPORT inline int GetTotPoints();
            
            SOLVER_UTILS_EXPORT inline int GetTotPoints(int n);
            
            SOLVER_UTILS_EXPORT inline int GetNpoints();
            
            SOLVER_UTILS_EXPORT inline int GetNumElmVelocity();
            
            SOLVER_UTILS_EXPORT inline int GetSteps();
            
            SOLVER_UTILS_EXPORT inline NekDouble GetTimeStep();
            
            SOLVER_UTILS_EXPORT inline void CopyFromPhysField(const int i,
                                                              Array<OneD, NekDouble> &output);
            
            SOLVER_UTILS_EXPORT inline void CopyToPhysField(const int i,
                                                            Array<OneD, NekDouble> &output);
            
            SOLVER_UTILS_EXPORT inline void SetSteps(const int steps);
            
            SOLVER_UTILS_EXPORT void ZeroPhysFields();
            
            SOLVER_UTILS_EXPORT void FwdTransFields();
            
            SOLVER_UTILS_EXPORT inline void GetFluxVector(
                const int i,
                Array<OneD, Array<OneD, NekDouble> >&physfield,
                Array<OneD, Array<OneD, NekDouble> >&flux);
            
            SOLVER_UTILS_EXPORT inline void GetFluxVector(
                const int i,
                Array<OneD, Array<OneD, NekDouble> >&physfield,
                Array<OneD, Array<OneD, NekDouble> >&fluxX,
                Array<OneD, Array<OneD, NekDouble> > &fluxY);
            
            SOLVER_UTILS_EXPORT inline void GetFluxVector(
                const int i, 
                const int j,
                Array<OneD, Array<OneD, NekDouble> > &physfield,
                Array<OneD, Array<OneD, NekDouble> > &flux);
            
            SOLVER_UTILS_EXPORT inline void NumericalFlux(
                Array<OneD, Array<OneD, NekDouble> > &physfield,
                Array<OneD, Array<OneD, NekDouble> > &numflux);
            
            SOLVER_UTILS_EXPORT inline void NumericalFlux(
                Array<OneD, Array<OneD, NekDouble> > &physfield,
                Array<OneD, Array<OneD, NekDouble> > &numfluxX,
                Array<OneD, Array<OneD, NekDouble> > &numfluxY);
            
            SOLVER_UTILS_EXPORT inline void NumFluxforScalar(
                const Array<OneD, Array<OneD, NekDouble> >         &ufield,
                Array<OneD, Array<OneD, Array<OneD, NekDouble> > > &uflux);
            
            SOLVER_UTILS_EXPORT inline void NumFluxforVector(
                const Array<OneD, Array<OneD, NekDouble> >         &ufield,
                Array<OneD, Array<OneD, Array<OneD, NekDouble> > > &qfield,
                Array<OneD, Array<OneD, NekDouble> >               &qflux);
            
            SOLVER_UTILS_EXPORT inline void SetModifiedBasis(
                const bool modbasis);
            
            /// Perform a case-insensitive string comparison.
            SOLVER_UTILS_EXPORT int NoCaseStringCompare(
                const std::string & s1, const std::string& s2) ;

            SOLVER_UTILS_EXPORT int GetCheckpointNumber()
            {
                return m_nchk;
            }

            SOLVER_UTILS_EXPORT void SetCheckpointNumber(int num)
            {
                m_nchk = num;
            }

            SOLVER_UTILS_EXPORT int GetCheckpointSteps()
            {
                return m_checksteps;
            }

            SOLVER_UTILS_EXPORT void SetCheckpointSteps(int num)
            {
                m_checksteps = num;
            }

            SOLVER_UTILS_EXPORT void SetTime(
                const NekDouble time)
            {
                m_time = time;
            }
            
            SOLVER_UTILS_EXPORT void SetInitialStep(
                const int step)
            {
                m_initialStep = step;
            }
            
            /// Evaluates the boundary conditions at the given time.
            SOLVER_UTILS_EXPORT void SetBoundaryConditions(NekDouble time);
                
            /// Virtual function to identify if operator is negated in DoSolve
            SOLVER_UTILS_EXPORT virtual bool v_NegatedOp();

        protected:
            /// Communicator
            LibUtilities::CommSharedPtr                 m_comm;
            /// The session reader
            LibUtilities::SessionReaderSharedPtr        m_session;
            /// Field input/output
            LibUtilities::FieldIOSharedPtr              m_fld;
            /// Map of interpolator objects
<<<<<<< HEAD
            std::map<std::string, Interpolator >        m_interpolators;
=======
            std::map<std::string, FieldUtils::Interpolator > m_interpolators;
>>>>>>> 2c38d5c2
            /// Array holding all dependent variables.
            Array<OneD, MultiRegions::ExpListSharedPtr> m_fields;
            /// Base fields.
            Array<OneD, MultiRegions::ExpListSharedPtr> m_base;
            /// Array holding all dependent variables.
            Array<OneD, MultiRegions::ExpListSharedPtr> m_derivedfields;
            /// Pointer to boundary conditions object.
            SpatialDomains::BoundaryConditionsSharedPtr m_boundaryConditions;
            /// Pointer to graph defining mesh.
            SpatialDomains::MeshGraphSharedPtr          m_graph;
            /// Name of the session.
            std::string                                 m_sessionName;
            /// Current time of simulation.
            NekDouble                                   m_time;
            /// Number of the step where the simulation should begin
            int                                         m_initialStep;
            /// Finish time of the simulation.
            NekDouble                                   m_fintime;
            /// Time step size
            NekDouble                                   m_timestep;
            /// Lambda constant in real system if one required.
            NekDouble                                   m_lambda;

            std::set<std::string>                       m_loadedFields;
            /// Time between checkpoints.
            NekDouble                                   m_checktime;
            /// Number of checkpoints written so far
            int                                         m_nchk;
            /// Number of steps to take.
            int                                         m_steps;
            /// Number of steps between checkpoints.
            int                                         m_checksteps;
            /// Spatial dimension (>= expansion dim).
            int                                         m_spacedim;
            /// Expansion dimension.
            int                                         m_expdim;
            /// Flag to determine if single homogeneous mode is used.
            bool                                        m_singleMode;
            /// Flag to determine if half homogeneous mode is used.
            bool                                        m_halfMode;
            /// Flag to determine if use multiple homogenenous modes are used.
            bool                                        m_multipleModes;
            /// Flag to determine if FFT is used for homogeneous transform.
            bool                                        m_useFFT;
            /**
             * \brief Flag to determine if dealiasing is used for
             * homogeneous simulations.
             */
            bool m_homogen_dealiasing;
            /**
             * \brief Flag to determine if dealisising is usde for the
             * Spectral/hp element discretisation.
             */
            bool                                        m_specHP_dealiasing;
            /// Type of projection; e.g continuous or discontinuous.
            enum MultiRegions::ProjectionType           m_projectionType;
            /// Array holding trace normals for DG simulations in the forwards direction.
            Array<OneD, Array<OneD, NekDouble> >        m_traceNormals;
            /// 1 x nvariable x nq
            Array<OneD, Array<OneD, Array<OneD,NekDouble> > > m_gradtan;
            /// 2 x m_spacedim x nq
            Array<OneD, Array<OneD, Array<OneD,NekDouble> > > m_tanbasis;
            /// Flag to indicate if the fields should be checked for singularity.
            Array<OneD, bool>                           m_checkIfSystemSingular;
            /// Map to identify relevant solver info to dump in output fields
            LibUtilities::FieldMetaDataMap              m_fieldMetaDataMap;

            /// Number of Quadrature points used to work out the error
            int  m_NumQuadPointsError;
            
            /// Parameter for homogeneous expansions
            enum HomogeneousType
            {
                eHomogeneous1D,
                eHomogeneous2D,
                eHomogeneous3D,
                eNotHomogeneous
            };
            
            
            
            enum HomogeneousType m_HomogeneousType;
            
            NekDouble m_LhomX;  ///< physical length in X direction (if homogeneous)
            NekDouble m_LhomY;  ///< physical length in Y direction (if homogeneous)
            NekDouble m_LhomZ;  ///< physical length in Z direction (if homogeneous)
            
            int m_npointsX;     ///< number of points in X direction (if homogeneous)
            int m_npointsY;     ///< number of points in Y direction (if homogeneous)
            int m_npointsZ;     ///< number of points in Z direction (if homogeneous)
            
            int m_HomoDirec;    ///< number of homogenous directions
            
            
            /// Initialises EquationSystem class members.
            SOLVER_UTILS_EXPORT EquationSystem( const LibUtilities::SessionReaderSharedPtr& pSession);
            
            // Here for consistency purposes with old version
            int nocase_cmp(const std::string & s1, const std::string& s2)
            {
                return NoCaseStringCompare(s1,s2);
            }
            
            SOLVER_UTILS_EXPORT virtual void v_InitObject();
            
            /// Virtual function for initialisation implementation.
            SOLVER_UTILS_EXPORT virtual void v_DoInitialise();
            
            /// Virtual function for solve implementation.
            SOLVER_UTILS_EXPORT virtual void v_DoSolve();
            
            
            /// Virtual function for the L_inf error computation between fields and a given exact solution.
            SOLVER_UTILS_EXPORT virtual NekDouble v_LinfError(
                unsigned int field,
                const Array<OneD, NekDouble> &exactsoln = NullNekDouble1DArray);
            
            /// Virtual function for the L_2 error computation between fields and a given exact solution.
            SOLVER_UTILS_EXPORT virtual NekDouble v_L2Error(
                unsigned int field, 
                const Array<OneD, NekDouble> &exactsoln = NullNekDouble1DArray, 
                bool Normalised = false);
            
            /// Virtual function for transformation to physical space.
            SOLVER_UTILS_EXPORT virtual void v_TransCoeffToPhys();
            
            /// Virtual function for transformation to coefficient space.
            SOLVER_UTILS_EXPORT virtual void v_TransPhysToCoeff();
            
            /// Virtual function for generating summary information.
            SOLVER_UTILS_EXPORT virtual void v_GenerateSummary(SummaryList& l);

            SOLVER_UTILS_EXPORT virtual void v_SetInitialConditions(
                NekDouble initialtime = 0.0,
                bool dumpInitialConditions = true,
                const int domain = 0);
            
            SOLVER_UTILS_EXPORT virtual void v_EvaluateExactSolution(
                unsigned int field,
                Array<OneD, NekDouble> &outfield,
                const NekDouble time);
            
            //Initialise m_base in order to store the base flow from a file 
            SOLVER_UTILS_EXPORT void SetUpBaseFields(SpatialDomains::MeshGraphSharedPtr &mesh);
            
            // Fill m_base with the values stored in a fld file
            SOLVER_UTILS_EXPORT void ImportFldBase(
                std::string pInfile, 
                SpatialDomains::MeshGraphSharedPtr pGraph);
            
            // Ouptut field information
            SOLVER_UTILS_EXPORT virtual void v_Output(void);
            
            // Get pressure field if available
            SOLVER_UTILS_EXPORT virtual MultiRegions::ExpListSharedPtr v_GetPressure(void); 

            SOLVER_UTILS_EXPORT virtual void v_ExtraFldOutput(
                std::vector<Array<OneD, NekDouble> > &fieldcoeffs,
                std::vector<std::string>             &variables);
            
        private:
            
            SOLVER_UTILS_EXPORT virtual Array<OneD, bool> v_GetSystemSingularChecks();
            SOLVER_UTILS_EXPORT virtual void v_GetFluxVector(
                const int i, Array<OneD,
                Array<OneD, NekDouble> >&physfield,
                Array<OneD, Array<OneD, NekDouble> >&flux);
            
            SOLVER_UTILS_EXPORT virtual void v_GetFluxVector(
                const int i, const int j,
                Array<OneD, Array<OneD, NekDouble> >&physfield,
                Array<OneD, Array<OneD, NekDouble> >&flux);
            
            SOLVER_UTILS_EXPORT virtual void v_GetFluxVector(
                const int i, Array<OneD,
                Array<OneD, NekDouble> >&physfield,
                Array<OneD, Array<OneD, NekDouble> >&fluxX,
                Array<OneD, Array<OneD, NekDouble> > &fluxY);
            
            SOLVER_UTILS_EXPORT virtual void v_NumericalFlux(
                Array<OneD, Array<OneD, NekDouble> > &physfield,
                Array<OneD, Array<OneD, NekDouble> > &numflux);
            
            SOLVER_UTILS_EXPORT virtual void v_NumericalFlux(
                Array<OneD, Array<OneD, NekDouble> > &physfield,
                Array<OneD, Array<OneD, NekDouble> > &numfluxX,
                Array<OneD, Array<OneD, NekDouble> > &numfluxY);
            
            SOLVER_UTILS_EXPORT virtual void v_NumFluxforScalar(
                const Array<OneD, Array<OneD, NekDouble> >         &ufield,
                Array<OneD, Array<OneD, Array<OneD, NekDouble> > > &uflux);
            
            SOLVER_UTILS_EXPORT virtual void v_NumFluxforVector(
                const Array<OneD, Array<OneD, NekDouble> >         &ufield,
                Array<OneD, Array<OneD, Array<OneD, NekDouble> > > &qfield,
                Array<OneD, Array<OneD, NekDouble > >              &qflux);

            SOLVER_UTILS_EXPORT void PrintProgressbar(const int position,
                                                      const int goal) const
            {
                LibUtilities::PrintProgressbar(position, goal, "Interpolating");
            }
        };
        
        
        /**
         * This is the second part of the two-phase initialisation process.
         * Calls to virtual functions will correctly resolve to the derived class
         * during this phase of the construction.
         */
        inline void EquationSystem::InitObject()
        {
            v_InitObject();
        }
        
        
        /**
         * This allows initialisation of the solver which cannot be completed
         * during object construction (such as setting of initial conditions).
         *
         * Public interface routine to virtual function implementation.
         */
        inline void EquationSystem::DoInitialise()
        {
            v_DoInitialise();
        }
        
        
        /**
         * Performs the transformation from coefficient to physical space.
         *
         * Public interface routine to virtual function implementation.
         */
        inline void EquationSystem::TransCoeffToPhys(void)
        {
            v_TransCoeffToPhys();
        }
        
        /**
         * Performs the transformation from physical to coefficient space.
         *
         * Public interface routine to virtual function implementation.
         */
        inline void EquationSystem::TransPhysToCoeff(void)
        {
            v_TransPhysToCoeff();
        }
        
        
        /**
         * Performs the actual solve.
         *
         * Public interface routine to virtual function implementation.
         */
        inline void EquationSystem::DoSolve(void)
        {
            v_DoSolve();
        }
        
        
        /**
         * Perform output operations after solve.
         */
        inline void EquationSystem::Output(void)
        {
            v_Output();
        }
        
        /**
         * L_inf Error computation
         * Public interface routine to virtual function implementation.
         */
        inline NekDouble EquationSystem::LinfError(unsigned int field, const Array<OneD,NekDouble> &exactsoln)
        {
            return v_LinfError(field, exactsoln);
        }
        
        /**
         * L_2 Error computation
         * Public interface routine to virtual function implementation.
         */
        inline NekDouble EquationSystem::L2Error(unsigned int field, const Array<OneD,NekDouble> &exactsoln, bool Normalised)
        {
            return v_L2Error(field, exactsoln, Normalised);
        }
        
        /**
         * Get Pressure field if available
         */
        inline  MultiRegions::ExpListSharedPtr EquationSystem::GetPressure(void)
        {
            return v_GetPressure();
        }
        
        /**
         * Prints a summary of variables and problem parameters.
         *
         * Public interface routine to virtual function implementation.
         *
         * @param   out             The ostream object to write to.
         */
        inline void EquationSystem::PrintSummary(std::ostream &out)
        {
            if (m_session->GetComm()->GetRank() == 0)
            {
                std::vector<std::pair<std::string, std::string> > vSummary;
                v_GenerateSummary(vSummary);

                out << "=======================================================================" << std::endl;
                SummaryList::const_iterator x;
                for (x = vSummary.begin(); x != vSummary.end(); ++x)
                {
                    out << "\t";
                    out.width(20);
                    out << x->first << ": " << x->second << std::endl;
                }
                out << "=======================================================================" << std::endl;
            }
        }
        
        inline void EquationSystem::SetLambda(NekDouble lambda)
        {
            m_lambda = lambda;
        }
        
        inline void EquationSystem::SetInitialConditions(NekDouble initialtime,
                                                         bool dumpInitialConditions,
                                                         const int domain)
        {
            v_SetInitialConditions(initialtime,dumpInitialConditions,domain);
        }
        
        /// Evaluates an exact solution
        inline void EquationSystem::EvaluateExactSolution(int field,
                                                          Array<OneD, NekDouble> &outfield,
                                                          const NekDouble time)
        {
            v_EvaluateExactSolution(field, outfield, time);
        }
        
        inline Array<OneD, MultiRegions::ExpListSharedPtr> &EquationSystem::UpdateFields(void)
        {
            return m_fields;
        }
        
        /// Return final time
        inline NekDouble EquationSystem::GetFinalTime()
        {
            return m_time;
        }
        
        inline int EquationSystem::GetNcoeffs(void)
        {
            return m_fields[0]->GetNcoeffs();
        }
        
        inline int EquationSystem::GetNcoeffs(const int eid)
        {
            return m_fields[0]->GetNcoeffs(eid);
        }
        
        inline int EquationSystem::GetNumExpModes(void)
        {
            return m_graph->GetExpansions().begin()->second->m_basisKeyVector[0]
            .GetNumModes();
        }
        
        inline const Array<OneD,int> EquationSystem::GetNumExpModesPerExp(void)
        {
            return m_fields[0]->EvalBasisNumModesMaxPerExp();
        }
        
        inline int EquationSystem::GetNvariables(void)
        {
            return m_session->GetVariables().size();
        }
        
        inline const std::string EquationSystem::GetVariable(unsigned int i)
        {
            return m_session->GetVariable(i);
        }
        
        inline int EquationSystem::GetTraceTotPoints(void)
        {
            return GetTraceNpoints();
        }
        
        inline int EquationSystem::GetTraceNpoints(void)
        {
            return m_fields[0]->GetTrace()->GetNpoints();
        }
        
        inline int EquationSystem::GetExpSize(void)
        {
            return m_fields[0]->GetExpSize();
        }
        
        inline int EquationSystem::GetPhys_Offset(int n)
        {
            return m_fields[0]->GetPhys_Offset(n);
        }
        
        inline int EquationSystem::GetCoeff_Offset(int n)
        {
            return m_fields[0]->GetCoeff_Offset(n);
        }
        
        inline int EquationSystem::GetTotPoints(void)
        {
            return m_fields[0]->GetNpoints();
        }
        
        inline int EquationSystem::GetTotPoints(int n)
        {
            return m_fields[0]->GetTotPoints(n);
        }
        
        inline int EquationSystem::GetNpoints(void)
        {
            return m_fields[0]->GetNpoints();
        }
        
        inline int EquationSystem::GetNumElmVelocity(void)
        {
            return (m_fields.num_elements() - 1);
        }
        
        inline int EquationSystem::GetSteps(void)
        {
            return m_steps;
        }
        
        inline NekDouble EquationSystem::GetTimeStep(void)
        {
            return m_timestep;
        }
        
        inline void EquationSystem::SetSteps(const int steps)
        {
            m_steps = steps;
        }
        
        inline void EquationSystem::CopyFromPhysField(const int i,
                                                      Array<OneD, NekDouble> &output)
        {
            Vmath::Vcopy(output.num_elements(), m_fields[i]->GetPhys(), 1, output, 1 );
        }
        
        inline void EquationSystem::CopyToPhysField(const int i,
                                                    Array<OneD, NekDouble> &output)
        {
            Vmath::Vcopy(output.num_elements(), output, 1, m_fields[i]->UpdatePhys(), 1 );
        }
        
        inline void EquationSystem::GetFluxVector(const int i,
                                                  Array<OneD, Array<OneD, NekDouble> >&physfield,
                                                  Array<OneD, Array<OneD, NekDouble> >&flux)
        {
            v_GetFluxVector(i,physfield, flux);
        }
        
        inline void EquationSystem::GetFluxVector(const int i,
                                                  Array<OneD, Array<OneD, NekDouble> >&physfield,
                                                  Array<OneD, Array<OneD, NekDouble> >&fluxX,
                                                  Array<OneD, Array<OneD, NekDouble> > &fluxY)
        {
            v_GetFluxVector(i,physfield, fluxX, fluxY);
        }
        
        inline void EquationSystem::GetFluxVector(const int i, const int j,
                                                  Array<OneD, Array<OneD, NekDouble> > &physfield,
                                                  Array<OneD, Array<OneD, NekDouble> > &flux)
        {
            v_GetFluxVector(i,j,physfield,flux);
        }
        
        inline void EquationSystem::NumericalFlux(Array<OneD, Array<OneD, NekDouble> > &physfield,
                                                  Array<OneD, Array<OneD, NekDouble> > &numflux)
        {
            v_NumericalFlux(physfield, numflux);
        }
        
        inline void EquationSystem::NumericalFlux(Array<OneD, Array<OneD, NekDouble> > &physfield,
                                                  Array<OneD, Array<OneD, NekDouble> > &numfluxX,
                                                  Array<OneD, Array<OneD, NekDouble> > &numfluxY)
        {
            v_NumericalFlux(physfield, numfluxX, numfluxY);
        }
        
        inline void EquationSystem::NumFluxforScalar(
            const Array<OneD, Array<OneD, NekDouble> >   &ufield,
            Array<OneD, Array<OneD, Array<OneD, NekDouble> > > &uflux)
        {
            v_NumFluxforScalar(ufield, uflux);
        }
        
        inline void EquationSystem::NumFluxforVector(            
            const Array<OneD, Array<OneD, NekDouble> >               &ufield,
                  Array<OneD, Array<OneD, Array<OneD, NekDouble> > > &qfield,
                  Array<OneD, Array<OneD, NekDouble> >               &qflux)
        {
            v_NumFluxforVector(ufield, qfield, qflux);
        }
    }
}

#endif<|MERGE_RESOLUTION|>--- conflicted
+++ resolved
@@ -46,11 +46,7 @@
 #include <LibUtilities/BasicUtils/PtsField.h>
 #include <LibUtilities/BasicUtils/PtsIO.h>
 #include <MultiRegions/ExpList.h>
-<<<<<<< HEAD
-#include <SolverUtils/Interpolator.h>
-=======
 #include <FieldUtils/Interpolator.h>
->>>>>>> 2c38d5c2
 #include <SolverUtils/SolverUtilsDeclspec.h>
 #include <SolverUtils/Core/Misc.h>
 
@@ -458,11 +454,7 @@
             /// Field input/output
             LibUtilities::FieldIOSharedPtr              m_fld;
             /// Map of interpolator objects
-<<<<<<< HEAD
-            std::map<std::string, Interpolator >        m_interpolators;
-=======
             std::map<std::string, FieldUtils::Interpolator > m_interpolators;
->>>>>>> 2c38d5c2
             /// Array holding all dependent variables.
             Array<OneD, MultiRegions::ExpListSharedPtr> m_fields;
             /// Base fields.
