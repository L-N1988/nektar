///////////////////////////////////////////////////////////////////////////////
//
// File: AdvectionFR.cpp
//
// For more information, please see: http://www.nektar.info
//
// The MIT License
//
// Copyright (c) 2006 Division of Applied Mathematics, Brown University (USA),
// Department of Aeronautics, Imperial College London (UK), and Scientific
// Computing and Imaging Institute, University of Utah (USA).
//
// License for the specific language governing rights and limitations under
// Permission is hereby granted, free of charge, to any person obtaining a
// copy of this software and associated documentation files (the "Software"),
// to deal in the Software without restriction, including without limitation
// the rights to use, copy, modify, merge, publish, distribute, sublicense,
// and/or sell copies of the Software, and to permit persons to whom the
// Software is furnished to do so, subject to the following conditions:
//
// The above copyright notice and this permission notice shall be included
// in all copies or substantial portions of the Software.
//
// THE SOFTWARE IS PROVIDED "AS IS", WITHOUT WARRANTY OF ANY KIND, EXPRESS
// OR IMPLIED, INCLUDING BUT NOT LIMITED TO THE WARRANTIES OF MERCHANTABILITY,
// FITNESS FOR A PARTICULAR PURPOSE AND NONINFRINGEMENT. IN NO EVENT SHALL
// THE AUTHORS OR COPYRIGHT HOLDERS BE LIABLE FOR ANY CLAIM, DAMAGES OR OTHER
// LIABILITY, WHETHER IN AN ACTION OF CONTRACT, TORT OR OTHERWISE, ARISING
// FROM, OUT OF OR IN CONNECTION WITH THE SOFTWARE OR THE USE OR OTHER
// DEALINGS IN THE SOFTWARE.
//
// Description: FR advection class.
//
///////////////////////////////////////////////////////////////////////////////

#include <SolverUtils/Advection/AdvectionFR.h>
#include <LibUtilities/Foundations/ManagerAccess.h>
#include <LibUtilities/Foundations/Basis.h>
#include <LibUtilities/Foundations/Points.h>
#include <LibUtilities/Polylib/Polylib.h>
#include <StdRegions/StdSegExp.h>
#include <MultiRegions/AssemblyMap/AssemblyMapDG.h>
#include <boost/math/special_functions/gamma.hpp>
#include <iostream>
#include <iomanip>


namespace Nektar
{
    namespace SolverUtils
    {        
        std::string AdvectionFR::type[] = {
            GetAdvectionFactory().RegisterCreatorFunction(
                                        "FRDG", AdvectionFR::create), 
            GetAdvectionFactory().RegisterCreatorFunction(
                                        "FRSD", AdvectionFR::create), 
            GetAdvectionFactory().RegisterCreatorFunction(
                                        "FRHU", AdvectionFR::create),
            GetAdvectionFactory().RegisterCreatorFunction(
                                        "FRcmin", AdvectionFR::create),
            GetAdvectionFactory().RegisterCreatorFunction(
                                        "FRcinf", AdvectionFR::create)};
        
        /**
         * @brief AdvectionFR uses the Flux Reconstruction (FR) approach to 
         * compute the advection term. The implementation is only for segments,
         * quadrilaterals and hexahedra at the moment.
         * 
         * \todo Extension to triangles, tetrahedra and other shapes. 
         * (Long term objective) 
         */
        AdvectionFR::AdvectionFR(std::string advType):m_advType(advType)
        {
        }
        
        /**
         * @brief Initiliase AdvectionFR objects and store them before starting 
         * the time-stepping.
         * 
         * This routine calls the virtual functions #v_SetupMetrics, 
         * #v_SetupCFunctions and #v_SetupInterpolationMatrices to 
         * initialise the objects needed by AdvectionFR. 
         * 
         * @param pSession  Pointer to session reader.
         * @param pFields   Pointer to fields.
         */
        void AdvectionFR::v_InitObject(
                LibUtilities::SessionReaderSharedPtr        pSession,
                Array<OneD, MultiRegions::ExpListSharedPtr> pFields)
        {
            v_SetupMetrics(pSession, pFields);
            v_SetupCFunctions(pSession, pFields);
            v_SetupInterpolationMatrices(pSession, pFields);
            
            // Initialising the fluxvector
            int i, j;
            int nConvectiveFields = pFields.num_elements();
            int nDimensions  = pFields[0]->GetCoordim(0);
            int nSolutionPts = pFields[0]->GetTotPoints();
            
            m_fluxvector = Array<OneD, Array<OneD, Array<OneD, NekDouble> > >(
                                                            nConvectiveFields);
            for (i = 0; i < nConvectiveFields; ++i)
            {
                m_fluxvector[i] = Array<OneD, Array<OneD, NekDouble> >(
                                                            nDimensions);
                for (j = 0; j < nDimensions; ++j)
                {
                    m_fluxvector[i][j] = Array<OneD, NekDouble>(nSolutionPts);
                }
            }
        }
        
        /**
         * @brief Setup the metric terms to compute the contravariant 
         * fluxes. (i.e. this special metric terms transform the fluxes
         * at the interfaces of each element from the physical space to 
         * the standard space).
         * 
         * This routine calls the function #GetEdgeQFactors to compute and 
         * store the metric factors following an anticlockwise conventions
         * along the edges/faces of each element. Note: for 1D problem 
         * the transformation is not needed.
         * 
         * @param pSession  Pointer to session reader.
         * @param pFields   Pointer to fields.
         *
         * \todo Add the metric terms for 3D Hexahedra.
         */
        void AdvectionFR::v_SetupMetrics(
            LibUtilities::SessionReaderSharedPtr        pSession,
            Array<OneD, MultiRegions::ExpListSharedPtr> pFields)
        {
            int i, n;
            int nquad0, nquad1;
            int phys_offset;
            int nLocalSolutionPts;
            int nElements    = pFields[0]->GetExpSize();            
            int nDimensions  = pFields[0]->GetCoordim(0);
            int nSolutionPts = pFields[0]->GetTotPoints();
            int nTracePts    = pFields[0]->GetTrace()->GetTotPoints();
            
            Array<TwoD, const NekDouble> gmat;
            Array<OneD, const NekDouble> jac;
            
            m_jac  = Array<OneD, NekDouble>(nSolutionPts);

            Array<OneD, NekDouble> auxArray1;
            Array<OneD, LibUtilities::BasisSharedPtr> base;
                        
            switch (nDimensions)
            {
                case 1:
                {
                    for (n = 0; n < nElements; ++n) 
                    {
                        nLocalSolutionPts = pFields[0]->GetExp(n)->GetTotPoints();
                        phys_offset = pFields[0]->GetPhys_Offset(n);
                        jac = pFields[0]->GetExp(n)->GetGeom1D()->GetJac();
                        for (i = 0; i < nLocalSolutionPts; ++i)
                        {
                            m_jac[i+phys_offset] = jac[0];
                        }
                    }
                    break;
                }
                case 2:
                {
                    m_gmat = Array<OneD, Array<OneD, NekDouble> >(4);
                    m_gmat[0] = Array<OneD, NekDouble>(nSolutionPts);
                    m_gmat[1] = Array<OneD, NekDouble>(nSolutionPts);
                    m_gmat[2] = Array<OneD, NekDouble>(nSolutionPts);
                    m_gmat[3] = Array<OneD, NekDouble>(nSolutionPts);

                    m_Q2D_e0 = Array<OneD, Array<OneD, NekDouble> >(nElements);
                    m_Q2D_e1 = Array<OneD, Array<OneD, NekDouble> >(nElements);
                    m_Q2D_e2 = Array<OneD, Array<OneD, NekDouble> >(nElements);
                    m_Q2D_e3 = Array<OneD, Array<OneD, NekDouble> >(nElements);
                    
                    for (n = 0; n < nElements; ++n)
                    {
                        base        = pFields[0]->GetExp(n)->GetBase();
                        nquad0      = base[0]->GetNumPoints();
                        nquad1      = base[1]->GetNumPoints();
                        
                        m_Q2D_e0[n] = Array<OneD, NekDouble>(nquad0);
                        m_Q2D_e1[n] = Array<OneD, NekDouble>(nquad1);
                        m_Q2D_e2[n] = Array<OneD, NekDouble>(nquad0);
                        m_Q2D_e3[n] = Array<OneD, NekDouble>(nquad1);
                    
                        // Extract the Q factors at each edge point
                        pFields[0]->GetExp(n)->GetEdgeQFactors(
                            0, auxArray1 = m_Q2D_e0[n]);
                        pFields[0]->GetExp(n)->GetEdgeQFactors(
                            1, auxArray1 = m_Q2D_e1[n]);
                        pFields[0]->GetExp(n)->GetEdgeQFactors(
                            2, auxArray1 = m_Q2D_e2[n]);
                        pFields[0]->GetExp(n)->GetEdgeQFactors(
                            3, auxArray1 = m_Q2D_e3[n]);
                        
                        nLocalSolutionPts = pFields[0]->GetExp(n)->GetTotPoints();
                        phys_offset = pFields[0]->GetPhys_Offset(n);
                        
                        jac  = pFields[0]->GetExp(n)->GetGeom2D()->GetJac();
                        gmat = pFields[0]->GetExp(n)->GetGeom2D()->GetGmat();
                        
                        if (pFields[0]->GetExp(n)->GetGeom2D()->GetGtype()
                            == SpatialDomains::eDeformed)
                        {
                            for (i = 0; i < nLocalSolutionPts; ++i)
                            {
                                m_jac[i+phys_offset]     = jac[i];
                                m_gmat[0][i+phys_offset] = gmat[0][i];
                                m_gmat[1][i+phys_offset] = gmat[1][i];
                                m_gmat[2][i+phys_offset] = gmat[2][i];
                                m_gmat[3][i+phys_offset] = gmat[3][i];
                            }
                        }
                        else
                        {
                            for (i = 0; i < nLocalSolutionPts; ++i)
                            {
                                m_jac[i+phys_offset]     = jac[0];
                                m_gmat[0][i+phys_offset] = gmat[0][0];
                                m_gmat[1][i+phys_offset] = gmat[1][0];
                                m_gmat[2][i+phys_offset] = gmat[2][0];
                                m_gmat[3][i+phys_offset] = gmat[3][0];
                            }  
                        }
                    }
                    
                    m_traceNormals = Array<OneD, Array<OneD, NekDouble> >(
                                                                nDimensions);
                    for(i = 0; i < nDimensions; ++i)
                    {
                        m_traceNormals[i] = Array<OneD, NekDouble> (nTracePts);
                    }
                    pFields[0]->GetTrace()->GetNormals(m_traceNormals);
                    
                    break;
                }
                case 3:
                {
                    ASSERTL0(false,"3DFR Metric terms not implemented yet");
                    break;
                }      
                default:
                {
                    ASSERTL0(false, "Expansion dimension not recognised");
                    break;
                }
            }
        }
        
        /**
         * @brief Setup the derivatives of the correction functions. For more 
         * details see J Sci Comput (2011) 47: 50–72
         * 
         * This routine calls 3 different bases: 
         *      #eDG_DG_Left - #eDG_DG_Left which recovers a nodal DG scheme,
         *      #eDG_SD_Left - #eDG_SD_Left which recovers the SD scheme,
         *      #eDG_HU_Left - #eDG_HU_Left which recovers the Huynh scheme.
         * The values of the derivatives of the correction function are then 
         * stored into global variables and reused into the virtual functions 
         * #v_DivCFlux_1D, #v_DivCFlux_2D, #v_DivCFlux_3D to compute the
         * the divergence of the correction flux for 1D, 2D or 3D problems. 
         *
         * @param pSession  Pointer to session reader.
         * @param pFields   Pointer to fields.
         */
        void AdvectionFR::v_SetupCFunctions(
            LibUtilities::SessionReaderSharedPtr        pSession,
            Array<OneD, MultiRegions::ExpListSharedPtr> pFields)
        {        
            int i, n;
            NekDouble c0, c1, c2;
            int nquad0, nquad1, nquad2;
            int nmodes0, nmodes1, nmodes2;
            Array<OneD, LibUtilities::BasisSharedPtr> base;
            
            int nElements   = pFields[0]->GetExpSize();
            int nDimensions = pFields[0]->GetCoordim(0);
            
            switch (nDimensions)
            {
                case 1:
                {
                    m_dGL_xi1 = Array<OneD, Array<OneD, NekDouble> >(nElements);
                    m_dGR_xi1 = Array<OneD, Array<OneD, NekDouble> >(nElements);
                    
                    for (n = 0; n < nElements; ++n)
                    {
                        base    = pFields[0]->GetExp(n)->GetBase();
                        nquad0  = base[0]->GetNumPoints();
                        nmodes0 = base[0]->GetNumModes();
                        Array<OneD, const NekDouble> z0;
                        Array<OneD, const NekDouble> w0;
                        
                        base[0]->GetZW(z0, w0);
                        
                        m_dGL_xi1[n] = Array<OneD, NekDouble>(nquad0);
                        m_dGR_xi1[n] = Array<OneD, NekDouble>(nquad0);
                        
                        // Auxiliary vectors to build up the auxiliary 
                        // derivatives of the Legendre polynomials
                        Array<OneD,NekDouble> dLp0 (nquad0, 0.0);
                        Array<OneD,NekDouble> dLpp0(nquad0, 0.0);
                        Array<OneD,NekDouble> dLpm0(nquad0, 0.0);
                        
                        // Degree of the correction functions
                        int p0 = nmodes0 - 1;

                        // Function sign to compute  left correction function
                        NekDouble sign0 = pow(-1.0, p0);
                        
                        // Factorial factor to build the scheme
                        NekDouble ap0 = boost::math::tgamma(2 * p0 + 1) 
                                      / (pow(2.0, p0) 
                                      * boost::math::tgamma(p0 + 1) 
                                      * boost::math::tgamma(p0 + 1));
                        
                        // Scalar parameter which recovers the FR schemes
                        if (m_advType == "FRDG")
                        {
                            c0 = 0.0;
                        }
                        else if (m_advType == "FRSD")
                        {
                            c0 = 2.0 * p0 / ((2.0 * p0 + 1.0) * (p0 + 1.0) 
                               * (ap0 * boost::math::tgamma(p0 + 1)) 
                               * (ap0 * boost::math::tgamma(p0 + 1)));
                        }
                        else if (m_advType == "FRHU")
                        {
                            c0 = 2.0 * (p0 + 1.0) / ((2.0 * p0 + 1.0) * p0 
                               * (ap0 * boost::math::tgamma(p0 + 1)) 
                               * (ap0 * boost::math::tgamma(p0 + 1)));
                        }
                        else if (m_advType == "FRcmin")
                        {
                            c0 = -2.0 / ((2.0 * p0 + 1.0) 
                               * (ap0 * boost::math::tgamma(p0 + 1))
                               * (ap0 * boost::math::tgamma(p0 + 1)));
                        }
                        else if (m_advType == "FRcinf")
                        {
                            c0 = 10000000000000000.0;
                        }
                        
                        NekDouble etap0 = 0.5 * c0 * (2.0 * p0 + 1.0) 
                        * (ap0 * boost::math::tgamma(p0 + 1)) 
                        * (ap0 * boost::math::tgamma(p0 + 1));
                        
                        NekDouble overeta0 = 1.0 / (1.0 + etap0);
                        
                        // Derivative of the Legendre polynomials
                        // dLp  = derivative of the Legendre polynomial of order p
                        // dLpp = derivative of the Legendre polynomial of order p+1
                        // dLpm = derivative of the Legendre polynomial of order p-1
                        Polylib::jacobd(nquad0, z0.data(), &(dLp0[0]),  p0,   0.0, 0.0);
                        Polylib::jacobd(nquad0, z0.data(), &(dLpp0[0]), p0+1, 0.0, 0.0);
                        Polylib::jacobd(nquad0, z0.data(), &(dLpm0[0]), p0-1, 0.0, 0.0);
                        
                        // Building the DG_c_Left
                        for(i = 0; i < nquad0; ++i)
                        {
                            m_dGL_xi1[n][i]  = etap0 * dLpm0[i];
                            m_dGL_xi1[n][i] += dLpp0[i];
                            m_dGL_xi1[n][i] *= overeta0;
                            m_dGL_xi1[n][i]  = dLp0[i] - m_dGL_xi1[n][i];
                            m_dGL_xi1[n][i]  = 0.5 * sign0 * m_dGL_xi1[n][i];
                        }
                        
                        // Building the DG_c_Right
                        for(i = 0; i < nquad0; ++i)
                        {
                            m_dGR_xi1[n][i]  = etap0 * dLpm0[i];
                            m_dGR_xi1[n][i] += dLpp0[i];
                            m_dGR_xi1[n][i] *= overeta0;
                            m_dGR_xi1[n][i] += dLp0[i];
                            m_dGR_xi1[n][i]  = 0.5 * m_dGR_xi1[n][i];
                        }
                    }
                    break;
                }   
                case 2:
                {
                    LibUtilities::BasisSharedPtr BasisFR_Left0;
                    LibUtilities::BasisSharedPtr BasisFR_Right0;
                    LibUtilities::BasisSharedPtr BasisFR_Left1;
                    LibUtilities::BasisSharedPtr BasisFR_Right1;
                    
                    m_dGL_xi1 = Array<OneD, Array<OneD, NekDouble> >(nElements);
                    m_dGR_xi1 = Array<OneD, Array<OneD, NekDouble> >(nElements);
                    m_dGL_xi2 = Array<OneD, Array<OneD, NekDouble> >(nElements);
                    m_dGR_xi2 = Array<OneD, Array<OneD, NekDouble> >(nElements);
                    
                    for (n = 0; n < nElements; ++n)
                    {
                        base      = pFields[0]->GetExp(n)->GetBase();
                        nquad0    = base[0]->GetNumPoints();
                        nquad1    = base[1]->GetNumPoints();
                        nmodes0   = base[0]->GetNumModes();
                        nmodes1   = base[1]->GetNumModes(); 
                        
                        Array<OneD, const NekDouble> z0;
                        Array<OneD, const NekDouble> w0;   
                        Array<OneD, const NekDouble> z1;
                        Array<OneD, const NekDouble> w1;
                        
                        base[0]->GetZW(z0, w0);
                        base[1]->GetZW(z1, w1);

                        m_dGL_xi1[n] = Array<OneD, NekDouble>(nquad0);
                        m_dGR_xi1[n] = Array<OneD, NekDouble>(nquad0);
                        m_dGL_xi2[n] = Array<OneD, NekDouble>(nquad1);
                        m_dGR_xi2[n] = Array<OneD, NekDouble>(nquad1);
                        
                        // Auxiliary vectors to build up the auxiliary 
                        // derivatives of the Legendre polynomials
                        Array<OneD,NekDouble> dLp0   (nquad0, 0.0);
                        Array<OneD,NekDouble> dLpp0  (nquad0, 0.0);
                        Array<OneD,NekDouble> dLpm0  (nquad0, 0.0);
                        Array<OneD,NekDouble> dLp1   (nquad1, 0.0);
                        Array<OneD,NekDouble> dLpp1  (nquad1, 0.0);
                        Array<OneD,NekDouble> dLpm1  (nquad1, 0.0);
                        
                        // Degree of the correction functions
                        int p0 = nmodes0 - 1;
                        int p1 = nmodes1 - 1;
                        
                        // Function sign to compute  left correction function
                        NekDouble sign0 = pow(-1.0, p0);                        
                        NekDouble sign1 = pow(-1.0, p1);
                        
                        // Factorial factor to build the scheme
                        NekDouble ap0 = boost::math::tgamma(2 * p0 + 1) 
                                      / (pow(2.0, p0) 
                                      * boost::math::tgamma(p0 + 1) 
                                      * boost::math::tgamma(p0 + 1));
                        
                        NekDouble ap1 = boost::math::tgamma(2 * p1 + 1) 
                                      / (pow(2.0, p1) 
                                      * boost::math::tgamma(p1 + 1) 
                                      * boost::math::tgamma(p1 + 1));
                        
                        // Scalar parameter which recovers the FR schemes
                        if (m_advType == "FRDG")
                        {
                            c0 = 0.0;
                            c1 = 0.0;
                        }
                        else if (m_advType == "FRSD")
                        {
                            c0 = 2.0 * p0 / ((2.0 * p0 + 1.0) * (p0 + 1.0) 
                               * (ap0 * boost::math::tgamma(p0 + 1)) 
                               * (ap0 * boost::math::tgamma(p0 + 1)));
                            
                            c1 = 2.0 * p1 / ((2.0 * p1 + 1.0) * (p1 + 1.0) 
                               * (ap1 * boost::math::tgamma(p1 + 1)) 
                               * (ap1 * boost::math::tgamma(p1 + 1)));
                        }
                        else if (m_advType == "FRHU")
                        {
                            c0 = 2.0 * (p0 + 1.0) / ((2.0 * p0 + 1.0) * p0 
                               * (ap0 * boost::math::tgamma(p0 + 1)) 
                               * (ap0 * boost::math::tgamma(p0 + 1)));
                            
                            c1 = 2.0 * (p1 + 1.0) / ((2.0 * p1 + 1.0) * p1 
                               * (ap1 * boost::math::tgamma(p1 + 1)) 
                               * (ap1 * boost::math::tgamma(p1 + 1)));
                        }
                        else if (m_advType == "FRcmin")
                        {
                            c0 = -2.0 / ((2.0 * p0 + 1.0) 
                               * (ap0 * boost::math::tgamma(p0 + 1))
                               * (ap0 * boost::math::tgamma(p0 + 1)));
                            
                            c1 = -2.0 / ((2.0 * p1 + 1.0) 
                               * (ap1 * boost::math::tgamma(p1 + 1))
                               * (ap1 * boost::math::tgamma(p1 + 1)));
                        }
                        else if (m_advType == "FRcinf")
                        {
                            c0 = 10000000000000000.0;
                            c1 = 10000000000000000.0;
                        }
                        
                        NekDouble etap0 = 0.5 * c0 * (2.0 * p0 + 1.0) 
                                        * (ap0 * boost::math::tgamma(p0 + 1)) 
                                        * (ap0 * boost::math::tgamma(p0 + 1));
                        
                        NekDouble etap1 = 0.5 * c1 * (2.0 * p1 + 1.0) 
                                        * (ap1 * boost::math::tgamma(p1 + 1)) 
                                        * (ap1 * boost::math::tgamma(p1 + 1));
                        
                        NekDouble overeta0 = 1.0 / (1.0 + etap0);
                        NekDouble overeta1 = 1.0 / (1.0 + etap1);
                        
                        // Derivative of the Legendre polynomials
                        // dLp  = derivative of the Legendre polynomial of order p
                        // dLpp = derivative of the Legendre polynomial of order p+1
                        // dLpm = derivative of the Legendre polynomial of order p-1
                        Polylib::jacobd(nquad0, z0.data(), &(dLp0[0]),  p0,   0.0, 0.0);
                        Polylib::jacobd(nquad0, z0.data(), &(dLpp0[0]), p0+1, 0.0, 0.0);
                        Polylib::jacobd(nquad0, z0.data(), &(dLpm0[0]), p0-1, 0.0, 0.0);
                        
                        Polylib::jacobd(nquad1, z1.data(), &(dLp1[0]),  p1,   0.0, 0.0);
                        Polylib::jacobd(nquad1, z1.data(), &(dLpp1[0]), p1+1, 0.0, 0.0);
                        Polylib::jacobd(nquad1, z1.data(), &(dLpm1[0]), p1-1, 0.0, 0.0);
                        
                        // Building the DG_c_Left
                        for(i = 0; i < nquad0; ++i)
                        {
                            m_dGL_xi1[n][i]  = etap0 * dLpm0[i];
                            m_dGL_xi1[n][i] += dLpp0[i];
                            m_dGL_xi1[n][i] *= overeta0;
                            m_dGL_xi1[n][i]  = dLp0[i] - m_dGL_xi1[n][i];
                            m_dGL_xi1[n][i]  = 0.5 * sign0 * m_dGL_xi1[n][i];
                        }
                        
                        // Building the DG_c_Left
                        for(i = 0; i < nquad1; ++i)
                        {
                            m_dGL_xi2[n][i]  = etap1 * dLpm1[i];
                            m_dGL_xi2[n][i] += dLpp1[i];
                            m_dGL_xi2[n][i] *= overeta1;
                            m_dGL_xi2[n][i]  = dLp1[i] - m_dGL_xi2[n][i];
                            m_dGL_xi2[n][i]  = 0.5 * sign1 * m_dGL_xi2[n][i];
                        }
                        
                        // Building the DG_c_Right
                        for(i = 0; i < nquad0; ++i)
                        {
                            m_dGR_xi1[n][i]  = etap0 * dLpm0[i];
                            m_dGR_xi1[n][i] += dLpp0[i];
                            m_dGR_xi1[n][i] *= overeta0;
                            m_dGR_xi1[n][i] += dLp0[i];
                            m_dGR_xi1[n][i]  = 0.5 * m_dGR_xi1[n][i];
                        }
                        
                        // Building the DG_c_Right
                        for(i = 0; i < nquad1; ++i)
                        {
                            m_dGR_xi2[n][i]  = etap1 * dLpm1[i];
                            m_dGR_xi2[n][i] += dLpp1[i];
                            m_dGR_xi2[n][i] *= overeta1;
                            m_dGR_xi2[n][i] += dLp1[i];
                            m_dGR_xi2[n][i]  = 0.5 * m_dGR_xi2[n][i];
                        }
                    }
                    break;
                }
                case 3:
                {                    
                    m_dGL_xi1 = Array<OneD, Array<OneD, NekDouble> >(nElements);
                    m_dGR_xi1 = Array<OneD, Array<OneD, NekDouble> >(nElements);
                    m_dGL_xi2 = Array<OneD, Array<OneD, NekDouble> >(nElements);
                    m_dGR_xi2 = Array<OneD, Array<OneD, NekDouble> >(nElements);
                    m_dGL_xi3 = Array<OneD, Array<OneD, NekDouble> >(nElements);
                    m_dGR_xi3 = Array<OneD, Array<OneD, NekDouble> >(nElements);
                    
                    for (n = 0; n < nElements; ++n)
                    {
                        base      = pFields[0]->GetExp(n)->GetBase();
                        nquad0    = base[0]->GetNumPoints();
                        nquad1    = base[1]->GetNumPoints();
                        nquad2    = base[2]->GetNumPoints();
                        nmodes0   = base[0]->GetNumModes();
                        nmodes1   = base[1]->GetNumModes();
                        nmodes2   = base[2]->GetNumModes();
                        
                        Array<OneD, const NekDouble> z0;
                        Array<OneD, const NekDouble> w0;   
                        Array<OneD, const NekDouble> z1;
                        Array<OneD, const NekDouble> w1;
                        Array<OneD, const NekDouble> z2;
                        Array<OneD, const NekDouble> w2;
                        
                        base[0]->GetZW(z0, w0);
                        base[1]->GetZW(z1, w1);
                        base[1]->GetZW(z2, w2);
                        
                        m_dGL_xi1[n] = Array<OneD, NekDouble>(nquad0);
                        m_dGR_xi1[n] = Array<OneD, NekDouble>(nquad0);
                        m_dGL_xi2[n] = Array<OneD, NekDouble>(nquad1);
                        m_dGR_xi2[n] = Array<OneD, NekDouble>(nquad1);
                        m_dGL_xi3[n] = Array<OneD, NekDouble>(nquad2);
                        m_dGR_xi3[n] = Array<OneD, NekDouble>(nquad2);
                        
                        // Auxiliary vectors to build up the auxiliary 
                        // derivatives of the Legendre polynomials
                        Array<OneD,NekDouble> dLp0   (nquad0, 0.0);
                        Array<OneD,NekDouble> dLpp0  (nquad0, 0.0);
                        Array<OneD,NekDouble> dLpm0  (nquad0, 0.0);
                        Array<OneD,NekDouble> dLp1   (nquad1, 0.0);
                        Array<OneD,NekDouble> dLpp1  (nquad1, 0.0);
                        Array<OneD,NekDouble> dLpm1  (nquad1, 0.0);
                        Array<OneD,NekDouble> dLp2   (nquad2, 0.0);
                        Array<OneD,NekDouble> dLpp2  (nquad2, 0.0);
                        Array<OneD,NekDouble> dLpm2  (nquad2, 0.0);
                        
                        // Degree of the correction functions
                        int p0 = nmodes0 - 1;
                        int p1 = nmodes1 - 1;
                        int p2 = nmodes2 - 1;
                        
                        // Function sign to compute  left correction function
                        NekDouble sign0 = pow(-1.0, p0);
                        NekDouble sign1 = pow(-1.0, p1);
                        
                        // Factorial factor to build the scheme
                        NekDouble ap0 = boost::math::tgamma(2 * p0 + 1) 
                                      / (pow(2.0, p0) 
                                      * boost::math::tgamma(p0 + 1) 
                                      * boost::math::tgamma(p0 + 1));
                        
                        // Factorial factor to build the scheme
                        NekDouble ap1 = boost::math::tgamma(2 * p1 + 1) 
                                      / (pow(2.0, p1) 
                                      * boost::math::tgamma(p1 + 1) 
                                      * boost::math::tgamma(p1 + 1));
                        
                        // Factorial factor to build the scheme
                        NekDouble ap2 = boost::math::tgamma(2 * p2 + 1) 
                                      / (pow(2.0, p2) 
                                      * boost::math::tgamma(p2 + 1) 
                                      * boost::math::tgamma(p2 + 1));
                        
                        // Scalar parameter which recovers the FR schemes
                        if (m_advType == "FRDG")
                        {
                            c0 = 0.0;
                            c1 = 0.0;
                            c2 = 0.0;
                        }
                        else if (m_advType == "FRSD")
                        {
                            c0 = 2.0 * p0 / ((2.0 * p0 + 1.0) * (p0 + 1.0) 
                               * (ap0 * boost::math::tgamma(p0 + 1)) 
                               * (ap0 * boost::math::tgamma(p0 + 1)));
                            
                            c1 = 2.0 * p1 / ((2.0 * p1 + 1.0) * (p1 + 1.0) 
                               * (ap1 * boost::math::tgamma(p1 + 1)) 
                               * (ap1 * boost::math::tgamma(p1 + 1)));
                            
                            c2 = 2.0 * p2 / ((2.0 * p2 + 1.0) * (p2 + 1.0) 
                               * (ap2 * boost::math::tgamma(p2 + 1)) 
                               * (ap2 * boost::math::tgamma(p2 + 1)));
                        }
                        else if (m_advType == "FRHU")
                        {
                            c0 = 2.0 * (p0 + 1.0) / ((2.0 * p0 + 1.0) * p0 
                               * (ap0 * boost::math::tgamma(p0 + 1)) 
                               * (ap0 * boost::math::tgamma(p0 + 1)));
                            
                            c1 = 2.0 * (p1 + 1.0) / ((2.0 * p1 + 1.0) * p1 
                               * (ap1 * boost::math::tgamma(p1 + 1)) 
                               * (ap1 * boost::math::tgamma(p1 + 1)));
                            
                            c2 = 2.0 * (p2 + 1.0) / ((2.0 * p2 + 1.0) * p2 
                               * (ap2 * boost::math::tgamma(p2 + 1)) 
                               * (ap2 * boost::math::tgamma(p2 + 1)));
                        }
                        else if (m_advType == "FRcmin")
                        {
                            c0 = -2.0 / ((2.0 * p0 + 1.0) 
                               * (ap0 * boost::math::tgamma(p0 + 1))
                               * (ap0 * boost::math::tgamma(p0 + 1)));
                            
                            c1 = -2.0 / ((2.0 * p1 + 1.0) 
                               * (ap1 * boost::math::tgamma(p1 + 1))
                               * (ap1 * boost::math::tgamma(p1 + 1)));
                            
                            c2 = -2.0 / ((2.0 * p2 + 1.0) 
                               * (ap2 * boost::math::tgamma(p2 + 1))
                               * (ap2 * boost::math::tgamma(p2 + 1)));
                        }
                        else if (m_advType == "FRcinf")
                        {
                            c0 = 10000000000000000.0;
                            c1 = 10000000000000000.0;
                            c2 = 10000000000000000.0;
                        }
                        
                        NekDouble etap0 = 0.5 * c0 * (2.0 * p0 + 1.0) 
                                        * (ap0 * boost::math::tgamma(p0 + 1)) 
                                        * (ap0 * boost::math::tgamma(p0 + 1));
                        
                        NekDouble etap1 = 0.5 * c1 * (2.0 * p1 + 1.0) 
                                        * (ap1 * boost::math::tgamma(p1 + 1)) 
                                        * (ap1 * boost::math::tgamma(p1 + 1));
                        
                        NekDouble etap2 = 0.5 * c2 * (2.0 * p2 + 1.0) 
                                        * (ap2 * boost::math::tgamma(p2 + 1)) 
                                        * (ap2 * boost::math::tgamma(p2 + 1));
                        
                        NekDouble overeta0 = 1.0 / (1.0 + etap0);
                        NekDouble overeta1 = 1.0 / (1.0 + etap1);
                        NekDouble overeta2 = 1.0 / (1.0 + etap2);

                        // Derivative of the Legendre polynomials
                        // dLp  = derivative of the Legendre polynomial of order p
                        // dLpp = derivative of the Legendre polynomial of order p+1
                        // dLpm = derivative of the Legendre polynomial of order p-1
                        Polylib::jacobd(nquad0, z0.data(), &(dLp0[0]),  p0,   0.0, 0.0);
                        Polylib::jacobd(nquad0, z0.data(), &(dLpp0[0]), p0+1, 0.0, 0.0);
                        Polylib::jacobd(nquad0, z0.data(), &(dLpm0[0]), p0-1, 0.0, 0.0);
                        
                        Polylib::jacobd(nquad1, z1.data(), &(dLp1[0]),  p1,   0.0, 0.0);
                        Polylib::jacobd(nquad1, z1.data(), &(dLpp1[0]), p1+1, 0.0, 0.0);
                        Polylib::jacobd(nquad1, z1.data(), &(dLpm1[0]), p1-1, 0.0, 0.0);
                        
                        Polylib::jacobd(nquad2, z2.data(), &(dLp2[0]),  p2,   0.0, 0.0);
                        Polylib::jacobd(nquad2, z2.data(), &(dLpp2[0]), p2+1, 0.0, 0.0);
                        Polylib::jacobd(nquad2, z2.data(), &(dLpm2[0]), p2-1, 0.0, 0.0);
                        
                        // Building the DG_c_Left
                        for(i = 0; i < nquad0; ++i)
                        {
                            m_dGL_xi1[n][i]  = etap0 * dLpm0[i];
                            m_dGL_xi1[n][i] += dLpp0[i];
                            m_dGL_xi1[n][i] *= overeta0;
                            m_dGL_xi1[n][i]  = dLp0[i] - m_dGL_xi1[n][i];
                            m_dGL_xi1[n][i]  = 0.5 * sign0 * m_dGL_xi1[n][i];
                        }
                        
                        // Building the DG_c_Left
                        for(i = 0; i < nquad1; ++i)
                        {
                            m_dGL_xi2[n][i]  = etap1 * dLpm1[i];
                            m_dGL_xi2[n][i] += dLpp1[i];
                            m_dGL_xi2[n][i] *= overeta1;
                            m_dGL_xi2[n][i]  = dLp1[i] - m_dGL_xi2[n][i];
                            m_dGL_xi2[n][i]  = 0.5 * sign1 * m_dGL_xi2[n][i];
                        }
                        
                        // Building the DG_c_Left
                        for(i = 0; i < nquad2; ++i)
                        {
                            m_dGL_xi3[n][i]  = etap2 * dLpm2[i];
                            m_dGL_xi3[n][i] += dLpp2[i];
                            m_dGL_xi3[n][i] *= overeta2;
                            m_dGL_xi3[n][i]  = dLp2[i] - m_dGL_xi3[n][i];
                            m_dGL_xi3[n][i]  = 0.5 * sign1 * m_dGL_xi3[n][i];
                        }
                        
                        // Building the DG_c_Right
                        for(i = 0; i < nquad0; ++i)
                        {
                            m_dGR_xi1[n][i]  = etap0 * dLpm0[i];
                            m_dGR_xi1[n][i] += dLpp0[i];
                            m_dGR_xi1[n][i] *= overeta0;
                            m_dGR_xi1[n][i] += dLp0[i];
                            m_dGR_xi1[n][i]  = 0.5 * m_dGR_xi1[n][i];
                        }
                        
                        // Building the DG_c_Right
                        for(i = 0; i < nquad1; ++i)
                        {
                            m_dGR_xi2[n][i]  = etap1 * dLpm1[i];
                            m_dGR_xi2[n][i] += dLpp1[i];
                            m_dGR_xi2[n][i] *= overeta1;
                            m_dGR_xi2[n][i] += dLp1[i];
                            m_dGR_xi2[n][i]  = 0.5 * m_dGR_xi2[n][i];
                        }
                        
                        // Building the DG_c_Right
                        for(i = 0; i < nquad2; ++i)
                        {
                            m_dGR_xi3[n][i]  = etap2 * dLpm2[i];
                            m_dGR_xi3[n][i] += dLpp2[i];
                            m_dGR_xi3[n][i] *= overeta2;
                            m_dGR_xi3[n][i] += dLp2[i];
                            m_dGR_xi3[n][i]  = 0.5 * m_dGR_xi3[n][i];
                        }
                    }
                    break;
                }
                default:
                {
                    ASSERTL0(false,"Expansion dimension not recognised");
                    break;
                }
            }
        }
        
        /**
         * @brief Setup the interpolation matrices to compute the solution 
         * as well as the fluxes at the interfaces in case of Gauss points.
         *
         * @param pSession  Pointer to session reader.
         * @param pFields   Pointer to fields.
         *
         * \todo Complete the implementation in a more efficient way.
         */
        void AdvectionFR::v_SetupInterpolationMatrices(
            LibUtilities::SessionReaderSharedPtr        pSession,
            Array<OneD, MultiRegions::ExpListSharedPtr> pFields)
        {
            LibUtilities::BasisSharedPtr Basis;
            Basis = pFields[0]->GetExp(0)->GetBasis(0);
            Array<OneD, LibUtilities::BasisSharedPtr> base;

            if (Basis->GetPointsType() == LibUtilities::eGaussGaussLegendre)
            {
                int n;
                int nElements   = pFields[0]->GetExpSize();            
                int nDimensions = pFields[0]->GetCoordim(0);
                
                switch (nDimensions)
                {
                    case 1:
                    {                                                      
                        for (n = 0; n < nElements; ++n)
                        {
                            base    = pFields[0]->GetExp(n)->GetBase();
                            Array<OneD, NekDouble> coords_m(3, 0.0);
                            Array<OneD, NekDouble> coords_p(3, 0.0);
                            coords_m[0] = -1.0;
                            coords_p[0] =  1.0;
                            
                            m_Ixm = base[0]->GetI(coords_m);
                            m_Ixp = base[0]->GetI(coords_p);
                        }
                        break;
                    }
                    case 2:
                    {
                        // Implemented via QuadExp::GetEdgeInterpVals
                        
                        break;
                    }
                    case 3:
                    {
                        ASSERTL0(false,"3DFR Gauss points not implemented yet");
                        
                        break;
                    }
                    default:
                    {
                        ASSERTL0(false,"Expansion dimension not recognised");
                        break;
                    }
                }
            }
        }
        
        /**
         * @brief Compute the advection term at each time-step using the Flux
         * Reconstruction approach (FR).
         *
         * @param nConvectiveFields   Number of fields.
         * @param fields              Pointer to fields.
         * @param advVel              Advection velocities.
         * @param inarray             Solution at the previous time-step.
         * @param outarray            Advection term to be passed at the 
         *                            time integration class.
         *
         */
        void AdvectionFR::v_Advect(
            const int                                         nConvectiveFields,
            const Array<OneD, MultiRegions::ExpListSharedPtr> &fields,
            const Array<OneD, Array<OneD, NekDouble> >        &advVel,
            const Array<OneD, Array<OneD, NekDouble> >        &inarray,
                  Array<OneD, Array<OneD, NekDouble> >        &outarray)
        {
            int i, n;
            int phys_offset;
            
            Array<OneD, NekDouble> auxArray1, auxArray2;
            
            Array<OneD, LibUtilities::BasisSharedPtr> Basis;
            Basis = fields[0]->GetExp(0)->GetBase();
            
            int nElements    = fields[0]->GetExpSize();            
            int nDimensions  = fields[0]->GetCoordim(0);
            int nSolutionPts = fields[0]->GetTotPoints();
            int nTracePts    = fields[0]->GetTrace()->GetTotPoints();
            int nCoeffs      = fields[0]->GetNcoeffs();
            
            // Outarray for Galerkin projection in case of primitive dealising
            Array<OneD, Array<OneD, NekDouble> > outarrayCoeff(nConvectiveFields);
                                       
            // Store forwards/backwards space along trace space
            Array<OneD, Array<OneD, NekDouble> > Fwd    (nConvectiveFields);
            Array<OneD, Array<OneD, NekDouble> > Bwd    (nConvectiveFields);
            Array<OneD, Array<OneD, NekDouble> > numflux(nConvectiveFields);
            
            for (i = 0; i < nConvectiveFields; ++i)
            {
                outarrayCoeff[i] = Array<OneD, NekDouble>(nCoeffs);
                Fwd[i]           = Array<OneD, NekDouble>(nTracePts);
                Bwd[i]           = Array<OneD, NekDouble>(nTracePts);
                numflux[i]       = Array<OneD, NekDouble>(nTracePts);
                fields[i]->GetFwdBwdTracePhys(inarray[i], Fwd[i], Bwd[i]);
            }

            // Computing the interface flux at each trace point
            m_riemann->Solve(Fwd, Bwd, numflux);

            // Divergence of the flux (computing the RHS)  
            switch(nDimensions)
            {
                // 1D problems 
                case 1:
                {  
                    Array<OneD, NekDouble> DfluxvectorX1(nSolutionPts);
                    Array<OneD, NekDouble> divFC        (nSolutionPts);
           
                    // Get the advection flux vector (solver specific)
                    m_fluxVector(inarray, m_fluxvector);

                    // Get the discontinuous flux divergence
                    for(i = 0; i < nConvectiveFields; ++i)
                    {     
                        for (n = 0; n < nElements; n++)
                        {
                            phys_offset = fields[0]->GetPhys_Offset(n);
                            
                            fields[i]->GetExp(n)->PhysDeriv(
                                0, m_fluxvector[i][0] + phys_offset, 
                                auxArray2 = DfluxvectorX1 + phys_offset);
                        }
                        
                        // Get the correction flux divergence
                        v_DivCFlux_1D(nConvectiveFields, fields, 
                                      m_fluxvector[i][0], numflux[i], divFC);
                        
                        // Back to the physical space using global operations
                        Vmath::Vdiv(nSolutionPts, &divFC[0], 1, &m_jac[0], 1, 
                                    &outarray[i][0], 1);
                        
                        // Adding the total divergence to outarray (RHS)
                        Vmath::Vadd(nSolutionPts, &outarray[i][0], 1, 
                                    &DfluxvectorX1[0], 1, &outarray[i][0], 1);
                        
                        // Primitive Dealiasing 1D
                        if (!(Basis->Collocation()))
                        {
                            fields[i]->FwdTrans(outarray[i], outarrayCoeff[i]);
                            fields[i]->BwdTrans(outarrayCoeff[i], outarray[i]);
                        }
                    }
                    break;
                }
                // 2D problems 
                case 2:
                {
                    Array<OneD, NekDouble> DfluxvectorX1(nSolutionPts);
                    Array<OneD, NekDouble> DfluxvectorX2(nSolutionPts);
                    Array<OneD, NekDouble> divFD(nSolutionPts);
                    Array<OneD, NekDouble> divFC(nSolutionPts);

                    // Get the advection flux vector (solver specific)
                    m_fluxVector(inarray, m_fluxvector);

                    for (i = 0; i < nConvectiveFields; ++i)
                    {
                        // Temporary vectors
                        Array<OneD, NekDouble> f_hat(nSolutionPts);
                        Array<OneD, NekDouble> g_hat(nSolutionPts);
                        
                        Vmath::Vvtvvtp(nSolutionPts, 
                                       &m_gmat[0][0], 1, 
                                       &m_fluxvector[i][0][0], 1,
                                       &m_gmat[2][0], 1, 
                                       &m_fluxvector[i][1][0], 1,
                                       &f_hat[0], 1);
                        
                        Vmath::Vmul(nSolutionPts, &m_jac[0], 1, &f_hat[0], 1, 
                                    &f_hat[0], 1);
                        
                        Vmath::Vvtvvtp(nSolutionPts, 
                                       &m_gmat[1][0], 1, 
                                       &m_fluxvector[i][0][0], 1,
                                       &m_gmat[3][0], 1, 
                                       &m_fluxvector[i][1][0], 1,
                                       &g_hat[0], 1);
                        
                        Vmath::Vmul(nSolutionPts, &m_jac[0], 1, &g_hat[0], 1, 
                                    &g_hat[0], 1);

                        // Get the discontinuous flux derivatives
                        for (n = 0; n < nElements; n++)
                        {   
                            phys_offset = fields[0]->GetPhys_Offset(n);
                            fields[0]->GetExp(n)->StdPhysDeriv(0, 
                                auxArray1 = f_hat + phys_offset,
                                auxArray2 = DfluxvectorX1 + phys_offset);
                            fields[0]->GetExp(n)->StdPhysDeriv(1, 
                                auxArray1 = g_hat + phys_offset,
                                auxArray2 = DfluxvectorX2 + phys_offset);
                        }
                        
                        // Divergence of the discontinuous flux
                        Vmath::Vadd(nSolutionPts, DfluxvectorX1, 1,
                                    DfluxvectorX2, 1, divFD, 1);

                        // Divergence of the correction flux
<<<<<<< HEAD
                        
                        if (Basis[0]->GetPointsType() ==
                            LibUtilities::eGaussGaussLegendre &&
                            Basis[1]->GetPointsType() ==
                            LibUtilities::eGaussGaussLegendre)
                        {
                            v_DivCFlux_2D_Gauss(nConvectiveFields, fields,
                                          f_hat, g_hat,
                                          numflux[i], divFC);
                        }
                        else
                        {
                           
                            v_DivCFlux_2D(nConvectiveFields, fields,
                                            fluxvector[i][0], fluxvector[i][1],
                                            numflux[i], divFC);

                        }
=======
                        v_DivCFlux_2D(nConvectiveFields, fields,
                                      m_fluxvector[i][0], m_fluxvector[i][1],
                                      numflux[i], divFC);
>>>>>>> cd5ff24f
                        
                        // Divergence of the final flux
                        Vmath::Vadd(nSolutionPts, divFD, 1, divFC, 1,
                                    outarray[i], 1);
                        
                        // Back to the physical space using a global operation
                        Vmath::Vdiv(nSolutionPts, &outarray[i][0], 1,
                                    &m_jac[0], 1, &outarray[i][0], 1);

                        // Primitive Dealiasing 2D
                        if (!(Basis->Collocation()))
                        {
                            fields[i]->FwdTrans(outarray[i], outarrayCoeff[i]);
                            fields[i]->BwdTrans(outarrayCoeff[i], outarray[i]);
                        }
                    } // close nConvectiveFields loop
                    break;
                }   
                // 3D problems 
                case 3:
                {
                    ASSERTL0(false,"3D FRDG case not implemented yet");
                    break;
                }
            }
        }
        
        /**
         * @brief Compute the divergence of the corrective flux for 1D problems.
         *
         * @param nConvectiveFields   Number of fields.
         * @param fields              Pointer to fields.
         * @param fluxX1              X1-volumetric flux in physical space.
         * @param numericalFlux       Interface flux in physical space.
         * @param divCFlux            Divergence of the corrective flux.
         *
         */
        void AdvectionFR::v_DivCFlux_1D(
            const int                                         nConvectiveFields,
            const Array<OneD, MultiRegions::ExpListSharedPtr> &fields,
            const Array<OneD, const NekDouble>                &fluxX1, 
            const Array<OneD, const NekDouble>                &numericalFlux,
                  Array<OneD,       NekDouble>                &divCFlux)
        {
            int i, n;
            int nLocalSolutionPts, phys_offset;
                        
            LibUtilities::BasisSharedPtr Basis;
            Basis = fields[0]->GetExp(0)->GetBasis(0);
            
            int nElements       = fields[0]->GetExpSize();            
            int nSolutionPts    = fields[0]->GetTotPoints();
            
            // Offsets for interface operations
            int offsetStart, offsetEnd;

            // Arrays to store the intercell numerical flux jumps
            Array<OneD, Array<OneD, NekDouble> > JumpL(nConvectiveFields);
            Array<OneD, Array<OneD, NekDouble> > JumpR(nConvectiveFields);
            
            // Arrays to store the derivatives of the correction flux
            Array<OneD, NekDouble> DCL(nSolutionPts/nElements, 0.0); 
            Array<OneD, NekDouble> DCR(nSolutionPts/nElements, 0.0);
            
            // The dimension of each column of the jump arrays
            for(i = 0; i < nConvectiveFields; ++i)
            {
                JumpL[i] = Array<OneD, NekDouble>(nElements);
                JumpR[i] = Array<OneD, NekDouble>(nElements);
            }
            
            // Interpolation routine for Gauss points and fluxJumps computation
            if (Basis->GetPointsType() == LibUtilities::eGaussGaussLegendre)
            {
                Array<OneD, NekDouble> interpolatedFlux_m(nElements);
                Array<OneD, NekDouble> interpolatedFlux_p(nElements);
                

                for (n = 0; n < nElements; ++n)
                {
                    nLocalSolutionPts = fields[0]->GetExp(n)->GetTotPoints();
                        
                    Array<OneD, NekDouble> physvals(nLocalSolutionPts, 0.0);
                    physvals = fluxX1 + n*nLocalSolutionPts;
                        
                    interpolatedFlux_m[n] = Blas::Ddot(
                                                    nLocalSolutionPts,
                                                    m_Ixm->GetPtr(), 1,
                                                    physvals, 1);
                        
                    interpolatedFlux_p[n] = Blas::Ddot(
                                                    nLocalSolutionPts, 
                                                    m_Ixp->GetPtr(), 1, 
                                                    physvals, 1);   
                        
                    JumpL[0][n] = numericalFlux[n]   - interpolatedFlux_m[n];
                    JumpR[0][n] = numericalFlux[n+1] - interpolatedFlux_p[n];
                }
            }
            
            // FluxJumps computation without interpolation                  
            else
            {
                for (n = 0; n < nElements; ++n)
                {
                    nLocalSolutionPts = fields[0]->GetExp(n)->GetTotPoints();
                    
                    offsetStart = fields[0]->GetPhys_Offset(n);
                    offsetEnd   = offsetStart + nLocalSolutionPts - 1;
                    
                    JumpL[0][n] = numericalFlux[n]   - fluxX1[offsetStart];
                    JumpR[0][n] = numericalFlux[n+1] - fluxX1[offsetEnd];
                }
            }
            
            for (n = 0; n < nElements; ++n)
            {
                nLocalSolutionPts = fields[0]->GetExp(n)->GetTotPoints();
                phys_offset       = fields[0]->GetPhys_Offset(n);

                // Left jump multiplied by left derivative of C function
                Vmath::Smul(nLocalSolutionPts, JumpL[0][n], &m_dGL_xi1[n][0], 1, 
                            &DCL[0], 1);
            
                // Right jump multiplied by right derivative of C function
                Vmath::Smul(nLocalSolutionPts, JumpR[0][n], &m_dGR_xi1[n][0], 1, 
                            &DCR[0], 1);
            
                // Assembling divergence of the correction flux
                Vmath::Vadd(nLocalSolutionPts, &DCL[0], 1, &DCR[0], 1, 
                            &divCFlux[phys_offset], 1);
            }
        }
        
        /**
         * @brief Compute the divergence of the corrective flux for 2D problems.
         *
         * @param nConvectiveFields   Number of fields.
         * @param fields              Pointer to fields.
         * @param fluxX1              X1-volumetric flux in physical space.
         * @param fluxX2              X2-volumetric flux in physical space.
         * @param numericalFlux       Interface flux in physical space.
         * @param divCFlux            Divergence of the corrective flux.
         *
         * \todo: Switch on shapes eventually here.
         */
        void AdvectionFR::v_DivCFlux_2D(
            const int                                         nConvectiveFields,
            const Array<OneD, MultiRegions::ExpListSharedPtr> &fields,
            const Array<OneD, const NekDouble>                &fluxX1, 
            const Array<OneD, const NekDouble>                &fluxX2, 
            const Array<OneD, const NekDouble>                &numericalFlux,
                  Array<OneD,       NekDouble>                &divCFlux)
        {                   
            int n, e, i, j, cnt;
            
            int nElements = fields[0]->GetExpSize();
            
            int nLocalSolutionPts, nEdgePts;  
            int trace_offset, phys_offset;
            int nquad0, nquad1;
            
            Array<OneD, NekDouble> auxArray1;
            Array<OneD, LibUtilities::BasisSharedPtr> base;
            
            Array<OneD, Array<OneD, StdRegions::StdExpansionSharedPtr> >
            &elmtToTrace = fields[0]->GetTraceMap()->GetElmtToTrace();
                        
            // Loop on the elements
            for(n = 0; n < nElements; ++n)
            {
                // Offset of the element on the global vector
                phys_offset = fields[0]->GetPhys_Offset(n);
                nLocalSolutionPts = fields[0]->GetExp(n)->GetTotPoints();
                
                base = fields[0]->GetExp(n)->GetBase();
                nquad0 = base[0]->GetNumPoints();
                nquad1 = base[1]->GetNumPoints();
                                
                Array<OneD, NekDouble> divCFluxE0(nLocalSolutionPts, 0.0);
                Array<OneD, NekDouble> divCFluxE1(nLocalSolutionPts, 0.0);
                Array<OneD, NekDouble> divCFluxE2(nLocalSolutionPts, 0.0);
                Array<OneD, NekDouble> divCFluxE3(nLocalSolutionPts, 0.0);
                
                // Loop on the edges
                for(e = 0; e < fields[0]->GetExp(n)->GetNedges(); ++e)
                {   
                    // Number of edge points of edge e
                    nEdgePts = fields[0]->GetExp(n)->GetEdgeNumPoints(e);
                    
                    Array<OneD, NekDouble> tmparrayX1(nEdgePts, 0.0);
                    Array<OneD, NekDouble> tmparrayX2(nEdgePts, 0.0);
                    Array<OneD, NekDouble> fluxN     (nEdgePts, 0.0);
                    Array<OneD, NekDouble> fluxT     (nEdgePts, 0.0);
                    Array<OneD, NekDouble> fluxJumps (nEdgePts, 0.0);
                    
                    // Offset of the trace space correspondent to edge e
                    trace_offset = fields[0]->GetTrace()->GetPhys_Offset(
                                    elmtToTrace[n][e]->GetElmtId());
                    
                    // Get the normals of edge e
                    const Array<OneD, const Array<OneD, NekDouble> > &normals = 
                        fields[0]->GetExp(n)->GetEdgeNormal(e);

                    // Extract the edge values of flux-x on edge e and order 
                    // them accordingly to the order of the trace space 
                    fields[0]->GetExp(n)->GetEdgePhysVals(
                                                e, elmtToTrace[n][e],
                                                fluxX1 + phys_offset,
                                                auxArray1 = tmparrayX1);
                    
                    // Extract the edge values of flux-y on edge e and order 
                    // them accordingly to the order of the trace space
                    fields[0]->GetExp(n)->GetEdgePhysVals(
                                                e, elmtToTrace[n][e],
                                                fluxX2 + phys_offset,
                                                auxArray1 = tmparrayX2);

                    // Multiply the edge components of the flux by the normal
                    Vmath::Vvtvvtp(nEdgePts, &tmparrayX1[0], 1, 
                                   &m_traceNormals[0][trace_offset], 1,
                                   &tmparrayX2[0], 1, 
                                   &m_traceNormals[1][trace_offset], 1,
                                   &fluxN[0], 1);                    
                    
                    // Subtract to the Riemann flux the discontinuous flux 
                    Vmath::Vsub(nEdgePts, &numericalFlux[trace_offset], 1, 
                                &fluxN[0], 1, &fluxJumps[0], 1);
                    
                    // Check the ordering of the jump vectors
                    if (fields[0]->GetExp(n)->GetEorient(e) == 
                        StdRegions::eBackwards)
                    {
                        Vmath::Reverse(nEdgePts, &fluxJumps[0], 1, 
                                       &fluxJumps[0], 1);
                    }
                    
                    NekDouble fac = fields[0]->GetExp(n)->EdgeNormalNegated(e) ?
                        -1.0 : 1.0;

                    for (i = 0; i < nEdgePts; ++i)
                    {
                        if (m_traceNormals[0][trace_offset+i] != fac*normals[0][i] 
                        || m_traceNormals[1][trace_offset+i] != fac*normals[1][i])
                        {
                            fluxJumps[i] = -fluxJumps[i];
                        }
                    }
                                        
                    // Multiply jumps by derivatives of the correction functions
                    switch (e) 
                    {
                        case 0:
                            for (i = 0; i < nquad0; ++i)
                            {
                                // Multiply fluxJumps by Q factors
                                fluxJumps[i] = -(m_Q2D_e0[n][i]) * fluxJumps[i];
                                
                                for (j = 0; j < nquad1; ++j)
                                {
                                    cnt = i + j*nquad0;
                                    divCFluxE0[cnt] = fluxJumps[i] * m_dGL_xi2[n][j];
                                }
                            }
                            break;
                        case 1:
                            for (i = 0; i < nquad1; ++i)
                            {
                                // Multiply fluxJumps by Q factors
                                fluxJumps[i] = (m_Q2D_e1[n][i]) * fluxJumps[i];
                                
                                for (j = 0; j < nquad0; ++j)
                                {
                                    cnt = (nquad0)*i + j;
                                    divCFluxE1[cnt] = fluxJumps[i] * m_dGR_xi1[n][j];
                                }
                            }
                            break;
                        case 2:
                            for (i = 0; i < nquad0; ++i)
                            {
                                // Multiply fluxJumps by Q factors
                                fluxJumps[i] = (m_Q2D_e2[n][i]) * fluxJumps[i];
                                
                                for (j = 0; j < nquad1; ++j)
                                {
                                    cnt = (nquad0 - 1) + j*nquad0 - i;
                                    divCFluxE2[cnt] = fluxJumps[i] * m_dGR_xi2[n][j];
                                }
                            }
                            break;
                        case 3:
                            for (i = 0; i < nquad1; ++i)
                            {
                                // Multiply fluxJumps by Q factors
                                fluxJumps[i] = -(m_Q2D_e3[n][i]) * fluxJumps[i];
                                for (j = 0; j < nquad0; ++j)
                                {
                                    cnt = (nquad0*nquad1 - nquad0) + j - i*nquad0;
                                    divCFluxE3[cnt] = fluxJumps[i] * m_dGL_xi1[n][j];  
                                }
                            }
                            break;    
                        default:
                            ASSERTL0(false,"edge value (< 3) is out of range");
                            break;
                    }
                }
                
                // Sum each edge contribution
                Vmath::Vadd(nLocalSolutionPts, &divCFluxE0[0], 1, 
                            &divCFluxE1[0], 1, &divCFlux[phys_offset], 1);
                
                Vmath::Vadd(nLocalSolutionPts, &divCFlux[phys_offset], 1, 
                            &divCFluxE2[0], 1, &divCFlux[phys_offset], 1);
                
                Vmath::Vadd(nLocalSolutionPts, &divCFlux[phys_offset], 1, 
                            &divCFluxE3[0], 1, &divCFlux[phys_offset], 1);
            }
        }
        
        /**
         * @brief Compute the divergence of the corrective flux for 2D problems
         *        where POINTSTYPE="GaussLobattoLegendre"
         *
         * @param nConvectiveFields   Number of fields.
         * @param fields              Pointer to fields.
         * @param fluxX1              X1-volumetric flux in physical space.
         * @param fluxX2              X2-volumetric flux in physical space.
         * @param numericalFlux       Interface flux in physical space.
         * @param divCFlux            Divergence of the corrective flux.
         *
         * \todo: Switch on shapes eventually here.
         */
        
        void AdvectionFR::v_DivCFlux_2D_Gauss(
            const int nConvectiveFields,
            const Array<OneD, MultiRegions::ExpListSharedPtr> &fields,
            const Array<OneD, const NekDouble> &fluxX1,
            const Array<OneD, const NekDouble> &fluxX2,
            const Array<OneD, const NekDouble> &numericalFlux,
            Array<OneD,       NekDouble> &divCFlux)
        {
            int n, e, i, j, cnt;
            
            int nElements   = fields[0]->GetExpSize();
            int nTracePts   = fields[0]->GetTrace()->GetTotPoints();
            
            int nLocalSolutionPts;
            int nEdgePts;
            int trace_offset;
            int phys_offset;
            int nquad0;
            int nquad1;
            
            NekDouble fac;
            
            Array<OneD, NekDouble> auxArray1, auxArray2;
            Array<OneD, LibUtilities::BasisSharedPtr> base;
            
            Array<OneD, Array<OneD, StdRegions::StdExpansionSharedPtr> >
            &elmtToTrace = fields[0]->GetTraceMap()->GetElmtToTrace();
            
            // Loop on the elements
            for(n = 0; n < nElements; ++n)
            {
                // Offset of the element on the global vector
                phys_offset = fields[0]->GetPhys_Offset(n);
                nLocalSolutionPts = fields[0]->GetExp(n)->GetTotPoints();
                
                base = fields[0]->GetExp(n)->GetBase();
                nquad0 = base[0]->GetNumPoints();
                nquad1 = base[1]->GetNumPoints();
                
                Array<OneD, NekDouble> divCFluxE0(nLocalSolutionPts, 0.0);
                Array<OneD, NekDouble> divCFluxE1(nLocalSolutionPts, 0.0);
                Array<OneD, NekDouble> divCFluxE2(nLocalSolutionPts, 0.0);
                Array<OneD, NekDouble> divCFluxE3(nLocalSolutionPts, 0.0);
                
                // Loop on the edges
                for(e = 0; e < fields[0]->GetExp(n)->GetNedges(); ++e)
                {
                    // Number of edge points of edge e
                    nEdgePts = fields[0]->GetExp(n)->GetEdgeNumPoints(e);
                    
                    Array<OneD, NekDouble> fluxN     (nEdgePts, 0.0);
                    Array<OneD, NekDouble> fluxT     (nEdgePts, 0.0);
                    Array<OneD, NekDouble> fluxN_R   (nEdgePts, 0.0);
                    Array<OneD, NekDouble> fluxN_D   (nEdgePts, 0.0);
                    Array<OneD, NekDouble> fluxJumps (nEdgePts, 0.0);
                    
                    // Offset of the trace space correspondent to edge e
                    trace_offset = fields[0]->GetTrace()->GetPhys_Offset(
                                                elmtToTrace[n][e]->GetElmtId());
                    
                    // Get the normals of edge e
                    const Array<OneD, const Array<OneD, NekDouble> > &normals =
                    fields[0]->GetExp(n)->GetEdgeNormal(e);
                    
                    // Extract the trasformed normal flux at each edge
                    switch (e)
                    {
                        case 0:
                            // Extract the edge values of transformed flux-y on
                            // edge e and order them accordingly to the order of
                            // the trace space
                            fields[0]->GetExp(n)->GetEdgePhysVals(
                                                        e, elmtToTrace[n][e],
                                                        fluxX2 + phys_offset,
                                                        auxArray1 = fluxN_D);
                            
                            Vmath::Neg   (nEdgePts, fluxN_D, 1);
                            
                            // Extract the physical Rieamann flux at each edge
                            Vmath::Vcopy(nEdgePts,
                                         &numericalFlux[trace_offset], 1,
                                         &fluxN[0], 1);
                            
                            // Check the ordering of vectors
                            if (fields[0]->GetExp(n)->GetEorient(e) ==
                                StdRegions::eBackwards)
                            {
                                Vmath::Reverse(nEdgePts,
                                               auxArray1 = fluxN, 1,
                                               auxArray2 = fluxN, 1);
                                
                                Vmath::Reverse(nEdgePts,
                                               auxArray1 = fluxN_D, 1,
                                               auxArray2 = fluxN_D, 1);
                            }
                            
                            // Transform Riemann Fluxes in the standard element
                            for (i = 0; i < nquad0; ++i)
                            {
                                // Multiply Riemann Flux by Q factors
                                fluxN_R[i] = (m_Q2D_e0[n][i]) * fluxN[i];
                            }
                            
                            fac = fields[0]->GetExp(n)->EdgeNormalNegated(e) ?
                            -1.0 : 1.0;
                            
                            for (i = 0; i < nEdgePts; ++i)
                            {
                                if (m_traceNormals[0][trace_offset+i]
                                    != fac*normals[0][i] ||
                                    m_traceNormals[1][trace_offset+i]
                                    != fac*normals[1][i])
                                {
                                    fluxN_R[i] = -fluxN_R[i];
                                }
                            }
                            
                            // Subtract to the Riemann flux the discontinuous
                            // flux
                            Vmath::Vsub(nEdgePts,
                                        &fluxN_R[0], 1,
                                        &fluxN_D[0], 1, &fluxJumps[0], 1);
                            
                            // Multiplicate the flux jumps for the correction
                            // function
                            for (i = 0; i < nquad0; ++i)
                            {
                                for (j = 0; j < nquad1; ++j)
                                {
                                    cnt = i + j*nquad0;
                                    divCFluxE0[cnt] =
                                                -fluxJumps[i] * m_dGL_xi2[n][j];
                                }
                            }
                            break;
                        case 1:
                            // Extract the edge values of transformed flux-x on
                            // edge e and order them accordingly to the order of
                            // the trace space
                            fields[0]->GetExp(n)->GetEdgePhysVals(
                                                        e, elmtToTrace[n][e],
                                                        fluxX1 + phys_offset,
                                                        auxArray1 = fluxN_D);
                            
                            // Extract the physical Rieamann flux at each edge
                            Vmath::Vcopy(nEdgePts,
                                         &numericalFlux[trace_offset], 1,
                                         &fluxN[0], 1);
                            
                            // Check the ordering of vectors
                            if (fields[0]->GetExp(n)->GetEorient(e) ==
                                StdRegions::eBackwards)
                            {
                                Vmath::Reverse(nEdgePts,
                                               auxArray1 = fluxN, 1,
                                               auxArray2 = fluxN, 1);
                                
                                Vmath::Reverse(nEdgePts,
                                               auxArray1 = fluxN_D, 1,
                                               auxArray2 = fluxN_D, 1);
                            }
                            
                            // Transform Riemann Fluxes in the standard element
                            for (i = 0; i < nquad1; ++i)
                            {
                                // Multiply Riemann Flux by Q factors
                                fluxN_R[i] = (m_Q2D_e1[n][i]) * fluxN[i];
                            }
                            
                            fac = fields[0]->GetExp(n)->EdgeNormalNegated(e) ?
                            -1.0 : 1.0;
                            
                            for (i = 0; i < nEdgePts; ++i)
                            {
                                if (m_traceNormals[0][trace_offset+i]
                                    != fac*normals[0][i] ||
                                    m_traceNormals[1][trace_offset+i]
                                    != fac*normals[1][i])
                                {
                                    fluxN_R[i] = -fluxN_R[i];
                                }
                            }
                            
                            // Subtract to the Riemann flux the discontinuous
                            // flux
                            Vmath::Vsub(nEdgePts,
                                        &fluxN_R[0], 1,
                                        &fluxN_D[0], 1, &fluxJumps[0], 1);
                            
                            // Multiplicate the flux jumps for the correction
                            // function
                            for (i = 0; i < nquad1; ++i)
                            {
                                for (j = 0; j < nquad0; ++j)
                                {
                                    cnt = (nquad0)*i + j;
                                    divCFluxE1[cnt] =
                                                fluxJumps[i] * m_dGR_xi1[n][j];
                                }
                            }
                            break;
                        case 2:
                            
                            // Extract the edge values of transformed flux-y on
                            // edge e and order them accordingly to the order of
                            // the trace space
                            
                            fields[0]->GetExp(n)->GetEdgePhysVals(
                                                        e, elmtToTrace[n][e],
                                                        fluxX2 + phys_offset,
                                                        auxArray1 = fluxN_D);
                            
                            // Extract the physical Rieamann flux at each edge
                            Vmath::Vcopy(nEdgePts,
                                         &numericalFlux[trace_offset], 1,
                                         &fluxN[0], 1);
                            
                            // Check the ordering of vectors
                            if (fields[0]->GetExp(n)->GetEorient(e) ==
                                StdRegions::eBackwards)
                            {
                                Vmath::Reverse(nEdgePts,
                                               auxArray1 = fluxN, 1,
                                               auxArray2 = fluxN, 1);
                                
                                Vmath::Reverse(nEdgePts,
                                               auxArray1 = fluxN_D, 1,
                                               auxArray2 = fluxN_D, 1);
                            }
                            
                            // Transform Riemann Fluxes in the standard element
                            for (i = 0; i < nquad0; ++i)
                            {
                                // Multiply Riemann Flux by Q factors
                                fluxN_R[i] = (m_Q2D_e2[n][i]) * fluxN[i];
                            }
                            
                            fac = fields[0]->GetExp(n)->EdgeNormalNegated(e) ?
                            -1.0 : 1.0;
                            
                            for (i = 0; i < nEdgePts; ++i)
                            {
                                if (m_traceNormals[0][trace_offset+i]
                                    != fac*normals[0][i] ||
                                    m_traceNormals[1][trace_offset+i]
                                    != fac*normals[1][i])
                                {
                                    fluxN_R[i] = -fluxN_R[i];
                                }
                            }
                            
                            // Subtract to the Riemann flux the discontinuous
                            // flux
                            
                            Vmath::Vsub(nEdgePts,
                                        &fluxN_R[0], 1,
                                        &fluxN_D[0], 1, &fluxJumps[0], 1);
                            
                            // Multiplicate the flux jumps for the correction
                            // function
                            for (i = 0; i < nquad0; ++i)
                            {
                                for (j = 0; j < nquad1; ++j)
                                {
                                    cnt = (nquad0 - 1) + j*nquad0 - i;
                                    divCFluxE2[cnt] =
                                                fluxJumps[i] * m_dGR_xi2[n][j];
                                }
                            }
                            break;
                        case 3:
                            // Extract the edge values of transformed flux-x on
                            // edge e and order them accordingly to the order of
                            // the trace space
                            
                            fields[0]->GetExp(n)->GetEdgePhysVals(
                                                        e, elmtToTrace[n][e],
                                                        fluxX1 + phys_offset,
                                                        auxArray1 = fluxN_D);
                            Vmath::Neg   (nEdgePts, fluxN_D, 1);
                            
                            // Extract the physical Rieamann flux at each edge
                            Vmath::Vcopy(nEdgePts,
                                         &numericalFlux[trace_offset], 1,
                                         &fluxN[0], 1);
                            
                            // Check the ordering of vectors
                            if (fields[0]->GetExp(n)->GetEorient(e) ==
                                StdRegions::eBackwards)
                            {
                                Vmath::Reverse(nEdgePts,
                                               auxArray1 = fluxN, 1,
                                               auxArray2 = fluxN, 1);
                                
                                Vmath::Reverse(nEdgePts,
                                               auxArray1 = fluxN_D, 1,
                                               auxArray2 = fluxN_D, 1);
                            }
                            
                            // Transform Riemann Fluxes in the standard element
                            for (i = 0; i < nquad1; ++i)
                            {
                                // Multiply Riemann Flux by Q factors
                                fluxN_R[i] = (m_Q2D_e3[n][i]) * fluxN[i];
                            }
                            
                            fac = fields[0]->GetExp(n)->EdgeNormalNegated(e) ?
                            -1.0 : 1.0;
                            
                            for (i = 0; i < nEdgePts; ++i)
                            {
                                if (m_traceNormals[0][trace_offset+i]
                                    != fac*normals[0][i] ||
                                    m_traceNormals[1][trace_offset+i]
                                    != fac*normals[1][i])
                                {
                                    fluxN_R[i] = -fluxN_R[i];
                                }
                            }
                            
                            // Subtract to the Riemann flux the discontinuous
                            // flux
                            
                            Vmath::Vsub(nEdgePts,
                                        &fluxN_R[0], 1,
                                        &fluxN_D[0], 1, &fluxJumps[0], 1);
                            
                            // Multiplicate the flux jumps for the correction
                            // function
                            for (i = 0; i < nquad1; ++i)
                            {
                                for (j = 0; j < nquad0; ++j)
                                {
                                    cnt = (nquad0*nquad1 - nquad0) + j
                                            - i*nquad0;
                                    divCFluxE3[cnt] =
                                                -fluxJumps[i] * m_dGL_xi1[n][j];
                                }
                            }
                            break;
                        default:
                            ASSERTL0(false,"edge value (< 3) is out of range");
                            break;
                    }
                }
                
                
                // Sum each edge contribution
                Vmath::Vadd(nLocalSolutionPts, &divCFluxE0[0], 1,
                            &divCFluxE1[0], 1, &divCFlux[phys_offset], 1);
                
                Vmath::Vadd(nLocalSolutionPts, &divCFlux[phys_offset], 1,
                            &divCFluxE2[0], 1, &divCFlux[phys_offset], 1);
                
                Vmath::Vadd(nLocalSolutionPts, &divCFlux[phys_offset], 1,
                            &divCFluxE3[0], 1, &divCFlux[phys_offset], 1);
            }
        }

        
        /**
         * @brief Compute the divergence of the corrective flux for 3D problems.
         *
         * @param nConvectiveFields   Number of fields.
         * @param fields              Pointer to fields.
         * @param fluxX1              X1-volumetric flux in physical space.
         * @param fluxX2              X2-volumetric flux in physical space.
         * @param fluxX3              X3-volumetric flux in physical space.
         * @param numericalFlux       Interface flux in physical space.
         * @param divCFlux            Divergence of the corrective flux.
         *
         * \todo: To be implemented. Switch on shapes eventually here.
         */
        void AdvectionFR::v_DivCFlux_3D(
            const int                                         nConvectiveFields,
            const Array<OneD, MultiRegions::ExpListSharedPtr> &fields,
            const Array<OneD, const NekDouble>                &fluxX1, 
            const Array<OneD, const NekDouble>                &fluxX2,
            const Array<OneD, const NekDouble>                &fluxX3, 
            const Array<OneD, const NekDouble>                &numericalFlux,
                  Array<OneD,       NekDouble>                &divCFlux)
        {

        }
        
    }
}<|MERGE_RESOLUTION|>--- conflicted
+++ resolved
@@ -998,30 +998,25 @@
                                     DfluxvectorX2, 1, divFD, 1);
 
                         // Divergence of the correction flux
-<<<<<<< HEAD
-                        
                         if (Basis[0]->GetPointsType() ==
-                            LibUtilities::eGaussGaussLegendre &&
+                                LibUtilities::eGaussGaussLegendre &&
                             Basis[1]->GetPointsType() ==
-                            LibUtilities::eGaussGaussLegendre)
-                        {
-                            v_DivCFlux_2D_Gauss(nConvectiveFields, fields,
-                                          f_hat, g_hat,
-                                          numflux[i], divFC);
+                                LibUtilities::eGaussGaussLegendre)
+                        {
+                            v_DivCFlux_2D_Gauss(
+                                nConvectiveFields, fields, f_hat, g_hat,
+                                numflux[i], divFC);
                         }
                         else
                         {
-                           
-                            v_DivCFlux_2D(nConvectiveFields, fields,
-                                            fluxvector[i][0], fluxvector[i][1],
-                                            numflux[i], divFC);
-
-                        }
-=======
+                            v_DivCFlux_2D(
+                                nConvectiveFields, fields,
+                                m_fluxvector[i][0], m_fluxvector[i][1],
+                                numflux[i], divFC);
+
+                        }
                         v_DivCFlux_2D(nConvectiveFields, fields,
-                                      m_fluxvector[i][0], m_fluxvector[i][1],
                                       numflux[i], divFC);
->>>>>>> cd5ff24f
                         
                         // Divergence of the final flux
                         Vmath::Vadd(nSolutionPts, divFD, 1, divFC, 1,
