///////////////////////////////////////////////////////////////////////////////
//
// File: Forcing.h
//
// For more information, please see: http://www.nektar.info
//
// The MIT License
//
// Copyright (c) 2006 Division of Applied Mathematics, Brown University (USA),
// Department of Aeronautics, Imperial College London (UK), and Scientific
// Computing and Imaging Institute, University of Utah (USA).
//
// Permission is hereby granted, free of charge, to any person obtaining a
// copy of this software and associated documentation files (the "Software"),
// to deal in the Software without restriction, including without limitation
// the rights to use, copy, modify, merge, publish, distribute, sublicense,
// and/or sell copies of the Software, and to permit persons to whom the
// Software is furnished to do so, subject to the following conditions:
//
// The above copyright notice and this permission notice shall be included
// in all copies or substantial portions of the Software.
//
// THE SOFTWARE IS PROVIDED "AS IS", WITHOUT WARRANTY OF ANY KIND, EXPRESS
// OR IMPLIED, INCLUDING BUT NOT LIMITED TO THE WARRANTIES OF MERCHANTABILITY,
// FITNESS FOR A PARTICULAR PURPOSE AND NONINFRINGEMENT. IN NO EVENT SHALL
// THE AUTHORS OR COPYRIGHT HOLDERS BE LIABLE FOR ANY CLAIM, DAMAGES OR OTHER
// LIABILITY, WHETHER IN AN ACTION OF CONTRACT, TORT OR OTHERWISE, ARISING
// FROM, OUT OF OR IN CONNECTION WITH THE SOFTWARE OR THE USE OR OTHER
// DEALINGS IN THE SOFTWARE.
//
// Description: Abstract base class for advection.
//
///////////////////////////////////////////////////////////////////////////////

#ifndef NEKTAR_SOLVERUTILS_FORCING
#define NEKTAR_SOLVERUTILS_FORCING

#include <string>

#include <LibUtilities/BasicUtils/NekFactory.hpp>
#include <LibUtilities/BasicUtils/SharedArray.hpp>
#include <MultiRegions/ExpList.h>
#include <SolverUtils/Core/SessionFunction.h>
#include <SolverUtils/SolverUtilsDeclspec.h>

namespace Nektar
{
namespace SolverUtils
{
    //  Forward declaration
    class Forcing;
    class EquationSystem;

    /// A shared pointer to an EquationSystem object
    SOLVER_UTILS_EXPORT typedef std::shared_ptr<Forcing> ForcingSharedPtr;

    /// Declaration of the forcing factory
    typedef LibUtilities::NekFactory<std::string, Forcing,
            const LibUtilities::SessionReaderSharedPtr&,
            const std::weak_ptr<EquationSystem>&,
            const Array<OneD, MultiRegions::ExpListSharedPtr>&,
            const unsigned int&,
            const TiXmlElement*> ForcingFactory;

    /// Declaration of the forcing factory singleton
    SOLVER_UTILS_EXPORT ForcingFactory& GetForcingFactory();

    /**
     * @class Forcing
     * @brief Defines a forcing term to be explicitly applied.
     */
    class Forcing
    {
        public:
            SOLVER_UTILS_EXPORT virtual ~Forcing() {}

            /// Initialise the forcing object
            SOLVER_UTILS_EXPORT void InitObject(
                const Array<OneD, MultiRegions::ExpListSharedPtr>&       pFields,
                const unsigned int& pNumForcingFields,
                const TiXmlElement* pForce);

            /// Apply the forcing
            SOLVER_UTILS_EXPORT void Apply(
                const Array<OneD, MultiRegions::ExpListSharedPtr> &fields,
                const Array<OneD, Array<OneD, NekDouble> >        &inarray,
                Array<OneD, Array<OneD, NekDouble> >              &outarray,
                const NekDouble                                   &time);

            /// Apply the forcing
<<<<<<< HEAD
            SOLVER_UTILS_EXPORT void Apply_coeff(
=======
            SOLVER_UTILS_EXPORT void ApplyCoeff(
>>>>>>> 0c105fe7
                const Array<OneD, MultiRegions::ExpListSharedPtr> &fields,
                const Array<OneD, Array<OneD, NekDouble> >        &inarray,
                Array<OneD, Array<OneD, NekDouble> >              &outarray,
                const NekDouble                                   &time);
<<<<<<< HEAD

=======
>>>>>>> 0c105fe7
            SOLVER_UTILS_EXPORT static std::vector<ForcingSharedPtr> Load(
                        const LibUtilities::SessionReaderSharedPtr &pSession,
                        const std::weak_ptr<EquationSystem>      &pEquation,
                        const Array<OneD, MultiRegions::ExpListSharedPtr>& pFields,
                        const unsigned int& pNumForcingFields = 0);

            SOLVER_UTILS_EXPORT const Array<OneD, const Array<OneD, NekDouble> >
                &GetForces();

            SOLVER_UTILS_EXPORT Array<OneD, Array<OneD, NekDouble> > &UpdateForces();

        protected:
            /// Session reader
            LibUtilities::SessionReaderSharedPtr m_session;
            /// Weak pointer to equation system using this forcing
            const std::weak_ptr<EquationSystem> m_equ;
            /// Evaluated forcing function
            Array<OneD, Array<OneD, NekDouble> > m_Forcing;
            /// Number of variables
            int m_NumVariable;
            /// Map of known SessionFunctions
            std::map<std::string, SolverUtils::SessionFunctionSharedPtr> m_sessionFunctions;

            /// Constructor
            SOLVER_UTILS_EXPORT Forcing(
                const LibUtilities::SessionReaderSharedPtr &pSession,
                const std::weak_ptr<EquationSystem>      &pEquation);

            SOLVER_UTILS_EXPORT virtual void v_InitObject(
                const Array<OneD, MultiRegions::ExpListSharedPtr>&       pFields,
                const unsigned int& pNumForcingFields,
                const TiXmlElement* pForce) = 0;

            SOLVER_UTILS_EXPORT virtual void v_Apply(
                const Array<OneD, MultiRegions::ExpListSharedPtr> &fields,
                const Array<OneD, Array<OneD, NekDouble> >        &inarray,
                Array<OneD, Array<OneD, NekDouble> >        &outarray,
                const NekDouble &time)=0;

<<<<<<< HEAD
            SOLVER_UTILS_EXPORT virtual void v_Apply_coeff(
                const Array<OneD, MultiRegions::ExpListSharedPtr> &fields,
                const Array<OneD, Array<OneD, NekDouble> >        &inarray,
                Array<OneD, Array<OneD, NekDouble> >        &outarray,
                const NekDouble &time);

=======
            SOLVER_UTILS_EXPORT virtual void v_ApplyCoeff(
                const Array<OneD, MultiRegions::ExpListSharedPtr> &fields,
                const Array<OneD, Array<OneD, NekDouble> >        &inarray,
                Array<OneD, Array<OneD, NekDouble> >              &outarray,
                const NekDouble &time);
>>>>>>> 0c105fe7
                /// Get a SessionFunction by name
            SOLVER_UTILS_EXPORT SessionFunctionSharedPtr GetFunction(
                const Array<OneD, MultiRegions::ExpListSharedPtr>  &pFields,
                const LibUtilities::SessionReaderSharedPtr         &pSession,
                std::string                                         pName,
                bool                                                pCache = false);

            SOLVER_UTILS_EXPORT void EvaluateTimeFunction(
                    LibUtilities::SessionReaderSharedPtr        pSession,
                    std::string                                 pFieldName, 
                    Array<OneD, NekDouble>&                     pArray,
                    const std::string&                          pFunctionName,
                    NekDouble pTime = NekDouble(0));


            SOLVER_UTILS_EXPORT void EvaluateTimeFunction(
                    const NekDouble                          pTime,
                    const LibUtilities::EquationSharedPtr   &pEqn,
                    Array<OneD, NekDouble>&                  pArray);
    };
}
}

#endif<|MERGE_RESOLUTION|>--- conflicted
+++ resolved
@@ -88,19 +88,11 @@
                 const NekDouble                                   &time);
 
             /// Apply the forcing
-<<<<<<< HEAD
-            SOLVER_UTILS_EXPORT void Apply_coeff(
-=======
             SOLVER_UTILS_EXPORT void ApplyCoeff(
->>>>>>> 0c105fe7
                 const Array<OneD, MultiRegions::ExpListSharedPtr> &fields,
                 const Array<OneD, Array<OneD, NekDouble> >        &inarray,
                 Array<OneD, Array<OneD, NekDouble> >              &outarray,
                 const NekDouble                                   &time);
-<<<<<<< HEAD
-
-=======
->>>>>>> 0c105fe7
             SOLVER_UTILS_EXPORT static std::vector<ForcingSharedPtr> Load(
                         const LibUtilities::SessionReaderSharedPtr &pSession,
                         const std::weak_ptr<EquationSystem>      &pEquation,
@@ -140,20 +132,11 @@
                 Array<OneD, Array<OneD, NekDouble> >        &outarray,
                 const NekDouble &time)=0;
 
-<<<<<<< HEAD
-            SOLVER_UTILS_EXPORT virtual void v_Apply_coeff(
-                const Array<OneD, MultiRegions::ExpListSharedPtr> &fields,
-                const Array<OneD, Array<OneD, NekDouble> >        &inarray,
-                Array<OneD, Array<OneD, NekDouble> >        &outarray,
-                const NekDouble &time);
-
-=======
             SOLVER_UTILS_EXPORT virtual void v_ApplyCoeff(
                 const Array<OneD, MultiRegions::ExpListSharedPtr> &fields,
                 const Array<OneD, Array<OneD, NekDouble> >        &inarray,
                 Array<OneD, Array<OneD, NekDouble> >              &outarray,
                 const NekDouble &time);
->>>>>>> 0c105fe7
                 /// Get a SessionFunction by name
             SOLVER_UTILS_EXPORT SessionFunctionSharedPtr GetFunction(
                 const Array<OneD, MultiRegions::ExpListSharedPtr>  &pFields,
