--- conflicted
+++ resolved
@@ -228,14 +228,14 @@
         }
     }
 
+
     void ForcingAbsorption::v_Apply(
             const Array<OneD, MultiRegions::ExpListSharedPtr> &fields,
             const Array<OneD, Array<OneD, NekDouble> > &inarray,
             Array<OneD, Array<OneD, NekDouble> > &outarray,
             const NekDouble &time)
     {
-<<<<<<< HEAD
-        int nq = m_Forcing[0].num_elements();
+        int nq = m_Forcing[0].size();
         CalculateForcing(fields,inarray,time);
         for (int i = 0; i < m_NumVariable; i++)
         {
@@ -250,8 +250,7 @@
             Array<OneD, Array<OneD, NekDouble> > &outarray,
             const NekDouble &time)
     {
-        int nq = m_Forcing[0].num_elements();
-        int ncoeff = outarray[m_NumVariable-1].num_elements();
+        int ncoeff = outarray[m_NumVariable-1].size();
         Array<OneD, NekDouble> tmp(ncoeff, 0.0);
         CalculateForcing(fields,inarray,time);
 
@@ -268,14 +267,9 @@
             const Array<OneD, Array<OneD, NekDouble> > &inarray,
             const NekDouble &time)
     {
-        int nq = m_Forcing[0].num_elements();
+        boost::ignore_unused(fields);
+        int nq = m_Forcing[0].size();
        
-=======
-        boost::ignore_unused(fields);
-
-        int nq = m_Forcing[0].size();
-
->>>>>>> 244f4842
         std::string s_FieldStr;
         Array<OneD, NekDouble> TimeScale(1);
         Array<OneD, Array<OneD, NekDouble> > RefflowScaled(m_NumVariable);
@@ -295,7 +289,7 @@
                 {
                     Vmath::Vcopy(nq, m_Refflow[i],1, RefflowScaled[i],1);
                 }
-
+                
 
                 Vmath::Vsub(nq, inarray[i], 1,
                             RefflowScaled[i], 1, m_Forcing[i], 1);
