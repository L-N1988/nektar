--- conflicted
+++ resolved
@@ -2092,12 +2092,6 @@
                                        auxArray1 = fluxJumps, 1,
                                        auxArray2 = fluxJumps, 1);
                     }
-<<<<<<< HEAD
-
-                    NekDouble fac = fields[0]->GetExp(n)->TraceNormalNegated(e) ?
-                    -1.0 : 1.0;
-=======
->>>>>>> 0f2d0efa
 
                     for (i = 0; i < nEdgePts; ++i)
                     {
