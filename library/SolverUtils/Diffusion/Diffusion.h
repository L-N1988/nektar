--- conflicted
+++ resolved
@@ -191,7 +191,6 @@
                 NekDouble                                           time,
                 const Array<OneD, Array<OneD, NekDouble> >        &pFwd= NullNekDoubleArrayofArray,
                 const Array<OneD, Array<OneD, NekDouble> >        &pBwd= NullNekDoubleArrayofArray);
-<<<<<<< HEAD
             
             SOLVER_UTILS_EXPORT void Diffuse_coeff(
                 const int                                                   nConvectiveFields,
@@ -206,9 +205,6 @@
                 v_Diffuse_coeff(nConvectiveFields, fields, inarray, outarray, vFwd, vBwd,qfield,nonZeroIndex);
             }
             
-=======
-
->>>>>>> d24a1f6a
             // Diffusion Calculate the physical derivatives
             SOLVER_UTILS_EXPORT void DiffuseCalculateDerivative(
                 const int                                         nConvectiveFields,
@@ -498,7 +494,6 @@
                 const Array<OneD, Array<OneD, NekDouble> > &pFwd = NullNekDoubleArrayofArray,
                 const Array<OneD, Array<OneD, NekDouble> > &pBwd = NullNekDoubleArrayofArray);
 
-<<<<<<< HEAD
             virtual void v_Diffuse_coeff(
                 const int                                                   nConvectiveFields,
                 const Array<OneD, MultiRegions::ExpListSharedPtr>           &fields,
@@ -509,8 +504,6 @@
                 Array<OneD, Array<OneD, Array<OneD, NekDouble> > >          &qfield,
                 Array< OneD, int >                                          &nonZeroIndex);
         
-=======
->>>>>>> d24a1f6a
             virtual void v_ConsVarAveJump(
                 const int                                           nConvectiveFields,
                 const int                                           npnts,
