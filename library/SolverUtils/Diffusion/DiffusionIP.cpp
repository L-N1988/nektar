--- conflicted
+++ resolved
@@ -166,19 +166,7 @@
         pFwd, pBwd);
     for (int i = 0; i < nConvectiveFields; ++i)
     {
-<<<<<<< HEAD
-        tmp[i] = Array<OneD, NekDouble>{nCoeffs, 0.0};
-    }
-
-    DiffusionIP::v_DiffuseCoeffs(nConvectiveFields, fields, inarray, tmp, pFwd,
-                                 pBwd);
-
-    for (int i = 0; i < nConvectiveFields; ++i)
-    {
-        fields[i]->BwdTrans(tmp[i], outarray[i]);
-=======
         fields[i]->BwdTrans(m_wspDiff[i], outarray[i]);
->>>>>>> fa9c610c
     }
     timer.Stop();
     timer.AccumulateRegion("Diffusion IP");
@@ -444,13 +432,10 @@
     CalTraceNumFlux(nConvectiveFields, nDim, nPts, nTracePts, m_IP2ndDervCoeff,
                     fields, inarray, qfield, pFwd, pBwd, m_MuVarTrace,
                     nonZeroIndex, traceflux3D, m_traceAver, m_traceJump);
-<<<<<<< HEAD
-
-    ApplyFluxBndConds(nConvectiveFields, fields, TraceFlux);
-=======
     timer.Stop();
     timer.AccumulateRegion("DiffIP:_CalcTraceNumFlux",1);
->>>>>>> fa9c610c
+
+    ApplyFluxBndConds(nConvectiveFields, fields, TraceFlux);
 }
 
 void DiffusionIP::v_AddDiffusionSymmFluxToCoeff(
