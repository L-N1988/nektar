///////////////////////////////////////////////////////////////////////////////
//
// File: DiffusionIP.cpp
//
// For more information, please see: http://www.nektar.info
//
// The MIT License
//
// Copyright (c) 2006 Division of Applied Mathematics, Brown University (USA),
// Department of Aeronautics, Imperial College London (UK), and Scientific
// Computing and Imaging Institute, University of Utah (USA).
//
// License for the specific language governing rights and limitations under
// Permission is hereby granted, free of charge, to any person obtaining a
// copy of this software and associated documentation files (the "Software"),
// to deal in the Software without restriction, including without limitation
// the rights to use, copy, modify, merge, publish, distribute, sublicense,
// and/or sell copies of the Software, and to permit persons to whom the
// Software is furnished to do so, subject to the following conditions:
//
// The above copyright notice and this permission notice shall be included
// in all copies or substantial portions of the Software.
//
// THE SOFTWARE IS PROVIDED "AS IS", WITHOUT WARRANTY OF ANY KIND, EXPRESS
// OR IMPLIED, INCLUDING BUT NOT LIMITED TO THE WARRANTIES OF MERCHANTABILITY,
// FITNESS FOR A PARTICULAR PURPOSE AND NONINFRINGEMENT. IN NO EVENT SHALL
// THE AUTHORS OR COPYRIGHT HOLDERS BE LIABLE FOR ANY CLAIM, DAMAGES OR OTHER
// LIABILITY, WHETHER IN AN ACTION OF CONTRACT, TORT OR OTHERWISE, ARISING
// FROM, OUT OF OR IN CONNECTION WITH THE SOFTWARE OR THE USE OR OTHER
// DEALINGS IN THE SOFTWARE.
//
// Description: IP diffusion class.
//
///////////////////////////////////////////////////////////////////////////////

#include <SolverUtils/Diffusion/DiffusionIP.h>
#include <iomanip>
#include <iostream>

#include <LibUtilities/BasicUtils/Timer.h>

namespace Nektar
{
namespace SolverUtils
{
std::string DiffusionIP::type = GetDiffusionFactory().RegisterCreatorFunction(
    "InteriorPenalty", DiffusionIP::create);

DiffusionIP::DiffusionIP()
{
}

void DiffusionIP::v_InitObject(
    LibUtilities::SessionReaderSharedPtr pSession,
    Array<OneD, MultiRegions::ExpListSharedPtr> pFields)
{
    m_session = pSession;

    m_session->LoadSolverInfo("ShockCaptureType", m_shockCaptureType, "Off");

    m_session->LoadParameter("IPSymmFluxCoeff", m_IPSymmFluxCoeff, 0.0); // 0.5

    m_session->LoadParameter("IP2ndDervCoeff", m_IP2ndDervCoeff,
                             0.0); // 1.0/12.0

    m_session->LoadParameter("IPPenaltyCoeff", m_IPPenaltyCoeff,
                             4.0); // 1.0/12.0

    // Setting up the normals
    size_t nDim      = pFields[0]->GetCoordim(0);
    size_t nVariable = pFields.size();
    size_t nTracePts = pFields[0]->GetTrace()->GetTotPoints();

    m_traceNormals = Array<OneD, Array<OneD, NekDouble>>{nDim};
    for (int i = 0; i < nDim; ++i)
    {
        m_traceNormals[i] = Array<OneD, NekDouble>{nTracePts, 0.0};
    }
    m_traceAver = Array<OneD, Array<OneD, NekDouble>>{nVariable};
    m_traceJump = Array<OneD, Array<OneD, NekDouble>>{nVariable};
    for (int i = 0; i < nVariable; ++i)
    {
        m_traceAver[i] = Array<OneD, NekDouble>{nTracePts, 0.0};
        m_traceJump[i] = Array<OneD, NekDouble>{nTracePts, 0.0};
    }

    pFields[0]->GetTrace()->GetNormals(m_traceNormals);
    Array<OneD, NekDouble> lengthFwd{nTracePts, 0.0};
    Array<OneD, NekDouble> lengthBwd{nTracePts, 0.0};
    pFields[0]->GetTrace()->GetElmtNormalLength(lengthFwd, lengthBwd);
    pFields[0]->PeriodicBwdCopy(lengthFwd, lengthBwd);

    const MultiRegions::AssemblyMapDGSharedPtr TraceMap =
        pFields[0]->GetTraceMap();
    TraceMap->GetAssemblyCommDG()->PerformExchange(lengthFwd, lengthBwd);

    Vmath::Vadd(nTracePts, lengthBwd, 1, lengthFwd, 1, lengthFwd, 1);
    m_traceNormDirctnElmtLength      = lengthFwd;
    m_traceNormDirctnElmtLengthRecip = lengthBwd;
    Vmath::Sdiv(nTracePts, 1.0, m_traceNormDirctnElmtLength, 1,
                m_traceNormDirctnElmtLengthRecip, 1);

    m_tracBwdWeightAver = Array<OneD, NekDouble>{nTracePts, 0.0};
    m_tracBwdWeightJump = Array<OneD, NekDouble>{nTracePts, 0.0};
    pFields[0]->GetBwdWeight(m_tracBwdWeightAver, m_tracBwdWeightJump);
    Array<OneD, NekDouble> tmpBwdWeight{nTracePts, 0.0};
    Array<OneD, NekDouble> tmpBwdWeightJump{nTracePts, 0.0};
    for (int i = 1; i < nVariable; ++i)
    {
        pFields[i]->GetBwdWeight(tmpBwdWeight, tmpBwdWeightJump);
        Vmath::Vsub(nTracePts, tmpBwdWeight, 1, m_tracBwdWeightAver, 1,
                    tmpBwdWeight, 1);
        Vmath::Vabs(nTracePts, tmpBwdWeight, 1, tmpBwdWeight, 1);
        NekDouble norm = 0.0;
        for (int j = 0; j < nTracePts; ++j)
        {
            norm += tmpBwdWeight[j];
        }
        ASSERTL0(norm < 1.0E-11,
                 "different BWD for different variable not coded yet");
    }

    m_MuVarTrace = NullNekDouble1DArray;
    if (m_ArtificialDiffusionVector)
    {
        m_MuVarTrace = Array<OneD, NekDouble>{nTracePts, 0.0};
    }

    // workspace for v_diffuse
    size_t nCoeffs = pFields[0]->GetNcoeffs();
    m_wspDiff = Array<OneD, Array<OneD, NekDouble>>{nVariable};
    for (int i = 0; i < nVariable; ++i)
    {
        m_wspDiff[i] = Array<OneD, NekDouble>{nCoeffs, 0.0};
    }

    // workspace for callnumtraceflux
    m_wspNumDerivBwd = TensorOfArray3D<NekDouble>{nDim};
    m_wspNumDerivFwd = TensorOfArray3D<NekDouble>{nDim};
    for (int nd = 0; nd < nDim; ++nd)
    {
        m_wspNumDerivBwd[nd] =
            Array<OneD, Array<OneD, NekDouble>>{nVariable};
        m_wspNumDerivFwd[nd] =
            Array<OneD, Array<OneD, NekDouble>>{nVariable};
        for (int i = 0; i < nVariable; ++i)
        {
            m_wspNumDerivBwd[nd][i] = Array<OneD, NekDouble>{nTracePts, 0.0};
            m_wspNumDerivFwd[nd][i] = Array<OneD, NekDouble>{nTracePts, 0.0};
        }
    }
}

void DiffusionIP::v_Diffuse(
    const size_t nConvectiveFields,
    const Array<OneD, MultiRegions::ExpListSharedPtr> &fields,
    const Array<OneD, Array<OneD, NekDouble>> &inarray,
    Array<OneD, Array<OneD, NekDouble>> &outarray,
    const Array<OneD, Array<OneD, NekDouble>> &pFwd,
    const Array<OneD, Array<OneD, NekDouble>> &pBwd)
{

    LibUtilities::Timer timer;
    timer.Start();
    DiffusionIP::v_DiffuseCoeffs(nConvectiveFields, fields, inarray, m_wspDiff,
        pFwd, pBwd);
    for (int i = 0; i < nConvectiveFields; ++i)
    {
        fields[i]->BwdTrans(m_wspDiff[i], outarray[i]);
    }
    timer.Stop();
    timer.AccumulateRegion("Diffusion IP");
}

void DiffusionIP::v_DiffuseCoeffs(
    const size_t nConvectiveFields,
    const Array<OneD, MultiRegions::ExpListSharedPtr> &fields,
    const Array<OneD, Array<OneD, NekDouble>> &inarray,
    Array<OneD, Array<OneD, NekDouble>>       &outarray,
    const Array<OneD, Array<OneD, NekDouble>> &pFwd,
    const Array<OneD, Array<OneD, NekDouble>> &pBwd)
{
    LibUtilities::Timer timer;
    timer.Start();

    size_t nDim      = fields[0]->GetCoordim(0);
    size_t nPts      = fields[0]->GetTotPoints();
    size_t nCoeffs   = fields[0]->GetNcoeffs();
    size_t nTracePts = fields[0]->GetTrace()->GetTotPoints();

    // pre-allocate this?
    Array<OneD, NekDouble> Fwd{nTracePts, 0.0};
    Array<OneD, NekDouble> Bwd{nTracePts, 0.0};
    TensorOfArray3D<NekDouble> elmtFlux{nDim};
    TensorOfArray3D<NekDouble> qfield{nDim};
    for (int j = 0; j < nDim; ++j)
    {
        qfield[j]   = Array<OneD, Array<OneD, NekDouble>>{nConvectiveFields};
        elmtFlux[j] = Array<OneD, Array<OneD, NekDouble>>{nConvectiveFields};
        for (int i = 0; i < nConvectiveFields; ++i)
        {
            qfield[j][i] = Array<OneD, NekDouble>{nPts, 0.0};
        }
        for (int i = 0; i < nConvectiveFields; ++i)
        {
            elmtFlux[j][i] = Array<OneD, NekDouble>{nPts, 0.0};
        }
    }

    // pre-allocate this?
    Array<OneD, Array<OneD, NekDouble>> vFwd{nConvectiveFields};
    Array<OneD, Array<OneD, NekDouble>> vBwd{nConvectiveFields};
    // when does this happen?
    if (pFwd == NullNekDoubleArrayofArray || pBwd == NullNekDoubleArrayofArray)
    {
        for (int i = 0; i < nConvectiveFields; ++i)
        {
            vFwd[i] = Array<OneD, NekDouble>{nTracePts, 0.0};
            vBwd[i] = Array<OneD, NekDouble>{nTracePts, 0.0};
        }
        for (int i = 0; i < nConvectiveFields; ++i)
        {
            fields[i]->GetFwdBwdTracePhys(inarray[i], vFwd[i], vBwd[i]);
        }
    }
    else
    {
        for (int i = 0; i < nConvectiveFields; ++i)
        {
            vFwd[i] = pFwd[i];
            vBwd[i] = pBwd[i];
        }
    }

    DiffuseCalcDerivative(fields, inarray, qfield, vFwd, vBwd);
    
    Array<OneD, int> nonZeroIndex;
    DiffuseVolumeFlux(fields, inarray, qfield, elmtFlux, nonZeroIndex);

    // pre-allocate this?
    Array<OneD, Array<OneD, NekDouble>> tmpFluxIprdct{nDim};
    // volume intergration: the nonZeroIndex indicates which flux is nonzero
    for (int i = 0; i < nonZeroIndex.size(); ++i)
    {
        int j = nonZeroIndex[i];
        for (int k = 0; k < nDim; ++k)
        {
            tmpFluxIprdct[k] = elmtFlux[k][j];
        }
        fields[j]->IProductWRTDerivBase(tmpFluxIprdct, outarray[j]);
        Vmath::Neg(nCoeffs, outarray[j], 1);
    }
    // release qfield, elmtFlux and muvar;
    for (int j = 0; j < nDim; ++j)
    {
        elmtFlux[j] = NullNekDoubleArrayofArray;
    }

    // pre-allocate this?
    Array<OneD, Array<OneD, NekDouble>> Traceflux{nConvectiveFields};
    for (int j = 0; j < nConvectiveFields; ++j)
    {
        Traceflux[j] = Array<OneD, NekDouble>{nTracePts, 0.0};
    }

    DiffuseTraceFlux(fields, inarray, qfield, elmtFlux, Traceflux, vFwd, vBwd,
                     nonZeroIndex);

    for (int i = 0; i < nonZeroIndex.size(); ++i)
    {
        int j = nonZeroIndex[i];

        fields[j]->AddTraceIntegral(Traceflux[j], outarray[j]);
        fields[j]->SetPhysState(false);
    }

    AddDiffusionSymmFluxToCoeff(nConvectiveFields, fields, inarray, qfield,
                                elmtFlux, outarray, vFwd, vBwd);

    for (int i = 0; i < nonZeroIndex.size(); ++i)
    {
        int j = nonZeroIndex[i];

        fields[j]->MultiplyByElmtInvMass(outarray[j], outarray[j]);
    }
    timer.Stop();
    timer.AccumulateRegion("DiffIP:Diffusion Coeff:");
<<<<<<< HEAD
}

void DiffusionIP::v_DiffuseCoeffs(
        const std::size_t nConvectiveFields,
        const Array<OneD, MultiRegions::ExpListSharedPtr> &fields,
        const Array<OneD, Array<OneD, NekDouble>> &inarray,
        Array<OneD, Array<OneD, NekDouble>> &outarray,
        const Array<OneD, Array<OneD, NekDouble>> &vFwd,
        const Array<OneD, Array<OneD, NekDouble>> &vBwd,
        TensorOfArray3D<NekDouble>                &qfield,
        Array< OneD, int >                        &nonZeroIndex)
{
    int i, j;
    int nDim      = fields[0]->GetCoordim(0);
    int nPts      = fields[0]->GetTotPoints();
    int nCoeffs   = fields[0]->GetNcoeffs();
    int nTracePts = fields[0]->GetTrace()->GetTotPoints();
    
    Array<OneD, Array<OneD, Array<OneD, NekDouble> > > elmtFlux(nDim);
    for (j = 0; j < nDim; ++j)
    {
        elmtFlux[j] = Array<OneD, Array<OneD, NekDouble> >(nConvectiveFields);
        for (i = 0; i < nConvectiveFields; ++i)
        {
            elmtFlux[j][i] = Array<OneD, NekDouble>(nPts, 0.0);
        }
    }
    
    DiffuseVolumeFlux(fields,inarray,qfield,elmtFlux,nonZeroIndex);
    
    Array<OneD, Array<OneD, NekDouble> > tmpFluxIprdct(nDim);
    // volume intergration: the nonZeroIndex indicates which flux is nonzero
    for(i = 0; i < nonZeroIndex.size(); ++i)
    {
        int j = nonZeroIndex[i];
        for (int k = 0; k < nDim; ++k)
        {
            tmpFluxIprdct[k] = elmtFlux[k][j];
        }
        fields[j]->IProductWRTDerivBase(tmpFluxIprdct,outarray[j]);
        Vmath::Neg                      (nCoeffs, outarray[j], 1);
    }
    
    Array<OneD, Array<OneD, NekDouble > > Traceflux(nConvectiveFields);
    for (int j = 0; j < nConvectiveFields; ++j)
    {
        Traceflux[j]   = Array<OneD, NekDouble>(nTracePts, 0.0);
    }
    
    DiffuseTraceFlux(fields,inarray,qfield,elmtFlux,
                     Traceflux,vFwd,vBwd,nonZeroIndex);
    
    // release qfield, elmtFlux and muvar;
    for (j = 0; j < nDim; ++j)
    {
        elmtFlux[j]     = NullNekDoubleArrayofArray;
    }
    
    for(i = 0; i < nonZeroIndex.size(); ++i)
    {
        int j = nonZeroIndex[i];
        
        fields[j]->AddTraceIntegral     (Traceflux[j], outarray[j]);
        fields[j]->SetPhysState         (false);
    }

    AddDiffusionSymmFluxToCoeff(nConvectiveFields, fields, inarray,qfield,
                                elmtFlux, outarray, vFwd, vBwd);    
=======
>>>>>>> 160d89df
}

void DiffusionIP::v_DiffuseCalcDerivative(
    const Array<OneD, MultiRegions::ExpListSharedPtr> &fields,
    const Array<OneD, Array<OneD, NekDouble>> &inarray,
    TensorOfArray3D<NekDouble> &qfield,
    const Array<OneD, Array<OneD, NekDouble>> &pFwd,
    const Array<OneD, Array<OneD, NekDouble>> &pBwd)
{
    size_t nConvectiveFields = fields.size();
    boost::ignore_unused(pFwd, pBwd);

    size_t nDim = fields[0]->GetCoordim(0);

    Array<OneD, Array<OneD, NekDouble>> qtmp{3};
    for (int nd = 0; nd < 3; ++nd)
    {
        qtmp[nd] = NullNekDouble1DArray;
    }
    for (int i = 0; i < nConvectiveFields; ++i)
    {
        for (int nd = 0; nd < nDim; ++nd)
        {
            qtmp[nd] = qfield[nd][i];
        }
        fields[i]->PhysDeriv(inarray[i], qtmp[0], qtmp[1], qtmp[2]);
    }
}

void DiffusionIP::v_DiffuseVolumeFlux(
    const Array<OneD, MultiRegions::ExpListSharedPtr> &fields,
    const Array<OneD, Array<OneD, NekDouble>> &inarray,
    TensorOfArray3D<NekDouble> &qfield, TensorOfArray3D<NekDouble> &VolumeFlux,
    Array<OneD, int> &nonZeroIndex)
{
    size_t nDim = fields[0]->GetCoordim(0);
    size_t nPts = fields[0]->GetTotPoints();

    Array<OneD, NekDouble> muvar = NullNekDouble1DArray;
    if (m_ArtificialDiffusionVector)
    {
        muvar = Array<OneD, NekDouble>{nPts, 0.0};
        GetAVmu(fields, inarray, muvar, m_MuVarTrace);
    }

    Array<OneD, Array<OneD, NekDouble>> tmparray2D = NullNekDoubleArrayofArray;

    LibUtilities::Timer timer;
    timer.Start();
    m_FunctorDiffusionfluxCons(nDim, inarray, qfield, VolumeFlux, nonZeroIndex,
                               tmparray2D, muvar);
    timer.Stop();
    timer.AccumulateRegion("DiffIP:_FunctorDiffFluxCons",1);
}

void DiffusionIP::v_DiffuseTraceFlux(
    const Array<OneD, MultiRegions::ExpListSharedPtr> &fields,
    const Array<OneD, Array<OneD, NekDouble>> &inarray,
    TensorOfArray3D<NekDouble> &qfield, TensorOfArray3D<NekDouble> &VolumeFlux,
    Array<OneD, Array<OneD, NekDouble>> &TraceFlux,
    const Array<OneD, Array<OneD, NekDouble>> &pFwd,
    const Array<OneD, Array<OneD, NekDouble>> &pBwd,
    Array<OneD, int> &nonZeroIndex)
{
    boost::ignore_unused(VolumeFlux);
    size_t nConvectiveFields = fields.size();

    Array<OneD, Array<OneD, Array<OneD, NekDouble>>> traceflux3D(1);
    traceflux3D[0] = TraceFlux;

<<<<<<< HEAD
    LibUtilities::Timer timer;
    timer.Start();
    CalcTraceNumFlux(m_IP2ndDervCoeff,
=======
    size_t nConvectiveFields = fields.size();

    LibUtilities::Timer timer;
    timer.Start();
    CalTraceNumFlux(nConvectiveFields, nDim, nPts, nTracePts, m_IP2ndDervCoeff,
>>>>>>> 160d89df
                    fields, inarray, qfield, pFwd, pBwd, m_MuVarTrace,
                    nonZeroIndex, traceflux3D, m_traceAver, m_traceJump);
    timer.Stop();
    timer.AccumulateRegion("DiffIP:_CalcTraceNumFlux",1);
<<<<<<< HEAD

    ApplyFluxBndConds(nConvectiveFields, fields, TraceFlux);
=======
>>>>>>> 160d89df
}

void DiffusionIP::v_AddDiffusionSymmFluxToCoeff(
    const std::size_t nConvectiveFields,
    const Array<OneD, MultiRegions::ExpListSharedPtr> &fields,
    const Array<OneD, Array<OneD, NekDouble>> &inarray,
    TensorOfArray3D<NekDouble> &qfield, TensorOfArray3D<NekDouble> &VolumeFlux,
    Array<OneD, Array<OneD, NekDouble>> &outarray,
    const Array<OneD, Array<OneD, NekDouble>> &pFwd,
    const Array<OneD, Array<OneD, NekDouble>> &pBwd)
{
    if (fabs(m_IPSymmFluxCoeff) > 1.0E-12)
    {
        size_t nDim      = fields[0]->GetCoordim(0);
        size_t nPts      = fields[0]->GetTotPoints();
        size_t nTracePts = fields[0]->GetTrace()->GetTotPoints();
        TensorOfArray3D<NekDouble> traceSymflux{nDim};
        for (int nd = 0; nd < nDim; ++nd)
        {
            traceSymflux[nd] =
                Array<OneD, Array<OneD, NekDouble>>{nConvectiveFields};
            for (int j = 0; j < nConvectiveFields; ++j)
            {
                traceSymflux[nd][j] = Array<OneD, NekDouble>{nTracePts, 0.0};
            }
        }
        Array<OneD, int> nonZeroIndex;
        DiffuseTraceSymmFlux(nConvectiveFields, fields, inarray, qfield,
                             VolumeFlux, traceSymflux, pFwd, pBwd,
                             nonZeroIndex);

        AddSymmFluxIntegralToCoeff(nConvectiveFields, nDim, nPts, nTracePts,
                                   fields, nonZeroIndex, traceSymflux,
                                   outarray);
    }
}

void DiffusionIP::v_AddDiffusionSymmFluxToPhys(
    const std::size_t nConvectiveFields,
    const Array<OneD, MultiRegions::ExpListSharedPtr> &fields,
    const Array<OneD, Array<OneD, NekDouble>>         &inarray,
    TensorOfArray3D<NekDouble>                        &qfield,
    TensorOfArray3D<NekDouble>                        &VolumeFlux,
    Array<OneD, Array<OneD, NekDouble>>               &outarray,
    const Array<OneD, Array<OneD, NekDouble>>         &pFwd,
    const Array<OneD, Array<OneD, NekDouble>>         &pBwd)
{
    if (fabs(m_IPSymmFluxCoeff) > 1.0E-12)
    {
        size_t nDim      = fields[0]->GetCoordim(0);
        size_t nPts      = fields[0]->GetTotPoints();
        size_t nTracePts = fields[0]->GetTrace()->GetTotPoints();
        TensorOfArray3D<NekDouble> traceSymflux{nDim};
        for (int nd = 0; nd < nDim; ++nd)
        {
            traceSymflux[nd] =
                Array<OneD, Array<OneD, NekDouble>>{nConvectiveFields};
            for (int j = 0; j < nConvectiveFields; ++j)
            {
                traceSymflux[nd][j] = Array<OneD, NekDouble>{nTracePts, 0.0};
            }
        }
        Array<OneD, int> nonZeroIndex;
        DiffuseTraceSymmFlux(nConvectiveFields, fields, inarray, qfield,
                             VolumeFlux, traceSymflux, pFwd, pBwd,
                             nonZeroIndex);

        AddSymmFluxIntegralToPhys(nConvectiveFields, nDim, nPts, nTracePts,
                                  fields, nonZeroIndex, traceSymflux, outarray);
    }
}

void DiffusionIP::DiffuseTraceSymmFlux(
    const std::size_t nConvectiveFields,
    const Array<OneD, MultiRegions::ExpListSharedPtr> &fields,
    const Array<OneD, Array<OneD, NekDouble>> &inarray,
    TensorOfArray3D<NekDouble> &qfield, TensorOfArray3D<NekDouble> &VolumeFlux,
    TensorOfArray3D<NekDouble> &SymmFlux,
    const Array<OneD, Array<OneD, NekDouble>> &pFwd,
    const Array<OneD, Array<OneD, NekDouble>> &pBwd,
    Array<OneD, int> &nonZeroIndex)
{
    boost::ignore_unused(inarray, qfield, VolumeFlux, pFwd, pBwd);
    size_t nDim = fields[0]->GetCoordim(0);

    CalcTraceSymFlux(nConvectiveFields, nDim, fields, m_traceAver, m_traceJump,
                    nonZeroIndex, SymmFlux);
}

void DiffusionIP::CalcTraceSymFlux(
    const std::size_t nConvectiveFields, const size_t nDim,
    const Array<OneD, MultiRegions::ExpListSharedPtr> &fields,
    const Array<OneD, Array<OneD, NekDouble>> &solution_Aver,
    Array<OneD, Array<OneD, NekDouble>> &solution_jump,
    Array<OneD, int> &nonZeroIndexsymm,
    TensorOfArray3D<NekDouble> &traceSymflux)
{
    size_t nTracePts = solution_jump[nConvectiveFields - 1].size();
    
    for (int i = 0; i < nConvectiveFields; ++i)
    {
        Vmath::Smul(nTracePts, m_IPSymmFluxCoeff, solution_jump[i], 1,
                    solution_jump[i], 1);
    }

    m_FunctorSymmetricfluxCons(nDim, solution_Aver, solution_jump, traceSymflux,
                               nonZeroIndexsymm, m_traceNormals);

    for (int i = 0; i < nConvectiveFields; ++i)
    {
        MultiRegions::ExpListSharedPtr tracelist = fields[i]->GetTrace();
        for (int nd = 0; nd < nDim; ++nd)
        {
            tracelist->MultiplyByQuadratureMetric(traceSymflux[nd][i],
                                                  traceSymflux[nd][i]);
        }
    }
}

void DiffusionIP::AddSymmFluxIntegralToCoeff(
    const std::size_t nConvectiveFields, const size_t nDim, const size_t nPts, 
    const size_t nTracePts,
    const Array<OneD, MultiRegions::ExpListSharedPtr> &fields,
    const Array<OneD, const int> &nonZeroIndex,
    TensorOfArray3D<NekDouble> &tracflux,
    Array<OneD, Array<OneD, NekDouble>> &outarray)
{
    boost::ignore_unused(nTracePts);

    size_t nCoeffs = outarray[nConvectiveFields - 1].size();
    Array<OneD, NekDouble> tmpCoeff{nCoeffs, 0.0};
    Array<OneD, Array<OneD, NekDouble>> tmpfield(nDim);
    for (int i = 0; i < nDim; ++i)
    {
        tmpfield[i] = Array<OneD, NekDouble>{nPts, 0.0};
    }
    int nv = 0;
    for (int j = 0; j < nonZeroIndex.size(); ++j)
    {
        nv = nonZeroIndex[j];
        for (int nd = 0; nd < nDim; ++nd)
        {
            Vmath::Zero(nPts, tmpfield[nd], 1);

            fields[nv]->AddTraceQuadPhysToField(tracflux[nd][nv],
                                                tracflux[nd][nv], tmpfield[nd]);
            fields[nv]->DivideByQuadratureMetric(tmpfield[nd], tmpfield[nd]);
        }
        fields[nv]->IProductWRTDerivBase(tmpfield, tmpCoeff);
        Vmath::Vadd(nCoeffs, tmpCoeff, 1, outarray[nv], 1, outarray[nv], 1);
    }
}

void DiffusionIP::AddSymmFluxIntegralToPhys(
    const std::size_t nConvectiveFields, const size_t nDim, const size_t nPts,
    const size_t nTracePts,
    const Array<OneD, MultiRegions::ExpListSharedPtr> &fields,
    const Array<OneD, const int> &nonZeroIndex,
    TensorOfArray3D<NekDouble> &tracflux,
    Array<OneD, Array<OneD, NekDouble>> &outarray)
{
    boost::ignore_unused(nTracePts);

    size_t nCoeffs = outarray[nConvectiveFields - 1].size();
    Array<OneD, NekDouble> tmpCoeff{nCoeffs, 0.0};
    Array<OneD, NekDouble> tmpPhysi{nPts, 0.0};
    Array<OneD, Array<OneD, NekDouble>> tmpfield{nDim};
    for (int i = 0; i < nDim; ++i)
    {
        tmpfield[i] = Array<OneD, NekDouble>{nPts, 0.0};
    }
    for (int j = 0; j < nonZeroIndex.size(); ++j)
    {
        int nv = nonZeroIndex[j];
        for (int nd = 0; nd < nDim; ++nd)
        {
            Vmath::Zero(nPts, tmpfield[nd], 1);

            fields[nv]->AddTraceQuadPhysToField(tracflux[nd][nv],
                                                tracflux[nd][nv], tmpfield[nd]);
            fields[nv]->DivideByQuadratureMetric(tmpfield[nd], tmpfield[nd]);
        }
        fields[nv]->IProductWRTDerivBase(tmpfield, tmpCoeff);
        fields[nv]->BwdTrans(tmpCoeff, tmpPhysi);
        Vmath::Vadd(nPts, tmpPhysi, 1, outarray[nv], 1, outarray[nv], 1);
    }
}

void DiffusionIP::GetPenaltyFactor(
    const Array<OneD, MultiRegions::ExpListSharedPtr> &fields,
    Array<OneD, NekDouble> &factor)
{
    MultiRegions::ExpListSharedPtr tracelist = fields[0]->GetTrace();
    std::shared_ptr<LocalRegions::ExpansionVector> traceExp =
        tracelist->GetExp();
    size_t ntotTrac = (*traceExp).size();
    int nTracPnt, noffset;

    const MultiRegions::LocTraceToTraceMapSharedPtr locTraceToTraceMap =
        fields[0]->GetLocTraceToTraceMap();

    const Array<OneD, const Array<OneD, int>> LRAdjExpid =
        locTraceToTraceMap->GetLeftRightAdjacentExpId();
    const Array<OneD, const Array<OneD, bool>> LRAdjflag =
        locTraceToTraceMap->GetLeftRightAdjacentExpFlag();

    std::shared_ptr<LocalRegions::ExpansionVector> fieldExp =
        fields[0]->GetExp();

    Array<OneD, NekDouble> factorFwdBwd{2, 0.0};

    NekDouble spaceDim = NekDouble(fields[0]->GetCoordim(0));

    for (int ntrace = 0; ntrace < ntotTrac; ++ntrace)
    {
        noffset  = tracelist->GetPhys_Offset(ntrace);
        nTracPnt = tracelist->GetTotPoints(ntrace);

        factorFwdBwd[0] = 0.0;
        factorFwdBwd[1] = 0.0;

        for (int nlr = 0; nlr < 2; ++nlr)
        {
            if (LRAdjflag[nlr][ntrace])
            {
                int numModes = fields[0]->GetNcoeffs(LRAdjExpid[nlr][ntrace]);
                NekDouble numModesdir =
                    pow(NekDouble(numModes), (1.0 / spaceDim));
                factorFwdBwd[nlr] = 1.0 * numModesdir * (numModesdir + 1.0);
            }
        }

        for (int np = 0; np < nTracPnt; ++np)
        {
            factor[noffset + np] = std::max(factorFwdBwd[0], factorFwdBwd[1]);
        }
    }
}

void DiffusionIP::GetPenaltyFactorConst(
    const Array<OneD, MultiRegions::ExpListSharedPtr> &fields,
    Array<OneD, NekDouble> &factor)
{
    boost::ignore_unused(fields);
    Vmath::Fill(factor.size(), m_IPPenaltyCoeff, factor, 1);
}

void DiffusionIP::v_ConsVarAveJump(
    const std::size_t nConvectiveFields, const size_t nPts,
    const Array<OneD, const Array<OneD, NekDouble>> &vFwd,
    const Array<OneD, const Array<OneD, NekDouble>> &vBwd,
    Array<OneD, Array<OneD, NekDouble>> &aver,
    Array<OneD, Array<OneD, NekDouble>> &jump)
{
    // ConsVarAve(nConvectiveFields, nPts, vFwd, vBwd, aver);

    std::vector<NekDouble> vFwdTmp(nConvectiveFields),
        vBwdTmp(nConvectiveFields), averTmp(nConvectiveFields) ;
    for (size_t p = 0; p < nPts; ++p)
    {
        // re-arrange data
        for (size_t f = 0; f < nConvectiveFields; ++f)
        {
            vFwdTmp[f] = vFwd[f][p];
            vBwdTmp[f] = vBwd[f][p];
        }

        ConsVarAve(nConvectiveFields, m_tracBwdWeightAver[p], vFwdTmp, vBwdTmp,
            averTmp);

        // store
        for (size_t f = 0; f < nConvectiveFields; ++f)
        {
            aver[f][p] = averTmp[f];
        }
    }

    // if this can be make function of points, the nPts loop can be lifted more
    m_SpecialBndTreat(aver);

    // note: here the jump is 2.0*(aver-vFwd)
    //       because Viscous wall use a symmetry value as the Bwd,
    //       not the target one

    for (size_t f = 0; f < nConvectiveFields; ++f)
    {
        for (size_t p = 0; p < nPts; ++p)
        {
            NekDouble Bweight = m_tracBwdWeightJump[p];
            NekDouble Fweight = 2.0 - Bweight;

            NekDouble tmpF = aver[f][p] - vFwd[f][p];
            NekDouble tmpB = vBwd[f][p] - aver[f][p];
            jump[f][p] = tmpF * Fweight + tmpB * Bweight;
        }
    }
}

void DiffusionIP::CalcTraceNumFlux(
    const NekDouble PenaltyFactor2,
    const Array<OneD, MultiRegions::ExpListSharedPtr> &fields,
    const Array<OneD, Array<OneD, NekDouble>> &inarray,
    const TensorOfArray3D<NekDouble> &qfield,
    const Array<OneD, Array<OneD, NekDouble>> &vFwd,
    const Array<OneD, Array<OneD, NekDouble>> &vBwd,
    const Array<OneD, NekDouble> &MuVarTrace,
    Array<OneD, int> &nonZeroIndexflux, TensorOfArray3D<NekDouble> &traceflux,
    Array<OneD, Array<OneD, NekDouble>> &solution_Aver,
    Array<OneD, Array<OneD, NekDouble>> &solution_jump)
{
    size_t nDim      = fields[0]->GetCoordim(0);
    size_t nPts      = fields[0]->GetTotPoints();
    size_t nTracePts = fields[0]->GetTrace()->GetTotPoints();
    size_t nConvectiveFields = fields.size();

    boost::ignore_unused(inarray);
    const MultiRegions::AssemblyMapDGSharedPtr TraceMap =
        fields[0]->GetTraceMap();


    LibUtilities::Timer timer;
    timer.Start();
    // with further restructuring this iniziatilization could be eliminated
    for (int nd = 0; nd < nDim; ++nd)
    {
        for (int i = 0; i < nConvectiveFields; ++i)
        {
            Vmath::Zero(nTracePts, m_wspNumDerivBwd[nd][i], 1);
            Vmath::Zero(nTracePts, m_wspNumDerivFwd[nd][i], 1);
        }
    }

    // could this be pre-allocated?
    Array<OneD, NekDouble> Fwd{nTracePts, 0.0};
    Array<OneD, NekDouble> Bwd{nTracePts, 0.0};

    timer.Stop();
    timer.AccumulateRegion("DiffIP:_CalcTraceNumFlux_alloc",1);


    timer.Start();
    if (fabs(PenaltyFactor2) > 1.0E-12)
    {
        AddSecondDerivToTrace(nConvectiveFields, nDim, nPts, nTracePts,
                              PenaltyFactor2, fields, qfield, m_wspNumDerivFwd,
                              m_wspNumDerivBwd);
    }

    timer.Stop();
    timer.AccumulateRegion("DiffIP:_AddSecondDerivToTrace",1);

    for (int nd = 0; nd < nDim; ++nd)
    {
        for (int i = 0; i < nConvectiveFields; ++i)
        {
            // this sequence of operations is really exepensive,
            // it should be done collectively for all fields together instead of
            // one by one
            timer.Start();
            fields[i]->GetFwdBwdTracePhys(qfield[nd][i], Fwd, Bwd, true, true,
                false);
            timer.Stop();
            timer.AccumulateRegion("DiffIP:_GetFwdBwdTracePhys",1);

            for (size_t p = 0; p < nTracePts; ++p)
            {
                m_wspNumDerivBwd[nd][i][p] += 0.5 * Bwd[p];
                m_wspNumDerivFwd[nd][i][p] += 0.5 * Fwd[p];
            }

            timer.Start();
            TraceMap->GetAssemblyCommDG()->PerformExchange(m_wspNumDerivFwd[nd][i],
                                                           m_wspNumDerivBwd[nd][i]);
            timer.Stop();
            timer.AccumulateRegion("DiffIP:_PerformExchange",1);

            Vmath::Vadd(nTracePts, m_wspNumDerivFwd[nd][i], 1, m_wspNumDerivBwd[nd][i], 1,
                        m_wspNumDerivFwd[nd][i], 1);
        }
    }

    timer.Start();
    ConsVarAveJump(nConvectiveFields, nTracePts, vFwd, vBwd, solution_Aver,
                   solution_jump);
    timer.Stop();
    timer.AccumulateRegion("DiffIP:_ConsVarAveJump",1);

    for (size_t p = 0; p < nTracePts; ++p)
    {
        NekDouble PenaltyFactor = m_IPPenaltyCoeff * m_traceNormDirctnElmtLengthRecip[p]; // load 1x

        for (size_t f = 0; f < nConvectiveFields; ++f)
        {
            NekDouble jumpTmp = solution_jump[f][p] * PenaltyFactor; // load 1x
            for (size_t d = 0; d < nDim; ++d)
            {
                NekDouble tmp = m_traceNormals[d][p] * jumpTmp + m_wspNumDerivFwd[d][f][p]; // load 2x
                m_wspNumDerivFwd[d][f][p] = tmp; // store 1x
            }
        }
    }

    timer.Start();
    // Calculate normal viscous flux
    m_FunctorDiffusionfluxConsTrace(nDim, solution_Aver, m_wspNumDerivFwd, traceflux,
                               nonZeroIndexflux, m_traceNormals, MuVarTrace);
    timer.Stop();
    timer.AccumulateRegion("DiffIP:_FunctorDiffFluxConsTrace",1);
}

void DiffusionIP::AddSecondDerivToTrace(
    const std::size_t nConvectiveFields, const size_t nDim, const size_t nPts,
    const size_t nTracePts, const NekDouble PenaltyFactor2,
    const Array<OneD, MultiRegions::ExpListSharedPtr> &fields,
    const TensorOfArray3D<NekDouble> &qfield,
    TensorOfArray3D<NekDouble> &numDerivFwd,
    TensorOfArray3D<NekDouble> &numDerivBwd)
{
    Array<OneD, NekDouble> Fwd{nTracePts, 0.0};
    Array<OneD, NekDouble> Bwd{nTracePts, 0.0};
    Array<OneD, NekDouble> tmp{nTracePts, 0.0};

    Array<OneD, Array<OneD, NekDouble>> elmt2ndDerv{nDim};
    for (int nd1 = 0; nd1 < nDim; ++nd1)
    {
        elmt2ndDerv[nd1] = Array<OneD, NekDouble>{nPts, 0.0};
    }

    Array<OneD, Array<OneD, NekDouble>> qtmp{3};
    for (int nd = 0; nd < 3; ++nd)
    {
        qtmp[nd] = NullNekDouble1DArray;
    }
    for (int nd2 = 0; nd2 < nDim; ++nd2)
    {
        qtmp[nd2] = elmt2ndDerv[nd2];
    }

    Vmath::Smul(nTracePts, PenaltyFactor2, m_traceNormDirctnElmtLength, 1, tmp,
                1);
    // the derivatives are assumed to be exchangable
    for (int nd1 = 0; nd1 < nDim; ++nd1)
    {
        for (int i = 0; i < nConvectiveFields; ++i)
        {
            fields[i]->PhysDeriv(qfield[nd1][i], qtmp[0], qtmp[1], qtmp[2]);

            for (int nd2 = nd1; nd2 < nDim; ++nd2)
            {
                Vmath::Zero(nTracePts, Bwd, 1);
                fields[i]->GetFwdBwdTracePhys(elmt2ndDerv[nd2], Fwd, Bwd,
                                              true, true, false);
                Vmath::Vmul(nTracePts, tmp, 1, Bwd, 1, Bwd, 1);
                Vmath::Vvtvp(nTracePts, m_traceNormals[nd2], 1, Bwd, 1,
                             numDerivBwd[nd1][i], 1, numDerivBwd[nd1][i], 1);
                Vmath::Vmul(nTracePts, tmp, 1, Fwd, 1, Fwd, 1);
                Vmath::Vvtvm(nTracePts, m_traceNormals[nd2], 1, Fwd, 1,
                             numDerivFwd[nd1][i], 1, numDerivFwd[nd1][i], 1);
                Vmath::Neg(nTracePts, numDerivFwd[nd1][i], 1);

                if (nd2 != nd1)
                {
                    Vmath::Vvtvp(nTracePts, m_traceNormals[nd1], 1, Bwd, 1,
                                 numDerivBwd[nd2][i], 1, numDerivBwd[nd2][i],
                                 1);
                    Vmath::Vvtvm(nTracePts, m_traceNormals[nd1], 1, Fwd, 1,
                                 numDerivFwd[nd2][i], 1, numDerivFwd[nd2][i],
                                 1);
                    Vmath::Neg(nTracePts, numDerivFwd[nd2][i], 1);
                }
            }
        }
    }
}


/**
 * @brief aplly Neuman boundary conditions on flux 
 *        Currently only consider WallAdiabatic
 *
 **/
void DiffusionIP::ApplyFluxBndConds(
    const int                                               nConvectiveFields,
    const Array<OneD, MultiRegions::ExpListSharedPtr>       &fields,
    Array<OneD,       Array<OneD, NekDouble> >              &flux)
{            
    int nengy       = nConvectiveFields-1;
    int cnt;
    // Compute boundary conditions  for Energy
    cnt = 0;
    size_t nBndRegions = fields[nengy]->
    GetBndCondExpansions().size();
    for (size_t j = 0; j < nBndRegions; ++j)
    {
        if (fields[nengy]->GetBndConditions()[j]->
            GetBoundaryConditionType() ==
            SpatialDomains::ePeriodic)
        {
            continue;
        }

        size_t nBndEdges = fields[nengy]->
        GetBndCondExpansions()[j]->GetExpSize();
        for (size_t e = 0; e < nBndEdges; ++e)
        {
            size_t nBndEdgePts = fields[nengy]->
            GetBndCondExpansions()[j]->GetExp(e)->GetTotPoints();

            std::size_t id2 = fields[0]->GetTrace()->
                GetPhys_Offset(fields[0]->GetTraceMap()->
                                GetBndCondIDToGlobalTraceID(cnt++));

            if (fields[0]->GetBndConditions()[j]->
                GetUserDefined() =="WallAdiabatic")
            {
                Vmath::Zero(nBndEdgePts, &flux[nengy][id2], 1);
            }                    
        }
    }
}

} // namespace SolverUtils
} // namespace Nektar<|MERGE_RESOLUTION|>--- conflicted
+++ resolved
@@ -285,7 +285,6 @@
     }
     timer.Stop();
     timer.AccumulateRegion("DiffIP:Diffusion Coeff:");
-<<<<<<< HEAD
 }
 
 void DiffusionIP::v_DiffuseCoeffs(
@@ -354,8 +353,6 @@
 
     AddDiffusionSymmFluxToCoeff(nConvectiveFields, fields, inarray,qfield,
                                 elmtFlux, outarray, vFwd, vBwd);    
-=======
->>>>>>> 160d89df
 }
 
 void DiffusionIP::v_DiffuseCalcDerivative(
@@ -421,31 +418,21 @@
     Array<OneD, int> &nonZeroIndex)
 {
     boost::ignore_unused(VolumeFlux);
-    size_t nConvectiveFields = fields.size();
 
     Array<OneD, Array<OneD, Array<OneD, NekDouble>>> traceflux3D(1);
     traceflux3D[0] = TraceFlux;
 
-<<<<<<< HEAD
+    size_t nConvectiveFields = fields.size();
+
     LibUtilities::Timer timer;
     timer.Start();
     CalcTraceNumFlux(m_IP2ndDervCoeff,
-=======
-    size_t nConvectiveFields = fields.size();
-
-    LibUtilities::Timer timer;
-    timer.Start();
-    CalTraceNumFlux(nConvectiveFields, nDim, nPts, nTracePts, m_IP2ndDervCoeff,
->>>>>>> 160d89df
                     fields, inarray, qfield, pFwd, pBwd, m_MuVarTrace,
                     nonZeroIndex, traceflux3D, m_traceAver, m_traceJump);
     timer.Stop();
     timer.AccumulateRegion("DiffIP:_CalcTraceNumFlux",1);
-<<<<<<< HEAD
 
     ApplyFluxBndConds(nConvectiveFields, fields, TraceFlux);
-=======
->>>>>>> 160d89df
 }
 
 void DiffusionIP::v_AddDiffusionSymmFluxToCoeff(
