--- conflicted
+++ resolved
@@ -1,33 +1,15 @@
-<<<<<<< HEAD
 SET(CollectionsUnitTestsSources
     main.cpp
     TestHexCollection.cpp
     TestQuadCollection.cpp
-    # TestPrismCollection.cpp
-    # TestPyrCollection.cpp
-    # TestSegCollection.cpp
-    # TestTetCollection.cpp
+    TestPrismCollection.cpp
+    TestPyrCollection.cpp
+    TestSegCollection.cpp
+    TestTetCollection.cpp
     TestTriCollection.cpp
 )
 
 ADD_DEFINITIONS(-DENABLE_NEKTAR_EXCEPTIONS)
 ADD_NEKTAR_EXECUTABLE(CollectionsUnitTests
     COMPONENT unit-test DEPENDS Collections SOURCES ${CollectionsUnitTestsSources})
-ADD_TEST(NAME CollectionsUnitTests COMMAND CollectionsUnitTests --detect_memory_leaks=0)
-=======
-SET(CollectionsUnitTestsSources
-    main.cpp
-    # TestHexCollection.cpp
-    TestQuadCollection.cpp
-    # TestPrismCollection.cpp
-    # TestPyrCollection.cpp
-    TestSegCollection.cpp
-    # TestTetCollection.cpp
-    # TestTriCollection.cpp
-)
-
-ADD_DEFINITIONS(-DENABLE_NEKTAR_EXCEPTIONS)
-ADD_NEKTAR_EXECUTABLE(CollectionsUnitTests
-    COMPONENT unit-test DEPENDS Collections SOURCES ${CollectionsUnitTestsSources})
-ADD_TEST(NAME CollectionsUnitTests COMMAND CollectionsUnitTests --detect_memory_leaks=0)
->>>>>>> f6a50853
+ADD_TEST(NAME CollectionsUnitTests COMMAND CollectionsUnitTests --detect_memory_leaks=0)