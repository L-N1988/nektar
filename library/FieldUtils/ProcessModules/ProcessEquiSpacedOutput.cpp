--- conflicted
+++ resolved
@@ -73,13 +73,8 @@
 
 void ProcessEquiSpacedOutput::Process(po::variables_map &vm)
 {
-<<<<<<< HEAD
-	m_f->SetUpExp(vm);
-	
-=======
-    boost::ignore_unused(vm);
-
->>>>>>> 21dc3e13
+    m_f->SetUpExp(vm);
+
     int nel = m_f->m_exp[0]->GetExpSize();
     if (!nel)
     {
