--- conflicted
+++ resolved
@@ -61,13 +61,8 @@
 
 void ProcessDOF::Process(po::variables_map &vm)
 {
-<<<<<<< HEAD
-	m_f->SetUpExp(vm);
-	
-=======
-    boost::ignore_unused(vm);
+    m_f->SetUpExp(vm);
 
->>>>>>> 21dc3e13
     int nDOF = m_f->m_exp[0]->GetNcoeffs();
     m_f->m_comm->AllReduce(nDOF, LibUtilities::ReduceSum);
 
