--- conflicted
+++ resolved
@@ -129,13 +129,8 @@
 
 void ProcessL2Criterion::Process(po::variables_map &vm)
 {
-<<<<<<< HEAD
-	m_f->SetUpExp(vm);
-	
-=======
-    boost::ignore_unused(vm);
-
->>>>>>> 21dc3e13
+    m_f->SetUpExp(vm);
+
     auto nfields = m_f->m_variables.size();
     m_f->m_variables.push_back("L2");
 
