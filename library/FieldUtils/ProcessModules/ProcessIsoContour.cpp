--- conflicted
+++ resolved
@@ -115,13 +115,8 @@
 
 void ProcessIsoContour::Process(po::variables_map &vm)
 {
-<<<<<<< HEAD
-	m_f->SetUpExp(vm);
-	
-=======
-    boost::ignore_unused(vm);
-
->>>>>>> 21dc3e13
+    m_f->SetUpExp(vm);
+
     bool verbose = (m_f->m_verbose && m_f->m_comm->TreatAsRankZero());
 
     vector<IsoSharedPtr> iso;
