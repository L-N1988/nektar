--- conflicted
+++ resolved
@@ -507,7 +507,6 @@
   publisher={Elsevier}
 }
 
-<<<<<<< HEAD
 @article{EwSc03,
     author   = {Ewert, Roland and Schr{\"{o}}der, Wolfgang},
     title    = {{Acoustic perturbation equations based on flow decomposition via source filtering}},
@@ -532,12 +531,12 @@
     publisher = {American Institute of Aeronautics and Astronautics},
     doi       = {10.2514/6.2014-2476},
     file      = {:home/lackhove/Literatur/Geiser et al.{_}2014{_}Thermoacoustics of a turbulent premixed flame.pdf:pdf},
-=======
+}
+
 @inproceedings{LaSaJa17,
   author = {Lackhove, Kilian and Sadiki, Amsini and Janicka, Johannes},
   booktitle = {Proceedings of ASME Turbo Expo 2007},
   keywords = {GT2017-63050},
   title = {{Efficient Three Dimensional Time-Domain Combustion Noise Simulation of a Premixed Flame Using Acoustic Perturbation Equations and Incompressible LES}},
   year = {2017}
->>>>>>> 4dcc5ec3
 }