CMAKE_MINIMUM_REQUIRED(VERSION 3.5.1)
SET(CMAKE_BUILD_TYPE Release CACHE STRING "Choose the type of build,
options are: None(CMAKE_CXX_FLAGS or CMAKE_C_FLAGS used) Debug Release
RelWithDebInfo MinSizeRel.")
# Toggleable build type
SET_PROPERTY(CACHE CMAKE_BUILD_TYPE PROPERTY STRINGS "Debug;Release;RelWithDebInfo;MinSizeRel")

PROJECT(Nektar++ C CXX)

CMAKE_POLICY(SET CMP0022 NEW)
# Resolves issue with checking string equality for string params that are also
# variable names - this resolves an issue with checking for MSVC on Windows
CMAKE_POLICY(SET CMP0054 NEW)

# Defer to use _ROOT variables to avoid Zlib warning
IF (POLICY CMP0074)
    CMAKE_POLICY(SET CMP0074 OLD)
ENDIF()

# Nektar++ requires C++11.
SET(CMAKE_CXX_STANDARD 11)
SET(CMAKE_CXX_STANDARD_REQUIRED ON)
SET(CMAKE_CXX_EXTENSIONS OFF)

INCLUDE(CheckLanguage)

CHECK_LANGUAGE(Fortran)
IF(CMAKE_Fortran_COMPILER)
    ENABLE_LANGUAGE(Fortran)
ELSE()
    MESSAGE(STATUS "No Fortran support")
ENDIF()

# Helps organize projects in IDEs.
SET_PROPERTY(GLOBAL PROPERTY USE_FOLDERS ON)

# Extract the version number from the VERSION file and set in CMake
# The format of this file must be X.X.X
FILE(STRINGS "VERSION" NEKVER)
STRING(REPLACE "." ";" NEKVERLIST ${NEKVER})
LIST(GET NEKVERLIST 0 NEKTAR_VERSION_MAJOR)
LIST(GET NEKVERLIST 1 NEKTAR_VERSION_MINOR)
LIST(GET NEKVERLIST 2 NEKTAR_VERSION_PATCH)
SET(NEKTAR_VERSION ${NEKTAR_VERSION_MAJOR}.${NEKTAR_VERSION_MINOR}.${NEKTAR_VERSION_PATCH})

# Add support for CMAKE_DEPENDENT_OPTION
INCLUDE(CMakeDependentOption)
INCLUDE(CMakeParseArguments)

# Enable CTest.
ENABLE_TESTING()

# Find the modules included with Nektar
SET(CMAKE_MODULE_PATH ${CMAKE_SOURCE_DIR}/cmake ${CMAKE_MODULE_PATH})

# Set default install path if not provided on the command-line
IF (CMAKE_INSTALL_PREFIX_INITIALIZED_TO_DEFAULT)
    SET(CMAKE_INSTALL_PREFIX ${CMAKE_BINARY_DIR}/dist CACHE PATH "" FORCE)
ENDIF()

# Find default search paths for OS X; adapted from Stack Overflow question
# 1487752.
IF (APPLE)
    EXECUTE_PROCESS(COMMAND which port
        RESULT_VARIABLE DETECT_MACPORTS
        OUTPUT_VARIABLE MACPORTS_PREFIX
        ERROR_QUIET OUTPUT_STRIP_TRAILING_WHITESPACE)
    EXECUTE_PROCESS(COMMAND brew --prefix
        RESULT_VARIABLE DETECT_HOMEBREW
        OUTPUT_VARIABLE HOMEBREW_PREFIX
        ERROR_QUIET OUTPUT_STRIP_TRAILING_WHITESPACE)

    IF (${DETECT_MACPORTS} EQUAL 0)
        GET_FILENAME_COMPONENT(MACPORTS_PREFIX ${MACPORTS_PREFIX} DIRECTORY)
        GET_FILENAME_COMPONENT(MACPORTS_PREFIX ${MACPORTS_PREFIX} DIRECTORY)
        SET(CMAKE_LIBRARY_PATH ${MACPORTS_PREFIX}/lib ${CMAKE_LIBRARY_PATH})
        SET(CMAKE_INCLUDE_PATH ${MACPORTS_PREFIX}/include ${CMAKE_INCLUDE_PATH})
        MESSAGE(STATUS "Detected MacPorts installation: ${MACPORTS_PREFIX}")
    ELSE()
        UNSET(MACPORTS_PREFIX)
    ENDIF()

    IF (${DETECT_HOMEBREW} EQUAL 0)
        SET(CMAKE_LIBRARY_PATH ${HOMEBREW_PREFIX}/lib ${CMAKE_LIBRARY_PATH})
        SET(CMAKE_INCLUDE_PATH ${HOMEBREW_PREFIX}/include ${CMAKE_INCLUDE_PATH})
        MESSAGE(STATUS "Detected Homebrew installation: ${HOMEBREW_PREFIX}")
    ELSE()
        UNSET(HOMEBREW_PREFIX)
    ENDIF()

    UNSET(DETECT_HOMEBREW)
    UNSET(DETECT_MACPORTS)
ENDIF()

# Attempt to retrieve git branch and SHA1 hash of current changeset.
INCLUDE(GetGitRevisionDescription)
get_git_head_revision(GIT_REFSPEC GIT_SHA1)

# Set library, binary, include, share and doc paths.
SET(LIB_DIR "lib")
IF( CMAKE_SYSTEM_PROCESSOR STREQUAL "x86_64" AND NOT APPLE )
    SET(LIB_DIR "lib64")
ENDIF()
SET(CMAKE_INCLUDE_SYSTEM_FLAG_CXX "-isystem ")

SET(NEKTAR_BIN_DIR bin)
SET(NEKTAR_LIB_DIR ${LIB_DIR})
SET(NEKTAR_INCLUDE_DIR include/nektar++)
SET(NEKTAR_SHARE_DIR share/nektar++)
SET(NEKTAR_DOC_DIR share/doc/nektar++)
SET(NEKTAR_CMAKE_DIR ${LIB_DIR}/nektar++/cmake)

# Set ThirdParty locations.
SET(TPSRC   ${CMAKE_SOURCE_DIR}/ThirdParty)
SET(TPBUILD ${CMAKE_BINARY_DIR}/ThirdParty)
SET(TPDIST  ${CMAKE_BINARY_DIR}/ThirdParty/dist)
SET(TPINC   ${CMAKE_INSTALL_PREFIX}/include/ThirdParty)
SET(TPLIB   ${CMAKE_INSTALL_PREFIX}/${NEKTAR_LIB_DIR}/nektar++/thirdparty)

# Create ThirdParty source directory if it doesn't exist already.
IF (NOT EXISTS ${TPSRC})
    FILE(MAKE_DIRECTORY ${TPSRC})
ENDIF ()

# Build shared libraries.
SET(NEKTAR_LIBRARY_TYPE "SHARED")

# Set up RPATH
SET(CMAKE_SKIP_BUILD_RPATH  FALSE)
SET(CMAKE_INSTALL_RPATH_USE_LINK_PATH TRUE)
LIST(FIND CMAKE_PLATFORM_IMPLICIT_LINK_DIRECTORIES
     "${CMAKE_INSTALL_PREFIX}/${LIB_DIR}" isSystemDir)
IF("${isSystemDir}" STREQUAL "-1")
    SET(CMAKE_INSTALL_RPATH "${CMAKE_INSTALL_PREFIX}/${LIB_DIR}" "${TPLIB}/")
ELSE()
    SET(CMAKE_INSTALL_RPATH "${TPLIB}")
ENDIF()

# Enable the use of @rpath in macOS install names so that we can use multiple
# third-party directories.
IF(NOT DEFINED CMAKE_MACOSX_RPATH)
    SET(CMAKE_MACOSX_RPATH 1)
ENDIF()

# Components of the Nektar++ package to build
OPTION(NEKTAR_BUILD_LIBRARY    "Build main Nektar++ libraries." ON)
OPTION(NEKTAR_BUILD_DEMOS      "Build demonstration codes."     ON)
OPTION(NEKTAR_BUILD_SOLVERS    "Build example solvers."         ON)
OPTION(NEKTAR_BUILD_UTILITIES  "Build utilities."               ON)
OPTION(NEKTAR_BUILD_UNIT_TESTS "Build unit tests."              ON)
OPTION(NEKTAR_BUILD_TESTS      "Build regression tests."        ON)
OPTION(NEKTAR_BUILD_TIMINGS    "Build benchmark timing codes."  OFF)
OPTION(NEKTAR_BUILD_PYTHON     "Build Nektar++ Python bindings" OFF)

OPTION(NEKTAR_TEST_ALL "Include full set of regression tests to this build." OFF)
OPTION(NEKTAR_TEST_USE_HOSTFILE "Use a hostfile to explicitly specify number of
slots." OFF)

OPTION(NEKTAR_ERROR_ON_WARNINGS "Use -Werror to make warnings stop compilation." ON)
MARK_AS_ADVANCED(NEKTAR_ERROR_ON_WARNINGS)

# Meshing utilities and library
IF (NOT WIN32)
    OPTION(NEKTAR_USE_MESHGEN "Build mesh generation utilities." OFF)
ENDIF()

# Use likwid for timing
OPTION(NEKTAR_USE_LIKWID "Enable Likiwid." OFF)
MARK_AS_ADVANCED(NEKTAR_USE_LIKWID)

# Build options
OPTION(NEKTAR_FULL_DEBUG "Enable Full Debugging." OFF)
MARK_AS_ADVANCED(NEKTAR_FULL_DEBUG)

IF (${CMAKE_COMPILER_IS_GNUCXX})
    OPTION(NEKTAR_ENABLE_PROFILE "Uses -pg compiler flag" OFF)
    MARK_AS_ADVANCED(NEKTAR_ENABLE_PROFILE)
ENDIF (${CMAKE_COMPILER_IS_GNUCXX})

# Memory pools
OPTION(NEKTAR_USE_MEMORY_POOLS
    "Use memory pools to accelerate memory allocation." ON)
MARK_AS_ADVANCED(NEKTAR_USE_MEMORY_POOLS)

# Memory alignement
CMAKE_DEPENDENT_OPTION(
    NEKTAR_USE_ALIGNED_MEM "Force memory alignement to SIMD width" OFF
    "NOT NEKTAR_USE_MEMORY_POOLS" OFF)
MARK_AS_ADVANCED(NEKTAR_USE_ALIGNED_MEM)

# Thread safety
OPTION(NEKTAR_USE_THREAD_SAFETY
    "Guarantee thread safety in certain core Nektar++ classes." OFF)
MARK_AS_ADVANCED(NEKTAR_USE_THREAD_SAFETY)
IF (NEKTAR_USE_THREAD_SAFETY)
    ADD_DEFINITIONS(-DNEKTAR_USE_THREAD_SAFETY)
ENDIF()

# Simd
OPTION(NEKTAR_ENABLE_SIMD_SSE2 "Enable sse2 vector types" OFF)
OPTION(NEKTAR_ENABLE_SIMD_AVX2 "Enable avx2 vector types" OFF)
OPTION(NEKTAR_ENABLE_SIMD_AVX512 "Enable avx512 vector types" OFF)
MARK_AS_ADVANCED(FORCE NEKTAR_ENABLE_SIMD_SSE2 NEKTAR_ENABLE_SIMD_AVX2 NEKTAR_ENABLE_SIMD_AVX512)
IF (NEKTAR_ENABLE_SIMD_AVX512)
    MESSAGE(STATUS "Enabling avx512, compilation depends on compiler flags")
    ADD_DEFINITIONS(-DNEKTAR_ENABLE_SIMD_AVX512)
    SET(NEKTAR_ENABLE_SIMD_AVX2 "ON" FORCE)
    SET(NEKTAR_ENABLE_SIMD_SSE2 "ON" FORCE)
ENDIF()
IF (NEKTAR_ENABLE_SIMD_AVX2)
    MESSAGE(STATUS "Enabling avx2, compilation depends on compiler flags")
    ADD_DEFINITIONS(-DNEKTAR_ENABLE_SIMD_AVX2)
    SET(NEKTAR_ENABLE_SIMD_SSE2 "ON" FORCE)
ENDIF()
IF (NEKTAR_ENABLE_SIMD_SSE2)
    MESSAGE(STATUS "Enabling sse2, compilation depends on compiler flags")
    ADD_DEFINITIONS(-DNEKTAR_ENABLE_SIMD_SSE2)
ENDIF()

# Disable backups
OPTION(NEKTAR_DISABLE_BACKUPS "Disable automatic backup file creation" OFF)
IF (NEKTAR_DISABLE_BACKUPS)
    ADD_DEFINITIONS(-DNEKTAR_DISABLE_BACKUPS)
ENDIF()

IF (MSVC)
    # Needed for M_PI to be visible in visual studio.
    ADD_DEFINITIONS(-D_USE_MATH_DEFINES)

    # Removes the warnings about unsafe methods such as strcpy, std::copy,
    # memcmp, etc.
    ADD_DEFINITIONS(-D_CRT_SECURE_NO_DEPRECATE -D_SCL_SECURE_NO_DEPRECATE)
ENDIF()

# Include Nektar++ common macros
INCLUDE (NektarCommon)

# Set various ThirdParty locations
OPTION(THIRDPARTY_USE_SSL "Use secure HTTP connection to download third-party files." OFF)
IF (THIRDPARTY_USE_SSL)
    SET(TPURL https://www.nektar.info/thirdparty)
ELSE()
    SET(TPURL http://www.nektar.info/thirdparty)
ENDIF()

# Find ThirdParty libraries and headers.
# --------------------------------------

# Need to find MPI first, as other packages depend on the compiler wrappers
INCLUDE (ThirdPartyMPI)
INCLUDE (ThirdPartyTinyxml)
INCLUDE (ThirdPartyMetis)
INCLUDE (ThirdPartyHDF5)
INCLUDE (ThirdPartyScotch)
INCLUDE (ThirdPartyZlib)
INCLUDE (ThirdPartyBoost)
INCLUDE (ThirdPartyPython)
INCLUDE (ThirdPartyFFTW)
INCLUDE (ThirdPartyArpack)
INCLUDE (ThirdPartyVTK)
INCLUDE (ThirdPartyOCE)
INCLUDE (ThirdPartyTriangle)
INCLUDE (ThirdPartyTetGen)
INCLUDE (ThirdPartyCCM)
INCLUDE (ThirdPartyBlasLapack)
INCLUDE (ThirdPartyCwipi)
INCLUDE (FindCFI)
INCLUDE (FindLikwid)

INCLUDE (Doxygen)

IF( NEKTAR_USE_TINYXML_STL )
    ADD_DEFINITIONS( -DTIXML_USE_STL)
ENDIF( NEKTAR_USE_TINYXML_STL )

IF( NEKTAR_USE_MEMORY_POOLS )
    ADD_DEFINITIONS(-DNEKTAR_MEMORY_POOL_ENABLED)
ELSE( NEKTAR_USE_MEMORY_POOLS )
    REMOVE_DEFINITIONS(-DNEKTAR_MEMORY_POOL_ENABLED)
ENDIF( NEKTAR_USE_MEMORY_POOLS )

IF (NEKTAR_USE_ALIGNED_MEM)
    ADD_DEFINITIONS(-DNEKTAR_USE_ALIGNED_MEM)
ENDIF()

INCLUDE (ThirdPartyPETSc)

SET(Boost_USE_STATIC_LIBS OFF)
IF( WIN32 )
    # The auto-linking feature has problems with USE_STATIC_LIBS off, so we use
    # BOOST_ALL_NO_LIB to turn it off.
    # Several boost libraries headers aren't configured correctly if
    # USE_STATIC_LIBS is off, so we explicitly say they are dynamic with the
    # remaining definitions.
    ADD_DEFINITIONS(-DBOOST_ALL_NO_LIB -DBOOST_PROGRAM_OPTIONS_DYN_LINK -DBOOST_IOSTREAMS_DYN_LINK -DBOOST_THREAD_DYN_LINK)
ENDIF( )

# Set up include directories. Include work-around for -isystem for CMake (see
# bug 0010837) to avoid unnecessary compiler warnings for third-party libs.
IF (APPLE)
  SET(CMAKE_INCLUDE_SYSTEM_FLAG_C   "-isystem ")
  SET(CMAKE_INCLUDE_SYSTEM_FLAG_CXX "-isystem ")
ENDIF (APPLE)

INCLUDE_DIRECTORIES(${CMAKE_SOURCE_DIR})

# Build active components. Add utilities and solvers directories first, because
# that allows us to detect library dependencies automatically.
IF (NEKTAR_BUILD_LIBRARY)
    INCLUDE_DIRECTORIES(library)
ENDIF()

INCLUDE_DIRECTORIES(utilities)
ADD_SUBDIRECTORY(utilities)

INCLUDE_DIRECTORIES(solvers)
ADD_SUBDIRECTORY(solvers)

IF (NEKTAR_BUILD_LIBRARY)
    # List of Nektar++ libraries will be rebuilt every configuration.
    SET(NEKTAR++_LIBRARIES "" CACHE INTERNAL "")

    ADD_SUBDIRECTORY(library)
    INSTALL(EXPORT Nektar++Libraries DESTINATION ${NEKTAR_CMAKE_DIR} COMPONENT dev)
ENDIF (NEKTAR_BUILD_LIBRARY)

IF (NEKTAR_BUILD_TESTS)
    INCLUDE_DIRECTORIES(tests)
    ADD_SUBDIRECTORY(tests)
    IF (NEKTAR_USE_MPI)
        OPTION(NEKTAR_TEST_FORCEMPIEXEC  "Force all tests to be run through the MPI job launcher."  OFF)
    ENDIF (NEKTAR_USE_MPI)
ENDIF (NEKTAR_BUILD_TESTS)

# Compile list of definitions for Nektar++Config.cmake input file. We exclude
# vtk definitions which should not be required for external builds.
SET(NEKTAR_DEFINITIONS "")
GET_DIRECTORY_PROPERTY(
    NEKTAR_DEFINITIONS_LIST DIRECTORY ${CMAKE_SOURCE_DIR} COMPILE_DEFINITIONS)
FOREACH(def ${NEKTAR_DEFINITIONS_LIST})
    IF (NOT def MATCHES "^vtk")
        SET(NEKTAR_DEFINITIONS "${NEKTAR_DEFINITIONS} -D${def}")
    ENDIF()
ENDFOREACH()

# Write out Nektar++ build configuration
CONFIGURE_FILE(${CMAKE_SOURCE_DIR}/cmake/Nektar++Config.cmake.in
               ${CMAKE_BINARY_DIR}/Nektar++Config.cmake @ONLY)

# Install Nektar++ CMake configuration file
INSTALL(FILES ${CMAKE_BINARY_DIR}/Nektar++Config.cmake
    DESTINATION ${NEKTAR_CMAKE_DIR}
    COMPONENT dev)

INSTALL(CODE "FILE(GLOB tplibs ${TPDIST}/lib/*${CMAKE_SHARED_LIBRARY_SUFFIX}*)
    IF (NOT tplibs STREQUAL \"\")
        FILE(INSTALL \${tplibs} DESTINATION ${TPLIB})
    ENDIF()
")

# Install ThirdParty headers to subdirectory of ${NEKTAR_INCLUDE_DIR}
INSTALL(DIRECTORY ${TPDIST}/include/
    DESTINATION ${NEKTAR_INCLUDE_DIR}/ThirdParty
    COMPONENT dev
    OPTIONAL
    )

<<<<<<< HEAD
# Install ThirdParty libraries into ${NEKTAR_LIB_DIR}. These are shipped with
# the LibUtilities library.
IF (EXISTS ${TPDIST}/lib)
    INSTALL(DIRECTORY ${TPDIST}/lib/
        DESTINATION ${NEKTAR_LIB_DIR}
        COMPONENT libutilities
        )
ENDIF()

ADD_SUBDIRECTORY(docs)

IF(NEKTAR_BUILD_PACKAGES)
    ADD_SUBDIRECTORY(pkg)
ENDIF(NEKTAR_BUILD_PACKAGES)
=======
ADD_SUBDIRECTORY(docs)
>>>>>>> f6a50853
<|MERGE_RESOLUTION|>--- conflicted
+++ resolved
@@ -365,7 +365,6 @@
     OPTIONAL
     )
 
-<<<<<<< HEAD
 # Install ThirdParty libraries into ${NEKTAR_LIB_DIR}. These are shipped with
 # the LibUtilities library.
 IF (EXISTS ${TPDIST}/lib)
@@ -375,11 +374,4 @@
         )
 ENDIF()
 
-ADD_SUBDIRECTORY(docs)
-
-IF(NEKTAR_BUILD_PACKAGES)
-    ADD_SUBDIRECTORY(pkg)
-ENDIF(NEKTAR_BUILD_PACKAGES)
-=======
-ADD_SUBDIRECTORY(docs)
->>>>>>> f6a50853
+ADD_SUBDIRECTORY(docs)