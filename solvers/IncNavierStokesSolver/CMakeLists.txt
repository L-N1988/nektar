--- conflicted
+++ resolved
@@ -19,11 +19,8 @@
        ./AdvectionTerms/NoAdvection.cpp
        ./Filters/FilterEnergy.cpp
        ./Filters/FilterReynoldsStresses.cpp
-<<<<<<< HEAD
-=======
        ./Filters/FilterMovingBody.cpp
        ./Forcing/ForcingMovingBody.cpp	
->>>>>>> 14048b8d
        ./IncNavierStokesSolver.cpp 
        )
 
