CMAKE_DEPENDENT_OPTION(NEKTAR_SOLVER_INCNAVIERSTOKES
    "Build the Incompressible Navier-Stokes solver." ON
    "NEKTAR_BUILD_SOLVERS" OFF)

IF( NEKTAR_SOLVER_INCNAVIERSTOKES )
    SET(IncNavierStokesSolverSource 
       ./EquationSystems/CoupledLinearNS.cpp
       ./EquationSystems/CoupledLocalToGlobalC0ContMap.cpp
       ./EquationSystems/IncNavierStokes.cpp
       ./EquationSystems/VelocityCorrectionScheme.cpp
       ./EquationSystems/VCSMapping.cpp
       ./EquationSystems/Extrapolate.cpp
       ./EquationSystems/StandardExtrapolate.cpp
       ./EquationSystems/MappingExtrapolate.cpp
       ./EquationSystems/SubSteppingExtrapolate.cpp
       ./AdvectionTerms/AdjointAdvection.cpp
       ./AdvectionTerms/LinearisedAdvection.cpp
       ./AdvectionTerms/NavierStokesAdvection.cpp
       ./AdvectionTerms/SkewSymmetricAdvection.cpp
       ./AdvectionTerms/AlternateSkewAdvection.cpp
       ./AdvectionTerms/NoAdvection.cpp
       ./Filters/FilterEnergy.cpp
       ./Filters/FilterMovingBody.cpp
       ./Forcing/ForcingMovingBody.cpp	
       ./Forcing/ForcingStabilityCoupledLNS.cpp	
       ./IncNavierStokesSolver.cpp 
       )

    ADD_SOLVER_EXECUTABLE(IncNavierStokesSolver solvers 
			${IncNavierStokesSolverSource})

    SUBDIRS(Utilities)      

    ADD_NEKTAR_TEST(Kovasznay_Flow_3modes)
    ADD_NEKTAR_TEST_LENGTHY(ChanStability)
    #ADD_NEKTAR_TEST(ChanStability_adj)
    #ADD_NEKTAR_TEST(ChanStability_Coupled_3D)
    ADD_NEKTAR_TEST(2DFlow_lineforcing_bcfromfile)
    ADD_NEKTAR_TEST(ChanFlow2D_bcsfromfiles)
    ADD_NEKTAR_TEST_LENGTHY(ChanFlow_3DH1D_MVM)
    ADD_NEKTAR_TEST_LENGTHY(ChanFlow_3DH2D_MVM)
    ADD_NEKTAR_TEST(ChanFlow_LinNS_m8)
    ADD_NEKTAR_TEST(ChanFlow_m3)
    ADD_NEKTAR_TEST(ChanFlow_m3_SKS)
    ADD_NEKTAR_TEST(ChanFlow_m8)
    ADD_NEKTAR_TEST(ChanFlow_m8_BodyForce)
    ADD_NEKTAR_TEST(ChanFlow_m8_singular)
    ADD_NEKTAR_TEST(Channel_Flow_3modes_rad)    
    ADD_NEKTAR_TEST(Hex_channel_m3)
    ADD_NEKTAR_TEST(Pyr_channel_m3)
    ADD_NEKTAR_TEST_LENGTHY(Hex_channel_m8)
    ADD_NEKTAR_TEST_LENGTHY(Hex_channel_m8_srhs)
    ADD_NEKTAR_TEST_LENGTHY(Hex_Kovasnay_SubStep)
    ADD_NEKTAR_TEST(HM)
    ADD_NEKTAR_TEST(HM_Adj)
    ADD_NEKTAR_TEST_LENGTHY(bfs_tg)
    ADD_NEKTAR_TEST(SM)
    ADD_NEKTAR_TEST(SM_Adj)
    ADD_NEKTAR_TEST(KovaFlow_m3)
    ADD_NEKTAR_TEST(KovaFlow_m8)
    ADD_NEKTAR_TEST(KovaFlow_m8_short_HOBC)
    #ADD_NEKTAR_TEST(KovaFlow_Oseen_m8)
    ADD_NEKTAR_TEST_LENGTHY(KovaFlow_3DH1D_P5_20modes_MVM)
    ADD_NEKTAR_TEST_LENGTHY(KovaFlow_3DH1D_P5_20modes_MVM_Deal)
    ADD_NEKTAR_TEST_LENGTHY(KovaFlow_3DH1D_P5_20modes_SKS_MVM)
    ADD_NEKTAR_TEST_LENGTHY(KovaFlow_SubStep_2order)
    ADD_NEKTAR_TEST(Kovas_Quad6_Tri4_mixedbcs)
    ADD_NEKTAR_TEST(SinCos_LinNS_3DHom1D)
    ADD_NEKTAR_TEST(TaylorVor_dt1)
    ADD_NEKTAR_TEST_LENGTHY(TaylorVor_dt2)
    ADD_NEKTAR_TEST_LENGTHY(Tet_Kovasnay_SubStep)
    ADD_NEKTAR_TEST_LENGTHY(Tet_Kovasnay_HOBC)
    ADD_NEKTAR_TEST(Tet_channel_m3)
    ADD_NEKTAR_TEST(Tet_channel_m3_dealiasing)
    ADD_NEKTAR_TEST(Tet_channel_m4_per)
    ADD_NEKTAR_TEST_LENGTHY(Tet_equitri)
    ADD_NEKTAR_TEST_LENGTHY(Prism_channel_m6)
    ADD_NEKTAR_TEST_LENGTHY(Prism_channel_m6_dealiasing)
    ADD_NEKTAR_TEST(ChannelSpongeNSE)
    ADD_NEKTAR_TEST(ChannelSpongeLNSE)
    ADD_NEKTAR_TEST(ChanFlow_Standard_BodyForce)
    ADD_NEKTAR_TEST(Cyl_AdaptiveSFD)
    ADD_NEKTAR_TEST(CylFlow_Mov_mapping)

    ADD_NEKTAR_TEST(PPF_R10000_ModifiedArnoldi_Shift) 
    ADD_NEKTAR_TEST(PPF_R15000_ModifiedArnoldi_Shift) 

    IF (NEKTAR_USE_ARPACK)
        ADD_NEKTAR_TEST(ChanStability_adj_Ar) 
        ADD_NEKTAR_TEST(bfs_tg-AR)
        ADD_NEKTAR_TEST(ChanStability_Coupled) 
        ADD_NEKTAR_TEST(PPF_R10000_Arpack_LM) 
        ADD_NEKTAR_TEST(PPF_R15000_Arpack_Shift) 
        #ADD_NEKTAR_TEST(PPF_R15000_Arpack_NoImagShift) 
        ADD_NEKTAR_TEST(PPF_R15000_Arpack_NoImagShift_LM) 
    ENDIF (NEKTAR_USE_ARPACK)

    IF (NEKTAR_USE_FFTW)
        ADD_NEKTAR_TEST(ChanFlow_3DH1D_FFT)
        ADD_NEKTAR_TEST(ChanFlow_3DH2D_FFT)
        ADD_NEKTAR_TEST(CylFlow_MovBody)
        ADD_NEKTAR_TEST(KovaFlow_3DH1D_MVM_FFTW_Consistency)
<<<<<<< HEAD
        ADD_NEKTAR_TEST(KovaFlow_3DH1D_P8_16modes_Mapping-explicit)
        ADD_NEKTAR_TEST(KovaFlow_3DH1D_P8_16modes_Mapping-implicit)
=======
        ADD_NEKTAR_TEST(KovaFlow_m8_short_HOBC_3D1H)
>>>>>>> fb0deee9
    ENDIF (NEKTAR_USE_FFTW)

    IF (NEKTAR_USE_MPI)
        ADD_NEKTAR_TEST(ChanFlow_3DH1D_Parallel_mode1)
        ADD_NEKTAR_TEST(ChanFlow_3DH1D_Parallel_mode2)
        ADD_NEKTAR_TEST(ChanFlow_m3_par)
        ADD_NEKTAR_TEST_LENGTHY(ChanFlow_m8_BodyForce_par)
        ADD_NEKTAR_TEST_LENGTHY(Hex_channel_m8_par)
        ADD_NEKTAR_TEST_LENGTHY(Pyr_channel_m6_par)
        ADD_NEKTAR_TEST_LENGTHY(Hex_channel_m8_srhs_par)
        ADD_NEKTAR_TEST(Tet_channel_m8_par)
        ADD_NEKTAR_TEST_LENGTHY(Tet_channel_m8_iter_ml_par)
        ADD_NEKTAR_TEST_LENGTHY(bfs_tg_par)
        IF (NEKTAR_USE_PETSC)
            ADD_NEKTAR_TEST_LENGTHY(Tet_channel_m8_petsc_sc_par)
        ENDIF (NEKTAR_USE_PETSC)
    ENDIF (NEKTAR_USE_MPI)
ENDIF( NEKTAR_SOLVER_INCNAVIERSTOKES )<|MERGE_RESOLUTION|>--- conflicted
+++ resolved
@@ -100,12 +100,9 @@
         ADD_NEKTAR_TEST(ChanFlow_3DH2D_FFT)
         ADD_NEKTAR_TEST(CylFlow_MovBody)
         ADD_NEKTAR_TEST(KovaFlow_3DH1D_MVM_FFTW_Consistency)
-<<<<<<< HEAD
         ADD_NEKTAR_TEST(KovaFlow_3DH1D_P8_16modes_Mapping-explicit)
         ADD_NEKTAR_TEST(KovaFlow_3DH1D_P8_16modes_Mapping-implicit)
-=======
         ADD_NEKTAR_TEST(KovaFlow_m8_short_HOBC_3D1H)
->>>>>>> fb0deee9
     ENDIF (NEKTAR_USE_FFTW)
 
     IF (NEKTAR_USE_MPI)
