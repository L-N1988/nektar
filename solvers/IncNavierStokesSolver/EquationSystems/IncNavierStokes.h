///////////////////////////////////////////////////////////////////////////////
//
// File IncNavierStokes.h
//
// For more information, please see: http://www.nektar.info
//
// The MIT License
//
// Copyright (c) 2006 Division of Applied Mathematics, Brown University (USA),
// Department of Aeronautics, Imperial College London (UK), and Scientific
// Computing and Imaging Institute, University of Utah (USA).
//
// License for the specific language governing rights and limitations under
// Permission is hereby granted, free of charge, to any person obtaining a
// copy of this software and associated documentation files (the "Software"),
// to deal in the Software without restriction, including without limitation
// the rights to use, copy, modify, merge, publish, distribute, sublicense,
// and/or sell copies of the Software, and to permit persons to whom the
// Software is furnished to do so, subject to the following conditions:
//
// The above copyright notice and this permission notice shall be included
// in all copies or substantial portions of the Software.
//
// THE SOFTWARE IS PROVIDED "AS IS", WITHOUT WARRANTY OF ANY KIND, EXPRESS
// OR IMPLIED, INCLUDING BUT NOT LIMITED TO THE WARRANTIES OF MERCHANTABILITY,
// FITNESS FOR A PARTICULAR PURPOSE AND NONINFRINGEMENT. IN NO EVENT SHALL
// THE AUTHORS OR COPYRIGHT HOLDERS BE LIABLE FOR ANY CLAIM, DAMAGES OR OTHER
// LIABILITY, WHETHER IN AN ACTION OF CONTRACT, TORT OR OTHERWISE, ARISING
// FROM, OUT OF OR IN CONNECTION WITH THE SOFTWARE OR THE USE OR OTHER
// DEALINGS IN THE SOFTWARE.
//
// Description: Basic Advection Diffusion Reaction Field definition in two-dimensions
//
///////////////////////////////////////////////////////////////////////////////

#ifndef NEKTAR_SOLVERS_INCNAVIERSTOKES_H
#define NEKTAR_SOLVERS_INCNAVIERSTOKES_H

#include <SolverUtils/UnsteadySystem.h>
#include <IncNavierStokesSolver/AdvectionTerms/AdvectionTerm.h>
#include <LibUtilities/BasicUtils/SessionReader.h>

namespace Nektar
{     

    enum EquationType
    {
        eNoEquationType,
        eSteadyStokes,
        eSteadyOseen,
        eSteadyLinearisedNS,
        eUnsteadyStokes,
        eUnsteadyLinearisedNS,
        eUnsteadyNavierStokes,
        eSteadyNavierStokes,
        eEquationTypeSize
    };

    // Keep this consistent with the enums in EquationType.
    const std::string kEquationTypeStr[] =
    {
        "NoType",
        "SteadyStokes",
        "SteadyOseen",
        "SteadyLinearisedNS",
        "UnsteadyStokes",
        "UnsteadyLinearisedNS",
        "UnsteadyNavierStokes",
        "SteadyNavierStokes",
    };


    enum AdvectionForm
    {
        eNoAdvectionForm,
        eConvective,
        eNonConservative,
        eLinearised,
        eAdjoint,
        eSkewSymmetric,
        eNoAdvection,
        eAdvectionFormSize
    };

    // Keep this consistent with the enums in EquationType.
    const std::string kAdvectionFormStr[] =
    {
        "NoType",
        "Convective",
        "NonConservative",
        "Linearised",
        "Adjoint",
        "SkewSymmetric"
        "NoAdvection"
    };

    /**
     * \brief This class is the base class for Navier Stokes problems
     *
     */
    class IncNavierStokes: public SolverUtils::UnsteadySystem
    {
    public:
        // Destructor
        virtual ~IncNavierStokes();

        virtual void v_InitObject();


        virtual void v_GetFluxVector(
                const int i,
                Array<OneD, Array<OneD, NekDouble> > &physfield,
                Array<OneD, Array<OneD, NekDouble> > &flux);

        virtual void v_NumericalFlux(
                Array<OneD, Array<OneD, NekDouble> > &physfield,
                Array<OneD, Array<OneD, NekDouble> > &numflux);

        AdvectionTermSharedPtr GetAdvObject(void)
        {
            return m_advObject;
        }


        int GetNConvectiveFields(void)
        {
            return m_nConvectiveFields;  
        }

        Array<OneD, int> &GetVelocity(void)
        {
            return  m_velocity; 
        }

        NekDouble GetSubstepTimeStep();
        
        Array<OneD, NekDouble> GetElmtCFLVals(void);
        
        NekDouble GetCFLEstimate(int &elmtid);

        // Mapping of the real convective field on the standard element.
        // This function gives back the convective filed in the standard
        // element to calculate the stability region of the problem in a
        // unique way.
<<<<<<< HEAD
        Array<OneD,NekDouble> GetStdVelocity(
                const Array<OneD, Array<OneD,NekDouble> > inarray);
=======
        Array<OneD,NekDouble> GetMaxStdVelocity(
            const Array<OneD, Array<OneD,NekDouble> > inarray);
>>>>>>> 773c9de3


        // Sub-stepping related methods
        void SubStepAdvection (
                const Array<OneD, const Array<OneD, NekDouble> > &inarray,
                      Array<OneD, Array<OneD, NekDouble> > &outarray,
                const NekDouble time);

        void SubStepProjection(
                const Array<OneD, const Array<OneD, NekDouble> > &inarray,
                      Array<OneD, Array<OneD, NekDouble> > &outarray,
                const NekDouble time);

        void SubStepExtrapoloteField(
                NekDouble toff,
                Array< OneD, Array<OneD, NekDouble> > &ExtVel);

        void AddAdvectionPenaltyFlux(
                const Array<OneD, const Array<OneD, NekDouble> > &velfield,
                const Array<OneD, const Array<OneD, NekDouble> > &physfield,
                      Array<OneD, Array<OneD, NekDouble> > &outarray);

    protected:
        /// modal energy file
        std::ofstream m_mdlFile;

        LibUtilities::TimeIntegrationSolutionSharedPtr  m_integrationSoln;

        /// bool to identify if using a substepping scheme
        bool m_subSteppingScheme;
        /// bool to identify if advection term smoothing is requested
        bool m_SmoothAdvection;

        LibUtilities::TimeIntegrationSchemeSharedPtr m_subStepIntegrationScheme;
        LibUtilities::TimeIntegrationSchemeOperators m_subStepIntegrationOps;

        Array<OneD, Array<OneD, NekDouble> > m_previousVelFields;

        /// Advection term
        AdvectionTermSharedPtr m_advObject;

        /// Number of fields to be convected;
        int   m_nConvectiveFields;

        /// int which identifies which components of m_fields contains the
        /// velocity (u,v,w);
        Array<OneD, int> m_velocity;

        /// Pointer to field holding pressure field
        MultiRegions::ExpListSharedPtr m_pressure;

        /// Kinematic viscosity
        NekDouble   m_kinvis;
        /// dump energy to file at steps time
        int         m_energysteps;
        /// dump cfl estimate
        int         m_cflsteps;
        /// Check for steady state at step interval
        int         m_steadyStateSteps;
        /// Tolerance to which steady state should be evaluated at
        NekDouble   m_steadyStateTol;

        /// equation type;
        EquationType  m_equationType;

        /// Mapping from BCs to Elmt IDs
        Array<OneD, Array<OneD, int> > m_fieldsBCToElmtID;
        /// Mapping from BCs to Elmt Edge IDs
        Array<OneD, Array<OneD, int> > m_fieldsBCToTraceID;
        /// RHS Factor for Radiation Condition
        Array<OneD, Array<OneD, NekDouble> > m_fieldsRadiationFactor;

        /// Time integration classes
        LibUtilities::TimeIntegrationSchemeOperators m_integrationOps;
        Array<OneD, LibUtilities::TimeIntegrationSchemeSharedPtr>
                                                     m_integrationScheme;

        /// Number of time integration steps AND Order of extrapolation for
        /// pressure boundary conditions.
        int m_intSteps;

        /// Constructor.
        IncNavierStokes(const LibUtilities::SessionReaderSharedPtr& pSession);

        EquationType GetEquationType(void)
        {
            return m_equationType;
        }

        void AdvanceInTime(int nsteps);

        void SubStepAdvance   (const int nstep);
        void SubStepSaveFields(const int nstep);

        void EvaluateAdvectionTerms(
                const Array<OneD, const Array<OneD, NekDouble> > &inarray,
                      Array<OneD, Array<OneD, NekDouble> > &outarray,
                      Array<OneD, NekDouble> &wk = NullNekDouble1DArray);

        void WriteModalEnergy(void);

        /// time dependent boundary conditions updating
        void SetBoundaryConditions(NekDouble time);

        /// Set Radiation forcing term
        void SetRadiationBoundaryForcing(int fieldid);

        /// evaluate steady state
        bool CalcSteadyState(void);

        virtual MultiRegions::ExpListSharedPtr v_GetPressure()
        {
            return m_pressure;
        }

        virtual void v_PrintSummary(std::ostream &out)
        {
            ASSERTL0(false,"This method is not defined in this class");
        }

        virtual void v_DoInitialise(void)
        {
            ASSERTL0(false,"This method is not defined in this class");
        }

        virtual void v_DoSolve(void)
        {
            ASSERTL0(false,"This method is not defined in this class");
        }

        virtual void v_TransCoeffToPhys(void)
        {
            ASSERTL0(false,"This method is not defined in this class");
        }

        virtual void v_TransPhysToCoeff(void)
        {
            ASSERTL0(false,"This method is not defined in this class");
        }

    private:

    };

    typedef boost::shared_ptr<IncNavierStokes> IncNavierStokesSharedPtr;

} //end of namespace

#endif //NEKTAR_SOLVERS_INCNAVIERSTOKES_H<|MERGE_RESOLUTION|>--- conflicted
+++ resolved
@@ -142,13 +142,8 @@
         // This function gives back the convective filed in the standard
         // element to calculate the stability region of the problem in a
         // unique way.
-<<<<<<< HEAD
         Array<OneD,NekDouble> GetStdVelocity(
                 const Array<OneD, Array<OneD,NekDouble> > inarray);
-=======
-        Array<OneD,NekDouble> GetMaxStdVelocity(
-            const Array<OneD, Array<OneD,NekDouble> > inarray);
->>>>>>> 773c9de3
 
 
         // Sub-stepping related methods
