///////////////////////////////////////////////////////////////////////////////
//
// File VelocityCorrection.cpp
//
// For more information, please see: http://www.nektar.info
//
// The MIT License
//
// Copyright (c) 2006 Division of Applied Mathematics, Brown University (USA),
// Department of Aeronautics, Imperial College London (UK), and Scientific
// Computing and Imaging Institute, University of Utah (USA).
//
// License for the specific language governing rights and limitations under
// Permission is hereby granted, free of charge, to any person obtaining a
// copy of this software and associated documentation files (the "Software"),
// to deal in the Software without restriction, including without limitation
// the rights to use, copy, modify, merge, publish, distribute, sublicense,
// and/or sell copies of the Software, and to permit persons to whom the
// Software is furnished to do so, subject to the following conditions:
//
// The above copyright notice and this permission notice shall be included
// in all copies or substantial portions of the Software.
//
// THE SOFTWARE IS PROVIDED "AS IS", WITHOUT WARRANTY OF ANY KIND, EXPRESS
// OR IMPLIED, INCLUDING BUT NOT LIMITED TO THE WARRANTIES OF MERCHANTABILITY,
// FITNESS FOR A PARTICULAR PURPOSE AND NONINFRINGEMENT. IN NO EVENT SHALL
// THE AUTHORS OR COPYRIGHT HOLDERS BE LIABLE FOR ANY CLAIM, DAMAGES OR OTHER
// LIABILITY, WHETHER IN AN ACTION OF CONTRACT, TORT OR OTHERWISE, ARISING
// FROM, OUT OF OR IN CONNECTION WITH THE SOFTWARE OR THE USE OR OTHER
// DEALINGS IN THE SOFTWARE.
//
// Description: Velocity Correction Scheme for the Incompressible
// Navier Stokes equations
///////////////////////////////////////////////////////////////////////////////

#include <IncNavierStokesSolver/EquationSystems/VelocityCorrectionScheme.h>

namespace Nektar
{
    string VelocityCorrectionScheme::className = SolverUtils::GetEquationSystemFactory().RegisterCreatorFunction("VelocityCorrectionScheme", VelocityCorrectionScheme::create);
    
    
    /**
     * Constructor. Creates ...
     *
     * \param 
     * \param
     */
    VelocityCorrectionScheme::VelocityCorrectionScheme(
        const LibUtilities::SessionReaderSharedPtr& pSession):
        IncNavierStokes(pSession)
        {
            
        }
        
        void VelocityCorrectionScheme::v_InitObject()
        {
            UnsteadySystem::v_InitObject();
            IncNavierStokes::v_InitObject();
            // Set m_pressure to point to last field of m_fields; 
            if(NoCaseStringCompare(m_session->GetVariable(m_fields.num_elements()-1),"p") == 0)
            {
                m_nConvectiveFields = m_fields.num_elements()-1;
                m_pressure = m_fields[m_nConvectiveFields];
                m_pressureCalls = 1;
            }
<<<<<<< HEAD
            else
            {
                ASSERTL0(false,"Need to set up pressure field definition");
            }
            
            LibUtilities::TimeIntegrationMethod intMethod;
            std::string TimeIntStr = m_session->GetSolverInfo("TimeIntegrationMethod");
            int i;
            for(i = 0; i < (int) LibUtilities::SIZE_TimeIntegrationMethod; ++i)
=======
        }
        
        ASSERTL0(i != (int) LibUtilities::SIZE_TimeIntegrationMethod, "Invalid time integration type.");
        
        if(m_HomogeneousType == eHomogeneous1D)
        {
            ASSERTL0(m_nConvectiveFields > 2,"Expect to have three velcoity fields with homogenous expansion");
        }

        m_session->MatchSolverInfo("SubSteppingScheme","True",m_subSteppingScheme,false);

        if(m_subSteppingScheme)
        {
            
            ASSERTL0(m_projectionType == MultiRegions::eMixed_CG_Discontinuous,"Projection must be set to Mixed_CG_Discontinuous for substepping");
            
            m_session->LoadParameter("SubStepCFL", m_cfl,0.5);
            
            // Set to 1 for first step and it will then be increased in
            // time advance routines
            switch(intMethod)
>>>>>>> 5d783676
            {
                if(NoCaseStringCompare(LibUtilities::TimeIntegrationMethodMap[i],TimeIntStr) == 0 )
                {
                    intMethod = (LibUtilities::TimeIntegrationMethod)i; 
                    break;
                }
            }
            
            ASSERTL0(i != (int) LibUtilities::SIZE_TimeIntegrationMethod, "Invalid time integration type.");
            
            
            m_session->MatchSolverInfo("SubSteppingScheme","True",m_subSteppingScheme,false);
            
            if(m_subSteppingScheme)
            {
                
                ASSERTL0(m_projectionType == MultiRegions::eMixed_CG_Discontinuous,"Projection must be set to Mixed_CG_Discontinuous for substepping");
                
                m_session->LoadParameter("SubStepCFL", m_cfl,0.5);
                
                // Set to 1 for first step and it will then be increased in
                // time advance routines
                switch(intMethod)
                {
<<<<<<< HEAD
                    case LibUtilities::eBackwardEuler:
                    case LibUtilities::eBDFImplicitOrder1: 
=======
                    m_intSteps = 2;
                    m_integrationScheme = Array<OneD, LibUtilities::TimeIntegrationSchemeSharedPtr> (m_intSteps);


                    LibUtilities::TimeIntegrationSchemeKey  IntKey0(LibUtilities::eBackwardEuler);
                    m_integrationScheme[0] = LibUtilities::TimeIntegrationSchemeManager()[IntKey0];
                    LibUtilities::TimeIntegrationSchemeKey   IntKey1(intMethod);
                    m_integrationScheme[1] = LibUtilities::TimeIntegrationSchemeManager()[IntKey1];

                    LibUtilities::TimeIntegrationSchemeKey   SubIntKey(LibUtilities::eRungeKutta2_ImprovedEuler);

                    m_subStepIntegrationScheme = LibUtilities::TimeIntegrationSchemeManager()[SubIntKey];
                    
                    int nvel = m_velocity.num_elements();

                    // Fields for quadratic interpolation
                    m_previousVelFields = Array<OneD, Array<OneD, NekDouble> >(3*nvel);

                    int ntotpts  = m_fields[0]->GetTotPoints();
                    m_previousVelFields[0] = Array<OneD, NekDouble>(3*nvel*ntotpts);
                    for(i = 1; i < 3*nvel; ++i)
>>>>>>> 5d783676
                    {
                        m_intSteps = 1;
                        m_integrationScheme = Array<OneD, LibUtilities::TimeIntegrationSchemeSharedPtr> (m_intSteps);
                        LibUtilities::TimeIntegrationSchemeKey       IntKey0(intMethod);
                        m_integrationScheme[0] = LibUtilities::TimeIntegrationSchemeManager()[IntKey0];
                        
                        LibUtilities::TimeIntegrationSchemeKey     SubIntKey(LibUtilities::eForwardEuler);
                        m_subStepIntegrationScheme = LibUtilities::TimeIntegrationSchemeManager()[SubIntKey];
                        
                        // Fields for linear interpolation
                        m_previousVelFields = Array<OneD, Array<OneD, NekDouble> >(2*m_fields.num_elements());                    
                        int ntotpts  = m_fields[0]->GetTotPoints();
                        m_previousVelFields[0] = Array<OneD, NekDouble>(2*m_fields.num_elements()*ntotpts);
                        for(i = 1; i < 2*m_fields.num_elements(); ++i)
                        {
                            m_previousVelFields[i] = m_previousVelFields[i-1] + ntotpts; 
                        }
                        
                    }
                    break;
                    case LibUtilities::eBDFImplicitOrder2:
                    {
                        m_intSteps = 2;
                        m_integrationScheme = Array<OneD, LibUtilities::TimeIntegrationSchemeSharedPtr> (m_intSteps);
                        
                        
                        LibUtilities::TimeIntegrationSchemeKey       IntKey0(LibUtilities::eBackwardEuler);
                        m_integrationScheme[0] = LibUtilities::TimeIntegrationSchemeManager()[IntKey0];
                        LibUtilities::TimeIntegrationSchemeKey       IntKey1(intMethod);
                        m_integrationScheme[1] = LibUtilities::TimeIntegrationSchemeManager()[IntKey1];
                        
                        LibUtilities::TimeIntegrationSchemeKey     SubIntKey(LibUtilities::eRungeKutta2_ImprovedEuler);
                        
                        m_subStepIntegrationScheme = LibUtilities::TimeIntegrationSchemeManager()[SubIntKey];
                        
                        int nvel = m_velocity.num_elements();
                        
                        // Fields for quadratic interpolation
                        m_previousVelFields = Array<OneD, Array<OneD, NekDouble> >(3*nvel);
                        
                        int ntotpts  = m_fields[0]->GetTotPoints();
                        m_previousVelFields[0] = Array<OneD, NekDouble>(3*nvel*ntotpts);
                        for(i = 1; i < 3*nvel; ++i)
                        {
                            m_previousVelFields[i] = m_previousVelFields[i-1] + ntotpts; 
                        }
                        
                    }
                    break;
                    default:
                        ASSERTL0(0,"Integration method not suitable: Options include BackwardEuler or BDFImplicitOrder1");
                        break;
                }
                
                // set explicit time-intregration class operators
                m_subStepIntegrationOps.DefineOdeRhs(&IncNavierStokes::SubStepAdvection, this);
                m_subStepIntegrationOps.DefineProjection(&IncNavierStokes::SubStepProjection, this);
                
            }
            else // Standard velocity correction scheme
        {
            
            // Set to 1 for first step and it will then be increased in
            // time advance routines
            switch(intMethod)
            {
                case LibUtilities::eIMEXOrder1: 
                {
                    m_intSteps = 1;
                    m_integrationScheme = Array<OneD, LibUtilities::TimeIntegrationSchemeSharedPtr> (m_intSteps);
                    LibUtilities::TimeIntegrationSchemeKey       IntKey0(intMethod);
                    m_integrationScheme[0] = LibUtilities::TimeIntegrationSchemeManager()[IntKey0];
                }
                break;
                case LibUtilities::eIMEXOrder2: 
                {
                    m_intSteps = 2;
                    m_integrationScheme = Array<OneD, LibUtilities::TimeIntegrationSchemeSharedPtr> (m_intSteps);
                    LibUtilities::TimeIntegrationSchemeKey       IntKey0(LibUtilities::eIMEXOrder1);
                    m_integrationScheme[0] = LibUtilities::TimeIntegrationSchemeManager()[IntKey0];
                    LibUtilities::TimeIntegrationSchemeKey       IntKey1(intMethod);
                    m_integrationScheme[1] = LibUtilities::TimeIntegrationSchemeManager()[IntKey1];
                }
                break;
                case LibUtilities::eIMEXOrder3: 
                {
                    m_intSteps = 3;
                    m_integrationScheme = Array<OneD, LibUtilities::TimeIntegrationSchemeSharedPtr> (m_intSteps);
                    LibUtilities::TimeIntegrationSchemeKey       IntKey0(LibUtilities::eIMEXdirk_3_4_3);
                    m_integrationScheme[0] = LibUtilities::TimeIntegrationSchemeManager()[IntKey0];
                    LibUtilities::TimeIntegrationSchemeKey       IntKey1(LibUtilities::eIMEXdirk_3_4_3);
                    m_integrationScheme[1] = LibUtilities::TimeIntegrationSchemeManager()[IntKey1];
                    LibUtilities::TimeIntegrationSchemeKey       IntKey2(intMethod);
                    m_integrationScheme[2] = LibUtilities::TimeIntegrationSchemeManager()[IntKey2];
                }
                break;
                default:
                    ASSERTL0(0,"Integration method not suitable: Options include IMEXOrder1, IMEXOrder2 or IMEXOrder3");
                    break;
            }
            
            // set explicit time-intregration class operators
            m_integrationOps.DefineOdeRhs(&VelocityCorrectionScheme::EvaluateAdvection_SetPressureBCs, this);
            
        }
        // Count number of HBC conditions
        Array<OneD, const SpatialDomains::BoundaryConditionShPtr > PBndConds = m_pressure->GetBndConditions();
        Array<OneD, MultiRegions::ExpListSharedPtr>  PBndExp = m_pressure->GetBndCondExpansions();
        
        // Set up mapping from pressure boundary condition to pressure
        // element details.
        m_pressure->GetBoundaryToElmtMap(m_pressureBCtoElmtID,m_pressureBCtoTraceID);
        
        // Storage array for high order pressure BCs
        m_pressureHBCs = Array<OneD, Array<OneD, NekDouble> > (m_intSteps);
        
        int n,cnt;
        m_HBCnumber = 0;
        for(cnt = n = 0; n < PBndConds.num_elements(); ++n)
        {
            // High order boundary condition;
            if(PBndConds[n]->GetUserDefined() == SpatialDomains::eHigh)
            {
                cnt += PBndExp[n]->GetNcoeffs();
                m_HBCnumber += PBndExp[n]->GetExpSize();
            }
        }
        
        if (m_HBCnumber > 0) 
        {
            for(n = 0; n < m_intSteps; ++n)
            {
                m_pressureHBCs[n] = Array<OneD, NekDouble>(cnt);
            }
        }
        
        // creating a Map to store the information regarding
        // High-Order pressure BCs to improve efficiency
        FillHOPBCMap(m_HBCnumber);
        
        // set implicit time-intregration class operators
        m_integrationOps.DefineImplicitSolve(&VelocityCorrectionScheme::SolveUnsteadyStokesSystem,this);
        }
        
        VelocityCorrectionScheme::~VelocityCorrectionScheme(void)
        {
            
        }
        
        
        void VelocityCorrectionScheme::v_PrintSummary(std::ostream &out)
        {
            if(m_subSteppingScheme)
            {
                cout <<  "\tSolver Type     : Velocity Correction with Substepping" <<endl;
            }
            else
            {
                cout <<  "\tSolver Type     : Velocity Correction" <<endl;
            }
            
            if(m_session->DefinesSolverInfo("EvolutionOperator"))
            {
                cout << "\tEvolutionOp     : " << m_session->GetSolverInfo("EvolutionOperator")<< endl;
                
            }
            else
            {
                cout << "\tEvolutionOp     : " << endl;
            }
            if(m_session->DefinesSolverInfo("Driver"))
            {
                cout << "\tDriver          : " << m_session->GetSolverInfo("Driver")<< endl;
                
            }
            else{
                cout << "\tDriver          : "<< endl;
            }
            
            TimeParamSummary(out);
            cout << "\tTime integ.     : " << LibUtilities::TimeIntegrationMethodMap[m_integrationScheme[m_intSteps-1]->GetIntegrationMethod()] << endl;
            
            if(m_subSteppingScheme)
            {
                cout << "\tSubstepping     : " << LibUtilities::TimeIntegrationMethodMap[m_subStepIntegrationScheme->GetIntegrationMethod()] << endl;
            }
        }
        
        void VelocityCorrectionScheme::v_DoInitialise(void)
        {
            // Set initial condition using time t=0
            SetInitialConditions(0.0);
            
            //insert white noise in initial condition
            NekDouble Noise;
            int phystot = m_fields[0]->GetTotPoints();
            Array<OneD, NekDouble> noise(phystot);
            
            m_session->LoadParameter("Noise", Noise,0.0);
            
            if(Noise > 0.0)
            {
                for(int i = 0; i < m_nConvectiveFields; i++)
                {
                    Vmath::FillWhiteNoise(phystot,Noise,noise,1,m_comm->GetColumnComm()->GetRank()+1);
                    Vmath::Vadd(phystot,m_fields[i]->GetPhys(),1,noise,1,m_fields[i]->UpdatePhys(),1);
                    m_fields[i]->FwdTrans_IterPerExp(m_fields[i]->GetPhys(),m_fields[i]->UpdateCoeffs());
                }
            }
        }
        
        void VelocityCorrectionScheme::v_DoSolve(void)
        {
            switch(m_equationType)
            {
                case eUnsteadyStokes: 
                case eUnsteadyNavierStokes:
                case eUnsteadyLinearisedNS:
                {  
                    // Integrate from start time to end time
                    AdvanceInTime(m_steps);
                    break;
                }
                case eNoEquationType:
                default:
                    ASSERTL0(false,"Unknown or undefined equation type for VelocityCorrectionScheme");
            }
        }
        
        void VelocityCorrectionScheme:: v_TransCoeffToPhys(void)
        {
            int nfields = m_fields.num_elements() - 1;
            for (int k=0 ; k < nfields; ++k)
            {
                //Backward Transformation in physical space for time evolution
                m_fields[k]->BwdTrans_IterPerExp(m_fields[k]->GetCoeffs(),
                                                 m_fields[k]->UpdatePhys());
            }
        }
        
        void VelocityCorrectionScheme:: v_TransPhysToCoeff(void)
        {
            
            int nfields = m_fields.num_elements() - 1;
            for (int k=0 ; k < nfields; ++k)
            {
                //Forward Transformation in physical space for time evolution
                m_fields[k]->FwdTrans_IterPerExp(m_fields[k]->GetPhys(),m_fields[k]->UpdateCoeffs());
            }
        }
        
        Array<OneD, bool> VelocityCorrectionScheme::v_GetSystemSingularChecks()
        {
            int vVar = m_session->GetVariables().size();
            Array<OneD, bool> vChecks(vVar, false);
            vChecks[vVar-1] = true;
            return vChecks;
        }
        
        int VelocityCorrectionScheme::v_GetForceDimension()
        {
            return m_session->GetVariables().size() - 1;
        }
        
        void VelocityCorrectionScheme::EvaluateAdvection_SetPressureBCs(const Array<OneD, const Array<OneD, NekDouble> > &inarray, 
                                                                        Array<OneD, Array<OneD, NekDouble> > &outarray, 
                                                                        const NekDouble time)
        {
            int nqtot        = m_fields[0]->GetTotPoints();
            //int ncoeffs      = m_fields[0]->GetNcoeffs();
            
            // evaluate convection terms
            m_advObject->DoAdvection(m_fields, m_nConvectiveFields, m_velocity,inarray,outarray,m_time);
            
            //add the force
            if(m_session->DefinesFunction("BodyForce"))
            {
                if(m_fields[0]->GetWaveSpace())
                {
                    for(int i = 0; i < m_nConvectiveFields; ++i)
                    {
                        m_forces[i]->SetWaveSpace(true);					
                        m_forces[i]->BwdTrans(m_forces[i]->GetCoeffs(),m_forces[i]->UpdatePhys());
                    }
                }
                for(int i = 0; i < m_nConvectiveFields; ++i)
                {
                    Vmath::Vadd(nqtot,outarray[i],1,(m_forces[i]->GetPhys()),1,outarray[i],1);
                }
            }
            
            if(m_HBCnumber > 0)
            {
                // Set pressure BCs
                EvaluatePressureBCs(inarray, outarray);
            }
        }
        
        void VelocityCorrectionScheme::SolveUnsteadyStokesSystem(const Array<OneD, const Array<OneD, NekDouble> > &inarray, 
                                                                 Array<OneD, Array<OneD, NekDouble> > &outarray, 
                                                                 const NekDouble time, 
                                                                 const NekDouble aii_Dt)
        {
            int i,n;
            int phystot = m_fields[0]->GetTotPoints();
            int ncoeffs = m_fields[0]->GetNcoeffs();
            Array<OneD, Array< OneD, NekDouble> > F(m_nConvectiveFields);
            StdRegions::ConstFactorMap factors;
            factors[StdRegions::eFactorLambda] = 0.0;
            
            for(n = 0; n < m_nConvectiveFields; ++n)
            {
                F[n] = Array<OneD, NekDouble> (phystot);
            }
            
            SetBoundaryConditions(time);
            
            if(m_subSteppingScheme)
            {
                SubStepSetPressureBCs(inarray,aii_Dt);
            }
            
            // Pressure Forcing = Divergence Velocity; 
            SetUpPressureForcing(inarray, F, aii_Dt);
            
            // Solver Pressure Poisson Equation 
            #ifdef UseContCoeffs
            FlagList flags;
            flags.set(eUseContCoeff, true);
            m_pressure->HelmSolve(F[0], m_pressure->UpdateContCoeffs(),flags,factors);
            #else
            
            m_pressure->HelmSolve(F[0], m_pressure->UpdateCoeffs(), NullFlagList, factors);
            #endif
            
            // Viscous Term forcing
            SetUpViscousForcing(inarray, F, aii_Dt);
            
            factors[StdRegions::eFactorLambda] = 1.0/aii_Dt/m_kinvis;
            
            // Solve Helmholtz system and put in Physical space
            for(i = 0; i < m_nConvectiveFields; ++i)
            {
                #ifdef UseContCoeffs
                m_fields[i]->HelmSolve(F[i], m_fields[i]->UpdateContCoeffs(),flags,factors);
                m_fields[i]->BwdTrans(m_fields[i]->GetContCoeffs(),outarray[i],true);
                #else
                m_fields[i]->HelmSolve(F[i], m_fields[i]->UpdateCoeffs(), NullFlagList, factors);            
                m_fields[i]->BwdTrans(m_fields[i]->GetCoeffs(),outarray[i]);
                #endif
            }
        }
        
        
        /** 
         * 
         */
        void VelocityCorrectionScheme::SubStepSetPressureBCs(const Array<OneD, const Array<OneD, NekDouble> > &inarray, const NekDouble Aii_DT)
        {
            
            if(m_HBCnumber > 0)
            {
                Array<OneD, Array<OneD, NekDouble> > velfields(m_velocity.num_elements());
                
                for(int i = 0; i < m_velocity.num_elements(); ++i)
                {
                    velfields[i] = m_fields[m_velocity[i]]->GetPhys(); 
                }
                // Set pressure BCs
                EvaluatePressureBCs(velfields, inarray, Aii_DT);
            }
        }
        
        void VelocityCorrectionScheme::EvaluatePressureBCs(const Array<OneD, const Array<OneD, NekDouble> >  &fields, const Array<OneD, const Array<OneD, NekDouble> >  &N, const NekDouble Aii_Dt)
        {		
            Array<OneD, NekDouble> tmp;
            Array<OneD, const SpatialDomains::BoundaryConditionShPtr > PBndConds;
            Array<OneD, MultiRegions::ExpListSharedPtr>  PBndExp;
            int  n,cnt;
            int  nint    = min(m_pressureCalls++,m_intSteps);
            int  nlevels = m_pressureHBCs.num_elements();
            
            PBndConds   = m_pressure->GetBndConditions();
            PBndExp     = m_pressure->GetBndCondExpansions();
            
            // Reshuffle Bc Storage vector
            tmp = m_pressureHBCs[nlevels-1];
            for(n = nlevels-1; n > 0; --n)
            {
                m_pressureHBCs[n] = m_pressureHBCs[n-1];
            }
            m_pressureHBCs[0] = tmp;
            
            // Calculate BCs at current level
            CalcPressureBCs(fields,N);
            
            // Copy High order values into storage array 
            for(cnt = n = 0; n < PBndConds.num_elements(); ++n)
            {
                // High order boundary condition;
                if(PBndConds[n]->GetUserDefined() == SpatialDomains::eHigh)
                {
                    int nq = PBndExp[n]->GetNcoeffs();
                    Vmath::Vcopy(nq,&(PBndExp[n]->GetCoeffs()[0]),1,&(m_pressureHBCs[0])[cnt],1);
                    cnt += nq;
                }
            }
            
            // Extrapolate to n+1
            Vmath::Smul(cnt,kHighOrderBCsExtrapolation[nint-1][nint-1],
                        m_pressureHBCs[nint-1],1,m_pressureHBCs[nlevels-1],1);
            for(n = 0; n < nint-1; ++n)
            {
                Vmath::Svtvp(cnt,kHighOrderBCsExtrapolation[nint-1][n],
                             m_pressureHBCs[n],1,m_pressureHBCs[nlevels-1],1,
                             m_pressureHBCs[nlevels-1],1);
            }
            
            // Reset Values into Pressure BCs
            for(cnt = n = 0; n < PBndConds.num_elements(); ++n)
            {
                // High order boundary condition;
                if(PBndConds[n]->GetUserDefined() == SpatialDomains::eHigh)
                {
                    int nq = PBndExp[n]->GetNcoeffs();
                    Vmath::Vcopy(nq,&(m_pressureHBCs[nlevels-1])[cnt],1,&(PBndExp[n]->UpdateCoeffs()[0]),1);
                    cnt += nq;
                }
            }
            
            if(m_subSteppingScheme)
            {
                AddDuDt(N,Aii_Dt);
            }
        }
        
        void VelocityCorrectionScheme::CalcPressureBCs(const Array<OneD, const Array<OneD, NekDouble> > &fields, const Array<OneD, const Array<OneD, NekDouble> >  &N)
        {
            //  switch(m_nConvectiveFields)
            switch(m_velocity.num_elements())
            {
                case 1:
                    ASSERTL0(false,"Velocity correction scheme not designed to have just one velocity component");
                    break;
                case 2:
                    CalcPressureBCs2D(fields,N);
                    break;
                case 3:
                    CalcPressureBCs3D(fields,N);
                    break;
            }
        }
        
        void VelocityCorrectionScheme::CalcPressureBCs2D(const Array<OneD, const Array<OneD, NekDouble> > &fields, const Array<OneD, const Array<OneD, NekDouble> >  &N)
        {
            int  i,n;
            
            Array<OneD, const SpatialDomains::BoundaryConditionShPtr > PBndConds;
            Array<OneD, MultiRegions::ExpListSharedPtr>  PBndExp;
            
            PBndConds = m_pressure->GetBndConditions();
            PBndExp   = m_pressure->GetBndCondExpansions();
            
            StdRegions::StdExpansionSharedPtr elmt;
            StdRegions::StdExpansion1DSharedPtr Pbc;
            
            Array<OneD, NekDouble> Pvals;
            
            int maxpts = 0,cnt;
            int elmtid,nq,offset, boundary;
            
            // find the maximum values of points 
            for(cnt = n = 0; n < PBndConds.num_elements(); ++n)
            {
                for(i = 0; i < PBndExp[n]->GetExpSize(); ++i)
                {
                    maxpts = max(maxpts, m_fields[0]->GetExp(m_pressureBCtoElmtID[cnt++])->GetTotPoints());
                }
            }
            
            Array<OneD, const NekDouble> U,V,Nu,Nv;
            // Elemental tempspace: call once adn set others as offset 
            Array<OneD, NekDouble> Uy(5*maxpts); 
            Array<OneD, NekDouble> Vx = Uy + maxpts; 
            Array<OneD, NekDouble> Qx = Vx + maxpts;
            Array<OneD, NekDouble> Qy = Qx + maxpts; 
            Array<OneD, NekDouble> Q  = Qy + maxpts;
            
            for(cnt = n = 0; n < PBndConds.num_elements(); ++n)
            {            
                SpatialDomains::BndUserDefinedType type = PBndConds[n]->GetUserDefined(); 
                
                if(type == SpatialDomains::eHigh)
                {
                    for(i = 0; i < PBndExp[n]->GetExpSize(); ++i,cnt++)
                    {
                        // find element and edge of this expansion. 
                        // calculate curl x curl v;
                        elmtid = m_pressureBCtoElmtID[cnt];
                        elmt   = m_fields[0]->GetExp(elmtid);
                        nq     = elmt->GetTotPoints();
                        offset = m_fields[0]->GetPhys_Offset(elmtid);
                        
                        U = fields[m_velocity[0]] + offset;
                        V = fields[m_velocity[1]] + offset; 
                        
                        // Calculating vorticity Q = (dv/dx - du/dy)
                        elmt->PhysDeriv(MultiRegions::DirCartesianMap[0],V,Vx);
                        elmt->PhysDeriv(MultiRegions::DirCartesianMap[1],U,Uy);  
                        
                        Vmath::Vsub(nq,Vx,1,Uy,1,Q,1);
                        
                        // Calculate  Curl(Q) = Qy i - Qx j 
                        elmt->PhysDeriv(Q,Qx,Qy);
                        
                        Nu = N[0] + offset;
                        Nv = N[1] + offset; 
                        
                        if(m_subSteppingScheme)
                        {
                            // Evaluate [- kinvis Curlx Curl V].n
                            // x-component (stored in Qy)
                            Vmath::Smul(nq,-m_kinvis,Qy,1,Qy,1);
                            
                            // y-component (stored in Qx )
                            Vmath::Smul(nq,m_kinvis,Qx,1,Qx,1);
                        }
                        else
                        {
                            // Evaluate [N - kinvis Curlx Curl V].n
                            // x-component (stored in Qy)
                            //Vmath::Zero(nq,Qy,1);
                            Vmath::Svtvp(nq,-m_kinvis,Qy,1,Nu,1,Qy,1);
                            
                            // y-component (stored in Qx )
                            //Vmath::Zero(nq,Qx,1);
                            Vmath::Svtvp(nq,m_kinvis,Qx,1,Nv,1,Qx,1);
                        }
                        Pbc =  boost::dynamic_pointer_cast<StdRegions::StdExpansion1D> (PBndExp[n]->GetExp(i));
                        
                        boundary = m_pressureBCtoTraceID[cnt];
                        
                        // Get edge values and put into Uy, Vx
                        elmt->GetEdgePhysVals(boundary,Pbc,Qy,Uy);
                        elmt->GetEdgePhysVals(boundary,Pbc,Qx,Vx);
                        
                        // calcuate (phi, dp/dn = [N-kinvis curl x curl v].n) 
                        Pvals = PBndExp[n]->UpdateCoeffs()+PBndExp[n]->GetCoeff_Offset(i);
                        Pbc->NormVectorIProductWRTBase(Uy,Vx,Pvals); 
                    }
                }
                // setting if just standard BC no High order
                else if(type == SpatialDomains::eNoUserDefined || type == SpatialDomains::eTimeDependent) 
                {
                    cnt += PBndExp[n]->GetExpSize();
                }
                else
                {
                    ASSERTL0(false,"Unknown USERDEFINEDTYPE in pressure boundary condition");
                }
            }
        }
        
        void VelocityCorrectionScheme::CalcPressureBCs3D(const Array<OneD, const Array<OneD, NekDouble> > &fields, const Array<OneD, const Array<OneD, NekDouble> >  &N)
        {
            Array<OneD, const SpatialDomains::BoundaryConditionShPtr > PBndConds;
            Array<OneD, MultiRegions::ExpListSharedPtr>  PBndExp;
            
            PBndConds = m_pressure->GetBndConditions();
            PBndExp   = m_pressure->GetBndCondExpansions();
            
            int elmtid,nq,offset, boundary,cnt,n;
            int maxpts = 0;
            int phystot = m_fields[0]->GetTotPoints();
            
            Array<OneD, NekDouble> Pvals;
            
            // find the maximum values of points 
            for(cnt = n = 0; n < PBndConds.num_elements(); ++n)
            {
                for(int i = 0; i < PBndExp[n]->GetExpSize(); ++i)
                {
                    maxpts = max(maxpts, m_fields[0]->GetExp(m_pressureBCtoElmtID[cnt++])->GetTotPoints());
                }
            }
            
            Array<OneD, const NekDouble> U,V,W,Nu,Nv,Nw;
            Array<OneD, NekDouble> Uy(maxpts);
            Array<OneD, NekDouble> Uz(maxpts);
            Array<OneD, NekDouble> Vx(maxpts);
            Array<OneD, NekDouble> Vz(maxpts);
            Array<OneD, NekDouble> Wx(maxpts);
            Array<OneD, NekDouble> Wy(maxpts);
            Array<OneD, NekDouble> Qx(maxpts);  
            Array<OneD, NekDouble> Qy(maxpts);
            Array<OneD, NekDouble> Qz(maxpts);
            
            if(m_HomogeneousType == eHomogeneous1D)
            {
                Array<OneD, NekDouble> Wz(maxpts);
                Array<OneD, NekDouble> Vxx(maxpts);
                Array<OneD, NekDouble> Vzz(maxpts);
                Array<OneD, NekDouble> Vxy(maxpts);
                Array<OneD, NekDouble> Uyy(maxpts);
                Array<OneD, NekDouble> Uzz(maxpts);
                Array<OneD, NekDouble> Uxy(maxpts);
                Array<OneD, NekDouble> Wxz(maxpts);
                Array<OneD, NekDouble> Wyz(maxpts);
                
                StdRegions::StdExpansion1DSharedPtr Pbc;
                
                for(int j = 0 ; j < m_HBCnumber ; j++)
                {
                    Pbc =  boost::dynamic_pointer_cast<StdRegions::StdExpansion1D> (PBndExp[m_HBC[5][j]]->GetExp(m_HBC[3][j]));
                    
                    // Picking up the element where the HOPBc is located
                    m_elmt = m_fields[0]->GetExp(m_HBC[0][j]);
                    
                    // Using the physical offset to get the velocity (W is taken on the coniugated plane)
                    U = fields[m_velocity[0]] + m_HBC[2][j];
                    V = fields[m_velocity[1]] + m_HBC[2][j];
                    W = fields[m_velocity[2]] + m_HBC[7][j];
                    
                    // Derivatives to build up the curl curl of the velocity
                    m_elmt->PhysDeriv(MultiRegions::DirCartesianMap[0],V,Vx);
                    m_elmt->PhysDeriv(MultiRegions::DirCartesianMap[1],U,Uy);
                    Vmath::Smul(m_HBC[1][j],m_wavenumber[j],W,1,Wz,1);
                    
                    // x-components of vorticity curl
                    m_elmt->PhysDeriv(MultiRegions::DirCartesianMap[1],Vx,Vxy);
                    m_elmt->PhysDeriv(MultiRegions::DirCartesianMap[1],Uy,Uyy);
                    Vmath::Smul(m_HBC[1][j],m_beta[j],U,1,Uzz,1);
                    
                    //x-component coming from the other plane
                    m_elmt->PhysDeriv(MultiRegions::DirCartesianMap[0],Wz,Wxz);
                    
                    // y-components of vorticity curl
                    m_elmt->PhysDeriv(MultiRegions::DirCartesianMap[0],Vx,Vxx);
                    m_elmt->PhysDeriv(MultiRegions::DirCartesianMap[0],Uy,Uxy);
                    Vmath::Smul(m_HBC[1][j],m_beta[j],V,1,Vzz,1);
                    
                    //y-component coming from the other plane
                    m_elmt->PhysDeriv(MultiRegions::DirCartesianMap[1],Wz,Wyz);
                    
                    // buinding up the curl of V adding the components
                    Vmath::Vsub(m_HBC[1][j],Vxy,1,Uyy,1,Qx,1);
                    Vmath::Vsub(m_HBC[1][j],Qx,1,Uzz,1,Qx,1);
                    Vmath::Vadd(m_HBC[1][j],Qx,1,Wxz,1,Qx,1);
                    
                    Vmath::Vsub(m_HBC[1][j],Wyz,1,Vzz,1,Qy,1);
                    Vmath::Vsub(m_HBC[1][j],Qy,1,Vxx,1,Qy,1);
                    Vmath::Vadd(m_HBC[1][j],Qy,1,Uxy,1,Qy,1);
                    
                    // getting the advective term
                    Nu = N[0] + m_HBC[2][j];
                    Nv = N[1] + m_HBC[2][j];
                    
                    if(m_subSteppingScheme)
                    {
                        // Evaluate [- kinvis Curlx Curl V]
                        // x-component (stored in Qx)
                        Vmath::Smul(m_HBC[1][j],-m_kinvis,Qx,1,Qx,1);
                        // y-component (stored in Qy)
                        Vmath::Smul(m_HBC[1][j],-m_kinvis,Qy,1,Qy,1);
                        // z-component (stored in Qz) not required for this approach
                        // the third component of the normal vector is always zero
                    }
                    else
                    {
                        // Evaluate [N - kinvis Curlx Curl V]
                        // x-component (stored in Qx)
                        Vmath::Svtvp(m_HBC[1][j],-m_kinvis,Qx,1,Nu,1,Qx,1);
                        // y-component (stored in Qy)
                        Vmath::Svtvp(m_HBC[1][j],-m_kinvis,Qy,1,Nv,1,Qy,1);
                        // z-component (stored in Qz) not required for this approach
                        // the third component of the normal vector is always zero
                    }
                    
                    // Get edge values and put into Uy, Vx
                    m_elmt->GetEdgePhysVals(m_HBC[4][j],Pbc,Qy,Uy);
                    m_elmt->GetEdgePhysVals(m_HBC[4][j],Pbc,Qx,Vx);
                    
                    // calcuate (phi, dp/dn = [N-kinvis curl x curl v].n) 
                    Pvals = PBndExp[m_HBC[5][j]]->UpdateCoeffs()+PBndExp[m_HBC[5][j]]->GetCoeff_Offset(m_HBC[3][j]);
                    
                    Pbc->NormVectorIProductWRTBase(Vx,Uy,Pvals);
                    //cout <<"====================================================="<<endl;
                }
            }
            else if(m_HomogeneousType == eHomogeneous2D)
            {
                int phystot = m_fields[0]->GetTotPoints();
                Array< OneD, NekDouble>  Q(phystot);
                Array< OneD, NekDouble>  wx(phystot);
                Array< OneD, NekDouble>  vx(phystot);
                Array< OneD, NekDouble>  uy(phystot);
                Array< OneD, NekDouble>  uz(phystot);
                Array< OneD, NekDouble>  qx(phystot);
                Array< OneD, NekDouble>  qy(phystot);
                Array< OneD, NekDouble>  qz(phystot);
                
                //Vectors names are misleading, some of them have been re-used to save memory
                m_pressure->PhysDeriv(MultiRegions::DirCartesianMap[0],fields[2],wx);
                m_pressure->PhysDeriv(MultiRegions::DirCartesianMap[0],fields[1],vx);
                m_pressure->PhysDeriv(MultiRegions::DirCartesianMap[1],fields[0],uy);
                m_pressure->PhysDeriv(MultiRegions::DirCartesianMap[2],fields[0],uz);
                Vmath::Vsub(phystot,uz,1,wx,1,qy,1);
                Vmath::Vsub(phystot,vx,1,uy,1,qz,1);
                m_pressure->PhysDeriv(MultiRegions::DirCartesianMap[1],qz,uy);
                m_pressure->PhysDeriv(MultiRegions::DirCartesianMap[2],qy,uz);
                Vmath::Vsub(phystot,uy,1,uz,1,qx,1);
                
                
                if(m_subSteppingScheme)
                {
                    Vmath::Smul(phystot,-m_kinvis,qx,1,qx,1);
                }
                else
                {
                    Vmath::Svtvp(phystot,-m_kinvis,qx,1,N[0],1,qx,1);
                }
                
                if(m_pressure->GetWaveSpace())
                {
                    Q = qx;
                }
                else
                {
                    m_pressure->HomogeneousFwdTrans(qx,Q);
                }
                
                for(int j = 0 ; j < m_HBCnumber ; j++)
                {				
                    Qx = Q + m_HBC[2][j];
                    
                    if(m_HBC[4][j] == 0)
                    {
                        (PBndExp[m_HBC[5][j]]->UpdateCoeffs()+PBndExp[m_HBC[5][j]]->GetCoeff_Offset(m_HBC[3][j]))[0] = -1.0*Qx[0];
                    }
                    else if (m_HBC[4][j] == 1)
                    {
                        (PBndExp[m_HBC[5][j]]->UpdateCoeffs()+PBndExp[m_HBC[5][j]]->GetCoeff_Offset(m_HBC[3][j]))[0] = Qx[m_HBC[1][j]-1];
                    }
                    else 
                    {
                        ASSERTL0(false,"In the 3D homogeneous 2D approach BCs edge ID can be just 0 or 1 ");
                    }
                }
            }
            else if(m_HomogeneousType == eHomogeneous3D)
            {
                ASSERTL0(false,"High Order Pressure BC not required for this approach");
            }
            // Full 3D		
            else
            {
                int i, cnt;
                
                StdRegions::StdExpansionSharedPtr elmt;
                StdRegions::StdExpansion2DSharedPtr Pbc;
                
                for(cnt = n = 0; n < PBndConds.num_elements(); ++n)
                {
                    
                    SpatialDomains::BndUserDefinedType type = PBndConds[n]->GetUserDefined();
                    
                    if(type == SpatialDomains::eHigh)
                    {
                        for(i = 0; i < PBndExp[n]->GetExpSize(); ++i,cnt++)
                        {
                            // find element and face of this expansion. 
                            // calculate curl x curl v;
                            elmtid = m_pressureBCtoElmtID[cnt];
                            elmt   = m_fields[0]->GetExp(elmtid);
                            nq     = elmt->GetTotPoints();
                            offset = m_fields[0]->GetPhys_Offset(elmtid);
                            
                            U = fields[m_velocity[0]] + offset;
                            V = fields[m_velocity[1]] + offset; 
                            W = fields[m_velocity[2]] + offset;
                            
                            // Calculating vorticity Q = (dv/dx - du/dy)
                            elmt->PhysDeriv(MultiRegions::DirCartesianMap[1],U,Uy);
                            elmt->PhysDeriv(MultiRegions::DirCartesianMap[2],U,Uz);  
                            elmt->PhysDeriv(MultiRegions::DirCartesianMap[0],V,Vx);  
                            elmt->PhysDeriv(MultiRegions::DirCartesianMap[2],V,Vz);
                            elmt->PhysDeriv(MultiRegions::DirCartesianMap[0],W,Wx); 
                            elmt->PhysDeriv(MultiRegions::DirCartesianMap[1],W,Wy); 	
                            
                            Vmath::Vsub(nq,Wy,1,Vz,1,Qx,1);
                            Vmath::Vsub(nq,Uz,1,Wx,1,Qy,1);
                            Vmath::Vsub(nq,Vx,1,Uy,1,Qz,1);
                            
                            // Calculate  NxQ = Curl(Q) = (Qzy-Qyz) i + (Qxz-Qzx) j + (Qyx-Qxy) k
                            // NxQ = NxQ_x i + NxQ_y j + NxQ_z k
                            // Using the velocity derivatives memory space to
                            // store the vorticity derivatives.
                            // Qzy => Uy // Qyz => Uz // Qxz => Vx // Qzx => Vz // Qyx => Wx // Qxy => Wy 
                            elmt->PhysDeriv(MultiRegions::DirCartesianMap[1],Qz,Uy);
                            elmt->PhysDeriv(MultiRegions::DirCartesianMap[0],Qz,Vz);
                            elmt->PhysDeriv(MultiRegions::DirCartesianMap[2],Qy,Uz);
                            elmt->PhysDeriv(MultiRegions::DirCartesianMap[2],Qx,Vx);
                            elmt->PhysDeriv(MultiRegions::DirCartesianMap[0],Qy,Wx);
                            elmt->PhysDeriv(MultiRegions::DirCartesianMap[1],Qx,Wy);
                            
                            // Using the storage space associated with
                            // the 3 components of the vorticity to
                            // store the 3 components od the vorticity
                            // curl to save space Qx = Qzy-Qyz = Uy-Uz
                            // // Qy = Qxz-Qzx = Vx-Vz // Qz= Qyx-Qxy
                            // = Wx-Wy
                            Vmath::Vsub(nq,Uy,1,Uz,1,Qx,1);
                            Vmath::Vsub(nq,Vx,1,Vz,1,Qy,1);
                            Vmath::Vsub(nq,Wx,1,Wy,1,Qz,1);
                            
                            Nu = N[0] + offset;
                            Nv = N[1] + offset;
                            Nw = N[2] + offset;
                            
                            if(m_subSteppingScheme)
                            {
                                // Evaluate [- kinvis Curlx Curl V]
                                // x-component (stored in Qx)
                                Vmath::Smul(nq,-m_kinvis,Qx,1,Qx,1);
                                // y-component (stored in Qy)
                                Vmath::Smul(nq,-m_kinvis,Qy,1,Qy,1);
                                // z-component (stored in Qz)
                                Vmath::Smul(nq,-m_kinvis,Qz,1,Qz,1);		
                            }
                            else
                            {
                                // Evaluate [N - kinvis Curlx Curl V]
                                // x-component (stored in Qx)
                                Vmath::Svtvp(nq,-m_kinvis,Qx,1,Nu,1,Qx,1);
                                // y-component (stored in Qy)
                                Vmath::Svtvp(nq,-m_kinvis,Qy,1,Nv,1,Qy,1);
                                // z-component (stored in Qz)
                                Vmath::Svtvp(nq,-m_kinvis,Qz,1,Nw,1,Qz,1);		
                            }
                            
                            Pbc =  boost::dynamic_pointer_cast<StdRegions::StdExpansion2D> (PBndExp[n]->GetExp(i));
                            
                            boundary = m_pressureBCtoTraceID[cnt];
                            // Get face values and put into Uy, Vx and Wx
                            elmt->GetFacePhysVals(boundary,Pbc,Qx,Uy);
                            elmt->GetFacePhysVals(boundary,Pbc,Qy,Vx);
                            elmt->GetFacePhysVals(boundary,Pbc,Qz,Wx);
                            
                            // calcuate (phi, dp/dn = [N-kinvis curl x curl v].n) 
                            Pvals = PBndExp[n]->UpdateCoeffs()+PBndExp[n]->GetCoeff_Offset(i);
                            Pbc->NormVectorIProductWRTBase(Uy,Vx,Wx,Pvals); 
                        }
                    }
                    // setting if just standard BC no High order
                    else if(type == SpatialDomains::eNoUserDefined || type == SpatialDomains::eTimeDependent)
                    {
                        cnt += PBndExp[n]->GetExpSize();
                    }
                    else
                    {
                        ASSERTL0(false,"Unknown USERDEFINEDTYPE in pressure boundary condition");
                    }
                }
            }
        }
        
        
        void VelocityCorrectionScheme::AddDuDt(const Array<OneD, const Array<OneD, NekDouble> >  &N, NekDouble Aii_Dt)
        {
            switch(m_velocity.num_elements())
            {
                case 1:
                    ASSERTL0(false,"Velocity correction scheme not designed to have just one velocity component");
                    break;
                case 2:
                    AddDuDt2D(N,Aii_Dt);
                    break;
                case 3:
                    AddDuDt3D(N,Aii_Dt);
                    break;
            }
        }
        
        
        void VelocityCorrectionScheme::AddDuDt2D(const Array<OneD, const Array<OneD, NekDouble> >  &N, NekDouble Aii_Dt)
        {
            int i,n;
            ASSERTL0(m_velocity.num_elements() == 2," Routine currently only set up for 2D");
            
            Array<OneD, const SpatialDomains::BoundaryConditionShPtr > PBndConds;
            Array<OneD, MultiRegions::ExpListSharedPtr>  PBndExp,UBndExp,VBndExp;
            
            PBndConds = m_pressure->GetBndConditions();
            PBndExp   = m_pressure->GetBndCondExpansions();
            
            UBndExp   = m_fields[m_velocity[0]]->GetBndCondExpansions();
            VBndExp   = m_fields[m_velocity[1]]->GetBndCondExpansions();
            
            StdRegions::StdExpansionSharedPtr elmt;
            StdRegions::StdExpansion1DSharedPtr Pbc;
            
            
            int maxpts = 0;
            int cnt,elmtid,nq,offset, boundary,ncoeffs;
            
            // find the maximum values of points 
            for(n = 0; n < PBndConds.num_elements(); ++n)
            {
                for(i = 0; i < PBndExp[n]->GetExpSize(); ++i)
                {
                    maxpts = max(maxpts, PBndExp[n]->GetExp(i)->GetTotPoints());
                }
            }
            
            Array<OneD, NekDouble> N1(maxpts), N2(maxpts);
            Array<OneD, NekDouble> ubc(maxpts),vbc(maxpts);
            Array<OneD, NekDouble> Pvals(maxpts);
            Array<OneD, NekDouble> Nu,Nv,Ptmp;
            
            for(cnt = n = 0; n < PBndConds.num_elements(); ++n)
            {            
                SpatialDomains::BndUserDefinedType type = PBndConds[n]->GetUserDefined(); 
                
                if(type == SpatialDomains::eHigh)
                {
                    for(i = 0; i < PBndExp[n]->GetExpSize(); ++i,cnt++)
                    {
                        // find element and edge of this expansion. 
                        elmtid = m_pressureBCtoElmtID[cnt];
                        elmt   = m_fields[0]->GetExp(elmtid);
                        offset = m_fields[0]->GetPhys_Offset(elmtid);
                        
                        Nu = N[0] + offset;
                        Nv = N[1] + offset; 
                        
                        Pbc =  boost::dynamic_pointer_cast<StdRegions::StdExpansion1D> (PBndExp[n]->GetExp(i));
                        nq       = Pbc->GetTotPoints();
                        ncoeffs  = Pbc->GetNcoeffs();
                        boundary = m_pressureBCtoTraceID[cnt];
                        
                        // Get velocity bc
                        UBndExp[n]->GetExp(i)->BwdTrans(UBndExp[n]->GetCoeffs() + UBndExp[n]->GetCoeff_Offset(i),ubc);
                        VBndExp[n]->GetExp(i)->BwdTrans(VBndExp[n]->GetCoeffs() + VBndExp[n]->GetCoeff_Offset(i),vbc);
                        
                        
                        // Get edge values and put into Nu,Nv
                        elmt->GetEdgePhysVals(boundary,Pbc,Nu,N1);
                        elmt->GetEdgePhysVals(boundary,Pbc,Nv,N2);
                        
                        
                        // Take different as Forward Euler but N1,N2
                        // actually contain the integration of the
                        // previous steps from the time integration
                        // scheme.
                        Vmath::Vsub(nq,ubc,1,N1,1,ubc,1);
                        Vmath::Vsub(nq,vbc,1,N2,1,vbc,1);
                        
                        
                        // Divide by aii_Dt to get correct Du/Dt.  This is
                        // because all coefficients in the integration
                        // scheme are normalised so u^{n+1} has unit
                        // coefficient and N is already multiplied by
                        // local coefficient when taken from integration
                        // scheme
                        Blas::Dscal(nq,1.0/Aii_Dt,&ubc[0],1);
                        Blas::Dscal(nq,1.0/Aii_Dt,&vbc[0],1);
                        
                        // subtrace off du/dt derivative 
                        Pbc->NormVectorIProductWRTBase(ubc,vbc,Pvals); 
                        
                        Vmath::Vsub(ncoeffs,Ptmp = PBndExp[n]->UpdateCoeffs()+PBndExp[n]->GetCoeff_Offset(i),1, Pvals,1, Ptmp = PBndExp[n]->UpdateCoeffs()+PBndExp[n]->GetCoeff_Offset(i),1);
                    }
                }
                // setting if just standard BC no High order
                else if(type == SpatialDomains::eNoUserDefined || type == SpatialDomains::eTimeDependent) 
                {
                    cnt += PBndExp[n]->GetExpSize();
                }
                else
                {
                    ASSERTL0(false,"Unknown USERDEFINEDTYPE in pressure boundary condition");
                }
            }        
        }
        
        
        void VelocityCorrectionScheme::AddDuDt3D(const Array<OneD, const Array<OneD, NekDouble> >  &N, NekDouble Aii_Dt)
        {
            int i,n;
            ASSERTL0(m_velocity.num_elements() == 3," Routine currently only set up for 3D");
            
            Array<OneD, const SpatialDomains::BoundaryConditionShPtr > PBndConds;
            Array<OneD, MultiRegions::ExpListSharedPtr>  PBndExp,UBndExp,VBndExp,WBndExp;
            
            PBndConds = m_pressure->GetBndConditions();
            PBndExp   = m_pressure->GetBndCondExpansions();
            
            UBndExp   = m_fields[m_velocity[0]]->GetBndCondExpansions();
            VBndExp   = m_fields[m_velocity[1]]->GetBndCondExpansions();
            WBndExp   = m_fields[m_velocity[2]]->GetBndCondExpansions();
            
            StdRegions::StdExpansionSharedPtr  elmt;
            StdRegions::StdExpansion2DSharedPtr Pbc;
            
            int maxpts = 0;
            int cnt,elmtid,nq,offset, boundary,ncoeffs;
            
            // find the maximum values of points 
            for(n = 0; n < PBndConds.num_elements(); ++n)
            {
                for(i = 0; i < PBndExp[n]->GetExpSize(); ++i)
                {
                    maxpts = max(maxpts, PBndExp[n]->GetExp(i)->GetTotPoints());
                }
            }
            
            Array<OneD, NekDouble> N1(maxpts), N2(maxpts), N3(maxpts);
            Array<OneD, NekDouble> ubc(maxpts),vbc(maxpts),wbc(maxpts);
            Array<OneD, NekDouble> Pvals(maxpts);
            Array<OneD, NekDouble> Nu,Nv,Nw,Ptmp;
            
            for(cnt = n = 0; n < PBndConds.num_elements(); ++n)
            {            
                SpatialDomains::BndUserDefinedType type = PBndConds[n]->GetUserDefined(); 
                
                if(type == SpatialDomains::eHigh)
                {
                    for(i = 0; i < PBndExp[n]->GetExpSize(); ++i,cnt++)
                    {
                        // find element and face of this expansion. 
                        elmtid = m_pressureBCtoElmtID[cnt];
                        elmt   = m_fields[0]->GetExp(elmtid);
                        offset = m_fields[0]->GetPhys_Offset(elmtid);
                        
                        Nu = N[0] + offset;
                        Nv = N[1] + offset;
                        Nw = N[2] + offset;
                        
                        Pbc =  boost::dynamic_pointer_cast<StdRegions::StdExpansion2D> (PBndExp[n]->GetExp(i));
                        nq       = Pbc->GetTotPoints();
                        ncoeffs  = Pbc->GetNcoeffs();
                        boundary = m_pressureBCtoTraceID[cnt];
                        
                        // Get velocity bc
                        UBndExp[n]->GetExp(i)->BwdTrans(UBndExp[n]->GetCoeffs() + UBndExp[n]->GetCoeff_Offset(i),ubc);
                        VBndExp[n]->GetExp(i)->BwdTrans(VBndExp[n]->GetCoeffs() + VBndExp[n]->GetCoeff_Offset(i),vbc);
                        WBndExp[n]->GetExp(i)->BwdTrans(WBndExp[n]->GetCoeffs() + WBndExp[n]->GetCoeff_Offset(i),wbc);
                        
                        // Get edge values and put into Nu,Nv
                        elmt->GetFacePhysVals(boundary,Pbc,Nu,N1);
                        elmt->GetFacePhysVals(boundary,Pbc,Nv,N2);
                        elmt->GetFacePhysVals(boundary,Pbc,Nw,N3);
                        
                        
                        // Take different as Forward Euler but N1,N2
                        // actually contain the integration of the
                        // previous steps from the time integration
                        // scheme.
                        Vmath::Vsub(nq,ubc,1,N1,1,ubc,1);
                        Vmath::Vsub(nq,vbc,1,N2,1,vbc,1);
                        Vmath::Vsub(nq,wbc,1,N3,1,wbc,1);
                        
                        // Divide by aii_Dt to get correct Du/Dt.  This is
                        // because all coefficients in the integration
                        // scheme are normalised so u^{n+1} has unit
                        // coefficient and N is already multiplied by
                        // local coefficient when taken from integration
                        // scheme
                        Blas::Dscal(nq,1.0/Aii_Dt,&ubc[0],1);
                        Blas::Dscal(nq,1.0/Aii_Dt,&vbc[0],1);
                        Blas::Dscal(nq,1.0/Aii_Dt,&wbc[0],1);
                        
                        // subtrace off du/dt derivative 
                        Pbc->NormVectorIProductWRTBase(ubc,vbc,wbc,Pvals); 
                        
                        Vmath::Vsub(ncoeffs,Ptmp = PBndExp[n]->UpdateCoeffs()+PBndExp[n]->GetCoeff_Offset(i),1, Pvals,1, Ptmp = PBndExp[n]->UpdateCoeffs()+PBndExp[n]->GetCoeff_Offset(i),1);
                    }
                }
                // setting if just standard BC no High order
                else if(type == SpatialDomains::eNoUserDefined || type == SpatialDomains::eTimeDependent) 
                {
                    cnt += PBndExp[n]->GetExpSize();
                }
                else
                {
                    ASSERTL0(false,"Unknown USERDEFINEDTYPE in pressure boundary condition");
                }
            }        
        }
        
        
        // Evaluate divergence of velocity field. 
        void   VelocityCorrectionScheme::SetUpPressureForcing(const Array<OneD, const Array<OneD, NekDouble> > &fields, Array<OneD, Array<OneD, NekDouble> > &Forcing, const NekDouble aii_Dt)
        {                
            int   i;
            int   physTot = m_fields[0]->GetTotPoints();
            Array<OneD, NekDouble> wk = Array<OneD, NekDouble>(physTot);
            
            Vmath::Zero(physTot,Forcing[0],1);
            
            for(i = 0; i < m_nConvectiveFields; ++i)
            {
                m_fields[i]->PhysDeriv(MultiRegions::DirCartesianMap[i],fields[i], wk);
                Vmath::Vadd(physTot,wk,1,Forcing[0],1,Forcing[0],1);
            }
            
            Vmath::Smul(physTot,1.0/aii_Dt,Forcing[0],1,Forcing[0],1);        
        }
        
        void   VelocityCorrectionScheme::SetUpViscousForcing(const Array<OneD, const Array<OneD, NekDouble> > &inarray, Array<OneD, Array<OneD, NekDouble> > &Forcing, const NekDouble aii_Dt)
        {
            NekDouble aii_dtinv = 1.0/aii_Dt;
            int ncoeffs = m_fields[0]->GetNcoeffs();
            int phystot = m_fields[0]->GetTotPoints();
            
            // Grad p
            #ifdef UseContCoeffs
            m_pressure->BwdTrans(m_pressure->GetContCoeffs(),m_pressure->UpdatePhys(),true);
            #else
            m_pressure->BwdTrans(m_pressure->GetCoeffs(),m_pressure->UpdatePhys());
            #endif
            
            if(m_nConvectiveFields == 2)
            {
                m_pressure->PhysDeriv(m_pressure->GetPhys(), Forcing[0], Forcing[1]);
            }
            else
            {
                m_pressure->PhysDeriv(m_pressure->GetPhys(), Forcing[0], Forcing[1],Forcing[2]);
            }
            
            // Subtract inarray/(aii_dt) and divide by kinvis. Kinvis will
            // need to be updated for the convected fields.
            for(int i = 0; i < m_nConvectiveFields; ++i)
            {
                Blas::Daxpy(phystot,-aii_dtinv,inarray[i],1,Forcing[i],1);
                Blas::Dscal(phystot,1.0/m_kinvis,&(Forcing[i])[0],1);
            }
        }
        
        void VelocityCorrectionScheme::FillHOPBCMap(const int HOPBCnumber)
        {
            
            // Count number of HBC conditions
            Array<OneD, const SpatialDomains::BoundaryConditionShPtr > PBndConds = m_pressure->GetBndConditions();
            Array<OneD, MultiRegions::ExpListSharedPtr>  PBndExp = m_pressure->GetBndCondExpansions();
            
            ///////////////////////////////////////////////////////////////////////////////////////////////////
            if(m_HomogeneousType == eHomogeneous1D)
            {
                // m_HBC[0][j] contains the elements ID in the global ordering
                // m_HBC[1][j] contains the number of physical points of the element
                // m_HBC[2][j] contains the elmenent physical offset in the global list
                // m_HBC[3][j] contains the element offset in the boundary expansion
                // m_HBC[4][j] contains the trace ID on the element j
                // m_HBC[5][j] contains the pressure bc ID
                // m_HBC[6][j] contains the elment ids of the assocuated plane k_c (ex. k=0 k_c=1; k=1 k_c=0; k=3 k_c=4)
                // m_HBC[7][j] contains the associated elments physical offset (k and k_c are the real and the complex plane)
                
                int num_data = 8;
                
                Array<OneD, unsigned int> planes;
                
                planes = m_fields[0]->GetZIDs();
                
                int num_planes = planes.num_elements();
                
                int num_elm_per_plane = (m_fields[0]->GetExpSize())/num_planes;
                
                m_HBC = Array<OneD, Array<OneD, int> > (num_data);
                for(int n = 0; n < num_data; ++n)
                {
                    m_HBC[n] = Array<OneD, int>(m_HBCnumber);
                }
                
                m_wavenumber = Array<OneD, NekDouble>(m_HBCnumber);
                m_beta       = Array<OneD, NekDouble>(m_HBCnumber);
                
                int exp_size, exp_size_per_plane;
                int j=0;
                int K;
                NekDouble sign = -1.0;
                int cnt = 0;
                for(int k = 0; k < num_planes; k++)
                {
                    K = planes[k]/2;
                    for(int n = 0 ; n < PBndConds.num_elements(); ++n)
                    {
                        exp_size = PBndExp[n]->GetExpSize();
                        exp_size_per_plane = exp_size/num_planes;
                        if(PBndConds[n]->GetUserDefined() == SpatialDomains::eHigh)
                        {
                            for(int i = 0; i < exp_size_per_plane; ++i,cnt++)
                            {
                                m_HBC[0][j] = m_pressureBCtoElmtID[cnt];                 
                                m_elmt      = m_fields[0]->GetExp(m_HBC[0][j]);
                                m_HBC[1][j] = m_elmt->GetTotPoints();                    
                                m_HBC[2][j] = m_fields[0]->GetPhys_Offset(m_HBC[0][j]);  
                                m_HBC[3][j] = i+k*exp_size_per_plane;                    
                                m_HBC[4][j] = m_pressureBCtoTraceID[cnt];                
                                m_HBC[5][j] = n;
                                
                                if(m_SingleMode)
                                {
                                    m_wavenumber[j] = -2*M_PI/m_LhomZ;       
                                    m_beta[j] = -1.0*m_wavenumber[j]*m_wavenumber[j];
                                }
                                else if(m_HalfMode || m_MultipleModes)
                                {
                                    m_wavenumber[j] = 2*M_PI/m_LhomZ;       
                                    m_beta[j] = -1.0*m_wavenumber[j]*m_wavenumber[j];
                                }
                                else
                                {
                                    m_wavenumber[j] = 2*M_PI*sign*(double(K))/m_LhomZ;       
                                    m_beta[j] = -1.0*m_wavenumber[j]*m_wavenumber[j];
                                }
                                sign = -1.0*sign;
                                
                                if(k%2==0)
                                {
                                    if(m_HalfMode)
                                    {
                                        m_HBC[6][j] = m_HBC[0][j];
                                        
                                    }
                                    else
                                    {
                                        m_HBC[6][j] = m_HBC[0][j] + num_elm_per_plane;
                                    }
                                }
                                else 
                                {
                                    m_HBC[6][j] = m_HBC[0][j] - num_elm_per_plane;
                                }
                                
                                m_HBC[7][j] = m_fields[0]->GetPhys_Offset(m_HBC[6][j]);
                                
                                j = j+1;
                            }
                        }
                        else // setting if just standard BC no High order
					{
                        cnt += exp_size_per_plane;
                    }
                    }
                }
            }
            ///////////////////////////////////////////////////////////////////////////////////////////////////
            else if(m_HomogeneousType == eHomogeneous2D)
            {
                // m_HBC[0][j] contains the elements ID in the global ordering
                // m_HBC[1][j] contains the number of physical points of the element
                // m_HBC[2][j] contains the elmenent physical offset in the global list
                // m_HBC[3][j] contains the element offset in the boundary expansion
                // m_HBC[4][j] contains the trace ID on the element j
                // m_HBC[5][j] contains the pressure bc ID
                
                int num_data = 6;
                
                m_HBC = Array<OneD, Array<OneD, int> > (num_data);
                for(int n = 0; n < num_data; ++n)
                {
                    m_HBC[n] = Array<OneD, int>(m_HBCnumber);
                }
                
                int Ky,Kz;
                int cnt = 0;
                int exp_size, exp_size_per_line;
                int j=0;
                
                for(int k1 = 0; k1 < m_npointsZ; k1++)
                {
                    for(int k2 = 0; k2 < m_npointsY; k2++)
                    {
                        Ky = k2/2;
                        
                        for(int n = 0 ; n < PBndConds.num_elements(); ++n)
                        {
                            SpatialDomains::BndUserDefinedType type = PBndConds[n]->GetUserDefined();
                            
                            exp_size = PBndExp[n]->GetExpSize();
                            
                            exp_size_per_line = exp_size/(m_npointsZ*m_npointsY);
                            
                            if(type == SpatialDomains::eHigh)
                            {
                                for(int i = 0; i < exp_size_per_line; ++i,cnt++)
                                {
                                    // find element and edge of this expansion. 
                                    // calculate curl x curl v;
                                    m_HBC[0][j] = m_pressureBCtoElmtID[cnt];
                                    m_elmt      = m_fields[0]->GetExp(m_HBC[0][j]);
                                    m_HBC[1][j] = m_elmt->GetTotPoints();
                                    m_HBC[2][j] = m_fields[0]->GetPhys_Offset(m_HBC[0][j]);
                                    m_HBC[3][j] = i+(k1*m_npointsY+k2)*exp_size_per_line;
                                    m_HBC[4][j] = m_pressureBCtoTraceID[cnt];                
                                    m_HBC[5][j] = n;
                                }
                            }
                            else
                            {
                                cnt += exp_size_per_line;
                            }
                        }
                    }
                }
            }
            ///////////////////////////////////////////////////////////////////////////////////////////////////
        }
        
} //end of namespace

/**
 * $Log: VelocityCorrectionScheme.cpp,v $
 * Revision 1.5  2010/01/28 15:17:59  abolis
 * Time-Dependent boundary conditions
 *
 * Revision 1.4  2009/12/09 13:16:58  abolis
 * Update related to regression test
 *
 * Revision 1.3  2009/09/10 10:42:49  pvos
 * Modification to bind object pointer rather than object itself to time-integration functions.
 * (Prevents unwanted copy-constructor calls)
 *
 * Revision 1.2  2009/09/06 22:31:16  sherwin
 * First working version of Navier-Stokes solver and input files
 *
 * Revision 1.1  2009/03/14 16:43:21  sherwin
 * First non-working version
 *
 *
 **/<|MERGE_RESOLUTION|>--- conflicted
+++ resolved
@@ -39,42 +39,45 @@
 {
     string VelocityCorrectionScheme::className = SolverUtils::GetEquationSystemFactory().RegisterCreatorFunction("VelocityCorrectionScheme", VelocityCorrectionScheme::create);
     
-    
-    /**
+     /**
      * Constructor. Creates ...
      *
      * \param 
      * \param
      */
     VelocityCorrectionScheme::VelocityCorrectionScheme(
-        const LibUtilities::SessionReaderSharedPtr& pSession):
+            const LibUtilities::SessionReaderSharedPtr& pSession):
         IncNavierStokes(pSession)
-        {
-            
-        }
-        
-        void VelocityCorrectionScheme::v_InitObject()
-        {
-            UnsteadySystem::v_InitObject();
-            IncNavierStokes::v_InitObject();
-            // Set m_pressure to point to last field of m_fields; 
-            if(NoCaseStringCompare(m_session->GetVariable(m_fields.num_elements()-1),"p") == 0)
-            {
-                m_nConvectiveFields = m_fields.num_elements()-1;
-                m_pressure = m_fields[m_nConvectiveFields];
-                m_pressureCalls = 1;
-            }
-<<<<<<< HEAD
-            else
-            {
-                ASSERTL0(false,"Need to set up pressure field definition");
-            }
-            
-            LibUtilities::TimeIntegrationMethod intMethod;
-            std::string TimeIntStr = m_session->GetSolverInfo("TimeIntegrationMethod");
-            int i;
-            for(i = 0; i < (int) LibUtilities::SIZE_TimeIntegrationMethod; ++i)
-=======
+    {
+        
+    }
+
+    void VelocityCorrectionScheme::v_InitObject()
+    {
+        UnsteadySystem::v_InitObject();
+        IncNavierStokes::v_InitObject();
+        // Set m_pressure to point to last field of m_fields; 
+        if(NoCaseStringCompare(m_session->GetVariable(m_fields.num_elements()-1),"p") == 0)
+        {
+            m_nConvectiveFields = m_fields.num_elements()-1;
+            m_pressure = m_fields[m_nConvectiveFields];
+            m_pressureCalls = 1;
+        }
+        else
+        {
+            ASSERTL0(false,"Need to set up pressure field definition");
+        }
+        
+        LibUtilities::TimeIntegrationMethod intMethod;
+        std::string TimeIntStr = m_session->GetSolverInfo("TimeIntegrationMethod");
+        int i;
+        for(i = 0; i < (int) LibUtilities::SIZE_TimeIntegrationMethod; ++i)
+        {
+            if(NoCaseStringCompare(LibUtilities::TimeIntegrationMethodMap[i],TimeIntStr) == 0 )
+            {
+                intMethod = (LibUtilities::TimeIntegrationMethod)i; 
+                break;
+            }
         }
         
         ASSERTL0(i != (int) LibUtilities::SIZE_TimeIntegrationMethod, "Invalid time integration type.");
@@ -96,57 +99,10 @@
             // Set to 1 for first step and it will then be increased in
             // time advance routines
             switch(intMethod)
->>>>>>> 5d783676
-            {
-                if(NoCaseStringCompare(LibUtilities::TimeIntegrationMethodMap[i],TimeIntStr) == 0 )
-                {
-                    intMethod = (LibUtilities::TimeIntegrationMethod)i; 
-                    break;
-                }
-            }
-            
-            ASSERTL0(i != (int) LibUtilities::SIZE_TimeIntegrationMethod, "Invalid time integration type.");
-            
-            
-            m_session->MatchSolverInfo("SubSteppingScheme","True",m_subSteppingScheme,false);
-            
-            if(m_subSteppingScheme)
-            {
-                
-                ASSERTL0(m_projectionType == MultiRegions::eMixed_CG_Discontinuous,"Projection must be set to Mixed_CG_Discontinuous for substepping");
-                
-                m_session->LoadParameter("SubStepCFL", m_cfl,0.5);
-                
-                // Set to 1 for first step and it will then be increased in
-                // time advance routines
-                switch(intMethod)
-                {
-<<<<<<< HEAD
-                    case LibUtilities::eBackwardEuler:
-                    case LibUtilities::eBDFImplicitOrder1: 
-=======
-                    m_intSteps = 2;
-                    m_integrationScheme = Array<OneD, LibUtilities::TimeIntegrationSchemeSharedPtr> (m_intSteps);
-
-
-                    LibUtilities::TimeIntegrationSchemeKey  IntKey0(LibUtilities::eBackwardEuler);
-                    m_integrationScheme[0] = LibUtilities::TimeIntegrationSchemeManager()[IntKey0];
-                    LibUtilities::TimeIntegrationSchemeKey   IntKey1(intMethod);
-                    m_integrationScheme[1] = LibUtilities::TimeIntegrationSchemeManager()[IntKey1];
-
-                    LibUtilities::TimeIntegrationSchemeKey   SubIntKey(LibUtilities::eRungeKutta2_ImprovedEuler);
-
-                    m_subStepIntegrationScheme = LibUtilities::TimeIntegrationSchemeManager()[SubIntKey];
-                    
-                    int nvel = m_velocity.num_elements();
-
-                    // Fields for quadratic interpolation
-                    m_previousVelFields = Array<OneD, Array<OneD, NekDouble> >(3*nvel);
-
-                    int ntotpts  = m_fields[0]->GetTotPoints();
-                    m_previousVelFields[0] = Array<OneD, NekDouble>(3*nvel*ntotpts);
-                    for(i = 1; i < 3*nvel; ++i)
->>>>>>> 5d783676
+            {
+            case LibUtilities::eBackwardEuler:
+            case LibUtilities::eBDFImplicitOrder1: 
+    
                     {
                         m_intSteps = 1;
                         m_integrationScheme = Array<OneD, LibUtilities::TimeIntegrationSchemeSharedPtr> (m_intSteps);
