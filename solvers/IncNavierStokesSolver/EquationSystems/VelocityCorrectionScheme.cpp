--- conflicted
+++ resolved
@@ -35,6 +35,7 @@
 
 #include <IncNavierStokesSolver/EquationSystems/VelocityCorrectionScheme.h>
 #include <LibUtilities/BasicUtils/Timer.h>
+#include <SolverUtils/Core/Misc.h>
 
 namespace Nektar
 {
@@ -267,66 +268,37 @@
         
     void VelocityCorrectionScheme::v_GenerateSummary(SolverUtils::SummaryList& s)
     {
-        if(m_subSteppingScheme)
-        {
-            cout <<  "\tSolver Type     : Velocity Correction with Substepping" <<endl;
-        }
-        else
-        {
-            cout <<  "\tSolver Type     : Velocity Correction" <<endl;
-        }
-
-        if(m_session->DefinesSolverInfo("EvolutionOperator"))
-        {
-            cout << "\tEvolutionOp     : " << m_session->GetSolverInfo("EvolutionOperator")<< endl;
-            
-        }
-        else
-        {
-            cout << "\tEvolutionOp     : " << endl;
-        }
-
-        if(m_session->DefinesSolverInfo("Driver"))
-        {
-            cout << "\tDriver          : " << m_session->GetSolverInfo("Driver")<< endl;
-            
-        }
-        else
-        {
-            cout << "\tDriver          : "<< endl;
-        }
-        
-<<<<<<< HEAD
-        //TimeParamSummary(out);
-        cout << "\tTime integ.     : " << LibUtilities::TimeIntegrationMethodMap[m_integrationScheme[m_intSteps-1]->GetIntegrationMethod()] << endl;
-=======
-        TimeParamSummary(out);
-        cout << "\tTime integ.     : " << LibUtilities::TimeIntegrationMethodMap[m_integrationScheme->GetIntegrationMethod()] << endl;
->>>>>>> 9917f1ca
-        
-        if(m_subSteppingScheme)
-        {
-            cout << "\tSubstepping     : " << LibUtilities::TimeIntegrationMethodMap[m_subStepIntegrationScheme->GetIntegrationMethod()] << endl;
-        }
-
-        if(m_homogen_dealiasing)
-        {
-            cout << "\tDealiasing      : Homogeneous1D"  << endl;
-        }
-        
-        if(m_advObject->GetSpecHPDealiasing())
-        {
-            cout << "\tDealiasing      : Spectral/hp "  << endl;
-        }
-
-        if(m_useSpecVanVisc)
-        {
-            cout << "\tSmoothing       : Spectral vanishing viscosity (cut off ratio = " << m_sVVCutoffRatio << ", diff coeff = "<< m_sVVDiffCoeff << ")"<< endl;        
-        }
-
-        if(m_useHomo1DSpecVanVisc)
-        {
-            cout << "\tSmoothing       : Spectral vanishing viscosity (homogeneous1D, cut off ratio = " << m_sVVCutoffRatio << ", diff coeff = "<< m_sVVDiffCoeff << ")"<< endl;  
+        UnsteadySystem::v_GenerateSummary(s);
+
+        if (m_subSteppingScheme)
+        {
+            SolverUtils::AddSummaryItem(
+                s, "Substepping", LibUtilities::TimeIntegrationMethodMap[
+                    m_subStepIntegrationScheme->GetIntegrationMethod()]);
+        }
+
+        string dealias = m_homogen_dealiasing ? "Homogeneous1D" : "";
+        if (m_advObject->GetSpecHPDealiasing())
+        {
+            dealias += (dealias == "" ? "" : " + ") + string("spectral/hp");
+        }
+        if (dealias != "")
+        {
+            SolverUtils::AddSummaryItem(s, "Dealiasing", dealias);
+        }
+
+        string smoothing = m_useSpecVanVisc ? "spectral/hp" : "";
+        if (m_useHomo1DSpecVanVisc)
+        {
+            smoothing += (smoothing == "" ? "" : " + ") + string("Homogeneous1D");
+        }
+        if (smoothing != "")
+        {
+            SolverUtils::AddSummaryItem(
+                s, "Smoothing", "SVV (" + smoothing + " SVV (cut-off = "
+                + boost::lexical_cast<string>(m_sVVCutoffRatio)
+                + ", diff coeff = "
+                + boost::lexical_cast<string>(m_sVVDiffCoeff)+")");
         }
     }
 
