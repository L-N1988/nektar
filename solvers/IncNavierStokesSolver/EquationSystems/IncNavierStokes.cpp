--- conflicted
+++ resolved
@@ -361,13 +361,7 @@
         {
             for(n = 0; n < m_fields[i]->GetBndConditions().num_elements(); ++n)
             {    
-<<<<<<< HEAD
-                if(m_fields[i]->GetBndConditions()[n]->IsTimeDependent()  ||
-                   boost::iequals(m_fields[i]->GetBndConditions()[n]->GetUserDefined(),
-                   "MovingBody"))
-=======
                 if(m_fields[i]->GetBndConditions()[n]->IsTimeDependent())
->>>>>>> 50469556
                 {
                     varName = m_session->GetVariable(i);
                     m_fields[i]->EvaluateBoundaryConditions(time, varName);
