///////////////////////////////////////////////////////////////////////////////
//
// File IncNavierStokes.cpp
//
// For more information, please see: http://www.nektar.info
//
// The MIT License
//
// Copyright (c) 2006 Division of Applied Mathematics, Brown University (USA),
// Department of Aeronautics, Imperial College London (UK), and Scientific
// Computing and Imaging Institute, University of Utah (USA).
//
// License for the specific language governing rights and limitations under
// Permission is hereby granted, free of charge, to any person obtaining a
// copy of this software and associated documentation files (the "Software"),
// to deal in the Software without restriction, including without limitation
// the rights to use, copy, modify, merge, publish, distribute, sublicense,
// and/or sell copies of the Software, and to permit persons to whom the
// Software is furnished to do so, subject to the following conditions:
//
// The above copyright notice and this permission notice shall be included
// in all copies or substantial portions of the Software.
//
// THE SOFTWARE IS PROVIDED "AS IS", WITHOUT WARRANTY OF ANY KIND, EXPRESS
// OR IMPLIED, INCLUDING BUT NOT LIMITED TO THE WARRANTIES OF MERCHANTABILITY,
// FITNESS FOR A PARTICULAR PURPOSE AND NONINFRINGEMENT. IN NO EVENT SHALL
// THE AUTHORS OR COPYRIGHT HOLDERS BE LIABLE FOR ANY CLAIM, DAMAGES OR OTHER
// LIABILITY, WHETHER IN AN ACTION OF CONTRACT, TORT OR OTHERWISE, ARISING
// FROM, OUT OF OR IN CONNECTION WITH THE SOFTWARE OR THE USE OR OTHER
// DEALINGS IN THE SOFTWARE.
//
// Description: Incompressible Navier Stokes class definition built on
// ADRBase class
//
///////////////////////////////////////////////////////////////////////////////

#include <iomanip>
#include <boost/algorithm/string.hpp>

#include <IncNavierStokesSolver/EquationSystems/IncNavierStokes.h>
#include <LibUtilities/BasicUtils/Timer.h>
#include <LibUtilities/Communication/Comm.h>
#include <SolverUtils/Filters/Filter.h>
#include <LocalRegions/Expansion2D.h>
#include <LocalRegions/Expansion3D.h>

namespace Nektar
{

    /**
     * Constructor. Creates ...
     *
     * \param 
     * \param
     */
    IncNavierStokes::IncNavierStokes(const LibUtilities::SessionReaderSharedPtr& pSession):
        UnsteadySystem(pSession),
        AdvectionSystem(pSession),
        m_subSteppingScheme(false),
        m_SmoothAdvection(false),
        m_steadyStateSteps(0)
    {
    }

    void IncNavierStokes::v_InitObject()
    {
        AdvectionSystem::v_InitObject();

        int i,j;
        int numfields = m_fields.num_elements();
        std::string velids[] = {"u","v","w"};

        // Set up Velocity field to point to the first m_expdim of m_fields; 
        m_velocity = Array<OneD,int>(m_spacedim);

        for(i = 0; i < m_spacedim; ++i)
        {
            for(j = 0; j < numfields; ++j)
            {
                std::string var = m_boundaryConditions->GetVariable(j);
                if(boost::iequals(velids[i], var))
                {
                    m_velocity[i] = j;
                    break;
                }

                ASSERTL0(j != numfields, "Failed to find field: " + var);
            }
        }

        // Set up equation type enum using kEquationTypeStr
        for(i = 0; i < (int) eEquationTypeSize; ++i)
        {
            bool match;
            m_session->MatchSolverInfo("EQTYPE",kEquationTypeStr[i],match,false);
            if(match)
            {
                m_equationType = (EquationType)i; 
                break;
            }
        }
        ASSERTL0(i != eEquationTypeSize,"EQTYPE not found in SOLVERINFO section");
        
        // This probably should to into specific implementations 
        // Equation specific Setups 
        switch(m_equationType)
        {
        case eSteadyStokes: 
        case eSteadyOseen: 
        case eSteadyNavierStokes:
        case eSteadyLinearisedNS: 
            break;
        case eUnsteadyNavierStokes:
        case eUnsteadyStokes:
            {
                m_session->LoadParameter("IO_InfoSteps", m_infosteps, 0);
                m_session->LoadParameter("IO_CFLSteps", m_cflsteps, 0);
                m_session->LoadParameter("SteadyStateSteps", m_steadyStateSteps, 0);
                m_session->LoadParameter("SteadyStateTol", m_steadyStateTol, 1e-6);
            
                // check to see if any user defined boundary condition is
                // indeed implemented
                
                for(int n = 0; n < m_fields[0]->GetBndConditions().num_elements(); ++n)
                {    
                    std::string type =m_fields[0]->GetBndConditions()[n]->GetUserDefined();
                    if(!type.empty())
                        // Time Dependent Boundary Condition (if no user
                        // defined then this is empty)
                        ASSERTL0 (boost::iequals(type,"Wall_Forces")   ||
                                  boost::iequals(type,"TimeDependent") ||
                                  boost::iequals(type,"MovingBody")    ||
                                  boost::iequals(type,"Radiation")     ||
                                  boost::iequals(type,"I")             ||
                                  boost::iequals(type,"HOutflow"),
                                  "Unknown USERDEFINEDTYPE boundary condition");
                }
            }
            break;
        case eNoEquationType:
        default:
            ASSERTL0(false,"Unknown or undefined equation type");
        }
        
        m_session->LoadParameter("Kinvis", m_kinvis);
        
        // Default advection type per solver
        std::string vConvectiveType;
        switch(m_equationType)
        {
            case eUnsteadyStokes:
                vConvectiveType = "NoAdvection";
                break;
            case eUnsteadyNavierStokes:
            case eSteadyNavierStokes:
                vConvectiveType = "Convective";
                break;
            case eUnsteadyLinearisedNS:
                vConvectiveType = "Linearised";
                break;
            default:
                break;
        }

        // Check if advection type overridden
        if (m_session->DefinesTag("AdvectiveType") && m_equationType != eUnsteadyStokes)
        {
            vConvectiveType = m_session->GetTag("AdvectiveType");
        }

        // Initialise advection
        m_advObject = SolverUtils::GetAdvectionFactory().CreateInstance(vConvectiveType, vConvectiveType);
        m_advObject->InitObject( m_session, m_fields);
        
        // Forcing terms
        m_forcing = SolverUtils::Forcing::Load(m_session, m_fields,
                                               v_GetForceDimension());

        // check to see if any Robin boundary conditions and if so set
        // up m_field to boundary condition maps;
        m_fieldsBCToElmtID  = Array<OneD, Array<OneD, int> >(numfields);
        m_fieldsBCToTraceID = Array<OneD, Array<OneD, int> >(numfields);
        m_fieldsRadiationFactor  = Array<OneD, Array<OneD, NekDouble> > (numfields);
        
        for (i = 0; i < m_fields.num_elements(); ++i)
        {
            bool Set = false;

            Array<OneD, const SpatialDomains::BoundaryConditionShPtr > BndConds;
            Array<OneD, MultiRegions::ExpListSharedPtr>  BndExp;
            int radpts = 0;
            
            BndConds = m_fields[i]->GetBndConditions();
            BndExp   = m_fields[i]->GetBndCondExpansions();
            for(int n = 0; n < BndConds.num_elements(); ++n)
            {    
                if(boost::iequals(BndConds[n]->GetUserDefined(),"Radiation"))
                {
                    ASSERTL0(BndConds[n]->GetBoundaryConditionType() == SpatialDomains::eRobin,
                             "Radiation boundary condition must be of type Robin <R>");
                    
                    if(Set == false)
                    {
                        m_fields[i]->GetBoundaryToElmtMap(m_fieldsBCToElmtID[i],m_fieldsBCToTraceID[i]);
                        Set = true;
                    }
                    radpts += BndExp[n]->GetTotPoints();
                }
            }

            m_fieldsRadiationFactor[i] = Array<OneD, NekDouble>(radpts);

            radpts = 0; // reset to use as a counter

            for(int n = 0; n < BndConds.num_elements(); ++n)
            {    
                if(boost::iequals(BndConds[n]->GetUserDefined(),"Radiation"))
                {
                    
                    int npoints    = BndExp[n]->GetNpoints();
                    Array<OneD, NekDouble> x0(npoints,0.0);
                    Array<OneD, NekDouble> x1(npoints,0.0);
                    Array<OneD, NekDouble> x2(npoints,0.0);
                    Array<OneD, NekDouble> tmpArray;

                    BndExp[n]->GetCoords(x0,x1,x2);
                    
                    LibUtilities::Equation coeff = 
                        boost::static_pointer_cast<
                    SpatialDomains::RobinBoundaryCondition
                        >(BndConds[n])->m_robinPrimitiveCoeff;
                    
                    coeff.Evaluate(x0,x1,x2,m_time, 
                                   tmpArray = m_fieldsRadiationFactor[i]+ radpts);
                    //Vmath::Neg(npoints,tmpArray = m_fieldsRadiationFactor[i]+ radpts,1);
                    radpts += npoints;
                }
            }
        }

        // Set up Field Meta Data for output files
        m_fieldMetaDataMap["Kinvis"] = boost::lexical_cast<std::string>(m_kinvis);
        m_fieldMetaDataMap["TimeStep"] = boost::lexical_cast<std::string>(m_timestep);
    }

    /**
     * Destructor
     */
    IncNavierStokes::~IncNavierStokes(void)
    {
    }

    
    /**
     *
     */
    void IncNavierStokes::v_GetFluxVector(const int i, 
                                          Array<OneD, Array<OneD, NekDouble> > &physfield,
                                            Array<OneD, Array<OneD, NekDouble> > &flux)
    {
        ASSERTL1(flux.num_elements() == m_velocity.num_elements(),"Dimension of flux array and velocity array do not match");

        for(int j = 0; j < flux.num_elements(); ++j)
        {
            Vmath::Vmul(GetNpoints(), physfield[i], 1, m_fields[m_velocity[j]]->GetPhys(), 1, flux[j], 1);
        }
    }

    /**
     * Calcualate numerical fluxes
     */
    void IncNavierStokes::v_NumericalFlux(Array<OneD, Array<OneD, NekDouble> > &physfield, 
                                          Array<OneD, Array<OneD, NekDouble> > &numflux)
    {
        /// Counter variable
        int i;

        /// Number of trace points
        int nTracePts   = GetTraceNpoints();
        
        /// Number of spatial dimensions
        int nDimensions = m_spacedim;

        /// Forward state array
        Array<OneD, NekDouble> Fwd(2*nTracePts);
        
        /// Backward state array
        Array<OneD, NekDouble> Bwd = Fwd + nTracePts;
        
        /// Normal velocity array
        Array<OneD, NekDouble> Vn (nTracePts, 0.0);
        
        // Extract velocity field along the trace space and multiply by trace normals
        for(i = 0; i < nDimensions; ++i)
        {
            m_fields[0]->ExtractTracePhys(m_fields[m_velocity[i]]->GetPhys(), Fwd);
            Vmath::Vvtvp(nTracePts, m_traceNormals[i], 1, Fwd, 1, Vn, 1, Vn, 1);
        }

        /// Compute the numerical fluxes at the trace points
        for(i = 0; i < numflux.num_elements(); ++i)
        {
            /// Extract forwards/backwards trace spaces
            m_fields[i]->GetFwdBwdTracePhys(physfield[i], Fwd, Bwd);

            /// Upwind between elements
            m_fields[i]->GetTrace()->Upwind(Vn, Fwd, Bwd, numflux[i]);

            /// Calculate the numerical fluxes multipling Fwd or Bwd
            /// by the normal advection velocity
            Vmath::Vmul(nTracePts, numflux[i], 1, Vn, 1, numflux[i], 1);
        }
    }

    /**
     * Evaluation -N(V) for all fields except pressure using m_velocity
     */
    void IncNavierStokes::EvaluateAdvectionTerms(const Array<OneD, const Array<OneD, NekDouble> > &inarray, 
                                                 Array<OneD, Array<OneD, NekDouble> > &outarray, 
                                                 Array<OneD, NekDouble> &wk)
    {
        int i;
        int nqtot      = m_fields[0]->GetTotPoints();
        int VelDim     = m_velocity.num_elements();
        Array<OneD, Array<OneD, NekDouble> > velocity(VelDim);
        Array<OneD, NekDouble > Deriv;

        for(i = 0; i < VelDim; ++i)
        {
            if(m_fields[i]->GetWaveSpace() && !m_SingleMode && !m_HalfMode)
            {
                velocity[i] = Array<OneD, NekDouble>(nqtot,0.0);
                m_fields[i]->HomogeneousBwdTrans(inarray[m_velocity[i]],velocity[i]);
            }
            else
            {
                velocity[i] = inarray[m_velocity[i]];
            }
        }

        // Set up Derivative work space; 
        if(wk.num_elements())
        {
            ASSERTL0(wk.num_elements() >= nqtot*VelDim,
                     "Workspace is not sufficient");
            Deriv = wk;
        }
        else
        {
            Deriv = Array<OneD, NekDouble> (nqtot*VelDim);
        }

        m_advObject->Advect(m_nConvectiveFields, m_fields,
                            velocity, inarray, outarray, m_time);
    }
    
    /**
     * Time dependent boundary conditions updating
     */
    void IncNavierStokes::SetBoundaryConditions(NekDouble time)
    {
        int i, n;
        std::string varName;
        int nvariables = m_fields.num_elements();
        
        for (i = 0; i < nvariables; ++i)
        {
            for(n = 0; n < m_fields[i]->GetBndConditions().num_elements(); ++n)
            {    
<<<<<<< HEAD
                if(m_fields[i]->GetBndConditions()[n]->GetUserDefined() ==
                   SpatialDomains::eTimeDependent ||
                   m_fields[i]->GetBndConditions()[n]->GetUserDefined() ==
                   SpatialDomains::eMovingBody)
=======
                if(m_fields[i]->GetBndConditions()[n]->IsTimeDependent()  ||
                   m_fields[i]->GetBndConditions()[n]->GetUserDefined() ==
                   "MovingBody")
>>>>>>> 6c3be247
                {
                    varName = m_session->GetVariable(i);
                    m_fields[i]->EvaluateBoundaryConditions(time, varName);
                }

            }

            // Set Radiation conditions if required
            SetRadiationBoundaryForcing(i);
        }
    }
    
    /**
     * Probably should be pushed back into ContField? 
     */
    void IncNavierStokes::SetRadiationBoundaryForcing(int fieldid)
    {
        int  i,n;
        
        Array<OneD, const SpatialDomains::BoundaryConditionShPtr > BndConds;
        Array<OneD, MultiRegions::ExpListSharedPtr>                BndExp;
        
        BndConds = m_fields[fieldid]->GetBndConditions();
        BndExp   = m_fields[fieldid]->GetBndCondExpansions();
        
        StdRegions::StdExpansionSharedPtr elmt;
        StdRegions::StdExpansionSharedPtr Bc;
        
        int cnt;
        int elmtid,nq,offset, boundary;
        Array<OneD, NekDouble> Bvals, U;
        int cnt1 = 0;
        
        for(cnt = n = 0; n < BndConds.num_elements(); ++n)
        {            
            std::string type = BndConds[n]->GetUserDefined(); 
            
            if((BndConds[n]->GetBoundaryConditionType() == SpatialDomains::eRobin)&&(boost::iequals(type,"Radiation")))
            {
                for(i = 0; i < BndExp[n]->GetExpSize(); ++i,cnt++)
                {
                    elmtid = m_fieldsBCToElmtID[fieldid][cnt];
                    elmt   = m_fields[fieldid]->GetExp(elmtid);
                    offset = m_fields[fieldid]->GetPhys_Offset(elmtid);
                    
                    U = m_fields[fieldid]->UpdatePhys() + offset;
                    Bc = BndExp[n]->GetExp(i);
                    
                    boundary = m_fieldsBCToTraceID[fieldid][cnt];
                    
                    // Get edge values and put into ubc
                    nq = Bc->GetTotPoints();
                    Array<OneD, NekDouble> ubc(nq);
                    elmt->GetTracePhysVals(boundary,Bc,U,ubc);
                    
                    Vmath::Vmul(nq,&m_fieldsRadiationFactor[fieldid][cnt1 + 
                             BndExp[n]->GetPhys_Offset(i)],1,&ubc[0],1,&ubc[0],1);

                    Bvals = BndExp[n]->UpdateCoeffs()+BndExp[n]->GetCoeff_Offset(i);

                    Bc->IProductWRTBase(ubc,Bvals); 
                }
                cnt1 += BndExp[n]->GetTotPoints();
            }
            else 
            {
                cnt += BndExp[n]->GetExpSize();
            }
        }
    }


    /**
     * Add an additional forcing term programmatically.
     */
    void IncNavierStokes::AddForcing(const SolverUtils::ForcingSharedPtr& pForce)
    {
        m_forcing.push_back(pForce);
    }


    /**
     * Decide if at a steady state if the discrerte L2 sum of the
     * coefficients is the same as the previous step to within the
     * tolerance m_steadyStateTol;
     */
    bool IncNavierStokes::CalcSteadyState(void)
    {
        static NekDouble previousL2 = 0.0;
        bool returnval = false;
        
        NekDouble L2 = 0.0;
        
        // calculate L2 discrete summation 
        int ncoeffs = m_fields[0]->GetNcoeffs(); 
        
        for(int i = 0; i < m_fields.num_elements(); ++i)
        {
            L2 += Vmath::Dot(ncoeffs,m_fields[i]->GetCoeffs(),1,m_fields[i]->GetCoeffs(),1);
        }
        
        if(fabs(L2-previousL2) < ncoeffs*m_steadyStateTol)
        {
            returnval = true;
        }

        previousL2 = L2;

        return returnval;
    }
    
    /**
     *
     */
    Array<OneD, NekDouble> IncNavierStokes::GetElmtCFLVals(void)
    {
        int n_vel     = m_velocity.num_elements();
        int n_element = m_fields[0]->GetExpSize(); 
        
        const Array<OneD, int> ExpOrder = GetNumExpModesPerExp();
        Array<OneD, int> ExpOrderList (n_element, ExpOrder);
        
        const NekDouble cLambda = 0.2; // Spencer book pag. 317
        
        Array<OneD, NekDouble> cfl        (n_element, 0.0);
        Array<OneD, NekDouble> stdVelocity(n_element, 0.0);
        Array<OneD, Array<OneD, NekDouble> > velfields; 
        
        if(m_HomogeneousType == eHomogeneous1D) // just do check on 2D info
        {
            velfields = Array<OneD, Array<OneD, NekDouble> >(2);

            for(int i = 0; i < 2; ++i)
            {
                velfields[i] = m_fields[m_velocity[i]]->UpdatePhys();
            }        
        }
        else
        {
            velfields = Array<OneD, Array<OneD, NekDouble> >(n_vel);

            for(int i = 0; i < n_vel; ++i)
            {
                velfields[i] = m_fields[m_velocity[i]]->UpdatePhys();
            }        
        }

        stdVelocity = m_extrapolation->GetMaxStdVelocity(velfields);
        
        for(int el = 0; el < n_element; ++el)
        {
            cfl[el] =  m_timestep*(stdVelocity[el] * cLambda *
                                   (ExpOrder[el]-1) * (ExpOrder[el]-1));
        }
        
        return cfl;
    }
    
    /**
     *
     */
    NekDouble IncNavierStokes::GetCFLEstimate(int &elmtid)
    { 
        int n_element = m_fields[0]->GetExpSize(); 

        Array<OneD, NekDouble> cfl = GetElmtCFLVals();
        
        elmtid = Vmath::Imax(n_element,cfl,1);
        NekDouble CFL,CFL_loc;

        CFL = CFL_loc = cfl[elmtid];
        m_comm->AllReduce(CFL,LibUtilities::ReduceMax);

        // unshuffle elmt id if data is not stored in consecutive order. 
        elmtid = m_fields[0]->GetExp(elmtid)->GetGeom()->GetGlobalID();
        if(CFL != CFL_loc)
        {
            elmtid = -1;
        }

        m_comm->AllReduce(elmtid,LibUtilities::ReduceMax);
        
        // express element id with respect to plane
        if(m_HomogeneousType == eHomogeneous1D)
        {
            elmtid = elmtid%m_fields[0]->GetPlane(0)->GetExpSize();
        }
        return CFL;
    }


    /**
     * Perform the extrapolation.
     */
    bool IncNavierStokes::v_PreIntegrate(int step)
    {
        m_extrapolation->SubStepSaveFields(step);
        m_extrapolation->SubStepAdvance(m_intSoln,step,m_time);
        return false;
    }


    /**
     * Estimate CFL and perform steady-state check
     */
    bool IncNavierStokes::v_PostIntegrate(int step)
    {
        if(m_cflsteps && !((step+1)%m_cflsteps))
        {
            int elmtid;
            NekDouble cfl = GetCFLEstimate(elmtid);

            if(m_comm->GetRank() == 0)
            {
                cout << "CFL (zero plane): "<< cfl << " (in elmt "
                     << elmtid << ")" << endl;
            }
        }

        if(m_steadyStateSteps && step && (!((step+1)%m_steadyStateSteps)))
        {
            if(CalcSteadyState() == true)
            {
                cout << "Reached Steady State to tolerance "
                     << m_steadyStateTol << endl;
                return true;
            }
        }

        return false;
    }
} //end of namespace
<|MERGE_RESOLUTION|>--- conflicted
+++ resolved
@@ -367,16 +367,9 @@
         {
             for(n = 0; n < m_fields[i]->GetBndConditions().num_elements(); ++n)
             {    
-<<<<<<< HEAD
-                if(m_fields[i]->GetBndConditions()[n]->GetUserDefined() ==
-                   SpatialDomains::eTimeDependent ||
-                   m_fields[i]->GetBndConditions()[n]->GetUserDefined() ==
-                   SpatialDomains::eMovingBody)
-=======
                 if(m_fields[i]->GetBndConditions()[n]->IsTimeDependent()  ||
                    m_fields[i]->GetBndConditions()[n]->GetUserDefined() ==
                    "MovingBody")
->>>>>>> 6c3be247
                 {
                     varName = m_session->GetVariable(i);
                     m_fields[i]->EvaluateBoundaryConditions(time, varName);
