///////////////////////////////////////////////////////////////////////////////
//
// File IncNavierStokes.cpp
//
// For more information, please see: http://www.nektar.info
//
// The MIT License
//
// Copyright (c) 2006 Division of Applied Mathematics, Brown University (USA),
// Department of Aeronautics, Imperial College London (UK), and Scientific
// Computing and Imaging Institute, University of Utah (USA).
//
// License for the specific language governing rights and limitations under
// Permission is hereby granted, free of charge, to any person obtaining a
// copy of this software and associated documentation files (the "Software"),
// to deal in the Software without restriction, including without limitation
// the rights to use, copy, modify, merge, publish, distribute, sublicense,
// and/or sell copies of the Software, and to permit persons to whom the
// Software is furnished to do so, subject to the following conditions:
//
// The above copyright notice and this permission notice shall be included
// in all copies or substantial portions of the Software.
//
// THE SOFTWARE IS PROVIDED "AS IS", WITHOUT WARRANTY OF ANY KIND, EXPRESS
// OR IMPLIED, INCLUDING BUT NOT LIMITED TO THE WARRANTIES OF MERCHANTABILITY,
// FITNESS FOR A PARTICULAR PURPOSE AND NONINFRINGEMENT. IN NO EVENT SHALL
// THE AUTHORS OR COPYRIGHT HOLDERS BE LIABLE FOR ANY CLAIM, DAMAGES OR OTHER
// LIABILITY, WHETHER IN AN ACTION OF CONTRACT, TORT OR OTHERWISE, ARISING
// FROM, OUT OF OR IN CONNECTION WITH THE SOFTWARE OR THE USE OR OTHER
// DEALINGS IN THE SOFTWARE.
//
// Description: Incompressible Navier Stokes class definition built on
// ADRBase class
//
///////////////////////////////////////////////////////////////////////////////

#include <IncNavierStokesSolver/EquationSystems/IncNavierStokes.h>
#include <LibUtilities/BasicUtils/Timer.h>
#include <cstdio>
#include <cstdlib>
#include <LibUtilities/Communication/Comm.h>
#include <SolverUtils/Filters/Filter.h>
#include <iomanip>

namespace Nektar
{

    /**
     * Constructor. Creates ...
     *
     * \param 
     * \param
     */
    IncNavierStokes::IncNavierStokes(const LibUtilities::SessionReaderSharedPtr& pSession):
        //EquationSystem(pSession),
        UnsteadySystem(pSession),
        m_subSteppingScheme(false),
        m_SmoothAdvection(false),
        m_steadyStateSteps(0)
    {
    }

    void IncNavierStokes::v_InitObject()
    {
        
        int i,j;
        int numfields = m_fields.num_elements();
        std::string velids[] = {"u","v","w"};
        
        // Set up Velocity field to point to the first m_expdim of m_fields; 
        m_velocity = Array<OneD,int>(m_spacedim);
        
        for(i = 0; i < m_spacedim; ++i)
        {
            for(j = 0; j < numfields; ++j)
            {
                std::string var = m_boundaryConditions->GetVariable(j);
                if(NoCaseStringCompare(velids[i],var) == 0)
                {
                    m_velocity[i] = j;
                    break;
                }
                
                if(j == numfields)
                {
                    std::string error = "Failed to find field: " + var; 
                    ASSERTL0(false,error.c_str());
                }
            }
        }
        
        // Set up equation type enum using kEquationTypeStr
        for(i = 0; i < (int) eEquationTypeSize; ++i)
        {
            bool match;
            m_session->MatchSolverInfo("EQTYPE",kEquationTypeStr[i],match,false);
            if(match)
            {
                m_equationType = (EquationType)i; 
                break;
            }
        }
        ASSERTL0(i != eEquationTypeSize,"EQTYPE not found in SOLVERINFO section");
        
        // This probably should to into specific implementations 
        // Equation specific Setups 
        switch(m_equationType)
        {
        case eSteadyStokes: 
        case eSteadyOseen: 
        case eSteadyNavierStokes:
        case eSteadyLinearisedNS: 
            break;
        case eUnsteadyNavierStokes:
        case eUnsteadyStokes:
            {
                m_session->LoadParameter("IO_InfoSteps", m_infosteps, 0);
                m_session->LoadParameter("IO_EnergySteps", m_energysteps, 0);
                m_session->LoadParameter("IO_CFLSteps", m_cflsteps, 0);
                m_session->LoadParameter("SteadyStateSteps", m_steadyStateSteps, 0);
                m_session->LoadParameter("SteadyStateTol", m_steadyStateTol, 1e-6);
            
                
                // set up mdl file 
                std::string   mdlname = m_session->GetSessionName() + ".mdl";
                
                if (m_energysteps && m_comm->GetRank() == 0)
                {
                    m_mdlFile.open(mdlname.c_str());
                }
                
                // check to see if any user defined boundary condition is
                // indeed implemented
                
                for(int n = 0; n < m_fields[0]->GetBndConditions().num_elements(); ++n)
                {	
                    // Time Dependent Boundary Condition (if no user
                    // defined then this is empty)
                    if (m_fields[0]->GetBndConditions()[n]->GetUserDefined() != SpatialDomains::eNoUserDefined)
                    {
                        if (m_fields[0]->GetBndConditions()[n]->GetUserDefined() != SpatialDomains::eTimeDependent)
                        {
                            if(m_fields[0]->GetBndConditions()[n]->GetUserDefined() != SpatialDomains::eRadiation)
                            {
                                if(m_fields[0]->GetBndConditions()[n]->GetUserDefined() != SpatialDomains::eI)
                                {
                                    ASSERTL0(false,"Unknown USERDEFINEDTYPE boundary condition");
                                }
                            }
                        }
                    }
                }
            }
            break;
        case eNoEquationType:
        default:
            ASSERTL0(false,"Unknown or undefined equation type");
        }
        
        m_session->LoadParameter("Kinvis", m_kinvis);
        
        if (m_equationType == eUnsteadyNavierStokes || m_equationType == eSteadyNavierStokes)
        {
            std::string vConvectiveType = "Convective";
            if (m_session->DefinesTag("AdvectiveType"))
            {
                vConvectiveType = m_session->GetTag("AdvectiveType");
            }
            m_advObject = GetAdvectionTermFactory().CreateInstance(vConvectiveType, m_session, m_graph);
        }
	
        if (m_equationType == eUnsteadyLinearisedNS)// || m_equationType == eSteadyNavierStokes)
        {
            std::string vConvectiveType = "Linearised";
            if (m_session->DefinesTag("AdvectiveType"))
            {
                //vConvectiveType = m_session->GetTag("Linearised");
                vConvectiveType = m_session->GetTag("AdvectiveType");
            }
            m_advObject = GetAdvectionTermFactory().CreateInstance(vConvectiveType, m_session, m_graph);
        }
	
        if(m_equationType == eUnsteadyStokes)
        {
            std::string vConvectiveType = "NoAdvection";
            m_advObject = GetAdvectionTermFactory().CreateInstance(vConvectiveType, m_session, m_graph);
        }
        
        // check to see if any Robin boundary conditions and if so set
        // up m_field to boundary condition maps;
        m_fieldsBCToElmtID  = Array<OneD, Array<OneD, int> >(m_fields.num_elements());
        m_fieldsBCToTraceID = Array<OneD, Array<OneD, int> >(m_fields.num_elements());
        m_fieldsRadiationFactor  = Array<OneD, Array<OneD, NekDouble> > (m_fields.num_elements());
        
        for (i = 0; i < m_fields.num_elements(); ++i)
        {
            bool Set = false;

            Array<OneD, const SpatialDomains::BoundaryConditionShPtr > BndConds;
            Array<OneD, MultiRegions::ExpListSharedPtr>  BndExp;
            int radpts = 0;
            
            BndConds = m_fields[i]->GetBndConditions();
            BndExp   = m_fields[i]->GetBndCondExpansions();
            for(int n = 0; n < BndConds.num_elements(); ++n)
            {	
                if(BndConds[n]->GetUserDefined() == SpatialDomains::eRadiation)
                {
                    if(Set == false)
                    {
                        m_fields[i]->GetBoundaryToElmtMap(m_fieldsBCToElmtID[i],m_fieldsBCToTraceID[i]);
                        Set = true;
                    }
                    radpts += BndExp[n]->GetTotPoints();
                }
            }

            m_fieldsRadiationFactor[i] = Array<OneD, NekDouble>(radpts);

            radpts = 0; // reset to use as a counter

            for(int n = 0; n < BndConds.num_elements(); ++n)
            {	
                if(BndConds[n]->GetUserDefined() == SpatialDomains::eRadiation)
                {
                    
                    int npoints    = BndExp[n]->GetNpoints();
                    Array<OneD, NekDouble> x0(npoints,0.0);
                    Array<OneD, NekDouble> x1(npoints,0.0);
                    Array<OneD, NekDouble> x2(npoints,0.0);
                    Array<OneD, NekDouble> tmpArray;

                    BndExp[n]->GetCoords(x0,x1,x2);
                    
                    LibUtilities::Equation coeff = 
                        boost::static_pointer_cast<
                    SpatialDomains::RobinBoundaryCondition
                        >(BndConds[n])->m_robinPrimitiveCoeff;
                    
                    coeff.Evaluate(x0,x1,x2,m_time, 
                                   tmpArray = m_fieldsRadiationFactor[i]+ radpts);
                    //Vmath::Neg(npoints,tmpArray = m_fieldsRadiationFactor[i]+ radpts,1);
                    radpts += npoints;
                }
            }
        }

        // Set up Field Meta Data for output files
        m_fieldMetaDataMap["Kinvis"] = m_kinvis;
        m_fieldMetaDataMap["TimeStep"] = m_timestep;
    }

    IncNavierStokes::~IncNavierStokes(void)
    {

    }
    
    void IncNavierStokes::AdvanceInTime(int nsteps)
    {
        int i,n;
        int n_fields = m_fields.num_elements();
        static int nchk = 0;
		
        Timer timer;

        if(m_HomogeneousType == eHomogeneous1D)
        {
            for(i = 0; i < n_fields; ++i)
            {
                m_fields[i]->HomogeneousFwdTrans(m_fields[i]->GetPhys(),m_fields[i]->UpdatePhys());
                m_fields[i]->SetWaveSpace(true);
                m_fields[i]->SetPhysState(false);
            }
        }
	
        // Set up wrapper to fields data storage. 
        Array<OneD, Array<OneD, NekDouble> >  fields(m_nConvectiveFields);
        for(i = 0; i < m_nConvectiveFields; ++i)
        {
            fields[i]  = m_fields[i]->UpdatePhys();
        }
		
        // Initialise NS solver which is set up to use a GLM method
        // with calls to EvaluateAdvection_SetPressureBCs and
        // SolveUnsteadyStokesSystem
        m_integrationSoln = m_integrationScheme[m_intSteps-1]->InitializeScheme(m_timestep, fields, m_time, m_integrationOps);

<<<<<<< HEAD
=======
	               
        for(i = 0; i < m_fields.num_elements(); ++i)
        {
            NekDouble l2 =  m_fields[i]->L2();
            if(m_comm->GetRank() == 0)
            {
                cout << l2 << endl;
            }
        }
        cout << "Initital Conditions" << endl;
>>>>>>> 3f182f29

        std::vector<SolverUtils::FilterSharedPtr>::iterator x;
        for (x = m_filters.begin(); x != m_filters.end(); ++x)
        {
            (*x)->Initialise(m_fields, m_time);
        }
        
        //Time advance
        for(n = 0; n < nsteps; ++n)
        {

            timer.Start();

            if(m_subSteppingScheme)
            {
                SubStepSaveFields(n);
                SubStepAdvance(n);
            }

            // Advance velocity fields
            fields = m_integrationScheme[min(n,m_intSteps-1)]->TimeIntegrate(m_timestep, m_integrationSoln, m_integrationOps);
            
            m_time += m_timestep;
            
            timer.Stop();
            
            for(i = 0; i < m_fields.num_elements(); ++i)
            {
                NekDouble l2 =  m_fields[i]->L2();
                if(m_comm->GetRank() == 0)
                {
                    cout << l2 << endl;
                }
            }

            // Write out current time step
            if(m_infosteps && !((n+1)%m_infosteps) && m_comm->GetRank() == 0)
            {
                cout << "Step: " << n+1 << "  Time: " << 
                    m_time << " CPU-Time: " << timer.TimePerTest(1) << " s" << endl;
            }

            // Write out energy data to file
            if(m_energysteps && !((n+1)%m_energysteps))
            {
                WriteModalEnergy();
            }
            
            
            int elmtid;
            NekDouble cfl = GetCFLEstimate(elmtid);
            if(m_cflsteps && !((n+1)%m_cflsteps) && m_comm->GetRank() == 0)
            {
                cout << "CFL (zero plane): "<< cfl << " (in elmt " << elmtid << ")" << endl;
            }
            
            // dump data in m_fields->m_coeffs to file. 
            if(m_checksteps && n&&(!((n+1)%m_checksteps)))
            {
                //WriteCheckpoint_Ouptput();
                if(m_HomogeneousType == eHomogeneous1D)
                {
                    for(i = 0; i< n_fields; i++)
                    {
                        m_fields[i]->SetWaveSpace(false);
                        m_fields[i]->BwdTrans(m_fields[i]->GetCoeffs(),m_fields[i]->UpdatePhys());
                        m_fields[i]->SetPhysState(true);
                    }
                    nchk++;
                    Checkpoint_Output(nchk);
                    for(i = 0; i< n_fields; i++)
                    {
                        m_fields[i]->SetWaveSpace(true);
                        m_fields[i]->HomogeneousFwdTrans(m_fields[i]->GetPhys(),m_fields[i]->UpdatePhys());
                        m_fields[i]->SetPhysState(false);
                    }
                }
                else
                {
                    for(i = 0; i < m_nConvectiveFields; ++i)
                    {
                        m_fields[i]->SetPhys(fields[i]);
                        m_fields[i]->SetPhysState(true);
                    }
                    nchk++;
                    Checkpoint_Output(nchk);
                }
            }
            
            
            if(m_steadyStateSteps && n && (!((n+1)%m_steadyStateSteps)))
            {
                if(CalcSteadyState() == true)
                {
                    cout << "Reached Steady State to tolerance " << m_steadyStateTol << endl; 
                    break;
                }
            }

            // Transform data into coefficient space
            if (m_filters.size() > 0)
            {
                for (i = 0; i < m_nConvectiveFields; ++i)
                {
                    m_fields[i]->FwdTrans_IterPerExp(fields[i],
                                                     m_fields[i]->UpdateCoeffs());
                    m_fields[i]->SetPhysState(false);
                }
            }
            
            std::vector<SolverUtils::FilterSharedPtr>::iterator x;
            for (x = m_filters.begin(); x != m_filters.end(); ++x)
            {
                (*x)->Update(m_fields, m_time);
            }

        }
	
        if(m_HomogeneousType == eHomogeneous1D)
        {
            for(i = 0 ; i< n_fields ; i++)
            {
                m_fields[i]->SetWaveSpace(false);
                m_fields[i]->BwdTrans(m_fields[i]->GetCoeffs(),m_fields[i]->UpdatePhys());
                m_fields[i]->SetPhysState(true);
            }
        }
        else 
        {
            for(i = 0; i < m_nConvectiveFields; ++i)
            {
                m_fields[i]->SetPhys(fields[i]);
                m_fields[i]->SetPhysState(true);
            }
        }
	
        
        if (m_energysteps)
        {
            m_mdlFile.close();
        }
        
        for (x = m_filters.begin(); x != m_filters.end(); ++x)
        {
            (*x)->Finalise(m_fields, m_time);
        }
    }
    

    void IncNavierStokes::SubStepSaveFields(const int nstep)
    {
        int i,n;
        int nvel = m_velocity.num_elements();
        int npts = m_fields[0]->GetTotPoints();

        // rotate fields 
        int nblocks = m_previousVelFields.num_elements()/nvel; 
        Array<OneD, NekDouble> save; 
        
        for(n = 0; n < nvel; ++n)
        {
            save = m_previousVelFields[(nblocks-1)*nvel+n];
            
            for(i = nblocks-1; i > 0; --i)
            {
                m_previousVelFields[i*nvel+n] = m_previousVelFields[(i-1)*nvel+n];
            }
            
            m_previousVelFields[n] = save; 
        }
        
        // Put previous field 
        for(i = 0; i < nvel; ++i)
        {
            m_fields[m_velocity[i]]->BwdTrans(m_fields[m_velocity[i]]->GetCoeffs(),
                                              m_fields[m_velocity[i]]->UpdatePhys());
            Vmath::Vcopy(npts,m_fields[m_velocity[i]]->GetPhys(),1,
                         m_previousVelFields[i],1);   
        }

        if(nstep == 0)// initialise all levels with first field 
        {
            for(n = 0; n < nvel; ++n)
            {
                for(i = 1; i < nblocks; ++i)
                {
                    Vmath::Vcopy(npts,m_fields[m_velocity[n]]->GetPhys(),1,
                                 m_previousVelFields[i*nvel+n],1);   
                    
                }
            }
        }
    }


    void IncNavierStokes::SubStepAdvance(const int nstep)
    {
        int n;
        int nsubsteps, minsubsteps;

        NekDouble dt; 
        NekDouble time = m_time;

        Array<OneD, Array<OneD, NekDouble> > fields, velfields;
        
        static int ncalls = 1;
        int  nint         = min(ncalls++, m_intSteps);
        
        Array<OneD, NekDouble> CFL(m_fields[0]->GetExpSize(), 
                                   m_cflSafetyFactor);
        
        // Get the proper time step with CFL control
        dt = GetSubstepTimeStep();

        nsubsteps = (m_timestep > dt)? ((int)(m_timestep/dt)+1):1; 
        m_session->LoadParameter("MinSubSteps", minsubsteps,0);
        nsubsteps = max(minsubsteps, nsubsteps);

        dt = m_timestep/nsubsteps;
        
        if (m_infosteps && !((nstep+1)%m_infosteps) && m_comm->GetRank() == 0)
        {
            cout << "Sub-integrating using "<< nsubsteps 
                 << " steps over Dt = "     << m_timestep 
                 << " (SubStep CFL="        << m_cflSafetyFactor << ")"<< endl;
        }

        for (int m = 0; m < nint; ++m)
        {
            // We need to update the fields held by the m_integrationSoln
            fields = m_integrationSoln->UpdateSolutionVector()[m];
            
            // Initialise NS solver which is set up to use a GLM method
            // with calls to EvaluateAdvection_SetPressureBCs and
            // SolveUnsteadyStokesSystem
            LibUtilities::TimeIntegrationSolutionSharedPtr 
                SubIntegrationSoln = m_subStepIntegrationScheme->
                    InitializeScheme(dt, fields, time, m_subStepIntegrationOps);
            
            for(n = 0; n < nsubsteps; ++n)
            {
                fields = m_subStepIntegrationScheme->
                    TimeIntegrate(
                            dt, SubIntegrationSoln, m_subStepIntegrationOps);
            }
            
            // Reset time integrated solution in m_integrationSoln 
            m_integrationSoln->SetSolVector(m,fields);
        }
    }


    /** 
     * Explicit Advection terms used by SubStepAdvance time integration
     */
    void IncNavierStokes::SubStepAdvection(
        const Array<OneD, const Array<OneD, NekDouble> > &inarray,  
              Array<OneD, Array<OneD,       NekDouble> > &outarray, 
        const NekDouble time)
    {
        int i;
        int nVariables     = inarray.num_elements();
        int nQuadraturePts = inarray[0].num_elements();

        /// Get the number of coefficients
        int ncoeffs = m_fields[0]->GetNcoeffs(); 
        
        /// Define an auxiliary variable to compute the RHS 
        Array<OneD, Array<OneD, NekDouble> > WeakAdv(nVariables);
        WeakAdv[0] = Array<OneD, NekDouble> (ncoeffs*nVariables);
        for(i = 1; i < nVariables; ++i)
        {
            WeakAdv[i] = WeakAdv[i-1] + ncoeffs;
        }

        //cout << "Time: " << time << endl;
        Array<OneD, Array<OneD, NekDouble> > Velfields(m_velocity.num_elements());
        Array<OneD, int> VelIds(m_velocity.num_elements());

        Velfields[0] = Array<OneD, NekDouble> (nQuadraturePts*m_velocity.num_elements());
        
        for(i = 1; i < m_velocity.num_elements(); ++i)
        {
            Velfields[i] = Velfields[i-1] + nQuadraturePts; 
        }
        SubStepExtrapoloteField(fmod(time,m_timestep), Velfields);

        m_advObject->DoAdvection(m_fields, Velfields, inarray, outarray, time);
        
        for(i = 0; i < nVariables; ++i)
        {
            m_fields[i]->IProductWRTBase(outarray[i],WeakAdv[i]); 
            // negation requried due to sign of DoAdvection term to be consistent
           Vmath::Neg(ncoeffs, WeakAdv[i], 1);
        }
        
        AddAdvectionPenaltyFlux(Velfields, inarray, WeakAdv);
        
        /// Operations to compute the RHS
        for(i = 0; i < nVariables; ++i)
        {
            // Negate the RHS
            Vmath::Neg(ncoeffs, WeakAdv[i], 1);

            /// Multiply the flux by the inverse of the mass matrix
            m_fields[i]->MultiplyByElmtInvMass(WeakAdv[i], WeakAdv[i]);
            
            /// Store in outarray the physical values of the RHS
            m_fields[i]->BwdTrans(WeakAdv[i], outarray[i]);
        }
        
        //add the force
        if(m_session->DefinesFunction("BodyForce"))
        {
            if(m_SingleMode || m_HalfMode)
            {
                for(int i = 0; i < m_nConvectiveFields; ++i)
                {
                    m_forces[i]->SetWaveSpace(true);	
                    m_forces[i]->BwdTrans(m_forces[i]->GetCoeffs(),
                                          m_forces[i]->UpdatePhys());
                }
            }
 
            int nqtot = m_fields[0]->GetTotPoints();
            for(int i = 0; i < m_nConvectiveFields; ++i)
            {
                Vmath::Vadd(nqtot,outarray[i],1,(m_forces[i]->GetPhys()),1,outarray[i],1);
            }
        }
    }



    void IncNavierStokes::v_GetFluxVector(const int i, 
                                          Array<OneD, Array<OneD, NekDouble> > &physfield,
                                            Array<OneD, Array<OneD, NekDouble> > &flux)
    {
        ASSERTL1(flux.num_elements() == m_velocity.num_elements(),"Dimension of flux array and velocity array do not match");

        for(int j = 0; j < flux.num_elements(); ++j)
        {
            Vmath::Vmul(GetNpoints(), physfield[i], 1, m_fields[m_velocity[j]]->GetPhys(), 1, flux[j], 1);
        }
    }

    
    
    void IncNavierStokes::v_NumericalFlux(Array<OneD, Array<OneD, NekDouble> > &physfield, 
                                          Array<OneD, Array<OneD, NekDouble> > &numflux)
    {
        /// Counter variable
        int i;

        /// Number of trace points
        int nTracePts   = GetTraceNpoints();
        
        /// Number of spatial dimensions
        int nDimensions = m_spacedim;

        /// Forward state array
        Array<OneD, NekDouble> Fwd(2*nTracePts);
        
        /// Backward state array
        Array<OneD, NekDouble> Bwd = Fwd + nTracePts;
        
        /// Normal velocity array
        Array<OneD, NekDouble> Vn (nTracePts, 0.0);
        
        // Extract velocity field along the trace space and multiply by trace normals
        for(i = 0; i < nDimensions; ++i)
        {
            m_fields[0]->ExtractTracePhys(m_fields[m_velocity[i]]->GetPhys(), Fwd);
            Vmath::Vvtvp(nTracePts, m_traceNormals[i], 1, Fwd, 1, Vn, 1, Vn, 1);
        }

        /// Compute the numerical fluxes at the trace points
        for(i = 0; i < numflux.num_elements(); ++i)
        {
            /// Extract forwards/backwards trace spaces
            m_fields[i]->GetFwdBwdTracePhys(physfield[i], Fwd, Bwd);

            /// Upwind between elements
            m_fields[i]->GetTrace()->Upwind(Vn, Fwd, Bwd, numflux[i]);

            /// Calculate the numerical fluxes multipling Fwd or Bwd
            /// by the normal advection velocity
            Vmath::Vmul(nTracePts, numflux[i], 1, Vn, 1, numflux[i], 1);
        }
    }


    void IncNavierStokes::AddAdvectionPenaltyFlux(const Array<OneD, const Array<OneD, NekDouble> > &velfield, 
                                                  const Array<OneD, const Array<OneD, NekDouble> > &physfield, 
                                                  Array<OneD, Array<OneD, NekDouble> > &Outarray)
    {
        ASSERTL1(physfield.num_elements() == Outarray.num_elements(),"Physfield and outarray are of different dimensions");

        int i;

        /// Number of trace points
        int nTracePts   = GetTraceNpoints();
        
        /// Number of spatial dimensions
        int nDimensions = m_spacedim;

        /// Forward state array
        Array<OneD, NekDouble> Fwd(3*nTracePts);
        
        /// Backward state array
        Array<OneD, NekDouble> Bwd = Fwd + nTracePts;

        /// upwind numerical flux state array
        Array<OneD, NekDouble> numflux = Bwd + nTracePts;
        
        /// Normal velocity array
        Array<OneD, NekDouble> Vn (nTracePts, 0.0);
        
        // Extract velocity field along the trace space and multiply by trace normals
        for(i = 0; i < nDimensions; ++i)
        {
            m_fields[0]->ExtractTracePhys(m_fields[m_velocity[i]]->GetPhys(), Fwd);
            Vmath::Vvtvp(nTracePts, m_traceNormals[i], 1, Fwd, 1, Vn, 1, Vn, 1);
        }
        
        for(i = 0; i < physfield.num_elements(); ++i)
        {
            /// Extract forwards/backwards trace spaces
            /// Note: Needs to have correct i value to get boundary conditions
            m_fields[i]->GetFwdBwdTracePhys(physfield[i], Fwd, Bwd);
            
            /// Upwind between elements
            m_fields[0]->GetTrace()->Upwind(Vn, Fwd, Bwd, numflux);

            /// Construct difference between numflux and Fwd,Bwd
            Vmath::Vsub(nTracePts, numflux, 1, Fwd, 1, Fwd, 1);
            Vmath::Vsub(nTracePts, numflux, 1, Bwd, 1, Bwd, 1);

            /// Calculate the numerical fluxes multipling Fwd, Bwd and
            /// numflux by the normal advection velocity
            Vmath::Vmul(nTracePts, Fwd, 1, Vn, 1, Fwd, 1);
            Vmath::Vmul(nTracePts, Bwd, 1, Vn, 1, Bwd, 1);

            m_fields[0]->AddFwdBwdTraceIntegral(Fwd,Bwd,Outarray[i]);
        }
    }

    
    /** 
     * Projection used by SubStepAdvance time integration
     */
    void IncNavierStokes::SubStepProjection(const Array<OneD, const Array<OneD, NekDouble> > &inarray,  Array<OneD, Array<OneD, NekDouble> > &outarray, const NekDouble time)
    {
        ASSERTL1(inarray.num_elements() == outarray.num_elements(),"Inarray and outarray of different sizes ");

        for(int i = 0; i < inarray.num_elements(); ++i)
        {
            Vmath::Vcopy(inarray[i].num_elements(),inarray[i],1,outarray[i],1);
        }
    }
    
    /* extrapolate field using equally time spaced field un,un-1,un-2, (at
       dt intervals) to time n+t at order Ord */
    void IncNavierStokes::SubStepExtrapoloteField(NekDouble toff, Array< OneD, Array<OneD, NekDouble> > &ExtVel)
    {
        int npts = m_fields[0]->GetTotPoints();
        int nvel = m_velocity.num_elements();
        int i,j;
        Array<OneD, NekDouble> l(4);

        int ord = m_intSteps;
            
        // calculate Lagrange interpolants
        Vmath::Fill(4,1.0,l,1);
        
        for(i = 0; i <= ord; ++i)
        {
            for(j = 0; j <= ord; ++j)
            {
                if(i != j)
                {
                    l[i] *= (j*m_timestep+toff);
                    l[i] /= (j*m_timestep-i*m_timestep);
                }
            }
        }

        for(i = 0; i < nvel; ++i)
        {
            Vmath::Smul(npts,l[0],m_previousVelFields[i],1,ExtVel[i],1);
            
            for(j = 1; j <= ord; ++j)
            {
                Blas::Daxpy(npts,l[j],m_previousVelFields[j*nvel+i],1,
                            ExtVel[i],1);
            }
        }
    }
    

    // Evaluation -N(V) for all fields except pressure using m_velocity
    void IncNavierStokes::EvaluateAdvectionTerms(const Array<OneD, const Array<OneD, NekDouble> > &inarray, 
                                                 Array<OneD, Array<OneD, NekDouble> > &outarray, 
                                                 Array<OneD, NekDouble> &wk)
    {
        int i;
        int nqtot      = m_fields[0]->GetTotPoints();
        int VelDim     = m_velocity.num_elements();
        Array<OneD, Array<OneD, NekDouble> > velocity(VelDim);
        Array<OneD, NekDouble > Deriv;
        for(i = 0; i < VelDim; ++i)
        {
            velocity[i] = inarray[m_velocity[i]]; 
        }
        // Set up Derivative work space; 
        if(wk.num_elements())
        {
            ASSERTL0(wk.num_elements() >= nqtot*VelDim,"Workspace is not sufficient");            
            Deriv = wk;
        }
        else
        {
            Deriv = Array<OneD, NekDouble> (nqtot*VelDim);
        }

        m_advObject->DoAdvection(m_fields,m_nConvectiveFields, 
                                 m_velocity,inarray,outarray,m_time,Deriv);
    }
    


    void IncNavierStokes::WriteModalEnergy(void)
    {
        if(m_HomogeneousType != eNotHomogeneous)
        {
            if(m_HomogeneousType == eHomogeneous1D)
            {
                int colrank = m_comm->GetColumnComm()->GetRank();
                int nproc   = m_comm->GetColumnComm()->GetSize();
                int locsize = m_npointsZ/nproc/2;
                
                Array<OneD, NekDouble> energy    (locsize,0.0);
                Array<OneD, NekDouble> energy_tmp(locsize,0.0);
                Array<OneD, NekDouble> tmp;
			
                // Calculate modal energies.
			
                // calcuation of the perturbation energy using non-linear NS
                // equations
                if(m_session->DefinesSolverInfo("CalculatePerturbationEnergy")
                    && m_session->GetSolverInfo("CalculatePerturbationEnergy") 
                        == "True")
                {
                    SetUpBaseFields(m_graph);
                    string file = m_session->GetFunctionFilename("BaseFlow", 0);
                    ImportFldBase(file,m_graph);
                    for(int i = 0; i < m_nConvectiveFields; ++i)
                    {
                        Vmath::Vsub(m_fields[i]->GetNcoeffs(),
                                    m_fields[i]->GetCoeffs(),1,
                                    m_base[i]->GetCoeffs(),1,
                                    m_fields[i]->UpdateCoeffs(),1);

                        energy_tmp = m_fields[i]->HomogeneousEnergy();
                        Vmath::Vadd(locsize,energy_tmp,1,energy,1,energy,1);

                        Vmath::Vadd(m_fields[i]->GetNcoeffs(),
                                    m_fields[i]->GetCoeffs(),1,
                                    m_base[i]->GetCoeffs(),1,
                                    m_fields[i]->UpdateCoeffs(),1);
                    }
                }
                else
                {
                    for(int i = 0; i < m_nConvectiveFields; ++i)
                    {
                        energy_tmp = m_fields[i]->HomogeneousEnergy();
                        Vmath::Vadd(locsize,energy_tmp,1,energy,1,energy,1);
                    }
                }

                // Send to root process.
                if (colrank == 0)
                {
                    int j, m = 0;
                    
                    for (j = 0; j < energy.num_elements(); ++j, ++m)
                    {
                        m_mdlFile << setw(10) << m_time 
                                  << setw(5)  << m
                                  << setw(18) << energy[j] << endl;
                    }
                    
                    for (int i = 1; i < nproc; ++i)
                    {
                        m_comm->GetColumnComm()->Recv(i, energy);
                        for (j = 0; j < energy.num_elements(); ++j, ++m)
                        {
                            m_mdlFile << setw(10) << m_time 
                                      << setw(5)  << m
                                      << setw(18) << energy[j] << endl;
                        }
                    }
                }
                else
                {
                    m_comm->GetColumnComm()->Send(0, energy);
                }
            }
            else
            {
                ASSERTL0(false,"3D Homogeneous 2D energy dumping not implemented yet");
            }
        }
        else
        {
            NekDouble energy = 0.0;
            for(int i = 0; i < m_nConvectiveFields; ++i)
            {
                m_fields[i]->SetPhysState(true);
                NekDouble norm = L2Error(i, true);
                energy += norm*norm;
            }
            m_mdlFile << m_time << "   " << 0.5*energy << endl;
        }
        
    }
    

    //time dependent boundary conditions updating
    
    void IncNavierStokes::SetBoundaryConditions(NekDouble time)
    {
        int  nvariables = m_fields.num_elements();
        
        for (int i = 0; i < nvariables; ++i)
        {
            for(int n = 0; n < m_fields[i]->GetBndConditions().num_elements(); ++n)
            {	
                if(m_fields[i]->GetBndConditions()[n]->GetUserDefined() ==
                   SpatialDomains::eTimeDependent)
                {
                    m_fields[i]->EvaluateBoundaryConditions(time);
                }

            }

            SetRadiationBoundaryForcing(i); // Set Radiation conditions if required. 
        }
    }
    
    // Probably should be pushed back into ContField? 
    void IncNavierStokes::SetRadiationBoundaryForcing(int fieldid)
    {
        int  i,n;
        
        Array<OneD, const SpatialDomains::BoundaryConditionShPtr > BndConds;
        Array<OneD, MultiRegions::ExpListSharedPtr>  BndExp;
        
        
        BndConds = m_fields[fieldid]->GetBndConditions();
        BndExp   = m_fields[fieldid]->GetBndCondExpansions();
        
        StdRegions::StdExpansionSharedPtr   elmt;
        StdRegions::StdExpansion1DSharedPtr Bc;
        
        int cnt;
        int elmtid,nq,offset, boundary;
        Array<OneD, NekDouble> Bvals, U;
        int cnt1 = 0;

        for(cnt = n = 0; n < BndConds.num_elements(); ++n)
        {            
            SpatialDomains::BndUserDefinedType type = BndConds[n]->GetUserDefined(); 
            
            if((BndConds[n]->GetBoundaryConditionType() == SpatialDomains::eRobin)&&(type == SpatialDomains::eRadiation))
            {
                for(i = 0; i < BndExp[n]->GetExpSize(); ++i,cnt++)
                {
                    elmtid = m_fieldsBCToElmtID[fieldid][cnt];
                    elmt   = m_fields[fieldid]->GetExp(elmtid);
                    offset = m_fields[fieldid]->GetPhys_Offset(elmtid);
                    
                    U = m_fields[fieldid]->UpdatePhys() + offset;
                    
                    Bc =  boost::dynamic_pointer_cast<StdRegions::StdExpansion1D> 
                        (BndExp[n]->GetExp(i));
                    
                    boundary = m_fieldsBCToTraceID[fieldid][cnt];
                    
                    // Get edge values and put into ubc
                    nq = Bc->GetTotPoints();
                    Array<OneD, NekDouble> ubc(nq);
                    elmt->GetEdgePhysVals(boundary,Bc,U,ubc);
                    
                    Vmath::Vmul(nq,&m_fieldsRadiationFactor[fieldid][cnt1 + 
                             BndExp[n]->GetPhys_Offset(i)],1,&ubc[0],1,&ubc[0],1);

                    Bvals = BndExp[n]->UpdateCoeffs()+BndExp[n]->GetCoeff_Offset(i);

                    Bc->IProductWRTBase(ubc,Bvals); 
                }
                cnt1 += BndExp[n]->GetTotPoints();
            }
            else if(type == SpatialDomains::eNoUserDefined || type == SpatialDomains::eTimeDependent || type == SpatialDomains::eHigh) 
            {
                cnt += BndExp[n]->GetExpSize();
            }
            else
            {
                ASSERTL0(false,"Unknown USERDEFINEDTYPE in pressure boundary condition");
            }
        }
    }

    // Decide if at a steady state if the discrerte L2 sum of the
    // coefficients is the same as the previous step to within the
    // tolerance m_steadyStateTol;
    bool IncNavierStokes::CalcSteadyState(void)
    {
        static NekDouble previousL2 = 0.0;
        bool returnval = false;
        
        NekDouble L2 = 0.0;
        
        // calculate L2 discrete summation 
        int ncoeffs = m_fields[0]->GetNcoeffs(); 
        
        for(int i = 0; i < m_fields.num_elements(); ++i)
        {
            L2 += Vmath::Dot(ncoeffs,m_fields[i]->GetCoeffs(),1,m_fields[i]->GetCoeffs(),1);
        }
        
        if(fabs(L2-previousL2) < ncoeffs*m_steadyStateTol)
        {
            returnval = true;
        }

        previousL2 = L2;

        return returnval;
    }
    
    
    NekDouble IncNavierStokes::GetSubstepTimeStep()
    { 
        int n_element      = m_fields[0]->GetExpSize(); 
        
        const Array<OneD, int> ExpOrder = GetNumExpModesPerExp();
        Array<OneD, int> ExpOrderList (n_element, ExpOrder);
        
        const NekDouble cLambda = 0.2; // Spencer book pag. 317
        
        Array<OneD, NekDouble> tstep      (n_element, 0.0);
        Array<OneD, NekDouble> stdVelocity(n_element, 0.0);
        Array<OneD, Array<OneD, NekDouble> > velfields(m_velocity.num_elements());
        
        for(int i = 0; i < m_velocity.num_elements(); ++i)
        {
            velfields[i] = m_fields[m_velocity[i]]->UpdatePhys();
        }        
        stdVelocity = GetMaxStdVelocity(velfields);
        
        for(int el = 0; el < n_element; ++el)
        {
            tstep[el] = m_cflSafetyFactor / 
                       (stdVelocity[el] * cLambda * 
                       (ExpOrder[el]-1) * (ExpOrder[el]-1));
        }
        
        NekDouble TimeStep = Vmath::Vmin(n_element, tstep, 1);
        m_comm->AllReduce(TimeStep,LibUtilities::ReduceMin);        
        
        return TimeStep;
    }
    

    Array<OneD, NekDouble> IncNavierStokes::GetElmtCFLVals(void)
    { 
        int n_element = m_fields[0]->GetExpSize(); 
        
        const Array<OneD, int> ExpOrder = GetNumExpModesPerExp();
        Array<OneD, int> ExpOrderList (n_element, ExpOrder);
        
        const NekDouble cLambda = 0.2; // Spencer book pag. 317
        
        Array<OneD, NekDouble> cfl        (n_element, 0.0);
        Array<OneD, NekDouble> stdVelocity(n_element, 0.0);
        Array<OneD, Array<OneD, NekDouble> > velfields; 
        
        if(m_HomogeneousType == eHomogeneous1D) // just do check on 2D info
        {
            velfields = Array<OneD, Array<OneD, NekDouble> >(2);

            for(int i = 0; i < 2; ++i)
            {
                velfields[i] = m_fields[m_velocity[i]]->UpdatePhys();
            }        
        }
        else
        {
            velfields = Array<OneD, Array<OneD, NekDouble> >(m_velocity.num_elements());

            for(int i = 0; i < m_velocity.num_elements(); ++i)
            {
                velfields[i] = m_fields[m_velocity[i]]->UpdatePhys();
            }        
        }
        stdVelocity = GetMaxStdVelocity(velfields);
        
        for(int el = 0; el < n_element; ++el)
        {
            cfl[el] =  m_timestep*(stdVelocity[el] * cLambda *
                                   (ExpOrder[el]-1) * (ExpOrder[el]-1));
        }
        
        return cfl;
    }
    
    
    NekDouble IncNavierStokes::GetCFLEstimate(int &elmtid)
    { 
        int n_element = m_fields[0]->GetExpSize(); 

        Array<OneD, NekDouble> cfl = GetElmtCFLVals();
        
        elmtid = Vmath::Imax(n_element,cfl,1);
        NekDouble CFL,CFL_loc;

        CFL = CFL_loc = cfl[elmtid];
        m_comm->AllReduce(CFL,LibUtilities::ReduceMax);

        // unshuffle elmt id if data is not stored in consecutive order. 
        elmtid = m_fields[0]->GetOffset_Elmt_Id(elmtid);
        if(CFL != CFL_loc)
        {
            elmtid = -1;
        }
        m_comm->AllReduce(elmtid,LibUtilities::ReduceMax);
        
        if(m_HomogeneousType == eHomogeneous1D) // express element id with respect to plane
        {
            elmtid = elmtid%m_fields[0]->GetPlane(0)->GetExpSize();
        }
        return CFL;
    }
    
    
    Array<OneD, NekDouble> IncNavierStokes::GetMaxStdVelocity(
                                                           const Array<OneD, Array<OneD,NekDouble> > inarray)
    {
        // Checking if the problem is 2D
        ASSERTL0(m_expdim >= 2, "Method not implemented for 1D");
        
        int n_points_0      = m_fields[0]->GetExp(0)->GetTotPoints();
        int n_element       = m_fields[0]->GetExpSize();       
        int nvel            = inarray.num_elements();
        int cnt; 

        NekDouble pntVelocity;
        
        // Getting the standard velocity vector on the 2D normal space
        Array<OneD, Array<OneD, NekDouble> > stdVelocity(nvel);
        Array<OneD, NekDouble> maxV(n_element, 0.0);
        
        for (int i = 0; i < nvel; ++i)
        {
            stdVelocity[i] = Array<OneD, NekDouble>(n_points_0);
        }
		
        if (nvel == 2)
        {
            cnt = 0.0;
            for (int el = 0; el < n_element; ++el)
            { 
                int n_points = m_fields[0]->GetExp(el)->GetTotPoints();
                
                // reset local space if necessary
                if(n_points != n_points_0)
                {
                    for (int j = 0; j < nvel; ++j)
                    {
                        stdVelocity[j] = Array<OneD, NekDouble>(n_points);
                    }
                    n_points_0 = n_points;
                }		

                Array<TwoD, const NekDouble> gmat = 
                    m_fields[0]->GetExp(el)->GetGeom2D()->GetGmat();
                
                if (m_fields[0]->GetExp(el)->GetGeom2D()->GetGtype() 
                    == SpatialDomains::eDeformed)
                {
                    for (int i = 0; i < n_points; i++)
                    {
                        stdVelocity[0][i] = gmat[0][i]*inarray[0][i+cnt] 
                                          + gmat[2][i]*inarray[1][i+cnt];
                        
                        stdVelocity[1][i] = gmat[1][i]*inarray[0][i+cnt] 
                                          + gmat[3][i]*inarray[1][i+cnt];
                    }
                }
                else
                {
                    for (int i = 0; i < n_points; i++)
                    {
                        stdVelocity[0][i] = gmat[0][0]*inarray[0][i+cnt] 
                                          + gmat[2][0]*inarray[1][i+cnt];
                        
                        stdVelocity[1][i] = gmat[1][0]*inarray[0][i+cnt] 
                                          + gmat[3][0]*inarray[1][i+cnt];
                    }
                }

                cnt += n_points;
                
                
                for (int i = 0; i < n_points; i++)
                {
                    pntVelocity = stdVelocity[0][i]*stdVelocity[0][i] 
                        + stdVelocity[1][i]*stdVelocity[1][i];
                    
                    if (pntVelocity>maxV[el])
                    {
                        maxV[el] = pntVelocity;
                    }
                }
                maxV[el] = sqrt(maxV[el]);
            }
        }
        else
        {
            cnt = 0;
            for (int el = 0; el < n_element; ++el)
            { 
                
                int n_points = m_fields[0]->GetExp(el)->GetTotPoints();
                               
                // reset local space if necessary
                if(n_points != n_points_0)
                {
                    for (int j = 0; j < nvel; ++j)
                    {
                        stdVelocity[j] = Array<OneD, NekDouble>(n_points);
                    }
                    n_points_0 = n_points;
                }		
                
                Array<TwoD, const NekDouble> gmat =
                    m_fields[0]->GetExp(el)->GetGeom3D()->GetGmat();
                
                if (m_fields[0]->GetExp(el)->GetGeom3D()->GetGtype() 
                    == SpatialDomains::eDeformed)
                {
                    for (int i = 0; i < n_points; i++)
                    {
                        stdVelocity[0][i] = gmat[0][i]*inarray[0][i+cnt] 
                                          + gmat[3][i]*inarray[1][i+cnt] 
                                          + gmat[6][i]*inarray[2][i+cnt];
                        
                        stdVelocity[1][i] = gmat[1][i]*inarray[0][i+cnt] 
                                          + gmat[4][i]*inarray[1][i+cnt] 
                                          + gmat[7][i]*inarray[2][i+cnt];
                        
                        stdVelocity[2][i] = gmat[2][i]*inarray[0][i+cnt] 
                                          + gmat[5][i]*inarray[1][i+cnt] 
                                          + gmat[8][i]*inarray[2][i+cnt];
                    }
                }
                else
                {
                    for (int i = 0; i < n_points; i++)
                    {
                        stdVelocity[0][i] = gmat[0][0]*inarray[0][i+cnt] 
                                          + gmat[3][0]*inarray[1][i+cnt] 
                                          + gmat[6][0]*inarray[2][i+cnt];
                        
                        stdVelocity[1][i] = gmat[1][0]*inarray[0][i+cnt] 
                                          + gmat[4][0]*inarray[1][i+cnt] 
                                          + gmat[7][0]*inarray[2][i+cnt];
                        
                        stdVelocity[2][i] = gmat[2][0]*inarray[0][i+cnt] 
                                          + gmat[5][0]*inarray[1][i+cnt] 
                                          + gmat[8][0]*inarray[2][i+cnt];
                    }
                }
                
                cnt += n_points;
                
                for (int i = 0; i < n_points; i++)
                {
                    pntVelocity = stdVelocity[0][i]*stdVelocity[0][i] 
                        + stdVelocity[1][i]*stdVelocity[1][i] 
                        + stdVelocity[2][i]*stdVelocity[2][i];
                    
                    if (pntVelocity > maxV[el])
                    {
                        maxV[el] = pntVelocity;
                    }
                }

                maxV[el] = sqrt(maxV[el]);
                //cout << maxV[el]*maxV[el] << endl;
            }
        }
		
        return maxV;
    }




    
} //end of namespace
<|MERGE_RESOLUTION|>--- conflicted
+++ resolved
@@ -285,20 +285,6 @@
         // SolveUnsteadyStokesSystem
         m_integrationSoln = m_integrationScheme[m_intSteps-1]->InitializeScheme(m_timestep, fields, m_time, m_integrationOps);
 
-<<<<<<< HEAD
-=======
-	               
-        for(i = 0; i < m_fields.num_elements(); ++i)
-        {
-            NekDouble l2 =  m_fields[i]->L2();
-            if(m_comm->GetRank() == 0)
-            {
-                cout << l2 << endl;
-            }
-        }
-        cout << "Initital Conditions" << endl;
->>>>>>> 3f182f29
-
         std::vector<SolverUtils::FilterSharedPtr>::iterator x;
         for (x = m_filters.begin(); x != m_filters.end(); ++x)
         {
@@ -324,15 +310,6 @@
             
             timer.Stop();
             
-            for(i = 0; i < m_fields.num_elements(); ++i)
-            {
-                NekDouble l2 =  m_fields[i]->L2();
-                if(m_comm->GetRank() == 0)
-                {
-                    cout << l2 << endl;
-                }
-            }
-
             // Write out current time step
             if(m_infosteps && !((n+1)%m_infosteps) && m_comm->GetRank() == 0)
             {
