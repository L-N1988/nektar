///////////////////////////////////////////////////////////////////////////////
//
// File IncNavierStokes.cpp
//
// For more information, please see: http://www.nektar.info
//
// The MIT License
//
// Copyright (c) 2006 Division of Applied Mathematics, Brown University (USA),
// Department of Aeronautics, Imperial College London (UK), and Scientific
// Computing and Imaging Institute, University of Utah (USA).
//
// License for the specific language governing rights and limitations under
// Permission is hereby granted, free of charge, to any person obtaining a
// copy of this software and associated documentation files (the "Software"),
// to deal in the Software without restriction, including without limitation
// the rights to use, copy, modify, merge, publish, distribute, sublicense,
// and/or sell copies of the Software, and to permit persons to whom the
// Software is furnished to do so, subject to the following conditions:
//
// The above copyright notice and this permission notice shall be included
// in all copies or substantial portions of the Software.
//
// THE SOFTWARE IS PROVIDED "AS IS", WITHOUT WARRANTY OF ANY KIND, EXPRESS
// OR IMPLIED, INCLUDING BUT NOT LIMITED TO THE WARRANTIES OF MERCHANTABILITY,
// FITNESS FOR A PARTICULAR PURPOSE AND NONINFRINGEMENT. IN NO EVENT SHALL
// THE AUTHORS OR COPYRIGHT HOLDERS BE LIABLE FOR ANY CLAIM, DAMAGES OR OTHER
// LIABILITY, WHETHER IN AN ACTION OF CONTRACT, TORT OR OTHERWISE, ARISING
// FROM, OUT OF OR IN CONNECTION WITH THE SOFTWARE OR THE USE OR OTHER
// DEALINGS IN THE SOFTWARE.
//
// Description: Incompressible Navier Stokes class definition built on
// ADRBase class
//
///////////////////////////////////////////////////////////////////////////////

#include <iomanip>
#include <boost/algorithm/string.hpp>

#include <IncNavierStokesSolver/EquationSystems/IncNavierStokes.h>
#include <LibUtilities/BasicUtils/Timer.h>
#include <LibUtilities/Communication/Comm.h>
#include <SolverUtils/Filters/Filter.h>
#include <LocalRegions/Expansion2D.h>
#include <LocalRegions/Expansion3D.h>

#include <LibUtilities/Polylib/Polylib.h>
#include <LibUtilities/BasicUtils/FileSystem.h>
#include <LibUtilities/BasicUtils/PtsIO.h>
#include <algorithm>
#include <complex>
#include <iostream>
#include <fstream>
#include <sstream>

#include <tinyxml.h>
#include <LibUtilities/BasicUtils/ParseUtils.h>

using namespace std;

namespace Nektar
{

    /**
     * Constructor. Creates ...
     *
     * \param
     * \param
     */
    IncNavierStokes::IncNavierStokes(
        const LibUtilities::SessionReaderSharedPtr& pSession):
        UnsteadySystem(pSession),
        AdvectionSystem(pSession),
        m_SmoothAdvection(false)
    {
    }

    void IncNavierStokes::v_InitObject()
    {
        AdvectionSystem::v_InitObject();

        int i,j;
        int numfields = m_fields.num_elements();
        std::string velids[] = {"u","v","w"};

        // Set up Velocity field to point to the first m_expdim of m_fields;
        m_velocity = Array<OneD,int>(m_spacedim);

        for(i = 0; i < m_spacedim; ++i)
        {
            for(j = 0; j < numfields; ++j)
            {
                std::string var = m_boundaryConditions->GetVariable(j);
                if(boost::iequals(velids[i], var))
                {
                    m_velocity[i] = j;
                    break;
                }

                ASSERTL0(j != numfields, "Failed to find field: " + var);
            }
        }

        // Set up equation type enum using kEquationTypeStr
        for(i = 0; i < (int) eEquationTypeSize; ++i)
        {
            bool match;
            m_session->MatchSolverInfo("EQTYPE",
                            kEquationTypeStr[i],match,false);
            if(match)
            {
                m_equationType = (EquationType)i;
                break;
            }
        }
        ASSERTL0(i != eEquationTypeSize,
                "EQTYPE not found in SOLVERINFO section");

        // This probably should to into specific implementations
        // Equation specific Setups
        switch(m_equationType)
        {
        case eSteadyStokes:
        case eSteadyOseen:
        case eSteadyNavierStokes:
        case eSteadyLinearisedNS:
        case eUnsteadyNavierStokes:
        case eUnsteadyStokes:
            break;
        case eNoEquationType:
        default:
            ASSERTL0(false,"Unknown or undefined equation type");
        }

        m_session->LoadParameter("Kinvis", m_kinvis);

        // Default advection type per solver
        std::string vConvectiveType;
        switch(m_equationType)
        {
        case eUnsteadyStokes:
        case eSteadyLinearisedNS:
            vConvectiveType = "NoAdvection";
            break;
        case eUnsteadyNavierStokes:
        case eSteadyNavierStokes:
            vConvectiveType = "Convective";
            break;
        case eUnsteadyLinearisedNS:
            vConvectiveType = "Linearised";
            break;
        default:
            break;
        }

        // Check if advection type overridden
        if (m_session->DefinesTag("AdvectiveType") &&
            m_equationType != eUnsteadyStokes &&
            m_equationType != eSteadyLinearisedNS)
        {
            vConvectiveType = m_session->GetTag("AdvectiveType");
        }

        // Initialise advection
        m_advObject = SolverUtils::GetAdvectionFactory().CreateInstance(
                        vConvectiveType, vConvectiveType);
        m_advObject->InitObject( m_session, m_fields);

        // Forcing terms
        m_forcing = SolverUtils::Forcing::Load(m_session, shared_from_this(),
                                            m_fields, v_GetForceDimension());

        // check to see if any Robin boundary conditions and if so set
        // up m_field to boundary condition maps;
        m_fieldsBCToElmtID  = Array<OneD, Array<OneD, int> >(numfields);
        m_fieldsBCToTraceID = Array<OneD, Array<OneD, int> >(numfields);
        m_fieldsRadiationFactor  = 
                Array<OneD, Array<OneD, NekDouble> > (numfields);

        for (i = 0; i < m_fields.num_elements(); ++i)
        {
            bool Set = false;

            Array<OneD, const SpatialDomains::BoundaryConditionShPtr > BndConds;
            Array<OneD, MultiRegions::ExpListSharedPtr>  BndExp;
            int radpts = 0;

            BndConds = m_fields[i]->GetBndConditions();
            BndExp   = m_fields[i]->GetBndCondExpansions();
            for(int n = 0; n < BndConds.num_elements(); ++n)
            {
                if(boost::iequals(BndConds[n]->GetUserDefined(),"Radiation"))
                {
                    ASSERTL0(BndConds[n]->GetBoundaryConditionType() ==
                        SpatialDomains::eRobin,
                        "Radiation boundary condition must be of type Robin <R>");

                    if(Set == false)
                    {
                        m_fields[i]->GetBoundaryToElmtMap(
                            m_fieldsBCToElmtID[i],m_fieldsBCToTraceID[i]);
                        Set = true;
                    }
                    radpts += BndExp[n]->GetTotPoints();
                }
                if(boost::iequals(BndConds[n]->GetUserDefined(),
                        "ZeroNormalComponent"))
                {
                    ASSERTL0(BndConds[n]->GetBoundaryConditionType() ==
                            SpatialDomains::eDirichlet,
                            "Zero Normal Component boundary condition option must be of type Dirichlet <D>");

                    if(Set == false)
                    {
                        m_fields[i]->GetBoundaryToElmtMap(
                            m_fieldsBCToElmtID[i],m_fieldsBCToTraceID[i]);
                        Set = true;
                    }
                }
            }

            m_fieldsRadiationFactor[i] = Array<OneD, NekDouble>(radpts);

            radpts = 0; // reset to use as a counter

            for(int n = 0; n < BndConds.num_elements(); ++n)
            {
                if(boost::iequals(BndConds[n]->GetUserDefined(),"Radiation"))
                {

                    int npoints    = BndExp[n]->GetNpoints();
                    Array<OneD, NekDouble> x0(npoints,0.0);
                    Array<OneD, NekDouble> x1(npoints,0.0);
                    Array<OneD, NekDouble> x2(npoints,0.0);
                    Array<OneD, NekDouble> tmpArray;

                    BndExp[n]->GetCoords(x0,x1,x2);

                    LibUtilities::Equation coeff =
                        std::static_pointer_cast<
                    SpatialDomains::RobinBoundaryCondition
                        >(BndConds[n])->m_robinPrimitiveCoeff;

                    coeff.Evaluate(x0,x1,x2,m_time,
                                   tmpArray = m_fieldsRadiationFactor[i]+ radpts);
                    //Vmath::Neg(npoints,tmpArray = m_fieldsRadiationFactor[i]+ radpts,1);
                    radpts += npoints;
                }
            }
        }

        // Set up maping for womersley BC - and load variables
        for (int i = 0; i < m_fields.num_elements(); ++i)
        {
            for(int n = 0; n < m_fields[i]->GetBndConditions().num_elements(); ++n)
            {
                if(boost::istarts_with(m_fields[i]->GetBndConditions()[n]->GetUserDefined(),"Womersley"))
                {

                    m_womersleyParams[n] = MemoryManager<WomersleyParams>::AllocateSharedPtr(m_spacedim);


#if 0
                    m_session->LoadParameter("Period",m_womersleyParams[n]->m_period);
                    m_session->LoadParameter("Radius",m_womersleyParams[n]->m_radius);

                    NekDouble n0,n1,n2;
                    m_session->LoadParameter("n0",n0);
                    m_session->LoadParameter("n1",n1);
                    m_session->LoadParameter("n2",n2);
                    m_womersleyParams[n]->m_axisnormal[0] = n0;
                    m_womersleyParams[n]->m_axisnormal[1] = n1;
                    m_womersleyParams[n]->m_axisnormal[2] = n2;

                    NekDouble x0,x1,x2;
                    m_session->LoadParameter("x0",x0);
                    m_session->LoadParameter("x1",x1);
                    m_session->LoadParameter("x2",x2);
                    m_womersleyParams[n]->m_axispoint[0] = x0;
                    m_womersleyParams[n]->m_axispoint[1] = x1;
                    m_womersleyParams[n]->m_axispoint[2] = x2;
#endif

                    // Read in fourier coeffs
                    SetUpWomersley(n,
                                   m_fields[i]->GetBndConditions()[n]->GetUserDefined());

                    m_fields[i]->GetBoundaryToElmtMap(m_fieldsBCToElmtID[i],m_fieldsBCToTraceID[i]);

                }
            }
        }

        // Set up Field Meta Data for output files
        m_fieldMetaDataMap["Kinvis"]   = boost::lexical_cast<std::string>(m_kinvis);
        m_fieldMetaDataMap["TimeStep"] = boost::lexical_cast<std::string>(m_timestep);
    }

    /**
     * Destructor
     */
    IncNavierStokes::~IncNavierStokes(void)
    {
    }

    /**
     * Evaluation -N(V) for all fields except pressure using m_velocity
     */
    void IncNavierStokes::EvaluateAdvectionTerms(
                const Array<OneD, const Array<OneD, NekDouble> > &inarray,
                Array<OneD, Array<OneD, NekDouble> > &outarray)
    {
        int i;
        int VelDim     = m_velocity.num_elements();
        Array<OneD, Array<OneD, NekDouble> > velocity(VelDim);

        for(i = 0; i < VelDim; ++i)
        {
            velocity[i] = inarray[m_velocity[i]];
        }

        m_advObject->Advect(m_nConvectiveFields, m_fields,
                            velocity, inarray, outarray, m_time);
    }

    /**
     * Time dependent boundary conditions updating
     */
    void IncNavierStokes::SetBoundaryConditions(NekDouble time)
    {
        int i, n;
        std::string varName;
        int nvariables = m_fields.num_elements();

        for (i = 0; i < nvariables; ++i)
        {
            for(n = 0; n < m_fields[i]->GetBndConditions().num_elements(); ++n)
            {
                if(m_fields[i]->GetBndConditions()[n]->IsTimeDependent())
                {
                    varName = m_session->GetVariable(i);
                    m_fields[i]->EvaluateBoundaryConditions(time, varName);
                }
                else if(boost::istarts_with(
                          m_fields[i]->GetBndConditions()[n]->GetUserDefined(),
                          "Womersley"))
                {
                    SetWomersleyBoundary(i,n);
                }
            }

            // Set Radiation conditions if required
            SetRadiationBoundaryForcing(i);
        }

        SetZeroNormalVelocity();
    }

    /**
     * Probably should be pushed back into ContField?
     */
    void IncNavierStokes::SetRadiationBoundaryForcing(int fieldid)
    {
        int  i,n;

        Array<OneD, const SpatialDomains::BoundaryConditionShPtr > BndConds;
        Array<OneD, MultiRegions::ExpListSharedPtr>                BndExp;

        BndConds = m_fields[fieldid]->GetBndConditions();
        BndExp   = m_fields[fieldid]->GetBndCondExpansions();

        StdRegions::StdExpansionSharedPtr elmt;
        StdRegions::StdExpansionSharedPtr Bc;

        int cnt;
        int elmtid,nq,offset, boundary;
        Array<OneD, NekDouble> Bvals, U;
        int cnt1 = 0;

        for(cnt = n = 0; n < BndConds.num_elements(); ++n)
        {
            std::string type = BndConds[n]->GetUserDefined();

            if((BndConds[n]->GetBoundaryConditionType() ==
                    SpatialDomains::eRobin) &&
                (boost::iequals(type,"Radiation")))
            {
                for(i = 0; i < BndExp[n]->GetExpSize(); ++i,cnt++)
                {
                    elmtid = m_fieldsBCToElmtID[m_velocity[fieldid]][cnt];
                    elmt   = m_fields[fieldid]->GetExp(elmtid);
                    offset = m_fields[fieldid]->GetPhys_Offset(elmtid);

                    U = m_fields[fieldid]->UpdatePhys() + offset;
                    Bc = BndExp[n]->GetExp(i);

                    boundary = m_fieldsBCToTraceID[fieldid][cnt];

                    // Get edge values and put into ubc
                    nq = Bc->GetTotPoints();
                    Array<OneD, NekDouble> ubc(nq);
                    elmt->GetTracePhysVals(boundary,Bc,U,ubc);

                    Vmath::Vmul(nq,&m_fieldsRadiationFactor[fieldid][cnt1 +
                                BndExp[n]->GetPhys_Offset(i)],1,
                                &ubc[0],1,&ubc[0],1);

                    Bvals = BndExp[n]->UpdateCoeffs()+BndExp[n]->
                                GetCoeff_Offset(i);

                    Bc->IProductWRTBase(ubc,Bvals);
                }
                cnt1 += BndExp[n]->GetTotPoints();
            }
            else
            {
                cnt += BndExp[n]->GetExpSize();
            }
        }
    }


    void IncNavierStokes::SetZeroNormalVelocity()
    {
        // use static trip since cannot use UserDefinedTag for zero
        // velocity and have time dependent conditions
        static bool Setup  = false;

        if(Setup == true)
        {
            return;
        }
        Setup = true;

        int  i,n;

        Array<OneD, Array<OneD, const SpatialDomains::BoundaryConditionShPtr > >
            BndConds(m_spacedim);
        Array<OneD, Array<OneD, MultiRegions::ExpListSharedPtr> >
            BndExp(m_spacedim);


        for(i = 0; i < m_spacedim; ++i)
        {
            BndConds[i] = m_fields[m_velocity[i]]->GetBndConditions();
            BndExp[i]   = m_fields[m_velocity[i]]->GetBndCondExpansions();
        }

        StdRegions::StdExpansionSharedPtr elmt,Bc;

        int cnt;
        int elmtid,nq, boundary;

        Array<OneD, Array<OneD, NekDouble> > normals;
        Array<OneD, NekDouble> Bphys,Bcoeffs;

        int fldid = m_velocity[0];

        for(cnt = n = 0; n < BndConds[0].num_elements(); ++n)
        {
            if((BndConds[0][n]->GetBoundaryConditionType() ==
                    SpatialDomains::eDirichlet) &&
                (boost::iequals(BndConds[0][n]->GetUserDefined(),
                    "ZeroNormalComponent")))
            {
                for(i = 0; i < BndExp[0][n]->GetExpSize(); ++i,cnt++)
                {
                    elmtid   = m_fieldsBCToElmtID[fldid][cnt];
                    elmt     = m_fields[0]->GetExp(elmtid);
                    boundary = m_fieldsBCToTraceID[fldid][cnt];

                    normals = elmt->GetSurfaceNormal(boundary);

                    nq = BndExp[0][n]->GetExp(i)->GetTotPoints();
                    Array<OneD, NekDouble> normvel(nq,0.0);

                    for(int k = 0; k < m_spacedim; ++k)
                    {
                        Bphys  = BndExp[k][n]->UpdatePhys()+
                            BndExp[k][n]->GetPhys_Offset(i);
                        Bc  = BndExp[k][n]->GetExp(i);
                        Vmath::Vvtvp(nq,normals[k],1,Bphys,1,normvel,1,
                                     normvel,1);
                    }

                    // negate normvel for next step
                    Vmath::Neg(nq,normvel,1);

                    for(int k = 0; k < m_spacedim; ++k)
                    {
                        Bphys  = BndExp[k][n]->UpdatePhys()+
                            BndExp[k][n]->GetPhys_Offset(i);
                        Bcoeffs = BndExp[k][n]->UpdateCoeffs()+
                            BndExp[k][n]->GetCoeff_Offset(i);
                        Bc  = BndExp[k][n]->GetExp(i);
                        Vmath::Vvtvp(nq,normvel,1,normals[k],1,Bphys,1,
                                     Bphys,1);
                        Bc->FwdTrans_BndConstrained(Bphys,Bcoeffs);
                    }
                }
            }
            else
            {
                cnt += BndExp[0][n]->GetExpSize();
            }
        }
    }


    /**
     *  Womersley boundary condition defintion
     */
    void IncNavierStokes::SetWomersleyBoundary(const int fldid, const int bndid)
    {
        ASSERTL1(m_womersleyParams.count(bndid) == 1,
                "Womersley parameters for this boundary have not been set up");

        WomersleyParamsSharedPtr WomParam = m_womersleyParams[bndid];
        std::complex<NekDouble> za, zar, zJ0, zJ0r, zq, zvel, zJ0rJ0;
        int  i,j,k;

        int M = WomParam->m_wom_vel_r.size();

        NekDouble R = WomParam->m_radius;
        NekDouble T = WomParam->m_period;

        Array<OneD, NekDouble > normals = WomParam->m_axisnormal;
        Array<OneD, NekDouble > x0      = WomParam->m_axispoint;

        // Womersley Number
        NekDouble alpha = R*sqrt(2*M_PI/T/m_kinvis);
        NekDouble r,kt;

        std::complex<NekDouble> z1 (1.0,0.0);
        std::complex<NekDouble> zi (0.0,1.0);
        std::complex<NekDouble> comp_conj (-1.0,1.0); //complex conjugate

        Array<OneD, MultiRegions::ExpListSharedPtr>  BndExp;

        BndExp   = m_fields[fldid]->GetBndCondExpansions();

        StdRegions::StdExpansionSharedPtr elmt;
        StdRegions::StdExpansionSharedPtr bc;
        int cnt=0;
        int elmtid,offset, boundary,nfq;

        Array<OneD, NekDouble> Bvals,w;

        //Loop over all expansions
        for(i = 0; i < BndExp[bndid]->GetExpSize(); ++i,cnt++)
        {
            // Get element id and offset
            elmtid = m_fieldsBCToElmtID[fldid][cnt];
            elmt   = m_fields[fldid]->GetExp(elmtid);
            offset = m_fields[fldid]->GetPhys_Offset(elmtid);

            // Get Boundary and trace expansion
            bc = BndExp[bndid]->GetExp(i);
            boundary = m_fieldsBCToTraceID[fldid][cnt];

            nfq=bc->GetTotPoints();
            w = m_fields[fldid]->UpdatePhys() + offset;

            Array<OneD, NekDouble> x(nfq,0.0);
            Array<OneD, NekDouble> y(nfq,0.0);
            Array<OneD, NekDouble> z(nfq,0.0);
            Array<OneD, NekDouble> wbc(nfq,0.0);
            bc->GetCoords(x,y,z);

            // Add edge values (trace) into the wbc
            elmt->GetTracePhysVals(boundary,bc,w,wbc);

            //Compute womersley solution
            for (j=0;j<nfq;j++)
            {
                //NOTE: only need to calculate these two once, could
                //be stored or precomputed?
                r = sqrt((x[j]-x0[0])*(x[j]-x0[0]) +
                         (y[j]-x0[1])*(y[j]-x0[1]) +
                         (z[j]-x0[2])*(z[j]-x0[2]))/R;

                // Compute Poiseulle Flow
                wbc[j] = WomParam->m_wom_vel_r[0]*(1. - r*r);

                for (k=1; k<M; k++)
                {
                    kt = 2.0 * M_PI * k * m_time / T;
                    za = alpha * sqrt((NekDouble)k/2.0) * comp_conj;
                    zar = r * za;
                    zJ0  = Polylib::ImagBesselComp(0,za);
                    zJ0r = Polylib::ImagBesselComp(0,zar);
                    zJ0rJ0 = zJ0r / zJ0;
                    zq = std::exp(zi * kt) * std::complex<NekDouble>(
                                                   WomParam->m_wom_vel_r[k],
                                                   WomParam->m_wom_vel_i[k]);
                    zvel = zq * (z1 - zJ0rJ0);
                    wbc[j] = wbc[j] + zvel.real();
                }
            }

            // Multiply w by normal to get u,v,w component of velocity
            Vmath::Smul(nfq,normals[fldid],wbc,1,wbc,1);

            Bvals = BndExp[bndid]->UpdateCoeffs()+
                    BndExp[bndid]->GetCoeff_Offset(i);
            // Push back to Coeff space
            bc->FwdTrans(wbc,Bvals);
        }
    }


    void IncNavierStokes::SetUpWomersley(const int bndid, std::string womStr)
    {
        std::string::size_type indxBeg = womStr.find_first_of(':') + 1;
        string filename = womStr.substr(indxBeg,string::npos);

        std::complex<NekDouble> coef;

#if 1
        TiXmlDocument doc(filename);

        bool loadOkay = doc.LoadFile();
        ASSERTL0(loadOkay,(std::string("Failed to load file: ") +
                           filename).c_str());

        TiXmlHandle docHandle(&doc);

        int err;    /// Error value returned by TinyXML.

        TiXmlElement *nektar = doc.FirstChildElement("NEKTAR");
        ASSERTL0(nektar, "Unable to find NEKTAR tag in file.");

        TiXmlElement *wombc = nektar->FirstChildElement("WOMERSLEYBC");
        ASSERTL0(wombc, "Unable to find WOMERSLEYBC tag in file.");

        // read womersley parameters
        TiXmlElement *womparam = wombc->FirstChildElement("WOMPARAMS");
        ASSERTL0(womparam, "Unable to find WOMPARAMS tag in file.");

        // Input coefficients
        TiXmlElement *params = womparam->FirstChildElement("W");
        map<std::string,std::string> Wparams;

        // read parameter list
        while (params)
        {

            std::string propstr;
            propstr = params->Attribute("PROPERTY");

            ASSERTL0(!propstr.empty(),
                    "Failed to read PROPERTY value Womersley BC Parameter");


            std::string valstr;
            valstr = params->Attribute("VALUE");

            ASSERTL0(!valstr.empty(),
                    "Failed to read VALUE value Womersley BC Parameter");

            std::transform(propstr.begin(),propstr.end(),propstr.begin(),
                           ::toupper);
            Wparams[propstr] = valstr;

            params = params->NextSiblingElement("W");
        }

        // Read parameters

        ASSERTL0(Wparams.count("RADIUS") == 1,
          "Failed to find Radius parameter in Womersley boundary conditions");
        std::vector<NekDouble> rad;
        ParseUtils::GenerateVector(Wparams["RADIUS"],rad);
        m_womersleyParams[bndid]->m_radius = rad[0];

        ASSERTL0(Wparams.count("PERIOD") == 1,
          "Failed to find period parameter in Womersley boundary conditions");
        std::vector<NekDouble> period;
        ParseUtils::GenerateVector(Wparams["PERIOD"],period);
        m_womersleyParams[bndid]->m_period = period[0];


        ASSERTL0(Wparams.count("AXISNORMAL") == 1,
          "Failed to find axisnormal parameter in Womersley boundary conditions");
        std::vector<NekDouble> anorm;
        ParseUtils::GenerateVector(Wparams["AXISNORMAL"],anorm);
        m_womersleyParams[bndid]->m_axisnormal[0] = anorm[0];
        m_womersleyParams[bndid]->m_axisnormal[1] = anorm[1];
        m_womersleyParams[bndid]->m_axisnormal[2] = anorm[2];


        ASSERTL0(Wparams.count("AXISPOINT") == 1,
          "Failed to find axispoint parameter in Womersley boundary conditions");
        std::vector<NekDouble> apt;
        ParseUtils::GenerateVector(Wparams["AXISPOINT"],apt);
        m_womersleyParams[bndid]->m_axispoint[0] = apt[0];
        m_womersleyParams[bndid]->m_axispoint[1] = apt[1];
        m_womersleyParams[bndid]->m_axispoint[2] = apt[2];

        // Read Temporal Foruier Coefficients.

        // Find the FourierCoeff tag
        TiXmlElement *coeff = wombc->FirstChildElement("FOURIERCOEFFS");

        // Input coefficients
        TiXmlElement *fval = coeff->FirstChildElement("F");

        int indx;
        int nextFourierCoeff = -1;

        while (fval)
        {
            nextFourierCoeff++;

            TiXmlAttribute *fvalAttr = fval->FirstAttribute();
            std::string attrName(fvalAttr->Name());

            ASSERTL0(attrName == "ID",
                (std::string("Unknown attribute name: ") + attrName).c_str());

            err = fvalAttr->QueryIntValue(&indx);
            ASSERTL0(err == TIXML_SUCCESS, "Unable to read attribute ID.");

            std::string coeffStr = fval->FirstChild()->ToText()->ValueStr();
            vector<NekDouble> coeffvals;

            bool parseGood = ParseUtils::GenerateVector(coeffStr,
                                                        coeffvals);
            ASSERTL0(parseGood,
                    (std::string("Problem reading value of fourier coefficient, ID=") +
                    boost::lexical_cast<string>(indx)).c_str());
            ASSERTL1(coeffvals.size() == 2,
                    (std::string("Have not read two entries of Fourier coefficicent from ID="+
                    boost::lexical_cast<string>(indx)).c_str()));

            m_womersleyParams[bndid]->m_wom_vel_r.push_back(coeffvals[0]);
            m_womersleyParams[bndid]->m_wom_vel_i.push_back(coeffvals[1]);

            fval = fval->NextSiblingElement("F");
        }

#else
        std::ifstream file(filename);
        std::string line;

        ASSERTL1(file.is_open(),(std::string("Missing file ") + filename).c_str());
        int count = 0;
        while(std::getline(file,line))
        {
            std::stringstream stream(line);
            while(stream>>coef)
            {
                m_womersleyParams[bndid]->m_wom_vel_r.push_back(coef.real());
                m_womersleyParams[bndid]->m_wom_vel_i.push_back(coef.imag());
                count++;
            }
        }
#endif
    }

    /**
    * Add an additional forcing term programmatically.
    */
    void IncNavierStokes::AddForcing(
        const SolverUtils::ForcingSharedPtr& pForce)
    {
        m_forcing.push_back(pForce);
    }

    /**
     *
     */
    Array<OneD, NekDouble> IncNavierStokes::v_GetMaxStdVelocity(void)
    {
        int nvel  = m_velocity.num_elements();
        int nelmt = m_fields[0]->GetExpSize();

        Array<OneD, NekDouble> stdVelocity(nelmt, 0.0);
        Array<OneD, Array<OneD, NekDouble> > velfields;

        if(m_HomogeneousType == eHomogeneous1D) // just do check on 2D info
        {
            velfields = Array<OneD, Array<OneD, NekDouble> >(2);

            for(int i = 0; i < 2; ++i)
            {
                velfields[i] = m_fields[m_velocity[i]]->UpdatePhys();
            }
        }
        else
        {
            velfields = Array<OneD, Array<OneD, NekDouble> >(nvel);

            for(int i = 0; i < nvel; ++i)
            {
                velfields[i] = m_fields[m_velocity[i]]->UpdatePhys();
            }
        }

        stdVelocity = m_extrapolation->GetMaxStdVelocity(velfields);

        return stdVelocity;
    }

<<<<<<< HEAD
    /**
     *
     */
    void IncNavierStokes::v_GetPressure(
        const Array<OneD, const Array<OneD, NekDouble> > &physfield,
              Array<OneD, NekDouble>                     &pressure)
    {
        pressure = physfield[m_nConvectiveFields];
    }

    /**
     *
     */
    void IncNavierStokes::v_GetDensity(
        const Array<OneD, const Array<OneD, NekDouble> > &physfield,
              Array<OneD, NekDouble>                     &density)
    {
        int nPts  = physfield[0].num_elements();
        Vmath::Fill(nPts, 1.0, density, 1);
    }

    /**
     *
     */
    void IncNavierStokes::v_GetVelocity(
        const Array<OneD, const Array<OneD, NekDouble> > &physfield,
              Array<OneD, Array<OneD, NekDouble> >       &velocity)
    {
        for(int i = 0; i < m_spacedim; ++i)
        {
            velocity[i] = physfield[i];
        }
    }

=======
>>>>>>> e2bd965e
    /**
     * Perform the extrapolation.
     */
    bool IncNavierStokes::v_PreIntegrate(int step)
    {
        m_extrapolation->SubStepSaveFields(step);
        m_extrapolation->SubStepAdvance(m_intSoln,step,m_time);
        SetBoundaryConditions(m_time+m_timestep);
        return false;
    }

} //end of namespace
<|MERGE_RESOLUTION|>--- conflicted
+++ resolved
@@ -802,7 +802,6 @@
         return stdVelocity;
     }
 
-<<<<<<< HEAD
     /**
      *
      */
@@ -837,8 +836,6 @@
         }
     }
 
-=======
->>>>>>> e2bd965e
     /**
      * Perform the extrapolation.
      */
