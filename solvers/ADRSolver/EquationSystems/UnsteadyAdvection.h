--- conflicted
+++ resolved
@@ -106,14 +106,10 @@
         virtual void v_InitObject();
         
         /// Print Summary
-<<<<<<< HEAD
-        virtual void v_PrintSummary(std::ostream &out);
-        
+        virtual void v_GenerateSummary(SummaryList& s);
+
     private:
         NekDouble m_waveFreq;
-=======
-        virtual void v_GenerateSummary(SummaryList& s);
->>>>>>> 8655a3fc
     };
 }
 
