///////////////////////////////////////////////////////////////////////////////
//
// File UnsteadyDiffusion.h
//
// For more information, please see: http://www.nektar.info
//
// The MIT License
//
// Copyright (c) 2006 Division of Applied Mathematics, Brown University (USA),
// Department of Aeronautics, Imperial College London (UK), and Scientific
// Computing and Imaging Institute, University of Utah (USA).
//
// License for the specific language governing rights and limitations under
// Permission is hereby granted, free of charge, to any person obtaining a
// copy of this software and associated documentation files (the "Software"),
// to deal in the Software without restriction, including without limitation
// the rights to use, copy, modify, merge, publish, distribute, sublicense,
// and/or sell copies of the Software, and to permit persons to whom the
// Software is furnished to do so, subject to the following conditions:
//
// The above copyright notice and this permission notice shall be included
// in all copies or substantial portions of the Software.
//
// THE SOFTWARE IS PROVIDED "AS IS", WITHOUT WARRANTY OF ANY KIND, EXPRESS
// OR IMPLIED, INCLUDING BUT NOT LIMITED TO THE WARRANTIES OF MERCHANTABILITY,
// FITNESS FOR A PARTICULAR PURPOSE AND NONINFRINGEMENT. IN NO EVENT SHALL
// THE AUTHORS OR COPYRIGHT HOLDERS BE LIABLE FOR ANY CLAIM, DAMAGES OR OTHER
// LIABILITY, WHETHER IN AN ACTION OF CONTRACT, TORT OR OTHERWISE, ARISING
// FROM, OUT OF OR IN CONNECTION WITH THE SOFTWARE OR THE USE OR OTHER
// DEALINGS IN THE SOFTWARE.
//
// Description: Unsteady diffusion solve routines
//
///////////////////////////////////////////////////////////////////////////////

#ifndef NEKTAR_SOLVERS_ADRSOLVER_EQUATIONSYSTEMS_UNSTEADYDIFFUSION_H
#define NEKTAR_SOLVERS_ADRSOLVER_EQUATIONSYSTEMS_UNSTEADYDIFFUSION_H

#include <SolverUtils/UnsteadySystem.h>
#include <SolverUtils/Diffusion/Diffusion.h>

using namespace Nektar::SolverUtils;

namespace Nektar
{
    class UnsteadyDiffusion : public UnsteadySystem
    {
    public:
        friend class MemoryManager<UnsteadyDiffusion>;

        /// Creates an instance of this class
        static EquationSystemSharedPtr create(
                const LibUtilities::SessionReaderSharedPtr& pSession) {
            EquationSystemSharedPtr p = MemoryManager<UnsteadyDiffusion>::AllocateSharedPtr(pSession);
            p->InitObject();
            return p;
        }
        /// Name of class
        static std::string className;

        /// Destructor
        virtual ~UnsteadyDiffusion();

    protected:
<<<<<<< HEAD
        bool m_useSpecVanVisc;
        NekDouble m_sVVCutoffRatio;   // cutt off ratio from which to start decayhing modes
        NekDouble m_sVVDiffCoeff;     // Diffusion coefficient of SVV modes
=======
        SolverUtils::DiffusionSharedPtr         m_diffusion;        
        SolverUtils::RiemannSolverSharedPtr     m_riemannSolver;
>>>>>>> bba343f8

        UnsteadyDiffusion(
                const LibUtilities::SessionReaderSharedPtr& pSession);
        
        virtual void v_InitObject();
        
        void GetFluxVector(
            const int i, 
            const int j,
            const Array<OneD, Array<OneD, NekDouble> > &physfield,
                  Array<OneD, Array<OneD, NekDouble> > &derivatives,
                  Array<OneD, Array<OneD, NekDouble> > &flux);
        void DoOdeRhs(
            const Array<OneD, const Array<OneD, NekDouble> >&inarray,
                  Array<OneD,       Array<OneD, NekDouble> >&outarray,
            const NekDouble time);
        void DoOdeProjection(
            const Array<OneD, const Array<OneD, NekDouble> > &inarray,
                  Array<OneD,       Array<OneD, NekDouble> > &outarray,
            const NekDouble time);
        virtual void DoImplicitSolve(
            const Array<OneD, const Array<OneD, NekDouble> >&inarray,
                  Array<OneD,       Array<OneD, NekDouble> >&outarray,
            NekDouble time,
            NekDouble lambda);


        virtual void v_PrintSummary(std::ostream &out);
    private:
        NekDouble m_waveFreq;
        NekDouble m_epsilon;
        StdRegions::VarCoeffMap m_varcoeff;
    };
}

#endif<|MERGE_RESOLUTION|>--- conflicted
+++ resolved
@@ -62,14 +62,8 @@
         virtual ~UnsteadyDiffusion();
 
     protected:
-<<<<<<< HEAD
-        bool m_useSpecVanVisc;
-        NekDouble m_sVVCutoffRatio;   // cutt off ratio from which to start decayhing modes
-        NekDouble m_sVVDiffCoeff;     // Diffusion coefficient of SVV modes
-=======
         SolverUtils::DiffusionSharedPtr         m_diffusion;        
         SolverUtils::RiemannSolverSharedPtr     m_riemannSolver;
->>>>>>> bba343f8
 
         UnsteadyDiffusion(
                 const LibUtilities::SessionReaderSharedPtr& pSession);
