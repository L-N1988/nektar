--- conflicted
+++ resolved
@@ -469,16 +469,10 @@
     /**
      *
      */
-<<<<<<< HEAD
-    void UnsteadyAdvectionDiffusion::SubStepAdvance( const LibUtilities::TimeIntegrationScheme::TimeIntegrationSolutionSharedPtr & integrationSoln, 
-                                                           int                                                                     nstep, 
-                                                           NekDouble                                                               time )
-=======
     void UnsteadyAdvectionDiffusion::SubStepAdvance(
-                       const LibUtilities::TimeIntegrationSolutionSharedPtr &integrationSoln,
+                       const LibUtilities::TimeIntegrationScheme::TimeIntegrationSolutionSharedPtr &integrationSoln,
                        int nstep,
                        NekDouble time)
->>>>>>> c9a38aec
     {
         int n;
         int nsubsteps;
@@ -518,16 +512,10 @@
             // Initialise NS solver which is set up to use a GLM method
             // with calls to EvaluateAdvection_SetPressureBCs and
             // SolveUnsteadyStokesSystem
-<<<<<<< HEAD
-            LibUtilities::TimeIntegrationScheme::TimeIntegrationSolutionSharedPtr 
-                SubIntegrationSoln = m_subStepIntegrationScheme->InitializeScheme( dt, fields, time, m_subStepIntegrationOps );
-            
-=======
-            LibUtilities::TimeIntegrationSolutionSharedPtr
+            LibUtilities::TimeIntegrationScheme::TimeIntegrationSolutionSharedPtr
                 SubIntegrationSoln = m_subStepIntegrationScheme->
                 InitializeScheme(dt, fields, time, m_subStepIntegrationOps);
 
->>>>>>> c9a38aec
             for(n = 0; n < nsubsteps; ++n)
             {
                 fields = m_subStepIntegrationScheme->TimeIntegrate( n, dt, SubIntegrationSoln, m_subStepIntegrationOps );
@@ -580,12 +568,7 @@
         case LibUtilities::eBackwardEuler:
         case LibUtilities::eBDFImplicitOrder1:
             {
-<<<<<<< HEAD
                 m_subStepIntegrationScheme = LibUtilities::GetTimeIntegrationSchemeFactory().CreateInstance( "ForwardEuler" );
-=======
-                m_subStepIntegrationScheme = LibUtilities::GetTimeIntegrationWrapperFactory().CreateInstance("ForwardEuler");
-
->>>>>>> c9a38aec
             }
             break;
         case LibUtilities::eBDFImplicitOrder2:
@@ -597,13 +580,8 @@
             ASSERTL0(0,"Integration method not suitable: Options include BackwardEuler or BDFImplicitOrder1");
             break;
         }
-<<<<<<< HEAD
         m_intSteps = IntegrationScheme->GetNumIntegrationPhases();
 	
-=======
-        m_intSteps = IntegrationScheme->GetIntegrationSteps();
-
->>>>>>> c9a38aec
         // set explicit time-integration class operators
         m_subStepIntegrationOps.DefineOdeRhs(&UnsteadyAdvectionDiffusion::SubStepAdvection, this);
         m_subStepIntegrationOps.DefineProjection(&UnsteadyAdvectionDiffusion::SubStepProjection, this);
