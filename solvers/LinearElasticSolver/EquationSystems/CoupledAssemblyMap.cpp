///////////////////////////////////////////////////////////////////////////////
//
// File: CoupledAssemblyMap.cpp
//
// For more information, please see: http://www.nektar.info
//
// The MIT License
//
// Copyright (c) 2006 Division of Applied Mathematics, Brown University (USA),
// Department of Aeronautics, Imperial College London (UK), and Scientific
// Computing and Imaging Institute, University of Utah (USA).
//
// Permission is hereby granted, free of charge, to any person obtaining a
// copy of this software and associated documentation files (the "Software"),
// to deal in the Software without restriction, including without limitation
// the rights to use, copy, modify, merge, publish, distribute, sublicense,
// and/or sell copies of the Software, and to permit persons to whom the
// Software is furnished to do so, subject to the following conditions:
//
// The above copyright notice and this permission notice shall be included
// in all copies or substantial portions of the Software.
//
// THE SOFTWARE IS PROVIDED "AS IS", WITHOUT WARRANTY OF ANY KIND, EXPRESS
// OR IMPLIED, INCLUDING BUT NOT LIMITED TO THE WARRANTIES OF MERCHANTABILITY,
// FITNESS FOR A PARTICULAR PURPOSE AND NONINFRINGEMENT. IN NO EVENT SHALL
// THE AUTHORS OR COPYRIGHT HOLDERS BE LIABLE FOR ANY CLAIM, DAMAGES OR OTHER
// LIABILITY, WHETHER IN AN ACTION OF CONTRACT, TORT OR OTHERWISE, ARISING
// FROM, OUT OF OR IN CONNECTION WITH THE SOFTWARE OR THE USE OR OTHER
// DEALINGS IN THE SOFTWARE.
//
// Description: Coupled assembly map for linear elasticity solver.
//
///////////////////////////////////////////////////////////////////////////////

#include <iomanip>

#include <boost/core/ignore_unused.hpp>

#include <LinearElasticSolver/EquationSystems/CoupledAssemblyMap.h>
#include <LibUtilities/BasicUtils/HashUtils.hpp>
#include <SpatialDomains/MeshGraph.h>
#include <LocalRegions/SegExp.h>
#include <LocalRegions/Expansion1D.h>
#include <LocalRegions/Expansion2D.h>
#include <MultiRegions/GlobalLinSysDirectStaticCond.h>

using namespace std;

namespace Nektar
{

using SpatialDomains::BoundaryConditionShPtr;

/**
 * @brief Take an existing assembly map and create a coupled version suitable
 * for use in the linear elasticity solver.
 *
 * The linear elasticity solver requires a slight reordering of local and global
 * coefficients to support problems of the form
 *
 * [ A B C ] [ u ] = [ f_u ]
 * [ D E F ] [ v ]   [ f_v ]
 * [ G H I ] [ w ]   [ f_w ]
 */

CoupledAssemblyMap::CoupledAssemblyMap(
    const LibUtilities::SessionReaderSharedPtr        &pSession,
    const SpatialDomains::MeshGraphSharedPtr          &graph,
    const MultiRegions::AssemblyMapCGSharedPtr        &cgMap,
    const Array<OneD, const BoundaryCondShPtr>        &boundaryConditions,
    const Array<OneD, MultiRegions::ExpListSharedPtr> &fields) :
    AssemblyMapCG(pSession)
{
    boost::ignore_unused(graph, boundaryConditions);

    int nVel = fields[0]->GetCoordim(0);

    // Multi-level static condensation doesn't work yet.
    ASSERTL0(m_solnType != MultiRegions::eDirectMultiLevelStaticCond    &&
             m_solnType != MultiRegions::eIterativeMultiLevelStaticCond &&
             m_solnType != MultiRegions::eXxtMultiLevelStaticCond,
             "Multi-level static condensation not supported.");

    // Copy various coefficient counts, and multiply by the dimension of the
    // problem to obtain our new values.
    m_numLocalDirBndCoeffs      = cgMap->GetNumLocalDirBndCoeffs()  * nVel;
    m_numLocalBndCoeffs         = cgMap->GetNumLocalBndCoeffs()     * nVel;
    m_numLocalCoeffs            = cgMap->GetNumLocalCoeffs()        * nVel;
    m_numGlobalBndCoeffs        = cgMap->GetNumGlobalBndCoeffs()    * nVel;
    m_numGlobalDirBndCoeffs     = cgMap->GetNumGlobalDirBndCoeffs() * nVel;
    m_numGlobalCoeffs           = cgMap->GetNumGlobalCoeffs()       * nVel;
    m_signChange                = cgMap->GetSignChange();
    m_systemSingular            = cgMap->GetSingularSystem();

    // Copy static condensation information. TODO: boundary and interior patches
    // need to be re-ordered in order to allow for multi-level static
    // condensation support.
    m_staticCondLevel           = cgMap->GetStaticCondLevel();
    m_lowestStaticCondLevel     = cgMap->GetLowestStaticCondLevel();
    m_numPatches                = cgMap->GetNumPatches();
    m_numLocalBndCoeffsPerPatch = cgMap->GetNumLocalBndCoeffsPerPatch();
    m_numLocalIntCoeffsPerPatch = cgMap->GetNumLocalIntCoeffsPerPatch();

<<<<<<< HEAD
=======
    // Set up local to global and boundary condition maps.
    const int nLocBndCondDofs = cgMap->
        GetBndCondCoeffsToGlobalCoeffsMap().size() * nVel;

>>>>>>> ac26f0ba
    // Allocate storage for local to global maps.
    m_localToGlobalMap      = Array<OneD, int>(m_numLocalCoeffs,-1);
    m_localToGlobalBndMap   = Array<OneD, int>(m_numLocalBndCoeffs,-1);
    m_localToLocalBndMap    = Array<OneD, int>(m_numLocalBndCoeffs,-1);
    m_localToLocalIntMap    = Array<OneD, int>(m_numLocalCoeffs-
                                                       m_numLocalBndCoeffs,-1);


    // Only require a sign map if we are using modal polynomials in the
    // expansion and the order is >= 3.
    if (m_signChange)
    {
        m_localToGlobalSign               =
            Array<OneD, NekDouble>(m_numLocalCoeffs,1.0);
        m_localToGlobalBndSign            =
            Array<OneD, NekDouble>(m_numLocalBndCoeffs,1.0);
    }
    else
    {
        m_localToGlobalSign               = NullNekDouble1DArray;
        m_localToGlobalBndSign            = NullNekDouble1DArray;
    }

    const LocalRegions::ExpansionVector &locExpVector
        = *(fields[0]->GetExp());

    map<int, int> newGlobalIds;
    int i, j, n, cnt1, cnt2;

    // Order local boundary degrees of freedom. These are basically fine; we
    // reorder storage so that we loop over each element and then each component
    // of velocity, by applying a mapping l2g -> nVel*l2g + n, for 0 <= n <
    // nVel. Note that Dirichlet ordering is preserved under this
    // transformation.
    cnt1 = cnt2 = 0;
    for (i = 0; i < locExpVector.size(); ++i)
    {
        const int nBndCoeffs = locExpVector[i]->NumBndryCoeffs();

        for (n = 0; n < nVel; ++n)
        {
            
            for (j = 0; j < nBndCoeffs; ++j, ++cnt1)
            {
                const int l2g = cgMap->GetLocalToGlobalBndMap()[cnt2+j];
                m_localToGlobalBndMap[cnt1] = nVel * l2g + n;

                if (m_signChange)
                {
                    m_localToGlobalBndSign[cnt1] =
                        cgMap->GetLocalToGlobalBndSign()[cnt2+j];
                }

                if (n == 0)
                {
                    const int l2gnew = m_localToGlobalBndMap[cnt1];
                    if (newGlobalIds.count(l2g))
                    {
                        ASSERTL1(newGlobalIds[l2g] == l2gnew,
                                 "Consistency error");
                    }
                    newGlobalIds[l2g] = l2gnew;
                }
            }
        }

        cnt2 += nBndCoeffs;
    }

    // Counter for remaining interior degrees of freedom.
    int globalId = m_numGlobalBndCoeffs;

    // Interior degrees of freedom are a bit more tricky -- global linear system
    // solve relies on them being in the same order as the BinvD, C and invD
    // matrices.

    // Also set up the localToBndMap and localTolocalIntMap which just
    // take out the boundary blocks and interior blocks from the input
    // ordering where we have bnd and interior for each elements
    cnt1 = cnt2 = 0;
    int bnd_cnt = 0;
    int int_cnt = 0;
    for (i = 0; i < locExpVector.size(); ++i)
    {
        const int nCoeffs    = locExpVector[i]->GetNcoeffs();
        const int nBndCoeffs = locExpVector[i]->NumBndryCoeffs();

        for (n = 0; n < nVel; ++n)
        {
            for (j = 0; j < nBndCoeffs; ++j, ++cnt1, ++cnt2)
            {
                m_localToLocalBndMap[bnd_cnt++] = cnt1; 


                const int l2g = m_localToGlobalBndMap[cnt2];
                m_localToGlobalMap[cnt1] = l2g;

                if (m_signChange)
                {
                    m_localToGlobalSign[cnt1] = m_localToGlobalBndSign[cnt2];
                }
            }
        }

        for (n = 0; n < nVel; ++n)
        {
            for (j = 0; j < nCoeffs - nBndCoeffs; ++j, ++cnt1)
            {
                m_localToLocalIntMap[int_cnt++] = cnt1; 

                m_localToGlobalMap[cnt1] = globalId++;
            }
        }
    }

    for (i = 0; i < m_localToGlobalMap.size(); ++i)
    {
        ASSERTL1(m_localToGlobalMap[i] != -1, "Consistency error");
    }

    ASSERTL1(globalId == m_numGlobalCoeffs, "Consistency error");


    // Finally, set up global to universal maps.
    m_globalToUniversalMap          = Array<OneD, int>(m_numGlobalCoeffs);
    m_globalToUniversalMapUnique    = Array<OneD, int>(m_numGlobalCoeffs);
    m_globalToUniversalBndMap       = Array<OneD, int>(m_numGlobalBndCoeffs);
    m_globalToUniversalBndMapUnique = Array<OneD, int>(m_numGlobalBndCoeffs);

    for (i = 0; i < cgMap->GetNumGlobalBndCoeffs(); ++i)
    {
        for (n = 0; n < nVel; ++n)
        {
            m_globalToUniversalBndMap[i*nVel + n] =
                cgMap->GetGlobalToUniversalBndMap()[i]*nVel + n;
            m_globalToUniversalMap[i*nVel + n] =
                cgMap->GetGlobalToUniversalBndMap()[i]*nVel + n;
        }
    }

    Array<OneD, long> tmp(m_numGlobalCoeffs);
    Vmath::Zero(m_numGlobalCoeffs, tmp, 1);
    Array<OneD, long> tmp2(m_numGlobalBndCoeffs, tmp);
    for (unsigned int i = 0; i < m_numGlobalBndCoeffs; ++i)
    {
        tmp[i] = m_globalToUniversalBndMap[i];
    }

    LibUtilities::CommSharedPtr vCommRow = m_comm->GetRowComm();
    m_gsh    = Gs::Init(tmp,  vCommRow);
    m_bndGsh = Gs::Init(tmp2, vCommRow);
    Gs::Unique(tmp, vCommRow);
    for (unsigned int i = 0; i < m_numGlobalCoeffs; ++i)
    {
        m_globalToUniversalMapUnique[i] = (tmp[i] >= 0 ? 1 : 0);
    }
    for (unsigned int i = 0; i < m_numGlobalBndCoeffs; ++i)
    {
        m_globalToUniversalBndMapUnique[i] = (tmp2[i] >= 0 ? 1 : 0);
    }

    m_hash = hash_range(
        m_localToGlobalMap.begin(), m_localToGlobalMap.end());
}

}<|MERGE_RESOLUTION|>--- conflicted
+++ resolved
@@ -101,20 +101,12 @@
     m_numLocalBndCoeffsPerPatch = cgMap->GetNumLocalBndCoeffsPerPatch();
     m_numLocalIntCoeffsPerPatch = cgMap->GetNumLocalIntCoeffsPerPatch();
 
-<<<<<<< HEAD
-=======
-    // Set up local to global and boundary condition maps.
-    const int nLocBndCondDofs = cgMap->
-        GetBndCondCoeffsToGlobalCoeffsMap().size() * nVel;
-
->>>>>>> ac26f0ba
     // Allocate storage for local to global maps.
     m_localToGlobalMap      = Array<OneD, int>(m_numLocalCoeffs,-1);
     m_localToGlobalBndMap   = Array<OneD, int>(m_numLocalBndCoeffs,-1);
     m_localToLocalBndMap    = Array<OneD, int>(m_numLocalBndCoeffs,-1);
     m_localToLocalIntMap    = Array<OneD, int>(m_numLocalCoeffs-
                                                        m_numLocalBndCoeffs,-1);
-
 
     // Only require a sign map if we are using modal polynomials in the
     // expansion and the order is >= 3.
