--- conflicted
+++ resolved
@@ -88,19 +88,8 @@
 
         virtual void v_InitObject();
 
-<<<<<<< HEAD
-        /// Solves an unsteady problem.
-        virtual void v_DoSolve();
-
-        /// Sets up initial conditions.
-        virtual void v_DoInitialise();
-
         /// Print a summary of time stepping parameters.
         virtual void v_GenerateSummary(SolverUtils::SummaryList& s);
-=======
-	/// Print a summary of time stepping parameters.
-        virtual void v_PrintSummary(std::ostream &out);
->>>>>>> b2e53b07
 
    	void PrimitiveToConservative()
 	{
