///////////////////////////////////////////////////////////////////////////////
//
// File PulseWaveSystem.h
//
// For more information, please see: http://www.nektar.info
//
// The MIT License
//
// Copyright (c) 2006 Division of Applied Mathematics, Brown University (USA),
// Department of Aeronautics, Imperial College London (UK), and Scientific
// Computing and Imaging Institute, University of Utah (USA).
//
// License for the specific language governing rights and limitations under
// Permission is hereby granted, free of charge, to any person obtaining a
// copy of this software and associated documentation files (the "Software"),
// to deal in the Software without restriction, including without limitation
// the rights to use, copy, modify, merge, publish, distribute, sublicense,
// and/or sell copies of the Software, and to permit persons to whom the
// Software is furnished to do so, subject to the following conditions:
//
// The above copyright notice and this permission notice shall be included
// in all copies or substantial portions of the Software.
//
// THE SOFTWARE IS PROVIDED "AS IS", WITHOUT WARRANTY OF ANY KIND, EXPRESS
// OR IMPLIED, INCLUDING BUT NOT LIMITED TO THE WARRANTIES OF MERCHANTABILITY,
// FITNESS FOR A PARTICULAR PURPOSE AND NONINFRINGEMENT. IN NO EVENT SHALL
// THE AUTHORS OR COPYRIGHT HOLDERS BE LIABLE FOR ANY CLAIM, DAMAGES OR OTHER
// LIABILITY, WHETHER IN AN ACTION OF CONTRACT, TORT OR OTHERWISE, ARISING
// FROM, OUT OF OR IN CONNECTION WITH THE SOFTWARE OR THE USE OR OTHER
// DEALINGS IN THE SOFTWARE.
//
// Description: Generic timestepping for PulseWaveSolver
//
///////////////////////////////////////////////////////////////////////////////

#ifndef NEKTAR_SOLVERS_PULSEWAVESOLVER_EQUATIONSYSTEMS_PULSEWAVESYSTEM_H
#define NEKTAR_SOLVERS_PULSEWAVESOLVER_EQUATIONSYSTEMS_PULSEWAVESYSTEM_H

#include <SolverUtils/UnsteadySystem.h>

using namespace Nektar::SolverUtils;

namespace Nektar
{
    
    enum UpwindTypePulse
    {           
        eNotSetPulse,            ///< flux not defined
        eUpwindPulse,			 ///< simple upwinding scheme
        SIZE_UpwindTypePulse     ///< Length of enum list
    };
    
    const char* const UpwindTypeMapPulse[] =
        {
            "NoSetPulse",
            "UpwindPulse",
        };
    
    struct InterfacePoint
    {
        InterfacePoint(const int vid, 
                       const int domain, 
                       const int elmt, 
                       const int elmtVert, 
                       const int traceId,
                       const int bcpos):
        m_vid(vid),
            m_domain(domain),
            m_elmt(elmt),
            m_elmtVert(elmtVert),
            m_traceId(traceId),
            m_bcPosition(bcpos)
        {
        };
        int m_vid;        // Global Vid of interface point 
        int m_domain;     // domain interface point belongs to
        int m_elmt;       // element id of vertex 
        int m_elmtVert;   // vertex id within local element 
        int m_traceId;    // Element id  within the trace 
        int m_bcPosition; // Position of boundary condition in region
    };

    typedef boost::shared_ptr<InterfacePoint> InterfacePointShPtr;

    /// Base class for unsteady solvers.
    class PulseWaveSystem : public UnsteadySystem
    {
    public:
        /// Destructor
        virtual ~PulseWaveSystem();

        int  GetNdomains()
        {
            return m_nDomains;
        }

        Array<OneD, MultiRegions::ExpListSharedPtr> UpdateVessels(void)
        {
            return m_vessels;
        }

        void CalcCharacteristicVariables(int omega);

    protected:
        Array<OneD, MultiRegions::ExpListSharedPtr>     m_vessels;
        int				                m_nDomains; 
        int                                             m_currentDomain;
        int                                             m_nVariables;
        UpwindTypePulse                                 m_upwindTypePulse;
		
        Array<OneD, int>                                m_fieldPhysOffset;
        NekDouble                                       m_rho;
        NekDouble                                       m_pext;
	
        NekDouble m_C;
        NekDouble m_RT;
        NekDouble m_pout;
	
        Array<OneD, Array<OneD, NekDouble> >		m_A_0;
        Array<OneD, Array<OneD, NekDouble> >		m_A_0_trace;
        Array<OneD, Array<OneD, NekDouble> >		m_beta;
        Array<OneD, Array<OneD, NekDouble> >		m_beta_trace;
        Array<OneD, Array<OneD, NekDouble> >		m_trace_fwd_normal;


<<<<<<< HEAD
        std::vector<std::vector<InterfacePointShPtr> >  m_vesselJcts;
        std::vector<std::vector<InterfacePointShPtr> >  m_bifurcations;
        std::vector<std::vector<InterfacePointShPtr> >  m_mergingJcts;
    
=======
		LibUtilities::TimeIntegrationMethod             m_timeIntMethod;

>>>>>>> 25c40588
        /// Initialises PulseWaveSystem class members.
        PulseWaveSystem(const LibUtilities::SessionReaderSharedPtr& m_session);
        
        virtual void v_InitObject();
	
        /// Sets up initial conditions.
        virtual void v_DoInitialise();
	
        /// Solves an unsteady problem.
        virtual void v_DoSolve();
	
        /// Links the subdomains
        void LinkSubdomains(Array<OneD, Array<OneD, Array<OneD, NekDouble> > >  &fields);
	
        /// Riemann Problem for Bifurcation
        void BifurcationRiemann(Array<OneD, NekDouble> &Au, Array<OneD, NekDouble> &uu,
                                Array<OneD, NekDouble> &beta, Array<OneD, NekDouble> &A_0);
        
        /// Riemann Problem for Merging Flow
        void MergingRiemann(Array<OneD, NekDouble> &Au, Array<OneD, NekDouble> &uu,
                            Array<OneD, NekDouble> &beta, Array<OneD, NekDouble> &A_0);
        
        /// Riemann Problem for Junction
        void JunctionRiemann(Array<OneD, NekDouble> &Au, Array<OneD, NekDouble> &uu,
                             Array<OneD, NekDouble> &beta, Array<OneD, NekDouble> &A_0);
        
        // Ouptut field information
        virtual void v_Output(void);

        // Checkpoint field output
        void CheckPoint_Output(const int n);
	
        /// Compute the L2 error between fields and a given exact solution.
        NekDouble v_L2Error(unsigned int field,
                            const Array<OneD,NekDouble> &exactsoln = NullNekDouble1DArray,
                            bool Normalised = false);
        
        /// Compute the L_inf error between fields and a given exact solution.
        NekDouble v_LinfError(unsigned int field,
                              const Array<OneD,NekDouble> &exactsoln = NullNekDouble1DArray);
        
        /// Write input fields to the given filename.
        void WriteVessels(const std::string &outname);
        
        void EnforceInterfaceConditions(const Array<OneD, const Array<OneD, NekDouble> > &fields);
        
    private:
        void SetUpDomainInterfaces(void);
        void FillDataFromInterfacePoint(InterfacePointShPtr &I, 
                         const Array<OneD, const Array<OneD, NekDouble> >&field, 
                                        NekDouble &A, NekDouble &u,
                                        NekDouble &beta, NekDouble &A_0);

            
    };
        
    typedef boost::shared_ptr<PulseWaveSystem> PulseWaveSystemSharedPtr;

       
}

#endif<|MERGE_RESOLUTION|>--- conflicted
+++ resolved
@@ -123,15 +123,12 @@
         Array<OneD, Array<OneD, NekDouble> >		m_trace_fwd_normal;
 
 
-<<<<<<< HEAD
         std::vector<std::vector<InterfacePointShPtr> >  m_vesselJcts;
         std::vector<std::vector<InterfacePointShPtr> >  m_bifurcations;
         std::vector<std::vector<InterfacePointShPtr> >  m_mergingJcts;
     
-=======
 		LibUtilities::TimeIntegrationMethod             m_timeIntMethod;
 
->>>>>>> 25c40588
         /// Initialises PulseWaveSystem class members.
         PulseWaveSystem(const LibUtilities::SessionReaderSharedPtr& m_session);
         
