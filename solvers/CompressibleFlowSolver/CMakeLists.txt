--- conflicted
+++ resolved
@@ -123,13 +123,9 @@
         #ADD_NEKTAR_TEST(Perturbation_NS_M05_square_CBC_par LENGTHY)
         #ADD_NEKTAR_TEST(Perturbation_NS_M15_square_CBC_par LENGTHY)
         ADD_NEKTAR_TEST(RAE5240_BSF_LE_bcsfromfile_par)
-<<<<<<< HEAD
-        ADD_NEKTAR_TEST(Couette_WeakDG_LDG_Exact_par)
-        ADD_NEKTAR_TEST(Couette_WeakDG_IP_MODIFIED_IM_par)
-=======
         # disabled as intermittently fails
         #ADD_NEKTAR_TEST(Couette_WeakDG_LDG_Exact_par)
->>>>>>> 32e71cb0
+        ADD_NEKTAR_TEST(Couette_WeakDG_IP_MODIFIED_IM_par)
     ENDIF (NEKTAR_USE_MPI)
 
     IF (NEKTAR_USE_FFTW)
