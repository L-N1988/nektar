///////////////////////////////////////////////////////////////////////////////
//
// File: IdealGasEoS.h
//
// For more information, please see: http://www.nektar.info
//
// The MIT License
//
// Copyright (c) 2006 Division of Applied Mathematics, Brown University (USA),
// Department of Aeronautics, Imperial College London (UK), and Scientific
// Computing and Imaging Institute, University of Utah (USA).
//
// Permission is hereby granted, free of charge, to any person obtaining a
// copy of this software and associated documentation files (the "Software"),
// to deal in the Software without restriction, including without limitation
// the rights to use, copy, modify, merge, publish, distribute, sublicense,
// and/or sell copies of the Software, and to permit persons to whom the
// Software is furnished to do so, subject to the following conditions:
//
// The above copyright notice and this permission notice shall be included
// in all copies or substantial portions of the Software.
//
// THE SOFTWARE IS PROVIDED "AS IS", WITHOUT WARRANTY OF ANY KIND, EXPRESS
// OR IMPLIED, INCLUDING BUT NOT LIMITED TO THE WARRANTIES OF MERCHANTABILITY,
// FITNESS FOR A PARTICULAR PURPOSE AND NONINFRINGEMENT. IN NO EVENT SHALL
// THE AUTHORS OR COPYRIGHT HOLDERS BE LIABLE FOR ANY CLAIM, DAMAGES OR OTHER
// LIABILITY, WHETHER IN AN ACTION OF CONTRACT, TORT OR OTHERWISE, ARISING
// FROM, OUT OF OR IN CONNECTION WITH THE SOFTWARE OR THE USE OR OTHER
// DEALINGS IN THE SOFTWARE.
//
// Description: Ideal gas equation of state
//
///////////////////////////////////////////////////////////////////////////////

#ifndef NEKTAR_SOLVERS_COMPRESSIBLEFLOWSOLVER_MISC_IDEALGASEOS
#define NEKTAR_SOLVERS_COMPRESSIBLEFLOWSOLVER_MISC_IDEALGASEOS

#include "EquationOfState.h"


namespace Nektar
{

/**
* @brief Ideal gas equation of state:
 *       p = rho * R * T
*/
class IdealGasEoS : public EquationOfState
{
    public:

        friend class MemoryManager<IdealGasEoS>;

        /// Creates an instance of this class
        static EquationOfStateSharedPtr create(
                const LibUtilities::SessionReaderSharedPtr& pSession)
        {
            EquationOfStateSharedPtr p = MemoryManager<IdealGasEoS>::
                                    AllocateSharedPtr(pSession);
            return p;
        }

        ///Name of the class
        static std::string className;

    protected:

        NekDouble GetTemperature(const NekDouble& rho, const NekDouble& e) final;

        vec_t GetTemperature(const vec_t& rho, const vec_t& e) final;

        NekDouble GetPressure(const NekDouble& rho, const NekDouble& e) final;

        vec_t GetPressure(const vec_t& rho, const vec_t& e) final;

        NekDouble v_GetSoundSpeed(const NekDouble &rho, const NekDouble &e) final;

        NekDouble v_GetEntropy(const NekDouble &rho, const NekDouble &e) final;

        NekDouble v_GetDPDrho_e(const NekDouble &rho, const NekDouble &e) final;
<<<<<<< HEAD

        NekDouble v_GetDPDe_rho(const NekDouble &rho, const NekDouble &e) final;

        NekDouble v_GetEFromRhoP(const NekDouble &rho, const NekDouble &p) final;

        NekDouble v_GetRhoFromPT(const NekDouble &rho, const NekDouble &p) final;
=======

        NekDouble v_GetDPDe_rho(const NekDouble &rho, const NekDouble &e) final;

        NekDouble v_GetEFromRhoP(const NekDouble &rho, const NekDouble &p) final;

        NekDouble v_GetRhoFromPT(const NekDouble &rho, const NekDouble &p) final;

>>>>>>> 160d89df
    private:
        IdealGasEoS(const LibUtilities::SessionReaderSharedPtr& pSession);

        ~IdealGasEoS(void){};


    // type agnostic kernels
    template <class T, typename = typename std::enable_if
        <
            std::is_floating_point<T>::value ||
            tinysimd::is_vector_floating_point<T>::value
        >::type
    >
    inline T GetTemperatureKernel(const T& e)
    {
        return e * m_gammaMoneOgasConst;
    }

    template <class T, typename = typename std::enable_if
        <
            std::is_floating_point<T>::value ||
            tinysimd::is_vector_floating_point<T>::value
        >::type
    >
    inline T GetPressureKernel(const T& rho, const T& e)
    {
        return rho * e * m_gammaMone;
    }




};

} // namespace

#endif<|MERGE_RESOLUTION|>--- conflicted
+++ resolved
@@ -78,14 +78,6 @@
         NekDouble v_GetEntropy(const NekDouble &rho, const NekDouble &e) final;
 
         NekDouble v_GetDPDrho_e(const NekDouble &rho, const NekDouble &e) final;
-<<<<<<< HEAD
-
-        NekDouble v_GetDPDe_rho(const NekDouble &rho, const NekDouble &e) final;
-
-        NekDouble v_GetEFromRhoP(const NekDouble &rho, const NekDouble &p) final;
-
-        NekDouble v_GetRhoFromPT(const NekDouble &rho, const NekDouble &p) final;
-=======
 
         NekDouble v_GetDPDe_rho(const NekDouble &rho, const NekDouble &e) final;
 
@@ -93,7 +85,6 @@
 
         NekDouble v_GetRhoFromPT(const NekDouble &rho, const NekDouble &p) final;
 
->>>>>>> 160d89df
     private:
         IdealGasEoS(const LibUtilities::SessionReaderSharedPtr& pSession);
 
