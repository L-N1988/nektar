--- conflicted
+++ resolved
@@ -68,11 +68,11 @@
     static std::string className;
 
     virtual ~NavierStokesCFE();
-    
+
     typedef std::function<void (
             const Array<OneD, NekDouble>    &,
             const NekDouble                 &,
-            const Array<OneD, NekDouble>    &, 
+            const Array<OneD, NekDouble>    &,
                 DNekMatSharedPtr            &)> GetdFlux_dDeriv;
 
   protected:
@@ -118,10 +118,6 @@
     void ApplyFluxBndConds(
         const int                                           nConvectiveFields,
               Array<OneD,       Array<OneD, NekDouble> >    &flux);
-<<<<<<< HEAD
-=======
-
->>>>>>> 5ca3cff5
 
     void GetArtificialViscosity(
         const Array<OneD, Array<OneD, NekDouble> >  &inarray,
@@ -136,17 +132,13 @@
         const Array<OneD, NekDouble>                                    &mu,
         const Array<OneD, const Array<OneD, NekDouble> >                &auxVars,
               Array<OneD, Array<OneD, NekDouble> >                      &outarray);
-<<<<<<< HEAD
-
-=======
-    
+
     void CalcAuxiVarForBilinearFom(
         const int                                                       nConvectiveFields,
         const Array<OneD, const Array<OneD, NekDouble> >                &inaverg,
         Array<OneD, NekDouble>                                          &mu,
         Array<OneD, Array<OneD, NekDouble> >                            &auxVars);
-    
->>>>>>> 5ca3cff5
+
     virtual void v_InitObject();
 
     virtual void v_ExtraFldOutput(
@@ -209,28 +201,18 @@
         const Array<OneD, const Array<OneD, NekDouble> >                &normals,
         const int                                                       nDervDir,
         const Array<OneD, const Array<OneD, NekDouble> >                &inarray,
-<<<<<<< HEAD
-              Array<OneD, Array<OneD, DNekMatSharedPtr> >               &ElmtJac);
-
-    // virtual void v_GetFluxDerivJacDirctn(
-    //     const MultiRegions::ExpListSharedPtr                            &explist,
-    //     const int                                                       nFluxDir,
-    //     const int                                                       nDervDir,
-    //     const Array<OneD, const Array<OneD, NekDouble> >                &inarray,
-    //           Array<OneD, Array<OneD, DNekMatSharedPtr> >               &ElmtJac);
-
-=======
+
         Array<OneD, Array<OneD, Array<OneD, Array<OneD, Array<OneD, NekDouble> > > > > &ElmtJacArray,
         const int                                                       nfluxDir);
-    
+
     virtual void v_GetFluxDerivJacDirctn(
         const MultiRegions::ExpListSharedPtr                            &explist,
         const Array<OneD, const Array<OneD, NekDouble> >                &normals,
         const int                                                       nDervDir,
         const Array<OneD, const Array<OneD, NekDouble> >                &inarray,
               Array<OneD, Array<OneD, DNekMatSharedPtr> >               &ElmtJac);
-    
->>>>>>> 5ca3cff5
+
+
     virtual void v_GetDiffusionFluxJacPoint(
             const int                                           nelmt,
             const Array<OneD, NekDouble>                        &conservVar,
@@ -243,11 +225,7 @@
     virtual void v_CalphysDeriv(
             const Array<OneD, const Array<OneD, NekDouble> >                &inarray,
                   Array<OneD,       Array<OneD, Array<OneD, NekDouble> > >  &qfield);
-<<<<<<< HEAD
-
-=======
-      
->>>>>>> 5ca3cff5
+
     /**
      * @brief return part of viscous Jacobian:
      * \todo flux derived with Qx=[drho_dx,drhou_dx,drhov_dx,drhoE_dx]
@@ -343,9 +321,9 @@
         const Array<OneD, NekDouble>                        &U,
         const Array<OneD, const Array<OneD, NekDouble> >    &qfield,
               DNekMatSharedPtr                              &OutputMatrix);
-    
-    /**
-     * @brief return part of viscous Jacobian 
+
+    /**
+     * @brief return part of viscous Jacobian
      * Input:
      * normals:Point normals
      * mu: dynamicviscosity
@@ -355,13 +333,13 @@
      * OutputMatrix dFLux_dU,  the matrix sign is consistent with SIPG
     */
     void GetdFlux_dU_3D(
-        const Array<OneD, NekDouble>                        &normals, 
-        const NekDouble                                     mu, 
+        const Array<OneD, NekDouble>                        &normals,
+        const NekDouble                                     mu,
         const NekDouble                                     dmu_dT,
         const Array<OneD, NekDouble>                        &U,
         const Array<OneD, const Array<OneD, NekDouble> >    &qfield,
               DNekMatSharedPtr                              &OutputMatrix);
-    
+
 #endif
 
   };
