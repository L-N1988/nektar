--- conflicted
+++ resolved
@@ -101,12 +101,6 @@
         NekDouble                           m_vInf;
         NekDouble                           m_wInf;
         NekDouble                           m_gasConstant;
-<<<<<<< HEAD
-      
-        StdRegions::StdQuadExpSharedPtr     m_OrthoQuadExp;
-        StdRegions::StdHexExpSharedPtr      m_OrthoHexExp;
-        
-=======
         NekDouble                           m_Twall;
         std::string                         m_ViscosityType;
         NekDouble                           m_mu;
@@ -114,8 +108,9 @@
         NekDouble                           m_Cp;
         NekDouble                           m_Prandtl;
 
-
->>>>>>> 74f69b76
+        StdRegions::StdQuadExpSharedPtr     m_OrthoQuadExp;
+        StdRegions::StdHexExpSharedPtr      m_OrthoHexExp;
+        
         CompressibleFlowSystem(
             const LibUtilities::SessionReaderSharedPtr& pSession);
 
