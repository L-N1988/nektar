--- conflicted
+++ resolved
@@ -236,16 +236,11 @@
                   Array<OneD,       Array<OneD, NekDouble> > outarrayForcing);
         virtual NekDouble v_GetTimeStep(
             const Array<OneD, const Array<OneD, NekDouble> > &inarray);
-<<<<<<< HEAD
-        
         virtual void v_SetInitialConditions(
             NekDouble initialtime = 0.0,
             bool dumpInitialConditions = true)
         {
         }
-=======
-
->>>>>>> a617f894
 
         NekDouble GetGasConstant()
         {
