--- conflicted
+++ resolved
@@ -178,63 +178,35 @@
         void InitAdvection();
 
         void DoOdeRhs(
-<<<<<<< HEAD
-            const Array<OneD, const Array<OneD, NekDouble> >    &inarray,
-                  Array<OneD,       Array<OneD, NekDouble> >    &outarray,
-            const NekDouble                                     time);
-        void DoOdeProjection(   
-            const Array<OneD, const Array<OneD, NekDouble> >    &inarray,
-                  Array<OneD,       Array<OneD, NekDouble> >    &outarray,
-            const NekDouble                                     time);
-
-        void DoAdvection(   
-            const Array<OneD, const Array<OneD, NekDouble> >    &inarray,
-                  Array<OneD,       Array<OneD, NekDouble> >    &outarray,
-            const NekDouble                                     time,
-            const Array<OneD, Array<OneD, NekDouble> >          &pFwd,
-            const Array<OneD, Array<OneD, NekDouble> >          &pBwd);
-
-        void DoDiffusion(   
-            const Array<OneD, const Array<OneD, NekDouble> >    &inarray,
-                  Array<OneD,       Array<OneD, NekDouble> >    &outarray,
-            const Array<OneD, Array<OneD, NekDouble> >          &pFwd,
-            const Array<OneD, Array<OneD, NekDouble> >          &pBwd);
-        void DoDiffusion_coeff( 
-            const Array<OneD, const Array<OneD, NekDouble> >    &inarray,
-                  Array<OneD,       Array<OneD, NekDouble> >    &outarray,
-            const Array<OneD, Array<OneD, NekDouble> >          &pFwd,
-            const Array<OneD, Array<OneD, NekDouble> >          &pBwd);
+            const Array<OneD, const Array<OneD, NekDouble> > &inarray,
+                  Array<OneD,       Array<OneD, NekDouble> > &outarray,
+            const NekDouble                                   time);
+        void DoOdeProjection(
+            const Array<OneD, const Array<OneD, NekDouble> > &inarray,
+                  Array<OneD,       Array<OneD, NekDouble> > &outarray,
+            const NekDouble                                   time);
+
+        void DoAdvection(
+            const Array<OneD, const Array<OneD, NekDouble> > &inarray,
+                  Array<OneD,       Array<OneD, NekDouble> > &outarray,
+            const NekDouble                                   time,
+            const Array<OneD, Array<OneD, NekDouble> >       &pFwd,
+            const Array<OneD, Array<OneD, NekDouble> >       &pBwd);
+
+        void DoDiffusion(
+            const Array<OneD, const Array<OneD, NekDouble> > &inarray,
+                  Array<OneD,       Array<OneD, NekDouble> > &outarray,
+            const Array<OneD, Array<OneD, NekDouble> >       &pFwd,
+            const Array<OneD, Array<OneD, NekDouble> >       &pBwd);
+        void DoDiffusion_coeff(
+            const Array<OneD, const Array<OneD, NekDouble> > &inarray,
+            Array<OneD, Array<OneD, NekDouble> >             &outarray,
+            const Array<OneD, Array<OneD, NekDouble> >       &pFwd,
+            const Array<OneD, Array<OneD, NekDouble> >       &pBwd);
         void MatrixMultiply_MatrixFree_coeff(
             const  Array<OneD, NekDouble>                       &inarray,
             Array<OneD, NekDouble >                             &out,
             const bool                                          &flag =false);
-=======
-            const Array<OneD, const Array<OneD, NekDouble> > &inarray,
-                  Array<OneD,       Array<OneD, NekDouble> > &outarray,
-            const NekDouble                                   time);
-        void DoOdeProjection(
-            const Array<OneD, const Array<OneD, NekDouble> > &inarray,
-                  Array<OneD,       Array<OneD, NekDouble> > &outarray,
-            const NekDouble                                   time);
-
-        void DoAdvection(
-            const Array<OneD, const Array<OneD, NekDouble> > &inarray,
-                  Array<OneD,       Array<OneD, NekDouble> > &outarray,
-            const NekDouble                                   time,
-            const Array<OneD, Array<OneD, NekDouble> >       &pFwd,
-            const Array<OneD, Array<OneD, NekDouble> >       &pBwd);
-
-        void DoDiffusion(
-            const Array<OneD, const Array<OneD, NekDouble> > &inarray,
-                  Array<OneD,       Array<OneD, NekDouble> > &outarray,
-            const Array<OneD, Array<OneD, NekDouble> >       &pFwd,
-            const Array<OneD, Array<OneD, NekDouble> >       &pBwd);
-        void DoDiffusion_coeff(
-            const Array<OneD, const Array<OneD, NekDouble> > &inarray,
-            Array<OneD, Array<OneD, NekDouble> >             &outarray,
-            const Array<OneD, Array<OneD, NekDouble> >       &pFwd,
-            const Array<OneD, Array<OneD, NekDouble> >       &pBwd);
->>>>>>> 32e71cb0
 
         void GetFluxVector(
             const Array<OneD, Array<OneD, NekDouble> >       &physfield,
