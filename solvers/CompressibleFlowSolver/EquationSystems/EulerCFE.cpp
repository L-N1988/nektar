--- conflicted
+++ resolved
@@ -271,7 +271,6 @@
                 RiemannInvariantBC(n, cnt, inarray);
             }
             
-<<<<<<< HEAD
             // Pressure outflow non-reflective Boundary Condition
             if (m_fields[0]->GetBndConditions()[n]->GetUserDefined() == 
                 SpatialDomains::ePressureOutflowNonReflective)
@@ -300,8 +299,6 @@
                 PressureInflowFileBC(n, cnt, inarray);
             }
 
-=======
->>>>>>> d3bfd923
             // Extrapolation of the data at the boundaries
             if (m_fields[0]->GetBndConditions()[n]->GetUserDefined() == 
                 SpatialDomains::eExtrapOrder0)
