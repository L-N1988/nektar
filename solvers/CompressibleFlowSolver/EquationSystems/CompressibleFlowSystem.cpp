--- conflicted
+++ resolved
@@ -188,8 +188,6 @@
                 AllocatePrecondBlkDiag_coeff(m_PrecMatVars);
             }
 
-<<<<<<< HEAD
-=======
             int nvariables  =   m_fields.num_elements();
             Array<OneD, Array<OneD, Array<OneD, int > > >   map;
             bool flag;
@@ -206,8 +204,7 @@
                 m_fields[i]->GetlocTraceToTraceMap()->SetLocTracephysToTraceIDMap(
                     locTraceToTraceMap->GetLocTracephysToTraceIDMap()    );
             }
-            
->>>>>>> 5ca3cff5
+
 #else
             ASSERTL0(false, "Implicit CFS not set up.");
 #endif
@@ -935,12 +932,9 @@
             normal3D[i] = Array<OneD, NekDouble>(npoints,0.0);
         }
 
-<<<<<<< HEAD
-        Array<OneD, Array<OneD, DNekMatSharedPtr> > ElmtJac;
-=======
         std::shared_ptr<LocalRegions::ExpansionVector> expvect =    m_fields[0]->GetExp();
         int ntotElmt            = (*expvect).size();
-        
+
         Array<OneD, Array<OneD, Array<OneD, Array<OneD, Array<OneD, NekDouble> > > > > ElmtJacArray(nvariable); // Nvar*Nvar*Ndir*Nelmt*Npnt
         for(int m=0; m<nvariable;m++)
         {
@@ -959,7 +953,6 @@
                 }
             }
         }
->>>>>>> 5ca3cff5
 
         for(int nfluxDir = 0; nfluxDir < nSpaceDim; nfluxDir++)
         {
@@ -1067,12 +1060,8 @@
         TraceJac[1] = BJac;
 #ifdef DEBUG_VISCOUS_JAC_MAT
 
-<<<<<<< HEAD
+#ifdef DEBUG_VISCOUS_TRACE_DERIV_JAC_MAT
         int nDeriv = m_spacedim *nvariables;
-=======
-#ifdef DEBUG_VISCOUS_TRACE_DERIV_JAC_MAT
-        int nDeriv = m_spacedim *nvariables; 
->>>>>>> 5ca3cff5
         Array<OneD, unsigned int> n_blks2(nTracePts);
         for(int i=0;i<nTracePts;i++)
         {
@@ -1585,11 +1574,7 @@
                 }
 
                 DoOdeProjection(inpnts,intmp,m_BndEvaluateTime);
-<<<<<<< HEAD
-
-=======
-            
->>>>>>> 5ca3cff5
+
                 GetpreconditionerNSBlkDiag_coeff(intmp,m_PrecMatVars,m_TraceJac,m_TraceJacDeriv,m_TraceJacDerivSign);
                 // cout << "GetpreconditionerNSBlkDiag_coeff"<<endl;
                 m_CalcuPrecMatFlag = false;
@@ -1668,20 +1653,16 @@
                 v_Comm->AllReduce(resmaxm, Nektar::LibUtilities::ReduceMax);
                 if((resmaxm<tol2Max)&&k>0)
                 {
-<<<<<<< HEAD
-                // at least one Newton Iteration
-                // or else the flow field will not update
-=======
+
                     // if(l_verbose)
                     // {
                     //     cout    << " resratio= "<<resratio<< " tol2Ratio= "<<tol2Ratio
                     //             << " resnorm= "<<resnorm<< " tol2= "<<tol2
                     //             << " resmaxm= "<<resmaxm<< " tol2Max= "<<tol2Max<< endl;
                     // }
-                    
-                // at least one Newton Iteration 
-                // or else the flow field will not update 
->>>>>>> 5ca3cff5
+
+                // at least one Newton Iteration
+                // or else the flow field will not update
                 // if(k>0)
                 // {
                     /// TODO: m_root
@@ -2380,7 +2361,7 @@
                     for(int n=0;n<nConvectiveFields;n++)
                     {
                         ElmtJacArray[m][n][nDirctn][nelmt][npnt] = (*pointJac)(m,n);
-                    }   
+                    }
                 }
             }
         }
@@ -2404,13 +2385,8 @@
 
         // TODO:: AVOID frequent allocating and releasing
         DNekMatSharedPtr PointFJac3D = MemoryManager<DNekMat>
-<<<<<<< HEAD
-            ::AllocateSharedPtr(nvariables3D, nvariables3D);
-
-=======
             ::AllocateSharedPtr(nvariables3D, nvariables3D,0.0);
-        
->>>>>>> 5ca3cff5
+
         Array<OneD, NekDouble> PointFwd(nvariables3D,0.0);
 
         Array<OneD, unsigned int> index(nvariables);
