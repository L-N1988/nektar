///////////////////////////////////////////////////////////////////////////////
//
// File CompressibleFlowSystem.cpp
//
// For more information, please see: http://www.nektar.info
//
// The MIT License
//
// Copyright (c) 2006 Division of Applied Mathematics, Brown University (USA),
// Department of Aeronautics, Imperial College London (UK), and Scientific
// Computing and Imaging Institute, University of Utah (USA).
//
// Permission is hereby granted, free of charge, to any person obtaining a
// copy of this software and associated documentation files (the "Software"),
// to deal in the Software without restriction, including without limitation
// the rights to use, copy, modify, merge, publish, distribute, sublicense,
// and/or sell copies of the Software, and to permit persons to whom the
// Software is furnished to do so, subject to the following conditions:
//
// The above copyright notice and this permission notice shall be included
// in all copies or substantial portions of the Software.
//
// THE SOFTWARE IS PROVIDED "AS IS", WITHOUT WARRANTY OF ANY KIND, EXPRESS
// OR IMPLIED, INCLUDING BUT NOT LIMITED TO THE WARRANTIES OF MERCHANTABILITY,
// FITNESS FOR A PARTICULAR PURPOSE AND NONINFRINGEMENT. IN NO EVENT SHALL
// THE AUTHORS OR COPYRIGHT HOLDERS BE LIABLE FOR ANY CLAIM, DAMAGES OR OTHER
// LIABILITY, WHETHER IN AN ACTION OF CONTRACT, TORT OR OTHERWISE, ARISING
// FROM, OUT OF OR IN CONNECTION WITH THE SOFTWARE OR THE USE OR OTHER
// DEALINGS IN THE SOFTWARE.
//
// Description: Compressible flow system base class with auxiliary functions
//
///////////////////////////////////////////////////////////////////////////////

#include <boost/core/ignore_unused.hpp>

#include <CompressibleFlowSolver/EquationSystems/CompressibleFlowSystem.h>

#include <LibUtilities/BasicUtils/Timer.h>

using namespace std;

namespace Nektar
{
    CompressibleFlowSystem::CompressibleFlowSystem(
        const LibUtilities::SessionReaderSharedPtr& pSession,
        const SpatialDomains::MeshGraphSharedPtr& pGraph)
        : UnsteadySystem(pSession, pGraph),
          AdvectionSystem(pSession, pGraph)
    {
    }

    /**
     * @brief Initialization object for CompressibleFlowSystem class.
     */
    void CompressibleFlowSystem::v_InitObject()
    {
        AdvectionSystem::v_InitObject();

        for (int i = 0; i < m_fields.size(); i++)
        {
            // Use BwdTrans to make sure initial condition is in solution space
            m_fields[i]->BwdTrans(m_fields[i]->GetCoeffs(),
                                  m_fields[i]->UpdatePhys());
        }

        m_varConv = MemoryManager<VariableConverter>::AllocateSharedPtr(
                    m_session, m_spacedim);

        ASSERTL0(m_session->DefinesSolverInfo("UPWINDTYPE"),
                 "No UPWINDTYPE defined in session.");

        // Do not forwards transform initial condition
        m_homoInitialFwd = false;

        // Set up locations of velocity vector.
        m_vecLocs = TensorOfArray2D<NekDouble>(1);
        m_vecLocs[0] = Array<OneD, NekDouble>(m_spacedim);
        for (int i = 0; i < m_spacedim; ++i)
        {
            m_vecLocs[0][i] = 1 + i;
        }

        // Loading parameters from session file
        InitialiseParameters();

        // Setting up advection and diffusion operators
        InitAdvection();

        // Create artificial diffusion
        if (m_shockCaptureType != "Off")
        {
            if (m_shockCaptureType == "Physical")
            {
                int nPts = m_fields[0]->GetTotPoints();
                m_muav = Array<OneD, NekDouble>(nPts, 0.0);

                int nTracePts = m_fields[0]->GetTrace()->GetTotPoints();
                m_muavTrace = Array<OneD, NekDouble> (nTracePts,0.0);
            }
            else
            {
                m_artificialDiffusion = GetArtificialDiffusionFactory()
                                        .CreateInstance(m_shockCaptureType,
                                                        m_session,
                                                        m_fields,
                                                        m_spacedim);
            }
        }

        // Forcing terms for the sponge region
        m_forcing = SolverUtils::Forcing::Load(m_session, shared_from_this(),
                                        m_fields, m_fields.size());

        // User-defined boundary conditions
        int cnt = 0;
        for (int n = 0; n < m_fields[0]->GetBndConditions().size(); ++n)
        {
            std::string type =
                m_fields[0]->GetBndConditions()[n]->GetUserDefined();

            if (m_fields[0]->GetBndConditions()[n]->GetBoundaryConditionType()
                == SpatialDomains::ePeriodic)
            {
                continue;
            }

            if (!type.empty())
            {
                m_bndConds.push_back(GetCFSBndCondFactory().CreateInstance(
                        type,
                        m_session,
                        m_fields,
                        m_traceNormals,
                        m_spacedim,
                        n,
                        cnt));
            }
            cnt += m_fields[0]->GetBndCondExpansions()[n]->GetExpSize();
        }

        if (m_explicitAdvection)
        {
            m_ode.DefineOdeRhs    (&CompressibleFlowSystem::DoOdeRhs, this);
            m_ode.DefineProjection(
                &CompressibleFlowSystem::DoOdeProjection, this);
        }
        else
        {
            m_ode.DefineOdeRhs    (&CompressibleFlowSystem::DoOdeRhs, this);
            m_ode.DefineProjection(&CompressibleFlowSystem::
                                   DoOdeProjection, this);
            m_ode.DefineImplicitSolve(&CompressibleFlowSystem::
                                      DoImplicitSolvePhysToCoeff, this);
            InitialiseNonlinSysSolver();

            int nvariables  =   m_fields.size();
            Array<OneD, Array<OneD, Array<OneD, int > > >   map;
            const MultiRegions::LocTraceToTraceMapSharedPtr locTraceToTraceMap =
                m_fields[0]->GetLocTraceToTraceMap();

            locTraceToTraceMap->CalcLocTracePhysToTraceIDMap(
                m_fields[0]->GetTrace(),m_spacedim);
            for(int i=1;i<nvariables;i++)
            {
                m_fields[i]->GetLocTraceToTraceMap()
                    ->SetLocTracephysToTraceIDMap(
                    locTraceToTraceMap->GetLocTracephysToTraceIDMap());
            }
        }

        SetBoundaryConditionsBwdWeight();
    }

    void CompressibleFlowSystem::InitialiseNonlinSysSolver()
    {
        std::string SolverType = "Newton";
        if (m_session->DefinesSolverInfo("NonlinSysIterSovler"))
        {
            SolverType = m_session->GetSolverInfo("NonlinSysIterSovler");
        }
        ASSERTL0(LibUtilities::GetNekNonlinSysFactory().
            ModuleExists(SolverType), "NekNonlinSys '" + SolverType + 
            "' is not defined.\n");
        int ntotal = m_fields[0]->GetNcoeffs() * m_fields.size();

        LibUtilities::NekSysKey key = LibUtilities::NekSysKey();

        key.m_NonlinIterTolRelativeL2   = 1.0E-3;
        key.m_LinSysRelativeTolInNonlin = 5.0E-2;
        key.m_NekNonlinSysMaxIterations = 10;
        key.m_NekLinSysMaxIterations    = 30;
        key.m_LinSysMaxStorage          = 30;

        m_nonlinsol = LibUtilities::GetNekNonlinSysFactory().CreateInstance(
            SolverType, m_session, m_comm, ntotal, key);

        m_NekSysOp.DefineNekSysResEval(&CompressibleFlowSystem::
            NonlinSysEvaluatorCoeff1D, this);
        m_NekSysOp.DefineNekSysLhsEval(&CompressibleFlowSystem::
            MatrixMultiplyMatrixFreeCoeff, this);

        m_session->LoadParameter("PreconMatFreezNumb",     
            m_PreconMatFreezNumb    , 1);
        m_session->LoadParameter("NewtonAbsoluteIteTol", 
            m_NewtonAbsoluteIteTol, 1.0E-12);
        m_session->LoadParameter("JFNKTimeAccurate",     
            m_JFNKTimeAccurate, 1);
        m_session->LoadParameter("JFNKPreconStep",      
            m_JFNKPreconStep, 7);
        m_session->LoadParameter("SORRelaxParam",        
            m_SORRelaxParam, 1.0);

        // when no time accuracy needed
        if(m_JFNKTimeAccurate < 1)
        {
            m_NewtonAbsoluteIteTol = 1.0E-10;
        }

        if (boost::iequals(m_session->GetSolverInfo("PRECONDITIONER"),
                               "IncompleteLU"))
        {
            m_PreconMatStorage    =   eSparse;

            NEKERROR(ErrorUtil::efatal,
                "IncompleteLU preconditioner not finished yet");

        }
        else
        {
            int nvariables  =   m_fields.size();
            m_NekSysOp.DefineNekSysPrecond(
                    &CompressibleFlowSystem::PreconBlkSORCoeff, this);
            m_PreconMatStorage    =   eDiagonal;
            m_session->LoadParameter("nPadding", m_nPadding, 4);
    
            m_PreconMatVarsSingle = 
                TensorOfArray2D<SNekBlkMatSharedPtr>(nvariables);
            for(int i = 0; i < nvariables; i++)
            {
                m_PreconMatVarsSingle[i] =  
                    Array<OneD, SNekBlkMatSharedPtr> (nvariables);
            }
            AllocatePreconBlkDiagCoeff(m_PreconMatVarsSingle);

            int nelmts  = m_fields[0]->GetNumElmts();
            int nelmtcoef;
            Array<OneD, unsigned int > nelmtmatdim(nelmts);
            for(int i = 0; i < nelmts; i++)
            {
                nelmtcoef   =   m_fields[0]->GetExp(i)->GetNcoeffs();
                nelmtmatdim[i]  =   nelmtcoef*nvariables;
            }
            AllocateNekBlkMatDig(m_PreconMatSingle,nelmtmatdim,nelmtmatdim);
        }

        m_nonlinsol->SetSysOperators(m_NekSysOp);
    }

    /**
     * @brief Destructor for CompressibleFlowSystem class.
     */
    CompressibleFlowSystem::~CompressibleFlowSystem()
    {

    }

    /**
     * @brief Load CFS parameters from the session file
     */
    void CompressibleFlowSystem::InitialiseParameters()
    {
        // Get gamma parameter from session file.
        m_session->LoadParameter("Gamma", m_gamma, 1.4);

        // Shock capture
        m_session->LoadSolverInfo("ShockCaptureType",
                                  m_shockCaptureType, "Off");

        // Load parameters for exponential filtering
        m_session->MatchSolverInfo("ExponentialFiltering","True",
                                   m_useFiltering, false);
        if (m_useFiltering)
        {
            m_session->LoadParameter ("FilterAlpha", m_filterAlpha, 36);
            m_session->LoadParameter ("FilterExponent", m_filterExponent, 16);
            m_session->LoadParameter ("FilterCutoff", m_filterCutoff, 0);
        }

        // Load CFL for local time-stepping (for steady state)
        m_session->MatchSolverInfo("LocalTimeStep","True",
                                   m_useLocalTimeStep, false);
        if (m_useLocalTimeStep)
        {
            ASSERTL0(m_cflSafetyFactor != 0,
                    "Local time stepping requires CFL parameter.");
        }
        m_session->LoadParameter ("JacobiFreeEps", m_JacobiFreeEps, 5.0E-8);

        int ntmp;
        m_session->LoadParameter("AdvectionJacFlag", ntmp, 1);
        m_AdvectionJacFlag             = true;
        if(0==ntmp)
        {
            m_AdvectionJacFlag = false;
        }
        m_session->LoadParameter("ViscousJacFlag", ntmp, 1);
        m_ViscousJacFlag             = true;
        if(0==ntmp)
        {
            m_ViscousJacFlag = false;
        }
    }

    /**
     * @brief Create advection and diffusion objects for CFS
     */
    void CompressibleFlowSystem::InitAdvection()
    {
        // Check if projection type is correct
        ASSERTL0(m_projectionType == MultiRegions::eDiscontinuous,
                "Unsupported projection type.");

        string advName, riemName;
        m_session->LoadSolverInfo("AdvectionType", advName, "WeakDG");

        m_advObject = SolverUtils::GetAdvectionFactory()
                                    .CreateInstance(advName, advName);

        if (m_specHP_dealiasing)
        {
            m_advObject->SetFluxVector(&CompressibleFlowSystem::
                                       GetFluxVectorDeAlias, this);
        }
        else
        {
            m_advObject->SetFluxVector  (&CompressibleFlowSystem::
                                          GetFluxVector, this);
        }

        // Setting up Riemann solver for advection operator
        m_session->LoadSolverInfo("UpwindType", riemName, "Average");

        SolverUtils::RiemannSolverSharedPtr riemannSolver;
        riemannSolver = SolverUtils::GetRiemannSolverFactory()
                                    .CreateInstance(riemName, m_session);

        // Setting up parameters for advection operator Riemann solver
        riemannSolver->SetParam (
            "gamma",   &CompressibleFlowSystem::GetGamma,   this);
        riemannSolver->SetAuxVec(
            "vecLocs", &CompressibleFlowSystem::GetVecLocs, this);
        riemannSolver->SetVector(
            "N",       &CompressibleFlowSystem::GetNormals, this);

        // Concluding initialisation of advection / diffusion operators
        m_advObject->SetRiemannSolver   (riemannSolver);
        m_advObject->InitObject         (m_session, m_fields);
    }

    /**
     * @brief Compute the right-hand side.
     */
    void CompressibleFlowSystem::DoOdeRhs(
        const Array<OneD, const Array<OneD, NekDouble> > &inarray,
              TensorOfArray2D<NekDouble> &outarray,
        const NekDouble                                   time)
    {
        int nvariables = inarray.size();
        int npoints    = GetNpoints();
        int nTracePts  = GetTraceTotPoints();

        m_BndEvaluateTime   = time;

        // Store forwards/backwards space along trace space
        TensorOfArray2D<NekDouble> Fwd    (nvariables);
        TensorOfArray2D<NekDouble> Bwd    (nvariables);

        if (m_HomogeneousType == eHomogeneous1D)
        {
            Fwd = NullNekDoubleArrayofArray;
            Bwd = NullNekDoubleArrayofArray;
        }
        else
        {
            for (int i = 0; i < nvariables; ++i)
            {
                Fwd[i]     = Array<OneD, NekDouble>(nTracePts, 0.0);
                Bwd[i]     = Array<OneD, NekDouble>(nTracePts, 0.0);
                m_fields[i]->GetFwdBwdTracePhys(inarray[i], Fwd[i], Bwd[i]);
            }
        }

        // Calculate advection
        LibUtilities::Timer timer;
        timer.Start();
                DoAdvection(inarray, outarray, time, Fwd, Bwd);
        timer.Stop();
        timer.AccumulateRegion("DoAdvection");

        // Negate results
        for (int i = 0; i < nvariables; ++i)
        {
            Vmath::Neg(npoints, outarray[i], 1);
        }

        // Add diffusion terms
timer.Start();
        DoDiffusion(inarray, outarray, Fwd, Bwd);
timer.Stop();
timer.AccumulateRegion("DoDiffusion");

        // Add forcing terms
        for (auto &x : m_forcing)
        {
            x->Apply(m_fields, inarray, outarray, time);
        }

        if (m_useLocalTimeStep)
        {
            int nElements = m_fields[0]->GetExpSize();
            int nq, offset;
            NekDouble fac;
            Array<OneD, NekDouble> tmp;

            Array<OneD, NekDouble> tstep (nElements, 0.0);
            GetElmtTimeStep(inarray, tstep);

            // Loop over elements
            for (int n = 0; n < nElements; ++n)
            {
                nq     = m_fields[0]->GetExp(n)->GetTotPoints();
                offset = m_fields[0]->GetPhys_Offset(n);
                fac    = tstep[n] / m_timestep;
                for (int i = 0; i < nvariables; ++i)
                {
                    Vmath::Smul(nq, fac, outarray[i] + offset, 1,
                                         tmp = outarray[i] + offset, 1);
                }
            }
        }
    }

    /**
     * @brief Compute the projection and call the method for imposing the
     * boundary conditions in case of discontinuous projection.
     */
    void CompressibleFlowSystem::DoOdeProjection(
        const Array<OneD, const Array<OneD, NekDouble> > &inarray,
              TensorOfArray2D<NekDouble> &outarray,
        const NekDouble                                   time)
    {
        int nvariables = inarray.size();

        switch(m_projectionType)
        {
            case MultiRegions::eDiscontinuous:
            {
                // Just copy over array
                int npoints = GetNpoints();

                for (int i = 0; i < nvariables; ++i)
                {
                    Vmath::Vcopy(npoints, inarray[i], 1, outarray[i], 1);
                    if (m_useFiltering)
                    {
                        m_fields[i]->ExponentialFilter(outarray[i],
                            m_filterAlpha, m_filterExponent, m_filterCutoff);
                    }
                }
                SetBoundaryConditions(outarray, time);
                break;
            }
            case MultiRegions::eGalerkin:
            case MultiRegions::eMixed_CG_Discontinuous:
            {
                NEKERROR(ErrorUtil::efatal, "No Continuous Galerkin for full "
                    "compressible Navier-Stokes equations");
                break;
            }
            default:
                NEKERROR(ErrorUtil::efatal, "Unknown projection scheme");
                break;
        }
    }

    void CompressibleFlowSystem::PreconNaive(
        const Array<OneD, NekDouble> &inarray,
        Array<OneD, NekDouble >&out)
    {
        int ntotal = inarray.size();
        Vmath::Vcopy(ntotal, inarray, 1, out, 1);
        return;
    }

    template<typename DataType, typename TypeNekBlkMatSharedPtr>
    void CompressibleFlowSystem::PreconBlkDiag(
        const Array<OneD, NekDouble>  &inarray,
        Array<OneD, NekDouble >       &outarray,
        const TypeNekBlkMatSharedPtr  &PreconMatVars,
        const DataType                &tmpDataType)
    {
        boost::ignore_unused(tmpDataType);

        unsigned int nvariables = m_fields.size();
        unsigned int npoints    = GetNcoeffs();
        unsigned int npointsVar = nvariables*npoints;
        Array<OneD, DataType >Sinarray(npointsVar);
        Array<OneD, DataType > Soutarray(npointsVar);
        NekVector<DataType> tmpVect(npointsVar,Sinarray,eWrapper);
        NekVector<DataType> outVect(npointsVar,Soutarray,eWrapper);

        std::shared_ptr<LocalRegions::ExpansionVector> expvect =    
            m_fields[0]->GetExp();
        int ntotElmt            = (*expvect).size();

        for(int m = 0; m < nvariables; m++)
        {
            int nVarOffset = m*npoints;
            for(int ne=0;ne<ntotElmt;ne++)
            {
                int nCoefOffset = GetCoeff_Offset(ne);
                int nElmtCoef   = GetNcoeffs(ne);
                int inOffset    = nVarOffset+nCoefOffset;
                int outOffset   = nCoefOffset*nvariables+m*nElmtCoef;
                for(int i=0;i<nElmtCoef;i++)
                {
                    Sinarray[outOffset+i]  =  DataType(inarray[inOffset+i]);
                }
            }
        }

        outVect = (*PreconMatVars)*tmpVect;

        for(int m = 0; m < nvariables; m++)
        {
            int nVarOffset = m*npoints;
            for(int ne=0;ne<ntotElmt;ne++)
            {
                int nCoefOffset = GetCoeff_Offset(ne);
                int nElmtCoef   = GetNcoeffs(ne);
                int inOffset    = nVarOffset+nCoefOffset;
                int outOffset   = nCoefOffset*nvariables+m*nElmtCoef;
                for(int i=0;i<nElmtCoef;i++)
                {
                    outarray[inOffset+i]  =  NekDouble(Soutarray[outOffset+i]);
                }
            }
        }
    }

    void CompressibleFlowSystem::PreconBlkSORCoeff(
            const Array<OneD, NekDouble> &inarray,
                  Array<OneD, NekDouble >&outarray,
            const bool                   &flag)
    {

        boost::ignore_unused(flag);
        if (m_updatePreconMatFlag)
        {
            CalcPreconMat(m_solutionPhys, m_BndEvaluateTime, m_TimeIntegLambda);

            m_TimeIntegLambdaPrcMat = m_TimeIntegLambda;

            m_CalcPreconMatNumbSteps += m_CalcPreconMatCounter;
            m_CalcPreconMatNumbSteps = m_CalcPreconMatNumbSteps/2;
            m_CalcPreconMatCounter   = 1;

            m_CalcPreconMatFlag = false;

            m_updatePreconMatFlag = false;

            if (m_verbose&&m_root)
            {
                cout << "     ## CalcuPreconMat " << endl;
            }
        }


        int nSORTot   =   m_JFNKPreconStep;
        if (0==nSORTot)
        {
            PreconNaive(inarray,outarray);
        }
        else
        {
            const NekDouble SORParam        =   m_SORRelaxParam;
            const NekDouble OmSORParam      =   1.0-SORParam;

            unsigned int nvariables = m_fields.size();
            unsigned int npoints    = GetNcoeffs();
            unsigned int ntotpnt    = inarray.size();
            
            ASSERTL0(nvariables*npoints==ntotpnt,
                "nvariables*npoints!=ntotpnt in PreconBlkSORCoeff");

            Array<OneD, NekDouble> rhs(ntotpnt);

            Array<OneD, NekDouble>  outN(ntotpnt);
            Array<OneD, NekDouble>  outTmp(ntotpnt);
            TensorOfArray2D<NekDouble>rhs2d(nvariables);
            TensorOfArray2D<NekDouble>out_2d(nvariables);
            TensorOfArray2D<NekDouble>outTmp_2d(nvariables);
            for(int m = 0; m < nvariables; m++)
            {
                int moffset     = m*npoints;
                rhs2d[m]        = rhs       + moffset;
                out_2d[m]       = outarray  + moffset;
                outTmp_2d[m]    = outTmp    + moffset;
                m_fields[m]->MultiplyByMassMatrix(inarray+moffset,rhs2d[m]);
            }

            int nphysic    = GetNpoints();
            int nTracePts  = GetTraceTotPoints();
            TensorOfArray3D<NekDouble> qfield(m_spacedim);
            for(int i = 0; i< m_spacedim; i++)
            {
                qfield[i]   =   
                    TensorOfArray2D<NekDouble>(nvariables);
                for(int j = 0; j< nvariables; j++)
                {
                    qfield[i][j]   =   Array<OneD, NekDouble>(nphysic);
                }
            }
            int ntmpTrace = 4+2*m_spacedim;
            TensorOfArray3D<NekDouble> tmpTrace(ntmpTrace);
            for(int i = 0; i< ntmpTrace; i++)
            {
                tmpTrace[i]   =   
                    TensorOfArray2D<NekDouble>(nvariables);
                for(int j = 0; j< nvariables; j++)
                {
                    tmpTrace[i][j]   =   Array<OneD, NekDouble>(nTracePts);
                }
            }
            TensorOfArray2D<NekDouble> FwdFluxDeriv(nvariables);
            TensorOfArray2D<NekDouble> BwdFluxDeriv(nvariables);
            for(int j = 0; j< nvariables; j++)
            {
                FwdFluxDeriv[j]   =   Array<OneD, NekDouble>(nTracePts);
                BwdFluxDeriv[j]   =   Array<OneD, NekDouble>(nTracePts);
            }

            bool flagUpdateDervFlux = false;

            const int nwspTraceDataType = nvariables+1;
            NekSingle tmpSingle;
            TensorOfArray2D<NekSingle> wspTraceDataType(nwspTraceDataType);
            for(int m=0;m<nwspTraceDataType;m++)
            {
                wspTraceDataType[m] =   Array<OneD, NekSingle>(nTracePts);
            }

            PreconBlkDiag(rhs,outarray,m_PreconMatSingle,tmpSingle);

            for(int nsor = 0; nsor < nSORTot-1; nsor++)
            {
                Vmath::Smul(ntotpnt,OmSORParam,outarray,1,outN,1);
                
                MinusOffDiag2Rhs(nvariables,npoints,rhs2d,out_2d,
                    flagUpdateDervFlux,FwdFluxDeriv,BwdFluxDeriv,qfield,
                    tmpTrace,wspTraceDataType,m_TraceJacArraySingle, 
                    m_TraceJacDerivArraySingle, m_TraceJacDerivSignSingle,
                    m_TraceIPSymJacArraySingle);

                PreconBlkDiag(outarray,outTmp,m_PreconMatSingle,
                    tmpSingle);
                Vmath::Svtvp(ntotpnt,SORParam,outTmp,1,outN,1,outarray,1);
            }
        }
    }

    void CompressibleFlowSystem::CalcPreconMat(
        const TensorOfArray2D<NekDouble>    &inpnts,
        const NekDouble                     time,
        const NekDouble                     lambda)
    {
        boost::ignore_unused(time, lambda);
        int nvariables = inpnts.size();

        int nphspnt = inpnts[0].size();
        TensorOfArray2D<NekDouble> intmp(nvariables);
        for(int i = 0; i < nvariables; i++)
        {
            intmp[i]    =   Array<OneD, NekDouble>(nphspnt,0.0);
        }

        DoOdeProjection(inpnts,intmp,m_BndEvaluateTime);
        GetPrecNSBlkDiagCoeff(intmp, m_PreconMatVarsSingle, 
            m_PreconMatSingle, m_TraceJacSingle, m_TraceJacDerivSingle,
            m_TraceJacDerivSignSingle, m_TraceJacArraySingle, 
            m_TraceJacDerivArraySingle, m_TraceIPSymJacArraySingle,
            m_StdSMatDataDBB,m_StdSMatDataDBDB);
            
    
        m_CalcPreconMatFlag = false;
        m_TimeIntegLambdaPrcMat = m_TimeIntegLambda;

        // to free the storage
        for(int i = 0; i < nvariables; i++)
        {
            intmp[i]    =   NullNekDouble1DArray;
        }
    }

    template<typename DataType>
    void CompressibleFlowSystem::MinusOffDiag2Rhs(
        const int                                       nvariables,
        const int                                       nCoeffs,
        const Array<OneD, const Array<OneD, NekDouble>> &inarray,
        TensorOfArray2D<NekDouble>                      &outarray,
        bool                                            flagUpdateDervFlux,
        TensorOfArray2D<NekDouble>                      &FwdFluxDeriv,
        TensorOfArray2D<NekDouble>                      &BwdFluxDeriv,
        TensorOfArray3D<NekDouble>                      &qfield,
        TensorOfArray3D<NekDouble>                      &wspTrace,
        TensorOfArray2D<DataType>                       &wspTraceDataType,
        const TensorOfArray4D<DataType>                 &TraceJacArray,
        const TensorOfArray4D<DataType>                 &TraceJacDerivArray,
        const TensorOfArray2D<DataType>                 &TraceJacDerivSign,
        const TensorOfArray5D<DataType>                 &TraceIPSymJacArray)
    {
        boost::ignore_unused(flagUpdateDervFlux, qfield, TraceJacDerivArray, 
            TraceJacDerivSign, FwdFluxDeriv, BwdFluxDeriv, TraceIPSymJacArray);

        int nTracePts  = GetTraceTotPoints();
        int npoints    = GetNpoints();
        int nDim       = m_spacedim;

        TensorOfArray2D<NekDouble> outpnts(nvariables);
        for(int i = 0; i < nvariables; i++)
        {
            outpnts[i]  =  Array<OneD, NekDouble> (npoints,0.0);
            m_fields[i]->BwdTrans(outarray[i],outpnts[i]);
        }

        // Store forwards/backwards space along trace space
        TensorOfArray2D<NekDouble> Fwd    ;
        TensorOfArray2D<NekDouble> Bwd    ;
        TensorOfArray2D<NekDouble> FwdFlux;
        TensorOfArray2D<NekDouble> BwdFlux;
        TensorOfArray3D<NekDouble>    numDerivBwd(nDim);
        TensorOfArray3D<NekDouble>    numDerivFwd(nDim);
        int indexwspTrace = 0;
        Fwd     =   wspTrace[indexwspTrace], indexwspTrace++;
        Bwd     =   wspTrace[indexwspTrace], indexwspTrace++;
        FwdFlux =   wspTrace[indexwspTrace], indexwspTrace++;
        BwdFlux =   wspTrace[indexwspTrace], indexwspTrace++;
       
        for(int i = 0; i < nvariables; ++i)
        {
            m_fields[i]->GetFwdBwdTracePhys(outpnts[i], Fwd[i], Bwd[i]);
        }

        int indexwspTraceDataType = 0;
        TensorOfArray2D<DataType> Fwdarray (nvariables);
        for(int m = 0; m < nvariables; ++m)
        {
            Fwdarray[m] = wspTraceDataType[indexwspTraceDataType], indexwspTraceDataType++;
        }
        Array<OneD, DataType> Fwdreslt;
        Fwdreslt = wspTraceDataType[indexwspTraceDataType], indexwspTraceDataType++;

        for(int m = 0; m < nvariables; ++m)
        {
            for(int i = 0; i < nTracePts; ++i)
            {
                Fwdarray[m][i] =  DataType( Fwd[m][i] );
            }
        }
        for(int m = 0; m < nvariables; ++m)
        {
            Vmath::Zero(nTracePts, Fwdreslt,1);
            for(int n = 0; n < nvariables; ++n)
            {
                Vmath::Vvtvp(nTracePts, TraceJacArray[0][m][n], 1, 
                    Fwdarray[n], 1, Fwdreslt, 1, Fwdreslt, 1);
            }

            for(int i = 0; i < nTracePts; ++i)
            {
                FwdFlux[m][i] =  NekDouble( Fwdreslt[i] );
            }
        }

        for(int m = 0; m < nvariables; ++m)
        {
            for(int i = 0; i < nTracePts; ++i)
            {
                Fwdarray[m][i] =  DataType( Bwd[m][i] );
            }
        }
        for(int m = 0; m < nvariables; ++m)
        {
            Vmath::Zero(nTracePts, Fwdreslt,1);
            for(int n = 0; n < nvariables; ++n)
            {
                Vmath::Vvtvp(nTracePts,TraceJacArray[1][m][n],1,Fwdarray[n],1,
                    Fwdreslt,1,Fwdreslt,1);
            }
            for(int i = 0; i < nTracePts; ++i)
            {
                BwdFlux[m][i] =  NekDouble( Fwdreslt[i] );
            }
        }

        for(int i = 0; i < nvariables; ++i)
        {
            Vmath::Fill(nCoeffs,0.0,outarray[i],1);
            m_fields[i]->AddTraceIntegralToOffDiag(FwdFlux[i],BwdFlux[i], 
                outarray[i]);
        }

        for(int i = 0; i < nvariables; ++i)
        {
            Vmath::Svtvp(nCoeffs,-m_TimeIntegLambda,outarray[i],1,inarray[i],1,
                outarray[i],1);
        }
    }

    template<typename DataType, typename TypeNekBlkMatSharedPtr>
    void CompressibleFlowSystem::ElmtVarInvMtrx(
        TensorOfArray2D<TypeNekBlkMatSharedPtr> &gmtxarray,
        TypeNekBlkMatSharedPtr                  &gmtVar,
        const DataType                          &tmpDataType)
    {
        boost::ignore_unused(tmpDataType);

        int n1d = gmtxarray.size();
        int n2d = gmtxarray[0].size();
        int nConvectiveFields = n1d;

        ASSERTL0(n1d==n2d,"ElmtVarInvMtrx requires n1d==n2d");

        Array<OneD, unsigned int> rowSizes;
        Array<OneD, unsigned int> colSizes;

        gmtxarray[0][0]->GetBlockSizes(rowSizes,colSizes);
        int ntotElmt  = rowSizes.size();
        int nElmtCoef   =    rowSizes[0]-1;
        int nElmtCoef0  =    -1;
        int blocksize = -1;

        Array<OneD, unsigned int> tmprow(1);
        TypeNekBlkMatSharedPtr tmpGmtx;

        Array<OneD, DataType>    GMatData,ElmtMatData;
        Array<OneD, DataType>    tmpArray1,tmpArray2;

        for(int  nelmt = 0; nelmt < ntotElmt; nelmt++)
        {
            int nrows = gmtxarray[0][0]->GetBlock(nelmt,nelmt)->GetRows();
            int ncols = gmtxarray[0][0]->GetBlock(nelmt,nelmt)->GetColumns();
            ASSERTL0(nrows==ncols,"ElmtVarInvMtrx requires nrows==ncols");

            nElmtCoef            = nrows;

            if (nElmtCoef0!=nElmtCoef)
            {
                nElmtCoef0 = nElmtCoef;
                int nElmtCoefVAr = nElmtCoef0*nConvectiveFields;
                blocksize = nElmtCoefVAr*nElmtCoefVAr;
                tmprow[0] = nElmtCoefVAr;
                AllocateNekBlkMatDig(tmpGmtx,tmprow,tmprow);
                GMatData = tmpGmtx->GetBlock(0,0)->GetPtr();
            }

            for(int n = 0; n < nConvectiveFields; n++)
            {
                for(int m = 0; m < nConvectiveFields; m++)
                {
                    ElmtMatData = gmtxarray[m][n]->
                        GetBlock(nelmt,nelmt)->GetPtr();

                    for(int ncl = 0; ncl < nElmtCoef; ncl++)
                    {
                        int Goffset = (n*nElmtCoef+ncl)*nConvectiveFields*
                            nElmtCoef+m*nElmtCoef;
                        int Eoffset = ncl*nElmtCoef;

                        Vmath::Vcopy(nElmtCoef,
                            tmpArray1 = ElmtMatData+Eoffset,1, 
                            tmpArray2 = GMatData+Goffset,1);
                    }
                }
            }

            tmpGmtx->GetBlock(0,0)->Invert();

            for(int m = 0; m < nConvectiveFields; m++)
            {
                for(int n = 0; n < nConvectiveFields; n++)
                {
                    ElmtMatData = 
                        gmtxarray[m][n]->GetBlock(nelmt,nelmt)->GetPtr();

                    for(int ncl = 0; ncl < nElmtCoef; ncl++)
                    {
                        int Goffset = (n*nElmtCoef+ncl)*nConvectiveFields*
                            nElmtCoef+m*nElmtCoef;
                        int Eoffset = ncl*nElmtCoef;

                        Vmath::Vcopy(nElmtCoef, 
                            tmpArray1 = GMatData+Goffset,1,
                            tmpArray2 = ElmtMatData+Eoffset,1);
                    }
                }
            }
            ElmtMatData = gmtVar->GetBlock(nelmt,nelmt)->GetPtr();
            Vmath::Vcopy(blocksize, GMatData,1,ElmtMatData,1);
        }
        return;
    }

    template<typename DataType, typename TypeNekBlkMatSharedPtr>
    void CompressibleFlowSystem::AddMatNSBlkDiag_volume(
        const Array<OneD, const Array<OneD, NekDouble>>     &inarray,
        const Array<OneD, const TensorOfArray2D<NekDouble>> &qfield,
        TensorOfArray2D<TypeNekBlkMatSharedPtr>             &gmtxarray,
        TensorOfArray4D<DataType>                           &StdMatDataDBB,
        TensorOfArray5D<DataType>                           &StdMatDataDBDB)
    {
        if (StdMatDataDBB.size() == 0)
        {
            CalcVolJacStdMat(StdMatDataDBB,StdMatDataDBDB);
        }
        
        int nSpaceDim = m_graph->GetSpaceDimension();
        int nvariable = inarray.size();
        int npoints   = m_fields[0]->GetTotPoints();
        int nVar2     = nvariable*nvariable;
        std::shared_ptr<LocalRegions::ExpansionVector> expvect =    
            m_fields[0]->GetExp();
        int ntotElmt            = (*expvect).size();

        Array<OneD, NekDouble > mu      (npoints, 0.0);
        Array<OneD, NekDouble > DmuDT   (npoints, 0.0);
        if(m_ViscousJacFlag)
        {
            CalcMuDmuDT(inarray,mu,DmuDT);
        }

        Array<OneD, NekDouble> normals;
        TensorOfArray2D<NekDouble> normal3D(3);
        for(int i = 0; i < 3; i++)
        {
            normal3D[i] = Array<OneD, NekDouble>(3,0.0);
        }
        normal3D[0][0] = 1.0;
        normal3D[1][1] = 1.0;
        normal3D[2][2] = 1.0;
        TensorOfArray2D<NekDouble> normalPnt(3);
        
        DNekMatSharedPtr wspMat     = 
            MemoryManager<DNekMat>::AllocateSharedPtr(nvariable,nvariable,0.0);
        DNekMatSharedPtr wspMatDrv  = 
            MemoryManager<DNekMat>::AllocateSharedPtr(nvariable-1,nvariable,0.0);

        Array<OneD, DataType> GmatxData;
        Array<OneD, DataType> MatData;

        Array<OneD, NekDouble> tmppnts;
        TensorOfArray3D<NekDouble> PntJacCons(m_spacedim); // Nvar*Nvar*Ndir*Nelmt*Npnt
        TensorOfArray3D<DataType>  PntJacConsStd(m_spacedim); // Nvar*Nvar*Ndir*Nelmt*Npnt
        TensorOfArray2D<NekDouble> ConsStdd(m_spacedim);
        TensorOfArray2D<NekDouble> ConsCurv(m_spacedim);
        TensorOfArray4D<NekDouble> PntJacDerv(m_spacedim); // Nvar*Nvar*Ndir*Nelmt*Npnt
        TensorOfArray4D<DataType>  PntJacDervStd(m_spacedim); // Nvar*Nvar*Ndir*Nelmt*Npnt
        TensorOfArray3D<NekDouble> DervStdd(m_spacedim); // Nvar*Nvar*Ndir*Nelmt*Npnt
        TensorOfArray3D<NekDouble> DervCurv(m_spacedim); // Nvar*Nvar*Ndir*Nelmt*Npnt
        for(int ndir=0; ndir<m_spacedim;ndir++)
        {
            PntJacDerv[ndir]  =   TensorOfArray3D<NekDouble>(m_spacedim);
            PntJacDervStd[ndir] = TensorOfArray3D<DataType>(m_spacedim);
            DervStdd[ndir]    =   TensorOfArray2D<NekDouble>(m_spacedim);
            DervCurv[ndir]    =   TensorOfArray2D<NekDouble>(m_spacedim);
        }

        Array<OneD, NekDouble> locmu;
        Array<OneD, NekDouble> locDmuDT;
        TensorOfArray2D<NekDouble> locVars(nvariable);
        TensorOfArray3D<NekDouble> locDerv(m_spacedim);
        for(int ndir=0; ndir<m_spacedim;ndir++)
        {
            locDerv[ndir] = TensorOfArray2D<NekDouble>(nvariable);
        }

        int nElmtCoefOld = -1;
        for(int ne=0; ne<ntotElmt;ne++)
        {
            int nElmtCoef           = (*expvect)[ne]->GetNcoeffs();
            int nElmtCoef2          = nElmtCoef*nElmtCoef;
            int nElmtPnt            = (*expvect)[ne]->GetTotPoints();

            int nQuot = nElmtCoef2/m_nPadding;
            int nRemd = nElmtCoef2- nQuot*m_nPadding;
            int nQuotPlus=nQuot;
            if(nRemd>0)
            {
                nQuotPlus++;
            }
            int nElmtCoef2Paded = nQuotPlus*m_nPadding;

            if(nElmtPnt>PntJacCons[0].size()||nElmtCoef>nElmtCoefOld)
            {
                nElmtCoefOld = nElmtCoef;
                for(int ndir=0; ndir<3;ndir++)
                {
                    normalPnt[ndir]        = Array<OneD, NekDouble>(npoints,0.0);
                }
                tmppnts = Array<OneD, NekDouble>  (nElmtPnt);
                MatData = Array<OneD, DataType>  (nElmtCoef2Paded*nVar2);
                for(int ndir=0; ndir<m_spacedim;ndir++)
                {
                    ConsCurv[ndir] = Array<OneD, NekDouble> (nElmtPnt);
                    ConsStdd[ndir] = Array<OneD, NekDouble> (nElmtPnt);
                    PntJacCons[ndir] = TensorOfArray2D<NekDouble> (nElmtPnt);
                    PntJacConsStd[ndir] = TensorOfArray2D<DataType> (nElmtPnt);
                    for(int i=0; i<nElmtPnt;i++)
                    {
                        PntJacCons[ndir][i] = Array<OneD, NekDouble>(nVar2);
                        PntJacConsStd[ndir][i] = Array<OneD, DataType>(nVar2);
                    }
                    
                    for(int ndir1=0; ndir1<m_spacedim;ndir1++)
                    {
                        PntJacDerv[ndir][ndir1] = TensorOfArray2D<NekDouble> (nElmtPnt);
                        PntJacDervStd[ndir][ndir1] = TensorOfArray2D<DataType> (nElmtPnt);
                        DervStdd[ndir][ndir1] = Array<OneD, NekDouble> (nElmtPnt);
                        DervCurv[ndir][ndir1] = Array<OneD, NekDouble> (nElmtPnt);
                        for(int i=0; i<nElmtPnt;i++)
                        {
                            PntJacDerv[ndir][ndir1][i] = 
                                Array<OneD, NekDouble>(nVar2);
                            PntJacDervStd[ndir][ndir1][i] = 
                                Array<OneD, DataType>(nVar2);
                        }
                    }
                }
            }
    
            int noffset = GetPhys_Offset(ne);
            for(int j = 0; j < nvariable; j++)
            {   
                locVars[j] = inarray[j]+noffset;
            }
            
            if(m_AdvectionJacFlag)
            {
                for(int nfluxDir = 0; nfluxDir < nSpaceDim; nfluxDir++)
                {
                    normals =   normal3D[nfluxDir];
                    GetFluxVectorJacDirElmt(nvariable,nElmtPnt,locVars,
                        normals,wspMat,PntJacCons[nfluxDir]);
                }
            }

            if(m_ViscousJacFlag)
            {
                for(int j = 0; j < nSpaceDim; j++)
                {   
                    for(int k = 0; k < nvariable; k++)
                    {
                        locDerv[j][k] = qfield[j][k]+noffset;
                    }
                }
                locmu       =   mu      + noffset;
                locDmuDT    =   DmuDT   + noffset;
                for(int nfluxDir = 0; nfluxDir < nSpaceDim; nfluxDir++)
                {
                    normals =   normal3D[nfluxDir];
                    MinusDiffusionFluxJacDirctnElmt(nvariable,nElmtPnt,
                        locVars,locDerv,locmu,locDmuDT,normals,wspMatDrv,
                        PntJacCons[nfluxDir]);
                }
            }

            if(m_ViscousJacFlag)
            {
                locmu = mu + noffset;
                for(int nfluxDir = 0; nfluxDir < nSpaceDim; nfluxDir++)
                {
                    Vmath::Fill(npoints,1.0,normalPnt[nfluxDir],1);
                    for(int nDervDir = 0; nDervDir < nSpaceDim; nDervDir++)
                    {
                        GetFluxDerivJacDirctnElmt(nvariable,nElmtPnt,nDervDir,
                            locVars,locmu,normalPnt,wspMatDrv,
                            PntJacDerv[nfluxDir][nDervDir]);
                    }
                    Vmath::Fill(npoints,0.0,normalPnt[nfluxDir],1);
                }
            }

            for(int n=0; n<nvariable;n++)
            {
                for(int m=0; m<nvariable;m++)
                {
                    int nvarOffset = m+n*nvariable;
                    GmatxData = gmtxarray[m][n]->GetBlock(ne,ne)->GetPtr();

                    for(int ndStd0 =0;ndStd0<m_spacedim;ndStd0++)
                    {
                        Vmath::Zero(nElmtPnt,ConsStdd[ndStd0],1);
                    }
                    for(int ndir =0;ndir<m_spacedim;ndir++)
                    {
                        for(int i=0; i<nElmtPnt;i++)
                        {
                            tmppnts[i] =  PntJacCons[ndir][i][nvarOffset];
                        }
                        (*expvect)[ne]->ProjectVectorintoStandardExp(ndir,
                            tmppnts,ConsCurv);
                        for(int nd =0;nd<m_spacedim;nd++)
                        {
                            Vmath::Vadd(nElmtPnt,ConsCurv[nd],1,ConsStdd[nd],1,
                                ConsStdd[nd],1);
                        }
                    }

                    for(int ndir =0;ndir<m_spacedim;ndir++)
                    {
                        (*expvect)[ne]->MultiplyByQuadratureMetric(
                            ConsStdd[ndir],ConsStdd[ndir]); // weight with metric
                        for(int i=0; i<nElmtPnt;i++)
                        {
                            PntJacConsStd[ndir][i][nvarOffset] = 
                                DataType(ConsStdd[ndir][i]);
                        }
                    }
                }
            }

            if(m_ViscousJacFlag)
            {
                for(int m=0; m<nvariable;m++)
                {
                    for(int n=0; n<nvariable;n++)
                    {
                        int nvarOffset = m+n*nvariable;
                        for(int ndStd0 =0;ndStd0<m_spacedim;ndStd0++)
                        {
                            for(int ndStd1 =0;ndStd1<m_spacedim;ndStd1++)
                            {
                                Vmath::Zero(nElmtPnt,
                                    DervStdd[ndStd0][ndStd1],1);
                            }
                        }
                        for(int nd0 =0;nd0<m_spacedim;nd0++)
                        {
                            for(int nd1 =0;nd1<m_spacedim;nd1++)
                            {
                                for(int i=0; i<nElmtPnt;i++)
                                {
                                    tmppnts[i] =  
                                        PntJacDerv[nd0][nd1][i][nvarOffset];
                                }

                                (*expvect)[ne]->ProjectVectorintoStandardExp(
                                    nd0,tmppnts,ConsCurv);
                                for(int nd =0;nd<m_spacedim;nd++)
                                {
                                    (*expvect)[ne]->
                                        ProjectVectorintoStandardExp(nd1,
                                            ConsCurv[nd],DervCurv[nd]);
                                }

                                for(int ndStd0 =0;ndStd0<m_spacedim;ndStd0++)
                                {
                                    for(int ndStd1 =0;ndStd1<m_spacedim;ndStd1++)
                                    {
                                        Vmath::Vadd(nElmtPnt,
                                            DervCurv[ndStd0][ndStd1],1,
                                            DervStdd[ndStd0][ndStd1],1,
                                            DervStdd[ndStd0][ndStd1],1);
                                    }
                                }
                            }
                        }
                        for(int nd0 =0;nd0<m_spacedim;nd0++)
                        {
                            for(int nd1 =0;nd1<m_spacedim;nd1++)
                            {
                                (*expvect)[ne]->
                                    MultiplyByQuadratureMetric(
                                        DervStdd[nd0][nd1],
                                        DervStdd[nd0][nd1]); // weight with metric
                                for(int i=0; i<nElmtPnt;i++)
                                {
                                    PntJacDervStd[nd0][nd1][i][nvarOffset] = 
                                        -DataType(DervStdd[nd0][nd1][i]);
                                }
                            }
                        }
                    }
                }
            }
            
            Vmath::Zero(nElmtCoef2Paded*nVar2,MatData,1);
            DataType one = 1.0;
            for(int ndir =0;ndir<m_spacedim;ndir++)
            {
                for(int i=0;i<nElmtPnt;i++)
                {
                    Blas::Ger (nElmtCoef2Paded,nVar2,one,
                                &StdMatDataDBB[ne][ndir][i][0],1,
                                &PntJacConsStd[ndir][i][0],1,
                                &MatData[0],nElmtCoef2Paded);
                }
            }

            if(m_ViscousJacFlag)
            {
                for(int nd0 =0;nd0<m_spacedim;nd0++)
                {
                    for(int nd1 =0;nd1<m_spacedim;nd1++)
                    {
                        for(int i=0;i<nElmtPnt;i++)
                        {
                            Blas::Ger (nElmtCoef2Paded,nVar2,one,
                                        &StdMatDataDBDB[ne][nd0][nd1][i][0],1,
                                        &PntJacDervStd[nd0][nd1][i][0],1,
                                        &MatData[0],nElmtCoef2Paded);
                        }
                    }
                }
            }


            Array<OneD, DataType> tmpA;

            for(int n=0; n<nvariable;n++)
            {
                for(int m=0; m<nvariable;m++)
                {
                    int nvarOffset = m+n*nvariable;
                    GmatxData = gmtxarray[m][n]->GetBlock(ne,ne)->GetPtr();
                    Vmath::Vcopy(nElmtCoef2, 
                        tmpA = MatData + nvarOffset*nElmtCoef2Paded,1,
                        GmatxData,1);
                }
            }
        }
    }

    template<typename DataType>
    void CompressibleFlowSystem::CalcVolJacStdMat(
        TensorOfArray4D<DataType> &StdMatDataDBB,
        TensorOfArray5D<DataType> &StdMatDataDBDB)
    {
        std::shared_ptr<LocalRegions::ExpansionVector> expvect =    
            m_fields[0]->GetExp();
        int ntotElmt            = (*expvect).size();

        StdMatDataDBB = TensorOfArray4D<DataType> (ntotElmt);
        StdMatDataDBDB  = TensorOfArray5D<DataType> (ntotElmt);

        vector<DNekMatSharedPtr> VectStdDerivBase0;
        vector< TensorOfArray3D<DataType> > VectStdDerivBase_Base;
        vector< TensorOfArray4D<DataType> > VectStdDervBase_DervBase;
        DNekMatSharedPtr MatStdDerivBase0;
        Array<OneD, DNekMatSharedPtr> ArrayStdMat(m_spacedim);
        TensorOfArray2D<NekDouble>    ArrayStdMatData(m_spacedim);
        for(int ne=0; ne<ntotElmt;ne++)
        {
            StdRegions::StdExpansionSharedPtr stdExp;
            stdExp = (*expvect)[ne]->GetStdExp();
            StdRegions::StdMatrixKey  matkey(StdRegions::eDerivBase0,
                                stdExp->DetShapeType(), *stdExp);
            MatStdDerivBase0      =   stdExp->GetStdMatrix(matkey);

            int ntotStdExp = VectStdDerivBase0.size();
            int nfoundStdExp = -1;
            for(int i=0;i<ntotStdExp;i++) 
            {
                if((*VectStdDerivBase0[i])==(*MatStdDerivBase0))
                {
                    nfoundStdExp = i;
                }
            }
            if(nfoundStdExp>=0)
            {
                StdMatDataDBB[ne] = VectStdDerivBase_Base[nfoundStdExp];
                StdMatDataDBDB[ne] = VectStdDervBase_DervBase[nfoundStdExp];
            }
            else
            {
                int nElmtCoef           = (*expvect)[ne]->GetNcoeffs();
                int nElmtCoef2          = nElmtCoef*nElmtCoef;
                int nElmtPnt            = (*expvect)[ne]->GetTotPoints();

                int nQuot = nElmtCoef2/m_nPadding;
                int nRemd = nElmtCoef2- nQuot*m_nPadding;
                int nQuotPlus=nQuot;
                if(nRemd>0)
                {
                    nQuotPlus++;
                }
                int nPaded = nQuotPlus*m_nPadding;

                ArrayStdMat[0] = MatStdDerivBase0;
                if(m_spacedim>1)
                {
                    StdRegions::StdMatrixKey  matkey(StdRegions::eDerivBase1,
                                    stdExp->DetShapeType(), *stdExp);
                    ArrayStdMat[1]  =   stdExp->GetStdMatrix(matkey);
                    
                    if(m_spacedim>2)
                    {
                        StdRegions::StdMatrixKey  matkey(
                            StdRegions::eDerivBase2, 
                            stdExp->DetShapeType(), *stdExp);
                        ArrayStdMat[2]  =   stdExp->GetStdMatrix(matkey);
                    }
                }
                for(int nd0=0;nd0<m_spacedim;nd0++)
                {
                    ArrayStdMatData[nd0] =  ArrayStdMat[nd0]->GetPtr();
                }

                StdRegions::StdMatrixKey  matkey(StdRegions::eBwdMat,
                                        stdExp->DetShapeType(), *stdExp);
                DNekMatSharedPtr BwdMat =  stdExp->GetStdMatrix(matkey);
                Array<OneD, NekDouble> BwdMatData = BwdMat->GetPtr();

                TensorOfArray3D<DataType> tmpStdDBB (m_spacedim);
                TensorOfArray4D<DataType> tmpStdDBDB(m_spacedim);

                for(int nd0=0;nd0<m_spacedim;nd0++)
                {
                    tmpStdDBB[nd0]  = TensorOfArray2D<DataType> (nElmtPnt);
                    for(int i=0;i<nElmtPnt;i++)
                    {
                        tmpStdDBB[nd0][i] = Array<OneD, DataType> (nPaded,0.0);
                        for(int nc1=0;nc1<nElmtCoef;nc1++)
                        {
                            int noffset = nc1*nElmtCoef;
                            for(int nc0=0;nc0<nElmtCoef;nc0++)
                            {
                                tmpStdDBB[nd0][i][nc0+noffset] = 
                                    DataType (ArrayStdMatData[nd0]
                                        [i*nElmtCoef+nc0]*
                                        BwdMatData[i*nElmtCoef+nc1]);
                            }
                        }
                    }

                    tmpStdDBDB[nd0] = TensorOfArray3D<DataType> (m_spacedim);
                    for(int nd1=0;nd1<m_spacedim;nd1++)
                    {
                        tmpStdDBDB[nd0][nd1] = 
                            TensorOfArray2D<DataType> (nElmtPnt);
                        for(int i=0;i<nElmtPnt;i++)
                        {
                            tmpStdDBDB[nd0][nd1][i] = 
                                Array<OneD, DataType> (nPaded,0.0);
                            for(int nc1=0;nc1<nElmtCoef;nc1++)
                            {
                                int noffset = nc1*nElmtCoef;
                                for(int nc0=0;nc0<nElmtCoef;nc0++)
                                {
                                    tmpStdDBDB[nd0][nd1][i][nc0+noffset] = 
                                        DataType(ArrayStdMatData[nd0]
                                            [i*nElmtCoef+nc0]*
                                            ArrayStdMatData[nd1]
                                            [i*nElmtCoef+nc1]);
                                }
                            }
                        }
                    }
                }
                VectStdDerivBase0.push_back(MatStdDerivBase0);
                VectStdDerivBase_Base.push_back(tmpStdDBB);
                VectStdDervBase_DervBase.push_back(tmpStdDBDB);

                StdMatDataDBB[ne]  = tmpStdDBB;
                StdMatDataDBDB[ne] = tmpStdDBDB;
            }
        }
    }


    template<typename DataType, typename TypeNekBlkMatSharedPtr>
    void CompressibleFlowSystem::AddMatNSBlkDiag_boundary(
        const Array<OneD, const Array<OneD, NekDouble> > &inarray,
        TensorOfArray3D<NekDouble>                       &qfield,
        TensorOfArray2D<TypeNekBlkMatSharedPtr>          &gmtxarray,
        Array<OneD, TypeNekBlkMatSharedPtr >             &TraceJac,
        Array<OneD, TypeNekBlkMatSharedPtr >             &TraceJacDeriv,
        TensorOfArray2D<DataType>                        &TraceJacDerivSign,
        TensorOfArray5D<DataType>                        &TraceIPSymJacArray)
    {
        int nvariables = inarray.size();
        GetTraceJac(inarray,qfield,TraceJac,TraceJacDeriv,TraceJacDerivSign,
            TraceIPSymJacArray);
        
        Array<OneD, TypeNekBlkMatSharedPtr > tmpJac;
        TensorOfArray2D<DataType>  tmpSign;

        m_advObject->AddTraceJacToMat(nvariables,m_spacedim,m_fields, 
            TraceJac,gmtxarray,tmpJac,tmpSign);
    }

    template<typename DataType, typename TypeNekBlkMatSharedPtr>
    void CompressibleFlowSystem::GetTraceJac(
        const Array<OneD, const Array<OneD, NekDouble> > &inarray,
        TensorOfArray3D<NekDouble>                       &qfield,
        Array<OneD, TypeNekBlkMatSharedPtr >             &TraceJac,
        Array<OneD, TypeNekBlkMatSharedPtr >             &TraceJacDeriv,
        TensorOfArray2D<DataType>                        &TraceJacDerivSign,
        TensorOfArray5D<DataType>                        &TraceIPSymJacArray)
    {
        boost::ignore_unused(TraceJacDeriv, TraceJacDerivSign);

        int nvariables = inarray.size();
        int nTracePts  = GetTraceTotPoints();

        // Store forwards/backwards space along trace space
        TensorOfArray2D<NekDouble> Fwd (nvariables);
        TensorOfArray2D<NekDouble> Bwd (nvariables);

        TypeNekBlkMatSharedPtr FJac,BJac;
        Array<OneD, unsigned int> n_blks1(nTracePts, nvariables);

        if(TraceJac.size()>0)
        {
            FJac = TraceJac[0];
            BJac = TraceJac[1];
        }
        else
        {
            TraceJac = Array<OneD, TypeNekBlkMatSharedPtr>(2);

            AllocateNekBlkMatDig(FJac,n_blks1, n_blks1);
            AllocateNekBlkMatDig(BJac,n_blks1, n_blks1);
        }
        
        if (m_HomogeneousType == eHomogeneous1D)
        {
            Fwd = NullNekDoubleArrayofArray;
            Bwd = NullNekDoubleArrayofArray;
        }
        else
        {
            for(int i = 0; i < nvariables; ++i)
            {
                Fwd[i] = Array<OneD, NekDouble>(nTracePts, 0.0);
                Bwd[i] = Array<OneD, NekDouble>(nTracePts, 0.0);
                m_fields[i]->GetFwdBwdTracePhys(inarray[i], Fwd[i], Bwd[i]);
            }
        }

        TensorOfArray2D<NekDouble> AdvVel(m_spacedim);

        NumCalRiemFluxJac(nvariables, m_fields, AdvVel, inarray,qfield,
            m_BndEvaluateTime, Fwd, Bwd, FJac, BJac,TraceIPSymJacArray);

        TraceJac[0] = FJac;
        TraceJac[1] = BJac;
    }

    template<typename DataType, typename TypeNekBlkMatSharedPtr>
    void CompressibleFlowSystem::CalcVisFluxDerivJac(
        const int                           nConvectiveFields,
        const TensorOfArray2D<NekDouble>    &inarray,
        const TensorOfArray2D<NekDouble>    &Fwd,
        const TensorOfArray2D<NekDouble>    &Bwd,
        TypeNekBlkMatSharedPtr              &BJac,
        DataType                            &tmpDataType)
    {
        boost::ignore_unused(inarray, tmpDataType);
        MultiRegions::ExpListSharedPtr tracelist = 
            m_fields[0]->GetTrace();
        std::shared_ptr<LocalRegions::ExpansionVector> traceExp= 
            tracelist->GetExp();
        int ntotTrac            = (*traceExp).size();
        int noffset,pntoffset;

        int nTracePts  = tracelist->GetTotPoints();

        Array<OneD, NekDouble> tracBwdWeightAver(nTracePts,0.0);
        Array<OneD, NekDouble> tracBwdWeightJump(nTracePts,0.0);
        m_fields[0]->GetBwdWeight(tracBwdWeightAver,tracBwdWeightJump);
        tracBwdWeightAver = NullNekDouble1DArray;
        Vmath::Ssub(nTracePts,2.0,tracBwdWeightJump,1,tracBwdWeightJump,1);
        Vmath::Smul(nTracePts,0.5,tracBwdWeightJump,1,tracBwdWeightJump,1);
        
        TensorOfArray2D<NekDouble>    solution_jump(nConvectiveFields);
        TensorOfArray2D<NekDouble>    solution_Aver(nConvectiveFields);
        for (int i = 0; i < nConvectiveFields; ++i)
        {
            solution_jump[i]    =   Array<OneD, NekDouble>(nTracePts,0.0);
            solution_Aver[i]    =   Array<OneD, NekDouble>(nTracePts,0.0);
        }

        m_diffusion->ConsVarAveJump(nConvectiveFields,nTracePts,Fwd,Bwd,
            solution_Aver,solution_jump);

        const Array<OneD, const Array<OneD, NekDouble> > tracenormals =   
            m_diffusion->GetTraceNormal();

        TensorOfArray2D<DNekMatSharedPtr> ElmtJac;
        ElmtJac = TensorOfArray2D<DNekMatSharedPtr> (ntotTrac);
        for(int  nelmt = 0; nelmt < ntotTrac; nelmt++)
        {
            int nTracPnt = (*traceExp)[nelmt]->GetTotPoints();
            ElmtJac[nelmt] = Array<OneD, DNekMatSharedPtr>(nTracPnt);
            for(int npnt = 0; npnt < nTracPnt; npnt++)
            {
                ElmtJac[nelmt][npnt] = MemoryManager<DNekMat>
                    ::AllocateSharedPtr(nConvectiveFields, nConvectiveFields);
            }
        }
        
        DNekMatSharedPtr tmpMatinn;
        Array<OneD, NekDouble > tmpMatinnData;
        Array<OneD, DataType > tmpMatoutData;
        for(int nDervDir = 0; nDervDir < m_spacedim; nDervDir++)
        {
            GetFluxDerivJacDirctn(tracelist,tracenormals,nDervDir,
                solution_Aver,ElmtJac);

            for(int  ntrace = 0; ntrace < ntotTrac; ntrace++)
            {
                int nTracPnt    = (*traceExp)[ntrace]->GetTotPoints();
                noffset         = tracelist->GetPhys_Offset(ntrace);
                for(int npnt = 0; npnt < nTracPnt; npnt++)
                {
                    pntoffset = noffset+npnt;
                    NekDouble weight = tracBwdWeightJump[pntoffset];

                    tmpMatinn       = ElmtJac[ntrace][npnt];
                    tmpMatinnData   = tmpMatinn->GetPtr(); 
                    tmpMatoutData = 
                        BJac->GetBlock(pntoffset,pntoffset)->GetPtr(); 
                    Vmath::Smul(nConvectiveFields*nConvectiveFields,weight,
                        tmpMatinnData,1,tmpMatinnData,1);
                    for(int j = 0; j< nConvectiveFields;j++)
                    {
                        for(int i=0;i<nConvectiveFields;i++)
                        {
                            tmpMatoutData[(j*m_spacedim+nDervDir)*
                                nConvectiveFields+i] =
                                DataType( tmpMatinnData[j*nConvectiveFields+i] );
                        }
                    }

                }
            }
        }
    }

    template<typename DataType, typename TypeNekBlkMatSharedPtr>
    void CompressibleFlowSystem::NumCalRiemFluxJac(
        const int                                         nConvectiveFields,
        const Array<OneD, MultiRegions::ExpListSharedPtr> &fields,
        const TensorOfArray2D<NekDouble>                  &AdvVel,
        const TensorOfArray2D<NekDouble>                  &inarray,
        TensorOfArray3D<NekDouble>                        &qfield,
        const NekDouble                                   &time,
        const TensorOfArray2D<NekDouble>                  &Fwd,
        const TensorOfArray2D<NekDouble>                  &Bwd,
        TypeNekBlkMatSharedPtr                            &FJac,
        TypeNekBlkMatSharedPtr                            &BJac,
        TensorOfArray5D<DataType>                         &TraceIPSymJacArray)
    {
        boost::ignore_unused(TraceIPSymJacArray);

        const NekDouble     PenaltyFactor2  =   0.0;
        int nvariables  = nConvectiveFields;
        int npoints     = GetNpoints();
        // int nPts        = npoints;
        int nTracePts   = GetTraceTotPoints();
        int nDim        = m_spacedim;

        Array<OneD, int > nonZeroIndex;

        TensorOfArray2D<NekDouble>  tmpinarry(nvariables);
        for(int i = 0; i < nvariables; i++)
        {
            tmpinarry[i]    =    Array<OneD, NekDouble>(npoints,0.0);
            Vmath::Vcopy(npoints, inarray[i],1,tmpinarry[i],1);
        }

        // DmuDT of artificial diffusion is neglected
        // TODO: to consider the Jacobian of AV seperately
        Array<OneD, NekDouble> muvar        =   NullNekDouble1DArray;
        Array<OneD, NekDouble> MuVarTrace   =   NullNekDouble1DArray;
        if (m_shockCaptureType != "Off" && m_shockCaptureType != "Physical")
        {
            MuVarTrace  =   Array<OneD, NekDouble>(nTracePts, 0.0);
            muvar       =   Array<OneD, NekDouble>(npoints, 0.0);
            m_diffusion->GetAVmu(fields,inarray,muvar,MuVarTrace);
            muvar       =   NullNekDouble1DArray;
        }

        TensorOfArray2D<NekDouble> numflux(nvariables);
        for(int i = 0; i < nvariables; ++i)
        {
            numflux[i] = Array<OneD, NekDouble>(nTracePts, 0.0);
        }

        const MultiRegions::AssemblyMapDGSharedPtr  TraceMap = 
            fields[0]->GetTraceMap();
        TensorOfArray3D<NekDouble>    qBwd(nDim);
        TensorOfArray3D<NekDouble>    qFwd(nDim);
        if(m_ViscousJacFlag)
        {
            for (int nd = 0; nd < nDim; ++nd)
            {
                qBwd[nd] = TensorOfArray2D<NekDouble> (nConvectiveFields);
                qFwd[nd] = TensorOfArray2D<NekDouble> (nConvectiveFields);
                for (int i = 0; i < nConvectiveFields; ++i)
                {
                    qBwd[nd][i] = Array<OneD, NekDouble>(nTracePts,0.0);
                    qFwd[nd][i] = Array<OneD, NekDouble>(nTracePts,0.0);

                    fields[i]->GetFwdBwdTracePhys(qfield[nd][i], qFwd[nd][i], 
                        qBwd[nd][i], true, true, false);
                    TraceMap->GetAssemblyCommDG()->PerformExchange(qFwd[nd][i], 
                        qBwd[nd][i]);
                }
            }
        }

        CalcTraceNumericalFlux(nConvectiveFields,nDim,npoints,nTracePts,
            PenaltyFactor2, fields,AdvVel,inarray,time,qfield,Fwd,Bwd,
            qFwd,qBwd,MuVarTrace,nonZeroIndex,numflux);

        int nFields = nvariables;
        TensorOfArray2D<NekDouble>  plusFwd(nFields),plusBwd(nFields);
        TensorOfArray2D<NekDouble>  Jacvect(nFields);
        TensorOfArray2D<NekDouble>  FwdBnd(nFields);
        TensorOfArray2D<NekDouble>  plusflux(nFields);
        for(int i = 0; i < nFields; i++)
        {
            Jacvect[i]  = Array<OneD, NekDouble>(nTracePts,0.0);
            plusFwd[i]  = Array<OneD, NekDouble>(nTracePts,0.0);
            plusBwd[i]  = Array<OneD, NekDouble>(nTracePts,0.0);
            plusflux[i] = Array<OneD, NekDouble>(nTracePts,0.0);
            FwdBnd[i]   = Array<OneD, NekDouble>(nTracePts,0.0);
        }


        for(int i = 0; i < nFields; i++)
        {
            Vmath::Vcopy(nTracePts, Fwd[i],1,plusFwd[i],1);
            Vmath::Vcopy(nTracePts, Bwd[i],1,plusBwd[i],1);
        }

        NekDouble eps   =   1.0E-6;
        
        Array<OneD, DataType> tmpMatData;
        // Fwd Jacobian
        for(int i = 0; i < nFields; i++)
        {
            NekDouble epsvar = eps*m_magnitdEstimat[i];
            NekDouble oepsvar   =   1.0/epsvar;
            Vmath::Sadd(nTracePts,epsvar,Fwd[i],1,plusFwd[i],1);

            if (m_bndConds.size())
            {
                for(int i = 0; i < nFields; i++)
                {
                    Vmath::Vcopy(nTracePts, plusFwd[i],1,FwdBnd[i],1);
                }
                // Loop over user-defined boundary conditions
                for (auto &x : m_bndConds)
                {
                    x->Apply(FwdBnd, tmpinarry, time);
                }
            }

            for(int j = 0; j < nFields; j++)
            {
                m_fields[j]->FillBwdWithBoundCond(plusFwd[j], plusBwd[j]);
            }

            CalcTraceNumericalFlux(nConvectiveFields,nDim,npoints,nTracePts,
                PenaltyFactor2,fields,AdvVel,inarray,time,qfield,
                plusFwd,plusBwd,qFwd,qBwd,MuVarTrace,nonZeroIndex,plusflux);

            for (int n = 0; n < nFields; n++)
            {
                Vmath::Vsub(nTracePts,plusflux[n],1,numflux[n],1,Jacvect[n],1);
                Vmath::Smul(nTracePts, oepsvar ,Jacvect[n],1,Jacvect[n],1);
            }
            for(int j = 0; j < nTracePts; j++)
            {
                tmpMatData  =   FJac->GetBlock(j,j)->GetPtr();
                for (int n = 0; n < nFields; n++)
                {
                    tmpMatData[n+i*nFields] = DataType(Jacvect[n][j]);
                }
            }

            Vmath::Vcopy(nTracePts, Fwd[i],1,plusFwd[i],1);
        }

        // Reset the boundary conditions
        if (m_bndConds.size())
        {
            for(int i = 0; i < nFields; i++)
            {
                Vmath::Vcopy(nTracePts, Fwd[i],1,FwdBnd[i],1);
            }
            // Loop over user-defined boundary conditions
            for (auto &x : m_bndConds)
            {
                x->Apply(FwdBnd, tmpinarry, time);
            }
        }

        for(int i = 0; i < nFields; i++)
        {
            Vmath::Vcopy(nTracePts, Bwd[i],1,plusBwd[i],1);
        }

        for(int i = 0; i < nFields; i++)
        {
            NekDouble epsvar    = eps*m_magnitdEstimat[i];
            NekDouble oepsvar   =   1.0/epsvar;

            Vmath::Sadd(nTracePts,epsvar,Bwd[i],1,plusBwd[i],1);

            for(int j = 0; j < nFields; j++)
            {
                m_fields[j]->FillBwdWithBoundCond(Fwd[j], plusBwd[j]);
            }

            CalcTraceNumericalFlux(nConvectiveFields,nDim,npoints,nTracePts,
                PenaltyFactor2,fields,AdvVel,inarray,time,qfield,Fwd,
                plusBwd,qFwd,qBwd,MuVarTrace,nonZeroIndex,plusflux);

            for (int n = 0; n < nFields; n++)
            {
                Vmath::Vsub(nTracePts,plusflux[n],1,numflux[n],1,Jacvect[n],1);
                Vmath::Smul(nTracePts, oepsvar,Jacvect[n],1,Jacvect[n],1);
            }
            for(int j = 0; j < nTracePts; j++)
            {
                tmpMatData  =   BJac->GetBlock(j,j)->GetPtr();
                for (int n = 0; n < nFields; n++)
                {
                    tmpMatData[n+i*nFields] = DataType(Jacvect[n][j]);
                }
            }

            Vmath::Vcopy(nTracePts, Bwd[i],1,plusBwd[i],1);
        }
    }

    void CompressibleFlowSystem::CalcTraceNumericalFlux(
            const int                                         nConvectiveFields,
            const int                                         nDim,
            const int                                         nPts,
            const int                                         nTracePts,
            const NekDouble                                   PenaltyFactor2,
            const Array<OneD, MultiRegions::ExpListSharedPtr> &fields,
            const TensorOfArray2D<NekDouble>                  &AdvVel,
            const TensorOfArray2D<NekDouble>                  &inarray,
            const NekDouble                                   time,
            TensorOfArray3D<NekDouble>                        &qfield,
            const TensorOfArray2D<NekDouble>                  &vFwd,
            const TensorOfArray2D<NekDouble>                  &vBwd,
            const Array<OneD, const TensorOfArray2D<NekDouble>> &qFwd,
            const Array<OneD, const TensorOfArray2D<NekDouble>> &qBwd,
            const Array<OneD, NekDouble >                       &MuVarTrace,
            Array<OneD, int >                                   &nonZeroIndex,
            TensorOfArray2D<NekDouble>                          &traceflux)
    {
        boost::ignore_unused(nDim, nPts, PenaltyFactor2, time, qFwd, qBwd, 
            MuVarTrace);

        if (m_AdvectionJacFlag)
        {
            m_advObject->AdvectTraceFlux(nConvectiveFields, m_fields, AdvVel,
                inarray, traceflux, m_BndEvaluateTime,vFwd, vBwd);
        }
        else
        {
            for (int i = 0; i < nConvectiveFields; i++)
            {
                traceflux[i] = Array<OneD, NekDouble>(nTracePts, 0.0);
            }
        }
        
        if(m_ViscousJacFlag)
        {
            Array<OneD, Array<OneD, NekDouble > > visflux(nConvectiveFields);
            for(int i = 0; i < nConvectiveFields; i++)
            {
                visflux[i]  =    Array<OneD, NekDouble>(nTracePts,0.0);
            }

            m_diffusion->DiffuseTraceFlux(fields, inarray, qfield, 
                NullNekDoubleTensorOfArray3D, visflux, vFwd, vBwd, nonZeroIndex);
            for(int i = 0; i < nConvectiveFields; i++)
            {
                Vmath::Vsub(nTracePts,traceflux[i],1,visflux[i],1,
                    traceflux[i],1);
            }
        }
    }

    void CompressibleFlowSystem::CalcTraceIPSymmFlux(
            const int                                         nConvectiveFields,
            const int                                         nTracePts,
            const Array<OneD, MultiRegions::ExpListSharedPtr> &fields,
            const TensorOfArray2D<NekDouble>                  &inarray,
            const NekDouble                                   time,
            const Array<OneD, const TensorOfArray2D<NekDouble>> &qfield,
            const TensorOfArray2D<NekDouble>                    &vFwd,
            const TensorOfArray2D<NekDouble>                    &vBwd,
            const Array<OneD, NekDouble >                       &MuVarTrace,
            Array<OneD, int >                                   &nonZeroIndex,
            TensorOfArray3D<NekDouble>                          &traceflux)
    {
        boost::ignore_unused(time, MuVarTrace);

        if(m_ViscousJacFlag)
        {
            TensorOfArray3D<NekDouble>  VolumeFlux;
            m_diffusion->DiffuseTraceSymmFlux(nConvectiveFields,fields,
                inarray,qfield,VolumeFlux,traceflux,vFwd,vBwd,nonZeroIndex);
            for(int nd = 0; nd < m_spacedim; nd++)
            {
                for(int i = 0; i < nConvectiveFields; i++)
                {
                    Vmath::Ssub(nTracePts,0.0,traceflux[nd][i],1,
                        traceflux[nd][i],1);
                }
            }
            
        }
    }

    template<typename TypeNekBlkMatSharedPtr>
    void CompressibleFlowSystem::AllocatePreconBlkDiagCoeff(
        TensorOfArray2D<TypeNekBlkMatSharedPtr> &gmtxarray,
        const int                                          &nscale )
    {

        int nvars = m_fields.size();
        int nelmts  = m_fields[0]->GetNumElmts();
        int nelmtcoef;
        Array<OneD, unsigned int > nelmtmatdim(nelmts);
        for(int i = 0; i < nelmts; i++)
        {
            nelmtcoef   =   m_fields[0]->GetExp(i)->GetNcoeffs();
            nelmtmatdim[i]  =   nelmtcoef*nscale;
        }

        for(int i = 0; i < nvars; i++)
        {
            for(int j = 0; j < nvars; j++)
            {
                AllocateNekBlkMatDig(gmtxarray[i][j],nelmtmatdim,nelmtmatdim);
            }
        }
    }

    template<typename DataType, typename TypeNekBlkMatSharedPtr>
    void CompressibleFlowSystem::GetPrecNSBlkDiagCoeff(
        const Array<OneD, const Array<OneD, NekDouble> > &inarray,
        TensorOfArray2D<TypeNekBlkMatSharedPtr>          &gmtxarray,
        TypeNekBlkMatSharedPtr                           &gmtVar,
        Array<OneD, TypeNekBlkMatSharedPtr >             &TraceJac,
        Array<OneD, TypeNekBlkMatSharedPtr >             &TraceJacDeriv,
        TensorOfArray2D<DataType>                        &TraceJacDerivSign,
        TensorOfArray4D<DataType>                        &TraceJacArray,
        TensorOfArray4D<DataType>                        &TraceJacDerivArray,
        TensorOfArray5D<DataType>                        &TraceIPSymJacArray,
        TensorOfArray4D<DataType>                        &StdMatDataDBB,
        TensorOfArray5D<DataType>                        &StdMatDataDBDB)
    {
        TensorOfArray3D<NekDouble> qfield;

        if(m_ViscousJacFlag)
        {
            CalcPhysDeriv(inarray,qfield);
        }

        DataType zero =0.0;
        Fill2DArrayOfBlkDiagonalMat(gmtxarray,zero);

        AddMatNSBlkDiag_volume(inarray,qfield,gmtxarray,StdMatDataDBB,
            StdMatDataDBDB);

        AddMatNSBlkDiag_boundary(inarray,qfield,gmtxarray,TraceJac,
            TraceJacDeriv,TraceJacDerivSign,TraceIPSymJacArray);

        MultiplyElmtInvMass_PlusSource(gmtxarray,m_TimeIntegLambda,zero);

        ElmtVarInvMtrx(gmtxarray,gmtVar,zero);

        TransTraceJacMatToArray(TraceJac,TraceJacDeriv,TraceJacArray, 
            TraceJacDerivArray);
    }

    template<typename DataType, typename TypeNekBlkMatSharedPtr>
    void CompressibleFlowSystem::MultiplyElmtInvMass_PlusSource(
        TensorOfArray2D<TypeNekBlkMatSharedPtr> &gmtxarray,
        const NekDouble                         dtlamda,
        const DataType                          tmpDataType)
    {
        boost::ignore_unused(tmpDataType);

        MultiRegions::ExpListSharedPtr explist = m_fields[0];
        std::shared_ptr<LocalRegions::ExpansionVector> pexp = explist->GetExp();
        int ntotElmt            = (*pexp).size();
        int nConvectiveFields = m_fields.size();

        NekDouble Negdtlamda    =   -dtlamda;

        Array<OneD, NekDouble> pseudotimefactor(ntotElmt,0.0);
        if(m_cflLocTimestep>0.0)
        {
            NekDouble Neglamda      =   Negdtlamda/m_timestep;
            Vmath::Svtvp(ntotElmt,Neglamda,m_locTimeStep,1,
                pseudotimefactor,1,pseudotimefactor,1);
        }
        else
        {
            Vmath::Fill(ntotElmt,Negdtlamda,pseudotimefactor,1);
        }

        Array<OneD, DataType>    GMatData;
        for(int m = 0; m < nConvectiveFields; m++)
        {
            for(int n = 0; n < nConvectiveFields; n++)
            {
                for(int  nelmt = 0; nelmt < ntotElmt; nelmt++)
                {
                    GMatData = gmtxarray[m][n]->GetBlock(nelmt,nelmt)->GetPtr();
                    DataType factor = DataType(pseudotimefactor[nelmt]);

                    Vmath::Smul(GMatData.size(),factor,GMatData,1,GMatData,1);
                }
            }
        }

        DNekMatSharedPtr MassMat;
        Array<OneD,NekDouble> BwdMatData,MassMatData,tmp;
        Array<OneD,NekDouble> tmp2;
        Array<OneD,DataType> MassMatDataDataType;
        LibUtilities::ShapeType ElmtTypePrevious = LibUtilities::eNoShapeType;

        for(int  nelmt = 0; nelmt < ntotElmt; nelmt++)
        {
            int nelmtcoef  = GetNcoeffs(nelmt);
            int nelmtpnts  = GetTotPoints(nelmt);
            LibUtilities::ShapeType ElmtTypeNow =   
                explist->GetExp(nelmt)->DetShapeType();

            if (tmp.size()!=nelmtcoef||(ElmtTypeNow!=ElmtTypePrevious)) 
            {
                StdRegions::StdExpansionSharedPtr stdExp;
                stdExp = explist->GetExp(nelmt)->GetStdExp();
                StdRegions::StdMatrixKey  matkey(StdRegions::eBwdTrans,
                                    stdExp->DetShapeType(), *stdExp);
                    
                DNekMatSharedPtr BwdMat =  stdExp->GetStdMatrix(matkey);
                BwdMatData = BwdMat->GetPtr();

                if(nelmtcoef!=tmp.size())
                {
                    tmp = Array<OneD,NekDouble> (nelmtcoef,0.0);
                    MassMat  =  MemoryManager<DNekMat>
                        ::AllocateSharedPtr(nelmtcoef, nelmtcoef, 0.0);
                    MassMatData = MassMat->GetPtr();
                    MassMatDataDataType = 
                        Array<OneD, DataType> (nelmtcoef*nelmtcoef);
                }

                ElmtTypePrevious    = ElmtTypeNow;
            }
            
            for(int np=0; np<nelmtcoef;np++)
            {
                explist->GetExp(nelmt)->IProductWRTBase(
                    BwdMatData+np*nelmtpnts,tmp);
                Vmath::Vcopy(nelmtcoef,tmp,1,tmp2 = MassMatData+np*nelmtcoef,1);
            }
            for(int i=0;i<MassMatData.size();i++)
            {
                MassMatDataDataType[i]    =   DataType(MassMatData[i]);
            }

            for(int m = 0; m < nConvectiveFields; m++)
            {
                GMatData = gmtxarray[m][m]->GetBlock(nelmt,nelmt)->GetPtr();
                Vmath::Vadd(MassMatData.size(),MassMatDataDataType,1,
                    GMatData,1,GMatData,1);
            }
        }
        return;
    }

    template<typename DataType, typename TypeNekBlkMatSharedPtr>
    void CompressibleFlowSystem::TransTraceJacMatToArray(
        const Array<OneD, TypeNekBlkMatSharedPtr > &TraceJac,
        const Array<OneD, TypeNekBlkMatSharedPtr > &TraceJacDeriv,
        TensorOfArray4D<DataType>                  &TraceJacArray,
        TensorOfArray4D<DataType>                  &TraceJacDerivArray)
    {
        boost::ignore_unused(TraceJacArray, TraceJacDeriv, TraceJacDerivArray);

        int nFwdBwd,nDiagBlks,nvar0Jac,nvar1Jac;

        Array<OneD, unsigned int> rowSizes;
        Array<OneD, unsigned int> colSizes;
        nFwdBwd = TraceJac.size();
        TraceJac[0]->GetBlockSizes(rowSizes,colSizes);
        nDiagBlks   = rowSizes.size();
        nvar0Jac    = rowSizes[1] - rowSizes[0];
        nvar1Jac    = colSizes[1] - colSizes[0];

        if(0==TraceJacArray.size())
        {
            TraceJacArray = TensorOfArray4D<DataType> (nFwdBwd);
            for(int nlr=0;nlr<nFwdBwd;nlr++)
            {
                TraceJacArray[nlr] = TensorOfArray3D<DataType> (nvar0Jac);
                for(int m=0;m<nvar0Jac;m++)
                {
                    TraceJacArray[nlr][m] = TensorOfArray2D<DataType>(nvar1Jac);
                    for(int n=0;n<nvar1Jac;n++)
                    {
                        TraceJacArray[nlr][m][n] = 
                            Array<OneD,DataType >(nDiagBlks);
                    }
                }
            }
        }

        for(int nlr=0;nlr<nFwdBwd;nlr++)
        {
            const TypeNekBlkMatSharedPtr tmpMat = TraceJac[nlr];
            TensorOfArray3D<DataType> tmpaa = TraceJacArray[nlr];
            TranSamesizeBlkDiagMatIntoArray(tmpMat,tmpaa);
        }

        return;
    }

    void CompressibleFlowSystem::MatrixMultiplyMatrixFreeCoeffCentral(
            const  Array<OneD, NekDouble> &inarray,
                Array<OneD, NekDouble >&out)
    {
        NekDouble eps = m_JacobiFreeEps;
        unsigned int ntotalGlobal     = inarray.size();
        NekDouble magninarray = Vmath::Dot(ntotalGlobal,inarray,inarray);
        m_comm->AllReduce(magninarray, Nektar::LibUtilities::ReduceSum);
        // eps *= magnitdEstimatMax;
        eps *= sqrt( (sqrt(m_inArrayNorm) + 1.0)/magninarray);
        NekDouble oeps = 1.0/eps;
        unsigned int nvariables = m_fields.size();
        unsigned int npoints    = GetNcoeffs();
        Array<OneD, NekDouble > tmp;
        TensorOfArray2D<NekDouble> solplus(nvariables);
        TensorOfArray2D<NekDouble> resplus(nvariables);
        TensorOfArray2D<NekDouble> resminus(nvariables);
        for(int i = 0; i < nvariables; i++)
        {
            solplus[i] =  Array<OneD, NekDouble>(npoints,0.0);
            resplus[i] =  Array<OneD, NekDouble>(npoints,0.0);
            resminus[i] =  Array<OneD, NekDouble>(npoints,0.0);
        }

        for (int i = 0; i < nvariables; i++)
        {
            tmp = inarray + i*npoints;
        }
        NonlinSysEvaluatorCoeff(solplus,resplus);

        for (int i = 0; i < nvariables; i++)
        {
            tmp = inarray + i*npoints;
        }
        NonlinSysEvaluatorCoeff(solplus,resminus);

        for (int i = 0; i < nvariables; i++)
        {
            tmp = out + i*npoints;
            Vmath::Vsub(npoints,resplus[i],1,resminus[i],1,tmp,1);
            Vmath::Smul(npoints, 0.5*oeps ,tmp,1,tmp,1);
        }
       
        return;
    }

    void CompressibleFlowSystem::MatrixMultiplyMatrixFreeCoeffDualtimestep(
        const  Array<OneD, NekDouble> &inarray,
            Array<OneD, NekDouble >&out,
        const  bool                   &controlFlag)
    {
        if(controlFlag)
        {
            MatrixMultiplyMatrixFreeCoeffCentral(inarray,out);
        }
        else
        {
            MatrixMultiplyMatrixFreeCoeff(inarray,out);
        }

        if(m_cflLocTimestep>0.0)
        {
            int nElements = m_fields[0]->GetExpSize();
            int nelmtcoeffs,offset,varoffset;
            NekDouble fac;
            Array<OneD, NekDouble> tmp;
            Array<OneD, NekDouble> tmpout;
            unsigned int nvariables = m_fields.size();
            unsigned int ntotcoeffs = GetNcoeffs();

            Array<OneD, NekDouble> pseudotimefactor(nElements,0.0);
            NekDouble   otimestep   =   1.0/m_timestep;
            Vmath::Smul(nElements,otimestep,m_locTimeStep,1,pseudotimefactor,1);

            Vmath::Vsub(inarray.size(),out,1,inarray,1,out,1);
            for(int i = 0; i < nvariables; ++i)
            {
                varoffset = i*ntotcoeffs;
                tmpout = out + varoffset;
                // Loop over elements
                for(int n = 0; n < nElements; ++n)
                {
                    nelmtcoeffs = m_fields[0]->GetExp(n)->GetNcoeffs();
                    offset      = m_fields[0]->GetCoeff_Offset(n);
                    fac         = pseudotimefactor[n];
                    tmp         = tmpout + offset;
                    Vmath::Smul(nelmtcoeffs,fac,tmp,1,tmp,1);
                }
            }
            Vmath::Vadd(inarray.size(),out,1,inarray,1,out,1);
        }
        return;
    }

    /**
     * @brief Compute the right-hand side.
     */
    void CompressibleFlowSystem::DoOdeRhsCoeff(
        const TensorOfArray2D<NekDouble>    &inarray,
        TensorOfArray2D<NekDouble>          &outarray,
        const NekDouble                     time)
    {
        int nvariables = inarray.size();
        int nTracePts  = GetTraceTotPoints();
        int ncoeffs    = GetNcoeffs();
        // Store forwards/backwards space along trace space
        TensorOfArray2D<NekDouble> Fwd    (nvariables);
        TensorOfArray2D<NekDouble> Bwd    (nvariables);

        if (m_HomogeneousType == eHomogeneous1D)
        {
            Fwd = NullNekDoubleArrayofArray;
            Bwd = NullNekDoubleArrayofArray;
        }
        else
        {
            for (int i = 0; i < nvariables; ++i)
            {
                Fwd[i] = Array<OneD, NekDouble> (nTracePts, 0.0);
                Bwd[i] = Array<OneD, NekDouble> (nTracePts, 0.0);
                m_fields[i]->GetFwdBwdTracePhys(inarray[i], Fwd[i], Bwd[i]);
            }
        }
 
         // Calculate advection
        DoAdvectionCoeff(inarray, outarray, time, Fwd, Bwd);

        // Negate results
        for (int i = 0; i < nvariables; ++i)
        {
            Vmath::Neg(ncoeffs, outarray[i], 1);
        }

        DoDiffusionCoeff(inarray, outarray, Fwd, Bwd);

        // Add forcing terms
        for (auto &x : m_forcing)
        {
            x->ApplyCoeff(m_fields, inarray, outarray, time);
        }

        if (m_useLocalTimeStep)
        {
            int nElements = m_fields[0]->GetExpSize();
            int nq, offset;
            NekDouble fac;
            Array<OneD, NekDouble> tmp;

            Array<OneD, NekDouble> tstep(nElements, 0.0);
            GetElmtTimeStep(inarray, tstep);

            // Loop over elements
            for (int n = 0; n < nElements; ++n)
            {
                nq     = m_fields[0]->GetExp(n)->GetNcoeffs();
                offset = m_fields[0]->GetCoeff_Offset(n);
                fac    = tstep[n] / m_timestep;
                for (int i = 0; i < nvariables; ++i)
                {
                    Vmath::Smul(nq, fac, outarray[i] + offset, 1,
                                tmp = outarray[i] + offset, 1);
                }
            }
        }
    }

    template<typename DataType, typename TypeNekBlkMatSharedPtr>
    void CompressibleFlowSystem::TranSamesizeBlkDiagMatIntoArray(
        const TypeNekBlkMatSharedPtr                        &BlkMat,
        TensorOfArray3D<DataType>       &MatArray)
    {
        Array<OneD, unsigned int> rowSizes;
        Array<OneD, unsigned int> colSizes;
        BlkMat->GetBlockSizes(rowSizes,colSizes);
        int nDiagBlks   = rowSizes.size();
        int nvar0       = rowSizes[1] - rowSizes[0];
        int nvar1       = colSizes[1] - colSizes[0];

        Array<OneD, DataType>    ElmtMatData;

        for(int i=0;i<nDiagBlks;i++)
        {
            ElmtMatData = BlkMat->GetBlock(i,i)->GetPtr();
            for(int n=0;n<nvar1;n++)
            {
                int noffset = n*nvar0;
                for(int m=0;m<nvar0;m++)
                {
                    MatArray[m][n][i]   =   ElmtMatData[m+noffset];
                }
            }
        }
    }
    
    template<typename DataType, typename TypeNekBlkMatSharedPtr>
    void CompressibleFlowSystem::Fill2DArrayOfBlkDiagonalMat(
        TensorOfArray2D<TypeNekBlkMatSharedPtr>   &gmtxarray,
        const DataType                                      valu)
    {

        int n1d = gmtxarray.size();

        for(int n1 = 0; n1 < n1d; ++n1)
        {
            Fill1DArrayOfBlkDiagonalMat(gmtxarray[n1],valu);
        }
    }

    
    template<typename DataType, typename TypeNekBlkMatSharedPtr>
    void CompressibleFlowSystem::Fill1DArrayOfBlkDiagonalMat( 
        Array<OneD, TypeNekBlkMatSharedPtr >    &gmtxarray,
        const DataType                          valu)
    {
        int n1d = gmtxarray.size();

        Array<OneD, unsigned int> rowSizes;
        Array<OneD, unsigned int> colSizes;

        Array<OneD, DataType > loc_mat_arr;


        for(int n1 = 0; n1 < n1d; ++n1)
        {
            gmtxarray[n1]->GetBlockSizes(rowSizes,colSizes);
            int nelmts  = rowSizes.size();

            for(int i = 0; i < nelmts; ++i)
            {
                loc_mat_arr = gmtxarray[n1]->GetBlock(i,i)->GetPtr();

                int nrows = gmtxarray[n1]->GetBlock(i,i)->GetRows();
                int ncols = gmtxarray[n1]->GetBlock(i,i)->GetColumns();

                Vmath::Fill(nrows*ncols,valu,loc_mat_arr,1);
            }
        }

    }

    void CompressibleFlowSystem::GetFluxVectorJacDirElmt(
        const int                           nConvectiveFields,
        const int                           nElmtPnt,
        const TensorOfArray2D<NekDouble>    &locVars,
        const Array<OneD, NekDouble>        &normals,
        DNekMatSharedPtr                    &wspMat,
        TensorOfArray2D<NekDouble>          &PntJacArray)
    {
        Array<OneD, NekDouble> wspMatData = wspMat->GetPtr();

        int matsize = nConvectiveFields*nConvectiveFields;

        Array<OneD, NekDouble> pointVar(nConvectiveFields);

        for(int npnt = 0; npnt < nElmtPnt; npnt++)
        {
            for(int j = 0; j < nConvectiveFields; j++)
            {
                pointVar[j] = locVars[j][npnt];
            }

            GetFluxVectorJacPoint(nConvectiveFields,pointVar,normals,wspMat);

            Vmath::Vcopy(matsize, wspMatData,1,PntJacArray[npnt],1);
        }
        return ;
    }

    void CompressibleFlowSystem::GetFluxVectorJacPoint(
        const int                                   nConvectiveFields,
        const Array<OneD, NekDouble>                &conservVar, 
        const Array<OneD, NekDouble>                &normals, 
        DNekMatSharedPtr                            &fluxJac)
    {
        int nvariables      = conservVar.size();
        const int nvariables3D    = 5;
        int expDim          = m_spacedim;

        NekDouble fsw,efix_StegerWarming;
        efix_StegerWarming = 0.0;
        fsw = 0.0; // exact flux Jacobian if fsw=0.0
        if (nvariables > expDim+2)
        {
            NEKERROR(ErrorUtil::efatal,"nvariables > expDim+2 case not coded")
        }

        Array<OneD, NekDouble> fluxJacData;
        ;
        fluxJacData = fluxJac->GetPtr();

        if(nConvectiveFields==nvariables3D)
        {
            PointFluxJacobian_pn(conservVar,normals,fluxJac,
                efix_StegerWarming,fsw);
        }
        else
        {
            DNekMatSharedPtr PointFJac3D = MemoryManager<DNekMat>
                ::AllocateSharedPtr(nvariables3D, nvariables3D,0.0);
            
            Array<OneD, NekDouble> PointFJac3DData;
            PointFJac3DData = PointFJac3D->GetPtr();

            Array<OneD, NekDouble> PointFwd(nvariables3D,0.0);

            Array<OneD, unsigned int> index(nvariables);

            index[nvariables-1] = 4;
            for(int i=0;i<nvariables-1;i++)
            {
                index[i] = i;
            }

            int nj=0;
            int nk=0;
            for(int j=0; j< nvariables; j++)
            {
                nj = index[j];
                PointFwd[nj] = conservVar[j];
            }
            
            PointFluxJacobian_pn(PointFwd,normals,PointFJac3D,
                efix_StegerWarming,fsw);

            for(int j=0; j< nvariables; j++)
            {
                nj = index[j];
                for(int k=0; k< nvariables; k++)
                {
                    nk = index[k];
                    fluxJacData[j+k*nConvectiveFields] = 
                        PointFJac3DData[nj+nk*nvariables3D]; 
                }
            }
        }
    }

    // Currently duplacate in compressibleFlowSys
    // if fsw=+-1 calculate the steger-Warming flux vector splitting flux Jacobian
    // if fsw=0   calculate the Jacobian of the exact flux
    // efix is the numerical flux entropy fix parameter
    void CompressibleFlowSystem::PointFluxJacobian_pn(
            const Array<OneD, NekDouble> &Fwd,
            const Array<OneD, NekDouble> &normals,
                  DNekMatSharedPtr       &FJac,
            const NekDouble efix,   const NekDouble fsw)
    {
        Array<OneD, NekDouble> FJacData = FJac->GetPtr();
        const int nvariables3D    = 5;

        NekDouble ro,vx,vy,vz,ps,gama,ae ;
        NekDouble a,a2,h,h0,v2,vn,eps,eps2;
        NekDouble nx,ny,nz;
        NekDouble sn,osn,nxa,nya,nza,vna;
        NekDouble l1,l4,l5,al1,al4,al5,x1,x2,x3,y1;
        NekDouble c1,d1,c2,d2,c3,d3,c4,d4,c5,d5;
        NekDouble sml_ssf= 1.0E-12;

        NekDouble fExactorSplt = 2.0-abs(fsw); // if fsw=+-1 calculate 

        NekDouble   rhoL  = Fwd[0];
        NekDouble   rhouL = Fwd[1];
        NekDouble   rhovL = Fwd[2];
        NekDouble   rhowL = Fwd[3];
        NekDouble   EL    = Fwd[4];

        ro = rhoL;
        vx = rhouL / rhoL;
        vy = rhovL / rhoL;
        vz = rhowL / rhoL;

        // Internal energy (per unit mass)
        NekDouble eL =
                (EL - 0.5 * (rhouL * vx + rhovL * vy + rhowL * vz)) / rhoL;
        // TODO:
        // ps = m_eos->GetPressure(rhoL, eL);
        // gama = m_eos->GetGamma();
        ps      = m_varConv->Geteos()->GetPressure(rhoL, eL);
        gama    = m_gamma;

        ae = gama - 1.0;
        v2 = vx*vx + vy*vy + vz*vz;
        a2 = gama*ps/ro;
        h = a2/ae;

        h0 = h + 0.5*v2;
        a = sqrt(a2);

        nx = normals[0];
        ny = normals[1];
        nz = normals[2];
        vn = nx*vx + ny*vy + nz*vz;
        sn = std::max(sqrt(nx*nx + ny*ny + nz*nz),sml_ssf);
        osn = 1.0/sn;

        nxa = nx * osn;
        nya = ny * osn;
        nza = nz * osn;
        vna = vn * osn;
        l1 = vn;
        l4 = vn + sn*a;
        l5 = vn - sn*a;

        eps = efix*sn;
        eps2 = eps*eps;

        al1 = sqrt(l1*l1 + eps2);
        al4 = sqrt(l4*l4 + eps2);
        al5 = sqrt(l5*l5 + eps2);

        l1 = 0.5*(fExactorSplt*l1 + fsw*al1);
        l4 = 0.5*(fExactorSplt*l4 + fsw*al4);
        l5 = 0.5*(fExactorSplt*l5 + fsw*al5);

        x1 = 0.5*(l4 + l5);
        x2 = 0.5*(l4 - l5);
        x3 = x1 - l1;
        y1 = 0.5*v2;
        c1 = ae*x3/a2;
        d1 = x2/a;

        int nVar0 = 0;
        int nVar1 = nvariables3D;
        int nVar2 = 2*nvariables3D;
        int nVar3 = 3*nvariables3D;
        int nVar4 = 4*nvariables3D;
        FJacData[     nVar0] = c1*y1 - d1*vna + l1;
        FJacData[     nVar1] = -c1*vx + d1*nxa;
        FJacData[     nVar2] = -c1*vy + d1*nya;
        FJacData[     nVar3] = -c1*vz + d1*nza;
        FJacData[     nVar4] = c1;
        c2 = c1*vx + d1*nxa*ae;
        d2 = x3*nxa + d1*vx;
        FJacData[ 1 + nVar0] = c2*y1 - d2*vna;
        FJacData[ 1 + nVar1] = -c2*vx + d2*nxa + l1;
        FJacData[ 1 + nVar2] = -c2*vy + d2*nya;
        FJacData[ 1 + nVar3] = -c2*vz + d2*nza;
        FJacData[ 1 + nVar4] = c2;
        c3 = c1*vy + d1*nya*ae;
        d3 = x3*nya + d1*vy;
        FJacData[ 2 + nVar0] = c3*y1 - d3*vna;
        FJacData[ 2 + nVar1] = -c3*vx + d3*nxa;
        FJacData[ 2 + nVar2] = -c3*vy + d3*nya + l1;
        FJacData[ 2 + nVar3] = -c3*vz + d3*nza;
        FJacData[ 2 + nVar4] = c3;
        c4 = c1*vz + d1*nza*ae;
        d4 = x3*nza + d1*vz;
        FJacData[ 3 + nVar0] = c4*y1 - d4*vna;
        FJacData[ 3 + nVar1] = -c4*vx + d4*nxa;
        FJacData[ 3 + nVar2] = -c4*vy + d4*nya;
        FJacData[ 3 + nVar3] = -c4*vz + d4*nza + l1;
        FJacData[ 3 + nVar4] = c4;
        c5 = c1*h0 + d1*vna*ae;
        d5 = x3*vna + d1*h0;
        FJacData[ 4 + nVar0] = c5*y1 - d5*vna;
        FJacData[ 4 + nVar1] = -c5*vx + d5*nxa;
        FJacData[ 4 + nVar2] = -c5*vy + d5*nya;
        FJacData[ 4 + nVar3] = -c5*vz + d5*nza;
        FJacData[ 4 + nVar4] = c5 + l1;
    }

    /**
     * @brief Compute the advection terms for the right-hand side
     */
    void CompressibleFlowSystem::DoAdvection(
        const Array<OneD, const Array<OneD, NekDouble> > &inarray,
              TensorOfArray2D<NekDouble> &outarray,
        const NekDouble                                   time,
        const TensorOfArray2D<NekDouble>       &pFwd,
        const TensorOfArray2D<NekDouble>       &pBwd)
    {
        int nvariables = inarray.size();
        TensorOfArray2D<NekDouble> advVel(m_spacedim);

        m_advObject->Advect(nvariables, m_fields, advVel, inarray,
                            outarray, time, pFwd, pBwd);
    }

    /**
     * @brief Add the diffusions terms to the right-hand side
     */
    void CompressibleFlowSystem::DoDiffusion(
        const Array<OneD, const Array<OneD, NekDouble> > &inarray,
              TensorOfArray2D<NekDouble> &outarray,
            const TensorOfArray2D<NekDouble>   &pFwd,
            const TensorOfArray2D<NekDouble>   &pBwd)
    {
        v_DoDiffusion(inarray, outarray, pFwd, pBwd);

        if (m_shockCaptureType != "Off" && m_shockCaptureType != "Physical")
        {
            m_artificialDiffusion->DoArtificialDiffusion(inarray, outarray);
        }
    }

    void CompressibleFlowSystem::NonlinSysEvaluatorCoeff1D(
        const Array<OneD, const NekDouble>  &inarray,
              Array<OneD,       NekDouble>  &out,
        const bool                          &flag)
    {
        const Array<OneD, const NekDouble> refsource 
            = m_nonlinsol->GetRefSourceVec();
        NonlinSysEvaluatorCoeff(inarray, out, flag, refsource);
    }

    void CompressibleFlowSystem::NonlinSysEvaluatorCoeff(
        const Array<OneD, const NekDouble>  &inarray,
              Array<OneD,       NekDouble>  &out,
        const bool                          &flag,
        const Array<OneD, const NekDouble>  &source)
    {
        boost::ignore_unused(flag);
        unsigned int nvariables     = m_fields.size();
        unsigned int npoints        = m_fields[0]->GetNcoeffs();
        TensorOfArray2D<NekDouble> in2D(nvariables);
        TensorOfArray2D<NekDouble> out2D(nvariables);
        TensorOfArray2D<NekDouble> source2D(nvariables);
        for (int i = 0; i < nvariables; ++i)
        {
            int offset = i * npoints;
            in2D[i]    = inarray + offset;
            out2D[i]   = out + offset;
            source2D[i]   = source + offset;
        }
        NonlinSysEvaluatorCoeff(in2D, out2D, source2D);
    }

    void CompressibleFlowSystem::NonlinSysEvaluatorCoeff(
        const TensorOfArray2D<NekDouble> &inarray,
        TensorOfArray2D<NekDouble>       &out,
        const TensorOfArray2D<NekDouble> &source)
    {
        unsigned int nvariable  = inarray.size();
        unsigned int ncoeffs    = inarray[nvariable - 1].size();
        unsigned int npoints    = m_fields[0]->GetNpoints();

        TensorOfArray2D<NekDouble> inpnts(nvariable);

        for (int i = 0; i < nvariable; ++i)
        {
            inpnts[i] = Array<OneD, NekDouble>(npoints, 0.0);
            m_fields[i]->BwdTrans(inarray[i], inpnts[i]);
        }
        
        DoOdeProjection(inpnts, inpnts, m_BndEvaluateTime);
        DoOdeRhsCoeff(inpnts, out, m_BndEvaluateTime);

        for (int i = 0; i < nvariable; ++i)
        {
            Vmath::Svtvp(ncoeffs, -m_TimeIntegLambda, out[i], 1,
                         inarray[i], 1, out[i], 1);
        }

        if (NullNekDoubleArrayofArray != source)
        {
            for (int i = 0; i < nvariable; ++i)
            {
                Vmath::Vsub(ncoeffs, out[i], 1,
                            source[i], 1, out[i], 1);
            }
        }
        return;
    }

    /**
     * @brief Compute the advection terms for the right-hand side
     */
    void CompressibleFlowSystem::DoAdvectionCoeff(
        const TensorOfArray2D<NekDouble>    &inarray,
        TensorOfArray2D<NekDouble>          &outarray,
        const NekDouble                     time,
        const TensorOfArray2D<NekDouble>    &pFwd,
        const TensorOfArray2D<NekDouble>    &pBwd)
    {
        int nvariables = inarray.size();
        TensorOfArray2D<NekDouble> advVel(m_spacedim);

        m_advObject->AdvectCoeffs(nvariables, m_fields, advVel, inarray,
                                  outarray, time, pFwd, pBwd);
    }

    /**
     * @brief Add the diffusions terms to the right-hand side
     * Similar to DoDiffusion() but with outarray in coefficient space
     */
    void CompressibleFlowSystem::DoDiffusionCoeff(
        const Array<OneD, const Array<OneD, NekDouble> > &inarray,
              TensorOfArray2D<NekDouble> &outarray,
            const TensorOfArray2D<NekDouble>   &pFwd,
            const TensorOfArray2D<NekDouble>   &pBwd)
    {
        v_DoDiffusionCoeff(inarray, outarray, pFwd, pBwd);
    }

    void CompressibleFlowSystem::DoImplicitSolvePhysToCoeff(
        const TensorOfArray2D<NekDouble>    &inpnts,
        TensorOfArray2D<NekDouble>          &outpnt,
        const NekDouble                     time,
        const NekDouble                     lambda)
    {
        unsigned int nvariables  = inpnts.size();
        unsigned int ncoeffs     = m_fields[0]->GetNcoeffs();
        unsigned int ntotal      = nvariables * ncoeffs;

        Array<OneD, NekDouble>  inarray(ntotal);
        Array<OneD, NekDouble>  out(ntotal);
        Array<OneD, NekDouble>  tmpArray;

        for (int i = 0; i < nvariables; ++i)
        {
            int noffset = i * ncoeffs;
            tmpArray = inarray + noffset;
            m_fields[i]->FwdTrans(inpnts[i], tmpArray);
        }

        DoImplicitSolveCoeff(inpnts, inarray, out, time, lambda);

        for (int i = 0; i < nvariables; ++i)
        {
            int noffset = i * ncoeffs;
            tmpArray = out + noffset;
            m_fields[i]->BwdTrans(tmpArray, outpnt[i]);
        }
    }

    void CompressibleFlowSystem::DoImplicitSolveCoeff(
            const TensorOfArray2D<NekDouble>    &inpnts,
            const Array<OneD, const NekDouble>  &inarray,
                  Array<OneD,       NekDouble>  &out,
            const NekDouble                     time,
            const NekDouble                     lambda)
    {
        boost::ignore_unused(inpnts);

        m_TimeIntegLambda   = lambda;
        m_BndEvaluateTime   = time;
        m_solutionPhys      = inpnts;
        unsigned int ntotal = inarray.size();

        if (m_inArrayNorm < 0.0)
        {
            CalcRefValues(inarray);
        }
        
        NekDouble tol2 = m_inArrayNorm
                        *m_NewtonAbsoluteIteTol * m_NewtonAbsoluteIteTol;

        m_nonlinsol->v_SetupNekNonlinSystem(ntotal, inarray, inarray, 0);
        m_updatePreconMatFlag = UpdatePreconMatCheck(m_nonlinsol->GetRefResidual());

        m_TotNewtonIts +=  m_nonlinsol->SolveSystem(ntotal,inarray,
                                                    out, 0, tol2);

        m_TotLinIts += m_nonlinsol->GetNtotLinSysIts();

        m_TotImpStages++;
        m_StagesPerStep++;
    }

    bool CompressibleFlowSystem::UpdatePreconMatCheck(
        const Array<OneD, const NekDouble>  &res)
    {
        boost::ignore_unused(res);

        bool flag = false;

        if(0 < m_JFNKPreconStep)
        {
            if (m_cflLocTimestep > 0.0)
            {
                flag = true;
            }
            else
            {
                if((m_CalcPreconMatFlag) ||
                    (m_TimeIntegLambdaPrcMat!=m_TimeIntegLambda))
                {
                    flag = true;
                    m_CalcPreconMatNumbSteps = m_CalcPreconMatCounter;
                }
            }
        }
        return flag;
    }

    void CompressibleFlowSystem::CalcRefValues(
            const Array<OneD, const NekDouble> &inarray)
    {
        unsigned int nvariables         = m_fields.size();
        unsigned int ntotal             = inarray.size();
        unsigned int npoints            = ntotal/nvariables;

        unsigned int ntotalGlobal       = ntotal;
        m_comm->AllReduce(ntotalGlobal, Nektar::LibUtilities::ReduceSum);
        unsigned int ntotalDOF          = ntotalGlobal / nvariables;
        NekDouble ototalDOF             = 1.0 / ntotalDOF;

        m_inArrayNorm = 0.0;
        m_magnitdEstimat = Array<OneD, NekDouble>  (nvariables, 0.0);

        for (int i = 0; i < nvariables; ++i)
        {
            int offset = i * npoints;
            m_magnitdEstimat[i] = Vmath::Dot(npoints, inarray + offset,
                                            inarray + offset);
        }
        m_comm->AllReduce(m_magnitdEstimat, Nektar::LibUtilities::ReduceSum);

        for (int i = 0; i < nvariables; ++i)
        {
            m_inArrayNorm += m_magnitdEstimat[i];
        }

        for (int i = 2; i < nvariables - 1; ++i)
        {
            m_magnitdEstimat[1]   +=   m_magnitdEstimat[i] ;
        }
        for (int i = 2; i < nvariables - 1; ++i)
        {
            m_magnitdEstimat[i]   =   m_magnitdEstimat[1] ;
        }

        for (int i = 0; i < nvariables; ++i)
        {
            m_magnitdEstimat[i] = sqrt(m_magnitdEstimat[i] * ototalDOF);
        }
        if (m_root && m_verbose)
        {
            for (int i = 0; i < nvariables; ++i)
            {
                cout << "m_magnitdEstimat[" << i << "]    = "
                     << m_magnitdEstimat[i] << endl;
            }
            cout << "m_inArrayNorm    = " << m_inArrayNorm << endl;
        }
    }

    void CompressibleFlowSystem::MatrixMultiplyMatrixFreeCoeff(
            const Array<OneD, const NekDouble>  &inarray,
                  Array<OneD,       NekDouble>  &out,
            const bool                          &flag)
    {
        boost::ignore_unused(flag);
        const Array<OneD, const NekDouble> refsol =
            m_nonlinsol->GetRefSolution();
        const Array<OneD, const NekDouble> refres =
            m_nonlinsol->GetRefResidual();
        const Array<OneD, const NekDouble> refsource =
            m_nonlinsol->GetRefSourceVec();

        NekDouble eps = m_JacobiFreeEps;
        unsigned int ntotalGlobal     = inarray.size();
        NekDouble magninarray = Vmath::Dot(ntotalGlobal,inarray,inarray);
        m_comm->AllReduce(magninarray, Nektar::LibUtilities::ReduceSum);
        eps *= sqrt( (sqrt(m_inArrayNorm) + 1.0)/magninarray);

        NekDouble oeps = 1.0 / eps;
        unsigned int ntotal     = inarray.size();
        Array<OneD, NekDouble> solplus{ntotal, 0.0};
        Array<OneD, NekDouble> resplus{ntotal, 0.0};

        Vmath::Svtvp(ntotal, eps, inarray, 1, refsol, 1, solplus, 1);

        NonlinSysEvaluatorCoeff(solplus, resplus, flag, refsource);
        
        Vmath::Vsub(ntotal, resplus, 1, refres, 1, out,1);
        Vmath::Smul(ntotal, oeps, out, 1, out, 1);
       
        return;
    }

    void CompressibleFlowSystem::SetBoundaryConditions(
            TensorOfArray2D<NekDouble>             &physarray,
            NekDouble                                         time)
    {
        int nTracePts  = GetTraceTotPoints();
        int nvariables = physarray.size();

        TensorOfArray2D<NekDouble> Fwd(nvariables);
        for (int i = 0; i < nvariables; ++i)
        {
            Fwd[i] = Array<OneD, NekDouble>(nTracePts);
            m_fields[i]->ExtractTracePhys(physarray[i], Fwd[i]);
        }

        if (m_bndConds.size())
        {
            // Loop over user-defined boundary conditions
            for (auto &x : m_bndConds)
            {
                x->Apply(Fwd, physarray, time);
            }
        }
    }
    /**
     * @brief Set up a weight on physical boundaries for boundary condition
     * applications
     */
    void CompressibleFlowSystem::SetBoundaryConditionsBwdWeight()
    {
        if (m_bndConds.size())
        {
            // Loop over user-defined boundary conditions
            for (auto &x : m_bndConds)
            {
                x->ApplyBwdWeight();
            }
        }
    }

    /**
     * @brief Return the flux vector for the compressible Euler equations.
     *
     * @param physfield   Fields.
     * @param flux        Resulting flux.
     */
    void CompressibleFlowSystem::GetFluxVector(
        const TensorOfArray2D<NekDouble>  &physfield,
        TensorOfArray3D<NekDouble>                  &flux)
    {
        auto nVariables = physfield.size();
        auto nPts = physfield[0].size();

<<<<<<< HEAD
        Array<OneD, NekDouble> pressure(nq);
        TensorOfArray2D<NekDouble> velocity(m_spacedim);
=======
        constexpr unsigned short maxVel = 3;
        constexpr unsigned short maxFld = 5;
>>>>>>> fa9c610c

        // hardcoding done for performance reasons
        ASSERTL1(nVariables <= maxFld, "GetFluxVector, hard coded max fields");

        for (size_t p = 0; p < nPts; ++p)
        {
            // local storage
            std::array<NekDouble, maxFld> fieldTmp;
            std::array<NekDouble, maxVel> velocity;

            // rearrenge and load data
            for (size_t f = 0; f < nVariables; ++f)
            {
                fieldTmp[f] = physfield[f][p]; // load
            }

            // 1 / rho
            NekDouble oneOrho = 1.0 / fieldTmp[0];

            for (size_t d = 0; d < m_spacedim; ++d)
            {
                // Flux vector for the rho equation
                flux[0][d][p] = fieldTmp[d+1]; // store
                // compute velocity
                velocity[d] = fieldTmp[d+1] * oneOrho;
            }

            NekDouble pressure = m_varConv->GetPressure(fieldTmp.data());
            NekDouble ePlusP = fieldTmp[m_spacedim+1] + pressure;
            for (size_t f = 0; f < m_spacedim; ++f)
            {
                // Flux vector for the velocity fields
                for (size_t d = 0; d < m_spacedim; ++d)
                {
                    flux[f+1][d][p] = velocity[d] * fieldTmp[f+1]; // store
                }

                // Add pressure to appropriate field
                flux[f+1][f][p] += pressure;

                // Flux vector for energy
                flux[m_spacedim+1][f][p] = ePlusP * velocity[f]; // store
            }

        }
    }

    /**
     * @brief Return the flux vector for the compressible Euler equations
     * by using the de-aliasing technique.
     *
     * @param physfield   Fields.
     * @param flux        Resulting flux.
     */
    void CompressibleFlowSystem::GetFluxVectorDeAlias(
        const TensorOfArray2D<NekDouble>      &physfield,
        TensorOfArray3D<NekDouble>                      &flux)
    {
        int i, j;
        int nq = physfield[0].size();
        int nVariables = m_fields.size();

        // Factor to rescale 1d points in dealiasing
        NekDouble OneDptscale = 2;
        nq = m_fields[0]->Get1DScaledTotPoints(OneDptscale);

        Array<OneD, NekDouble> pressure(nq);
        TensorOfArray2D<NekDouble> velocity(m_spacedim);

        TensorOfArray2D<NekDouble> physfield_interp(nVariables);
        TensorOfArray3D<NekDouble> flux_interp(nVariables);

        for (i = 0; i < nVariables; ++ i)
        {
            physfield_interp[i] = Array<OneD, NekDouble>(nq);
            flux_interp[i] = TensorOfArray2D<NekDouble>(m_spacedim);
            m_fields[0]->PhysInterp1DScaled(
                OneDptscale, physfield[i], physfield_interp[i]);

            for (j = 0; j < m_spacedim; ++j)
            {
                flux_interp[i][j] = Array<OneD, NekDouble>(nq);
            }
        }

        // Flux vector for the rho equation
        for (i = 0; i < m_spacedim; ++i)
        {
            velocity[i] = Array<OneD, NekDouble>(nq);

            // Galerkin project solution back to original space
            m_fields[0]->PhysGalerkinProjection1DScaled(
                OneDptscale, physfield_interp[i+1], flux[0][i]);
        }

        m_varConv->GetVelocityVector(physfield_interp, velocity);
        m_varConv->GetPressure      (physfield_interp, pressure);

        // Evaluation of flux vector for the velocity fields
        for (i = 0; i < m_spacedim; ++i)
        {
            for (j = 0; j < m_spacedim; ++j)
            {
                Vmath::Vmul(nq, velocity[j], 1, physfield_interp[i+1], 1,
                            flux_interp[i+1][j], 1);
            }

            // Add pressure to appropriate field
            Vmath::Vadd(nq, flux_interp[i+1][i], 1, pressure,1,
                        flux_interp[i+1][i], 1);
        }

        // Galerkin project solution back to original space
        for (i = 0; i < m_spacedim; ++i)
        {
            for (j = 0; j < m_spacedim; ++j)
            {
                m_fields[0]->PhysGalerkinProjection1DScaled(
                    OneDptscale, flux_interp[i+1][j], flux[i+1][j]);
            }
        }

        // Evaluation of flux vector for energy
        Vmath::Vadd(nq, physfield_interp[m_spacedim+1], 1, pressure, 1,
                    pressure, 1);

        for (j = 0; j < m_spacedim; ++j)
        {
            Vmath::Vmul(nq, velocity[j], 1, pressure, 1,
                        flux_interp[m_spacedim+1][j], 1);

            // Galerkin project solution back to original space
            m_fields[0]->PhysGalerkinProjection1DScaled(
                OneDptscale,
                flux_interp[m_spacedim+1][j],
                flux[m_spacedim+1][j]);
        }
    }

    /**
     * @brief Calculate the maximum timestep on each element
     *        subject to CFL restrictions.
     */
    void CompressibleFlowSystem::GetElmtTimeStep(
        const Array<OneD, const Array<OneD, NekDouble> > &inarray,
              Array<OneD, NekDouble> &tstep)
    {
        boost::ignore_unused(inarray);

        int nElements = m_fields[0]->GetExpSize();

        // Change value of m_timestep (in case it is set to zero)
        NekDouble tmp = m_timestep;
        m_timestep    = 1.0;

        Array<OneD, NekDouble> cfl(nElements);
        cfl = GetElmtCFLVals();

        // Factors to compute the time-step limit
        NekDouble alpha     = MaxTimeStepEstimator();

        // Loop over elements to compute the time-step limit for each element
        for (int n = 0; n < nElements; ++n)
        {
            tstep[n] = m_cflSafetyFactor * alpha / cfl[n];
        }

        // Restore value of m_timestep
        m_timestep = tmp;
    }

    /**
     * @brief Calculate the maximum timestep subject to CFL restrictions.
     */
    NekDouble CompressibleFlowSystem::v_GetTimeStep(
        const Array<OneD, const Array<OneD, NekDouble> > &inarray)
    {
        int nElements = m_fields[0]->GetExpSize();
        Array<OneD, NekDouble> tstep (nElements, 0.0);

        GetElmtTimeStep(inarray, tstep);

        // Get the minimum time-step limit and return the time-step
        NekDouble TimeStep = Vmath::Vmin(nElements, tstep, 1);
        m_comm->AllReduce(TimeStep, LibUtilities::ReduceMin);

        NekDouble tmp = m_timestep;
        m_timestep    = TimeStep;

        Array<OneD, NekDouble> cflNonAcoustic(nElements,0.0);
        cflNonAcoustic = GetElmtCFLVals(false);

        // Get the minimum time-step limit and return the time-step
        NekDouble MaxcflNonAcoustic = Vmath::Vmax(nElements, cflNonAcoustic, 1);
        m_comm->AllReduce(MaxcflNonAcoustic, LibUtilities::ReduceMax);

        m_cflNonAcoustic = MaxcflNonAcoustic;
        m_timestep = tmp;

        return TimeStep;
    }

    /**
     * @brief Set up logic for residual calculation.
     */
    void CompressibleFlowSystem::v_SetInitialConditions(
        NekDouble initialtime,
        bool      dumpInitialConditions,
        const int domain)
    {
        boost::ignore_unused(domain);

        EquationSystem::v_SetInitialConditions(initialtime, false);

        // insert white noise in initial condition
        NekDouble Noise;
        int phystot = m_fields[0]->GetTotPoints();
        Array<OneD, NekDouble> noise(phystot);

        m_session->LoadParameter("Noise", Noise,0.0);
        int m_nConvectiveFields =  m_fields.size();

        if (Noise > 0.0)
        {
            int seed = - m_comm->GetRank()*m_nConvectiveFields;
            for (int i = 0; i < m_nConvectiveFields; i++)
            {
                Vmath::FillWhiteNoise(phystot, Noise, noise, 1,
                                      seed);
                --seed;
                Vmath::Vadd(phystot, m_fields[i]->GetPhys(), 1,
                            noise, 1, m_fields[i]->UpdatePhys(), 1);
                m_fields[i]->FwdTrans_IterPerExp(m_fields[i]->GetPhys(),
                                                 m_fields[i]->UpdateCoeffs());
            }
        }

        if (dumpInitialConditions && m_checksteps)
        {
            Checkpoint_Output(m_nchk);
            m_nchk++;
        }
    }

    /**
     * @brief Compute the advection velocity in the standard space
     * for each element of the expansion.
     */
    Array<OneD, NekDouble> CompressibleFlowSystem::v_GetMaxStdVelocity(
        const NekDouble SpeedSoundFactor)
    {
        int nTotQuadPoints = GetTotPoints();
        int n_element      = m_fields[0]->GetExpSize();
        int expdim         = m_fields[0]->GetGraph()->GetMeshDimension();
        int nfields        = m_fields.size();
        int offset;
        Array<OneD, NekDouble> tmp;

        TensorOfArray2D<NekDouble> physfields(nfields);
        for (int i = 0; i < nfields; ++i)
        {
            physfields[i] = m_fields[i]->GetPhys();
        }

        Array<OneD, NekDouble> stdV(n_element, 0.0);

        // Getting the velocity vector on the 2D normal space
        TensorOfArray2D<NekDouble> velocity   (m_spacedim);
        TensorOfArray2D<NekDouble> stdVelocity(m_spacedim);
        TensorOfArray2D<NekDouble> stdSoundSpeed(m_spacedim);
        Array<OneD, NekDouble>               soundspeed (nTotQuadPoints);
        LibUtilities::PointsKeyVector        ptsKeys;

        for (int i = 0; i < m_spacedim; ++i)
        {
            velocity   [i]   = Array<OneD, NekDouble>(nTotQuadPoints);
            stdVelocity[i]   = Array<OneD, NekDouble>(nTotQuadPoints, 0.0);
            stdSoundSpeed[i] = Array<OneD, NekDouble>(nTotQuadPoints, 0.0);
        }

        m_varConv->GetVelocityVector(physfields, velocity);
        m_varConv->GetSoundSpeed    (physfields, soundspeed);

        for (int el = 0; el < n_element; ++el)
        {
            ptsKeys = m_fields[0]->GetExp(el)->GetPointsKeys();
            offset  = m_fields[0]->GetPhys_Offset(el);
            int nq = m_fields[0]->GetExp(el)->GetTotPoints();

            const SpatialDomains::GeomFactorsSharedPtr metricInfo =
                m_fields[0]->GetExp(el)->GetGeom()->GetMetricInfo();
            const Array<TwoD, const NekDouble> &gmat =
                m_fields[0]->GetExp(el)->GetGeom()->GetMetricInfo()
                                                  ->GetDerivFactors(ptsKeys);

            // Convert to standard element
            //    consider soundspeed in all directions
            //    (this might overestimate the cfl)
            if (metricInfo->GetGtype() == SpatialDomains::eDeformed)
            {
                // d xi/ dx = gmat = 1/J * d x/d xi
                for (int i = 0; i < expdim; ++i)
                {
                    Vmath::Vmul(nq, gmat[i], 1,
                                    velocity[0] + offset, 1,
                                    tmp = stdVelocity[i] + offset, 1);
                    Vmath::Vmul(nq, gmat[i], 1,
                                    soundspeed + offset, 1,
                                    tmp = stdSoundSpeed[i] + offset, 1);
                    for (int j = 1; j < expdim; ++j)
                    {
                        Vmath::Vvtvp(nq, gmat[expdim*j+i], 1,
                                         velocity[j] + offset, 1,
                                         stdVelocity[i] + offset, 1,
                                         tmp = stdVelocity[i] + offset, 1);
                        Vmath::Vvtvp(nq, gmat[expdim*j+i], 1,
                                         soundspeed + offset, 1,
                                         stdSoundSpeed[i] + offset, 1,
                                         tmp = stdSoundSpeed[i] + offset, 1);
                    }
                }
            }
            else
            {
                for (int i = 0; i < expdim; ++i)
                {
                    Vmath::Smul(nq, gmat[i][0],
                                    velocity[0] + offset, 1,
                                    tmp = stdVelocity[i] + offset, 1);
                    Vmath::Smul(nq, gmat[i][0],
                                    soundspeed + offset, 1,
                                    tmp = stdSoundSpeed[i] + offset, 1);
                    for (int j = 1; j < expdim; ++j)
                    {
                        Vmath::Svtvp(nq, gmat[expdim*j+i][0],
                                         velocity[j] + offset, 1,
                                         stdVelocity[i] + offset, 1,
                                         tmp = stdVelocity[i] + offset, 1);
                        Vmath::Svtvp(nq, gmat[expdim*j+i][0],
                                         soundspeed + offset, 1,
                                         stdSoundSpeed[i] + offset, 1,
                                         tmp = stdSoundSpeed[i] + offset, 1);
                    }
                }
            }

            NekDouble vel;
            for (int i = 0; i < nq; ++i)
            {
                NekDouble pntVelocity = 0.0;
                for (int j = 0; j < expdim; ++j)
                {
                    // Add sound speed
                    vel = std::abs(stdVelocity[j][offset + i]) +
                          SpeedSoundFactor * 
                          std::abs(stdSoundSpeed[j][offset + i]);
                    pntVelocity += vel * vel;
                }
                pntVelocity = sqrt(pntVelocity);
                if (pntVelocity > stdV[el])
                {
                    stdV[el] = pntVelocity;
                }
            }
        }

        return stdV;
    }

    /**
     * @brief Set the denominator to compute the time step when a cfl
     * control is employed. This function is no longer used but is still
     * here for being utilised in the future.
     *
     * @param n   Order of expansion element by element.
     */
    NekDouble CompressibleFlowSystem::GetStabilityLimit(int n)
    {
        ASSERTL0(n <= 20, "Illegal modes dimension for CFL calculation "
                          "(P has to be less then 20)");

        NekDouble CFLDG[21] = {  2.0000,   6.0000,  11.8424,  19.1569,
                                27.8419,  37.8247,  49.0518,  61.4815,
                                75.0797,  89.8181, 105.6700, 122.6200,
                               140.6400, 159.7300, 179.8500, 201.0100,
                               223.1800, 246.3600, 270.5300, 295.6900,
                               321.8300}; //CFLDG 1D [0-20]
        NekDouble CFL = 0.0;

        if (m_projectionType == MultiRegions::eDiscontinuous)
        {
            CFL = CFLDG[n];
        }
        else
        {
            NEKERROR(ErrorUtil::efatal, "Continuous Galerkin stability "
                "coefficients not introduced yet.");
        }

        return CFL;
    }

    /**
     * @brief Compute the vector of denominators to compute the time step
     * when a cfl control is employed. This function is no longer used but
     * is still here for being utilised in the future.
     *
     * @param ExpOrder   Order of expansion element by element.
     */
    Array<OneD, NekDouble> CompressibleFlowSystem::GetStabilityLimitVector(
        const Array<OneD,int> &ExpOrder)
    {
        int i;
        Array<OneD,NekDouble> returnval(m_fields[0]->GetExpSize(), 0.0);
        for (i =0; i<m_fields[0]->GetExpSize(); i++)
        {
            returnval[i] = GetStabilityLimit(ExpOrder[i]);
        }
        return returnval;
    }

    void CompressibleFlowSystem::v_ExtraFldOutput(
        std::vector<Array<OneD, NekDouble> > &fieldcoeffs,
        std::vector<std::string>             &variables)
    {
        bool extraFields;
        m_session->MatchSolverInfo("OutputExtraFields","True",
                                   extraFields, true);
        if (extraFields)
        {
            const int nPhys   = m_fields[0]->GetNpoints();
            const int nCoeffs = m_fields[0]->GetNcoeffs();
            TensorOfArray2D<NekDouble> tmp(m_fields.size());

            for (int i = 0; i < m_fields.size(); ++i)
            {
                tmp[i] = m_fields[i]->GetPhys();
            }

            TensorOfArray2D<NekDouble> velocity(m_spacedim);
            TensorOfArray2D<NekDouble> velFwd  (m_spacedim);
            for (int i = 0; i < m_spacedim; ++i)
            {
                velocity[i] = Array<OneD, NekDouble> (nPhys);
                velFwd[i]   = Array<OneD, NekDouble> (nCoeffs);
            }

            Array<OneD, NekDouble> pressure(nPhys), temperature(nPhys);
            Array<OneD, NekDouble> entropy(nPhys);
            Array<OneD, NekDouble> soundspeed(nPhys), mach(nPhys);
            Array<OneD, NekDouble> sensor(nPhys), SensorKappa(nPhys);

            m_varConv->GetVelocityVector(tmp, velocity);
            m_varConv->GetPressure  (tmp, pressure);
            m_varConv->GetTemperature(tmp, temperature);
            m_varConv->GetEntropy   (tmp, entropy);
            m_varConv->GetSoundSpeed(tmp, soundspeed);
            m_varConv->GetMach      (tmp, soundspeed, mach);

            TensorOfArray2D<NekDouble> velocities(m_spacedim);
            for (int i=0;i<m_spacedim;i++)
            {
                velocities[i] = Array<OneD, NekDouble> (nPhys);
            }
            m_varConv->GetVelocityVector(tmp,velocities);

            int sensorOffset;
            m_session->LoadParameter ("SensorOffset", sensorOffset, 1);
            m_varConv->GetSensor (m_fields[0], tmp, sensor, SensorKappa,
                                    sensorOffset);

            Array<OneD, NekDouble> pFwd(nCoeffs), TFwd(nCoeffs);
            Array<OneD, NekDouble> sFwd(nCoeffs);
            Array<OneD, NekDouble> aFwd(nCoeffs), mFwd(nCoeffs);
            Array<OneD, NekDouble> sensFwd(nCoeffs);

            string velNames[3] = {"u", "v", "w"};
            for (int i = 0; i < m_spacedim; ++i)
            {
                m_fields[0]->FwdTrans_IterPerExp(velocity[i], velFwd[i]);
                variables.push_back(velNames[i]);
                fieldcoeffs.push_back(velFwd[i]);
            }

            m_fields[0]->FwdTrans_IterPerExp(pressure,   pFwd);
            m_fields[0]->FwdTrans_IterPerExp(temperature,TFwd);
            m_fields[0]->FwdTrans_IterPerExp(entropy,    sFwd);
            m_fields[0]->FwdTrans_IterPerExp(soundspeed, aFwd);
            m_fields[0]->FwdTrans_IterPerExp(mach,       mFwd);
            m_fields[0]->FwdTrans_IterPerExp(sensor,     sensFwd);

            variables.push_back  ("p");
            variables.push_back  ("T");
            variables.push_back  ("s");
            variables.push_back  ("a");
            variables.push_back  ("Mach");
            variables.push_back  ("Sensor");
            fieldcoeffs.push_back(pFwd);
            fieldcoeffs.push_back(TFwd);
            fieldcoeffs.push_back(sFwd);
            fieldcoeffs.push_back(aFwd);
            fieldcoeffs.push_back(mFwd);
            fieldcoeffs.push_back(sensFwd);

            Array<OneD, NekDouble> uFwd(nCoeffs);
            m_fields[0]->FwdTrans_IterPerExp(velocities[0],uFwd);
            variables.push_back  ("u");
            fieldcoeffs.push_back(uFwd);

            if(m_spacedim>1)
            {
                Array<OneD, NekDouble> vFwd(nCoeffs);
                variables.push_back  ("v");
                m_fields[0]->FwdTrans_IterPerExp(velocities[1],vFwd);
                fieldcoeffs.push_back(vFwd);
            }
            if(m_spacedim>2)
            {
                Array<OneD, NekDouble> wFwd(nCoeffs);
                variables.push_back  ("w");
                m_fields[0]->FwdTrans_IterPerExp(velocities[2],wFwd);
                fieldcoeffs.push_back(wFwd);
            }

            if (m_artificialDiffusion)
            {
                // Get min h/p
                m_artificialDiffusion->SetElmtHP(GetElmtMinHP());
                // reuse pressure
                Array<OneD, NekDouble> sensorFwd(nCoeffs);
                m_artificialDiffusion->GetArtificialViscosity(tmp, pressure);
                m_fields[0]->FwdTrans_IterPerExp(pressure,   sensorFwd);

                variables.push_back  ("ArtificialVisc");
                fieldcoeffs.push_back(sensorFwd);
            }
        }
    }

    /**
     *
     */
    void CompressibleFlowSystem::GetPressure(
        const Array<OneD, const Array<OneD, NekDouble> > &physfield,
              Array<OneD, NekDouble>                     &pressure)
    {
        m_varConv->GetPressure(physfield, pressure);
    }

    /**
     *
     */
    void CompressibleFlowSystem::GetDensity(
        const Array<OneD, const Array<OneD, NekDouble> > &physfield,
              Array<OneD, NekDouble>                     &density)
    {
        density = physfield[0];
    }

    /**
     *
     */
    void CompressibleFlowSystem::GetVelocity(
        const Array<OneD, const Array<OneD, NekDouble> > &physfield,
              TensorOfArray2D<NekDouble>       &velocity)
    {
        m_varConv->GetVelocityVector(physfield, velocity);
    }

    void CompressibleFlowSystem::v_SteadyStateResidual(
                int                         step, 
                Array<OneD, NekDouble>      &L2)
    {
        boost::ignore_unused(step);
        const int nPoints = GetTotPoints();
        const int nFields = m_fields.size();
        TensorOfArray2D<NekDouble> rhs (nFields);
        TensorOfArray2D<NekDouble> inarray (nFields);
        for (int i = 0; i < nFields; ++i)
        {
            rhs[i] =   Array<OneD, NekDouble> (nPoints,0.0);
            inarray[i] =   m_fields[i]->UpdatePhys();
        }
        
        DoOdeRhs(inarray,rhs,m_time);

        // Holds L2 errors.
        Array<OneD, NekDouble> tmp;
        Array<OneD, NekDouble> RHSL2    (nFields);
        Array<OneD, NekDouble> residual(nFields);

        for (int i = 0; i < nFields; ++i)
        {
            tmp = rhs[i];

            Vmath::Vmul(nPoints, tmp, 1, tmp, 1, tmp, 1);
            residual[i] = Vmath::Vsum(nPoints, tmp, 1);
        }

        m_comm->AllReduce(residual , LibUtilities::ReduceSum);

        NekDouble onPoints = 1.0/NekDouble(nPoints);
        for (int i = 0; i < nFields; ++i)
        {
            L2[i] = sqrt(residual[i]*onPoints);
        }
    }

    void CompressibleFlowSystem::v_GetFluxDerivJacDirctn(
            const MultiRegions::ExpListSharedPtr             &explist,
            const Array<OneD, const Array<OneD, NekDouble> > &normals,
            const int                                        nDervDir,
            const Array<OneD, const Array<OneD, NekDouble> > &inarray,
            TensorOfArray5D<NekDouble>                       &ElmtJacArray,
            const int                                        nfluxDir)
    {
        boost::ignore_unused(explist, normals, nDervDir, inarray, ElmtJacArray,
            nfluxDir);
        NEKERROR(ErrorUtil::efatal, "v_GetFluxDerivJacDirctn not coded");
    }

    void CompressibleFlowSystem::v_GetFluxDerivJacDirctnElmt(
            const int                        nConvectiveFields,
            const int                        nElmtPnt,
            const int                        nDervDir,
            const TensorOfArray2D<NekDouble> &locVars,
            const Array<OneD, NekDouble>     &locmu,
            const TensorOfArray2D<NekDouble> &locnormal,
            DNekMatSharedPtr                 &wspMat,
            TensorOfArray2D<NekDouble>       &PntJacArray)
    {
        boost::ignore_unused(nConvectiveFields, nElmtPnt, nDervDir, locVars,
            locmu, locnormal, wspMat, PntJacArray);
        NEKERROR(ErrorUtil::efatal, "v_GetFluxDerivJacDirctn not coded");
    }
    
    void CompressibleFlowSystem::v_GetFluxDerivJacDirctn(
            const MultiRegions::ExpListSharedPtr            &explist,
            const Array<OneD, const Array<OneD, NekDouble>> &normals,
            const int                                       nDervDir,
            const Array<OneD, const Array<OneD, NekDouble>> &inarray,
            TensorOfArray2D<DNekMatSharedPtr>               &ElmtJac)
    {
        boost::ignore_unused(explist, normals, nDervDir, inarray, ElmtJac);
    }

    void CompressibleFlowSystem::v_GetDiffusionFluxJacPoint(
            const Array<OneD, NekDouble>                        &conservVar, 
            const Array<OneD, const Array<OneD, NekDouble> >    &conseDeriv, 
            const NekDouble                                     mu,
            const NekDouble                                     DmuDT,
            const Array<OneD, NekDouble>                        &normals,
                  DNekMatSharedPtr                              &fluxJac)
    {
        boost::ignore_unused(conservVar, conseDeriv, mu, DmuDT, normals, 
            fluxJac);
   
    }

    void CompressibleFlowSystem::v_MinusDiffusionFluxJacDirctnElmt(
            const int                           nConvectiveFields,
            const int                           nElmtPnt,
            const TensorOfArray2D<NekDouble>    &locVars,
            const TensorOfArray3D<NekDouble>    &locDerv,
            const Array<OneD, NekDouble>        &locmu,
            const Array<OneD, NekDouble>        &locDmuDT,
            const Array<OneD, NekDouble>        &normals,
            DNekMatSharedPtr                    &wspMat,
            TensorOfArray2D<NekDouble>          &PntJacArray)
    {
        boost::ignore_unused(nConvectiveFields, nElmtPnt, locVars, locDerv,
                locmu, locDmuDT, normals, wspMat, PntJacArray);
        // Do nothing by default
    }

/**
 * @brief Compute an estimate of minimum h/p
 * for each element of the expansion.
 */
Array<OneD, NekDouble>  CompressibleFlowSystem::GetElmtMinHP(void)
{
    int nElements               = m_fields[0]->GetExpSize();
    Array<OneD, NekDouble> hOverP(nElements, 1.0);

    // Determine h/p scaling
    Array<OneD, int> pOrderElmt = m_fields[0]->EvalBasisNumModesMaxPerExp();
    for (int e = 0; e < nElements; e++)
    {
        NekDouble h = 1.0e+10;
        switch(m_expdim)
        {
            case 3:
            {
                LocalRegions::Expansion3DSharedPtr exp3D;
                exp3D = m_fields[0]->GetExp(e)->as<LocalRegions::Expansion3D>();
                for (int i = 0; i < exp3D->GetNtraces(); ++i)
                {
                    h = min(h, exp3D->GetGeom3D()->GetEdge(i)->GetVertex(0)->
                        dist(*(exp3D->GetGeom3D()->GetEdge(i)->GetVertex(1))));
                }
            break;
            }

            case 2:
            {
                LocalRegions::Expansion2DSharedPtr exp2D;
                exp2D = m_fields[0]->GetExp(e)->as<LocalRegions::Expansion2D>();
                for (int i = 0; i < exp2D->GetNtraces(); ++i)
                {
                    h = min(h, exp2D->GetGeom2D()->GetEdge(i)->GetVertex(0)->
                        dist(*(exp2D->GetGeom2D()->GetEdge(i)->GetVertex(1))));
                }
            break;
            }
            case 1:
            {
                LocalRegions::Expansion1DSharedPtr exp1D;
                exp1D = m_fields[0]->GetExp(e)->as<LocalRegions::Expansion1D>();

                h = min(h, exp1D->GetGeom1D()->GetVertex(0)->
                    dist(*(exp1D->GetGeom1D()->GetVertex(1))));

            break;
            }
            default:
            {
                NEKERROR(ErrorUtil::efatal,"Dimension out of bound.")
            }
        }

        // Determine h/p scaling
        hOverP[e] = h/max(pOrderElmt[e]-1,1);

    }
    return hOverP;
}
}<|MERGE_RESOLUTION|>--- conflicted
+++ resolved
@@ -2866,13 +2866,11 @@
         auto nVariables = physfield.size();
         auto nPts = physfield[0].size();
 
-<<<<<<< HEAD
         Array<OneD, NekDouble> pressure(nq);
         TensorOfArray2D<NekDouble> velocity(m_spacedim);
-=======
+
         constexpr unsigned short maxVel = 3;
         constexpr unsigned short maxFld = 5;
->>>>>>> fa9c610c
 
         // hardcoding done for performance reasons
         ASSERTL1(nVariables <= maxFld, "GetFluxVector, hard coded max fields");
